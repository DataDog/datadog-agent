// Unless explicitly stated otherwise all files in this repository are licensed
// under the Apache License Version 2.0.
// This product includes software developed at Datadog (https://www.datadoghq.com/).
// Copyright 2022-present Datadog, Inc.
// Code generated - DO NOT EDIT.

//go:build unix

package model

import (
	"time"
)

// ResolveFields resolves all the fields associate to the event type. Context fields are automatically resolved.
func (ev *Event) ResolveFields() {
	ev.resolveFields(false)
}

// ResolveFieldsForAD resolves all the fields associate to the event type. Context fields are automatically resolved.
func (ev *Event) ResolveFieldsForAD() {
	ev.resolveFields(true)
}
func (ev *Event) resolveFields(forADs bool) {
	// resolve context fields that are not related to any event type
	_ = ev.FieldHandlers.ResolveCGroupID(ev, &ev.BaseEvent.CGroupContext)
	_ = ev.FieldHandlers.ResolveContainerCreatedAt(ev, ev.BaseEvent.ContainerContext)
	_ = ev.FieldHandlers.ResolveContainerID(ev, ev.BaseEvent.ContainerContext)
	_ = ev.FieldHandlers.ResolveContainerRuntime(ev, ev.BaseEvent.ContainerContext)
	if !forADs {
		_ = ev.FieldHandlers.ResolveContainerTags(ev, ev.BaseEvent.ContainerContext)
	}
	_ = ev.FieldHandlers.ResolveAsync(ev)
	_ = ev.FieldHandlers.ResolveHostname(ev, &ev.BaseEvent)
	_ = ev.FieldHandlers.ResolveService(ev, &ev.BaseEvent)
	_ = ev.FieldHandlers.ResolveEventTimestamp(ev, &ev.BaseEvent)
	_ = ev.FieldHandlers.ResolveProcessArgs(ev, &ev.BaseEvent.ProcessContext.Process)
	_ = ev.FieldHandlers.ResolveProcessArgsTruncated(ev, &ev.BaseEvent.ProcessContext.Process)
	_ = ev.FieldHandlers.ResolveProcessArgv(ev, &ev.BaseEvent.ProcessContext.Process)
	_ = ev.FieldHandlers.ResolveProcessArgv0(ev, &ev.BaseEvent.ProcessContext.Process)
	_ = ev.FieldHandlers.ResolveCGroupID(ev, &ev.BaseEvent.ProcessContext.Process.CGroup)
	_ = ev.FieldHandlers.ResolveProcessContainerID(ev, &ev.BaseEvent.ProcessContext.Process)
	_ = ev.FieldHandlers.ResolveProcessCreatedAt(ev, &ev.BaseEvent.ProcessContext.Process)
	_ = ev.FieldHandlers.ResolveProcessEnvp(ev, &ev.BaseEvent.ProcessContext.Process)
	_ = ev.FieldHandlers.ResolveProcessEnvs(ev, &ev.BaseEvent.ProcessContext.Process)
	_ = ev.FieldHandlers.ResolveProcessEnvsTruncated(ev, &ev.BaseEvent.ProcessContext.Process)
	if ev.BaseEvent.ProcessContext.Process.IsNotKworker() {
		_ = ev.FieldHandlers.ResolveFileFilesystem(ev, &ev.BaseEvent.ProcessContext.Process.FileEvent)
	}
	if ev.BaseEvent.ProcessContext.Process.IsNotKworker() {
		_ = ev.FieldHandlers.ResolveFileFieldsGroup(ev, &ev.BaseEvent.ProcessContext.Process.FileEvent.FileFields)
	}
	if ev.BaseEvent.ProcessContext.Process.IsNotKworker() {
		if !forADs {
			_ = ev.FieldHandlers.ResolveHashesFromEvent(ev, &ev.BaseEvent.ProcessContext.Process.FileEvent)
		}
	}
	if ev.BaseEvent.ProcessContext.Process.IsNotKworker() {
		_ = ev.FieldHandlers.ResolveFileFieldsInUpperLayer(ev, &ev.BaseEvent.ProcessContext.Process.FileEvent.FileFields)
	}
	if ev.BaseEvent.ProcessContext.Process.IsNotKworker() {
		_ = ev.FieldHandlers.ResolveFileBasename(ev, &ev.BaseEvent.ProcessContext.Process.FileEvent)
	}
	if ev.BaseEvent.ProcessContext.Process.IsNotKworker() {
		_ = ev.FieldHandlers.ResolvePackageName(ev, &ev.BaseEvent.ProcessContext.Process.FileEvent)
	}
	if ev.BaseEvent.ProcessContext.Process.IsNotKworker() {
		_ = ev.FieldHandlers.ResolvePackageSourceVersion(ev, &ev.BaseEvent.ProcessContext.Process.FileEvent)
	}
	if ev.BaseEvent.ProcessContext.Process.IsNotKworker() {
		_ = ev.FieldHandlers.ResolvePackageVersion(ev, &ev.BaseEvent.ProcessContext.Process.FileEvent)
	}
	if ev.BaseEvent.ProcessContext.Process.IsNotKworker() {
		_ = ev.FieldHandlers.ResolveFilePath(ev, &ev.BaseEvent.ProcessContext.Process.FileEvent)
	}
	if ev.BaseEvent.ProcessContext.Process.IsNotKworker() {
		_ = ev.FieldHandlers.ResolveFileFieldsUser(ev, &ev.BaseEvent.ProcessContext.Process.FileEvent.FileFields)
	}
	if ev.BaseEvent.ProcessContext.Process.HasInterpreter() {
		_ = ev.FieldHandlers.ResolveFileFilesystem(ev, &ev.BaseEvent.ProcessContext.Process.LinuxBinprm.FileEvent)
	}
	if ev.BaseEvent.ProcessContext.Process.HasInterpreter() {
		_ = ev.FieldHandlers.ResolveFileFieldsGroup(ev, &ev.BaseEvent.ProcessContext.Process.LinuxBinprm.FileEvent.FileFields)
	}
	if ev.BaseEvent.ProcessContext.Process.HasInterpreter() {
		if !forADs {
			_ = ev.FieldHandlers.ResolveHashesFromEvent(ev, &ev.BaseEvent.ProcessContext.Process.LinuxBinprm.FileEvent)
		}
	}
	if ev.BaseEvent.ProcessContext.Process.HasInterpreter() {
		_ = ev.FieldHandlers.ResolveFileFieldsInUpperLayer(ev, &ev.BaseEvent.ProcessContext.Process.LinuxBinprm.FileEvent.FileFields)
	}
	if ev.BaseEvent.ProcessContext.Process.HasInterpreter() {
		_ = ev.FieldHandlers.ResolveFileBasename(ev, &ev.BaseEvent.ProcessContext.Process.LinuxBinprm.FileEvent)
	}
	if ev.BaseEvent.ProcessContext.Process.HasInterpreter() {
		_ = ev.FieldHandlers.ResolvePackageName(ev, &ev.BaseEvent.ProcessContext.Process.LinuxBinprm.FileEvent)
	}
	if ev.BaseEvent.ProcessContext.Process.HasInterpreter() {
		_ = ev.FieldHandlers.ResolvePackageSourceVersion(ev, &ev.BaseEvent.ProcessContext.Process.LinuxBinprm.FileEvent)
	}
	if ev.BaseEvent.ProcessContext.Process.HasInterpreter() {
		_ = ev.FieldHandlers.ResolvePackageVersion(ev, &ev.BaseEvent.ProcessContext.Process.LinuxBinprm.FileEvent)
	}
	if ev.BaseEvent.ProcessContext.Process.HasInterpreter() {
		_ = ev.FieldHandlers.ResolveFilePath(ev, &ev.BaseEvent.ProcessContext.Process.LinuxBinprm.FileEvent)
	}
	if ev.BaseEvent.ProcessContext.Process.HasInterpreter() {
		_ = ev.FieldHandlers.ResolveFileFieldsUser(ev, &ev.BaseEvent.ProcessContext.Process.LinuxBinprm.FileEvent.FileFields)
	}
	if ev.BaseEvent.ProcessContext.HasParent() {
		_ = ev.FieldHandlers.ResolveProcessArgs(ev, ev.BaseEvent.ProcessContext.Parent)
	}
	if ev.BaseEvent.ProcessContext.HasParent() {
		_ = ev.FieldHandlers.ResolveProcessArgsTruncated(ev, ev.BaseEvent.ProcessContext.Parent)
	}
	if ev.BaseEvent.ProcessContext.HasParent() {
		_ = ev.FieldHandlers.ResolveProcessArgv(ev, ev.BaseEvent.ProcessContext.Parent)
	}
	if ev.BaseEvent.ProcessContext.HasParent() {
		_ = ev.FieldHandlers.ResolveProcessArgv0(ev, ev.BaseEvent.ProcessContext.Parent)
	}
	if ev.BaseEvent.ProcessContext.HasParent() {
		_ = ev.FieldHandlers.ResolveCGroupID(ev, &ev.BaseEvent.ProcessContext.Parent.CGroup)
	}
	if ev.BaseEvent.ProcessContext.HasParent() {
		_ = ev.FieldHandlers.ResolveProcessContainerID(ev, ev.BaseEvent.ProcessContext.Parent)
	}
	if ev.BaseEvent.ProcessContext.HasParent() {
		_ = ev.FieldHandlers.ResolveProcessCreatedAt(ev, ev.BaseEvent.ProcessContext.Parent)
	}
	if ev.BaseEvent.ProcessContext.HasParent() {
		_ = ev.FieldHandlers.ResolveProcessEnvp(ev, ev.BaseEvent.ProcessContext.Parent)
	}
	if ev.BaseEvent.ProcessContext.HasParent() {
		_ = ev.FieldHandlers.ResolveProcessEnvs(ev, ev.BaseEvent.ProcessContext.Parent)
	}
	if ev.BaseEvent.ProcessContext.HasParent() {
		_ = ev.FieldHandlers.ResolveProcessEnvsTruncated(ev, ev.BaseEvent.ProcessContext.Parent)
	}
	if ev.BaseEvent.ProcessContext.HasParent() && ev.BaseEvent.ProcessContext.Parent.IsNotKworker() {
		_ = ev.FieldHandlers.ResolveFileFilesystem(ev, &ev.BaseEvent.ProcessContext.Parent.FileEvent)
	}
	if ev.BaseEvent.ProcessContext.HasParent() && ev.BaseEvent.ProcessContext.Parent.IsNotKworker() {
		_ = ev.FieldHandlers.ResolveFileFieldsGroup(ev, &ev.BaseEvent.ProcessContext.Parent.FileEvent.FileFields)
	}
	if ev.BaseEvent.ProcessContext.HasParent() && ev.BaseEvent.ProcessContext.Parent.IsNotKworker() {
		if !forADs {
			_ = ev.FieldHandlers.ResolveHashesFromEvent(ev, &ev.BaseEvent.ProcessContext.Parent.FileEvent)
		}
	}
	if ev.BaseEvent.ProcessContext.HasParent() && ev.BaseEvent.ProcessContext.Parent.IsNotKworker() {
		_ = ev.FieldHandlers.ResolveFileFieldsInUpperLayer(ev, &ev.BaseEvent.ProcessContext.Parent.FileEvent.FileFields)
	}
	if ev.BaseEvent.ProcessContext.HasParent() && ev.BaseEvent.ProcessContext.Parent.IsNotKworker() {
		_ = ev.FieldHandlers.ResolveFileBasename(ev, &ev.BaseEvent.ProcessContext.Parent.FileEvent)
	}
	if ev.BaseEvent.ProcessContext.HasParent() && ev.BaseEvent.ProcessContext.Parent.IsNotKworker() {
		_ = ev.FieldHandlers.ResolvePackageName(ev, &ev.BaseEvent.ProcessContext.Parent.FileEvent)
	}
	if ev.BaseEvent.ProcessContext.HasParent() && ev.BaseEvent.ProcessContext.Parent.IsNotKworker() {
		_ = ev.FieldHandlers.ResolvePackageSourceVersion(ev, &ev.BaseEvent.ProcessContext.Parent.FileEvent)
	}
	if ev.BaseEvent.ProcessContext.HasParent() && ev.BaseEvent.ProcessContext.Parent.IsNotKworker() {
		_ = ev.FieldHandlers.ResolvePackageVersion(ev, &ev.BaseEvent.ProcessContext.Parent.FileEvent)
	}
	if ev.BaseEvent.ProcessContext.HasParent() && ev.BaseEvent.ProcessContext.Parent.IsNotKworker() {
		_ = ev.FieldHandlers.ResolveFilePath(ev, &ev.BaseEvent.ProcessContext.Parent.FileEvent)
	}
	if ev.BaseEvent.ProcessContext.HasParent() && ev.BaseEvent.ProcessContext.Parent.IsNotKworker() {
		_ = ev.FieldHandlers.ResolveFileFieldsUser(ev, &ev.BaseEvent.ProcessContext.Parent.FileEvent.FileFields)
	}
	if ev.BaseEvent.ProcessContext.HasParent() && ev.BaseEvent.ProcessContext.Parent.HasInterpreter() {
		_ = ev.FieldHandlers.ResolveFileFilesystem(ev, &ev.BaseEvent.ProcessContext.Parent.LinuxBinprm.FileEvent)
	}
	if ev.BaseEvent.ProcessContext.HasParent() && ev.BaseEvent.ProcessContext.Parent.HasInterpreter() {
		_ = ev.FieldHandlers.ResolveFileFieldsGroup(ev, &ev.BaseEvent.ProcessContext.Parent.LinuxBinprm.FileEvent.FileFields)
	}
	if ev.BaseEvent.ProcessContext.HasParent() && ev.BaseEvent.ProcessContext.Parent.HasInterpreter() {
		if !forADs {
			_ = ev.FieldHandlers.ResolveHashesFromEvent(ev, &ev.BaseEvent.ProcessContext.Parent.LinuxBinprm.FileEvent)
		}
	}
	if ev.BaseEvent.ProcessContext.HasParent() && ev.BaseEvent.ProcessContext.Parent.HasInterpreter() {
		_ = ev.FieldHandlers.ResolveFileFieldsInUpperLayer(ev, &ev.BaseEvent.ProcessContext.Parent.LinuxBinprm.FileEvent.FileFields)
	}
	if ev.BaseEvent.ProcessContext.HasParent() && ev.BaseEvent.ProcessContext.Parent.HasInterpreter() {
		_ = ev.FieldHandlers.ResolveFileBasename(ev, &ev.BaseEvent.ProcessContext.Parent.LinuxBinprm.FileEvent)
	}
	if ev.BaseEvent.ProcessContext.HasParent() && ev.BaseEvent.ProcessContext.Parent.HasInterpreter() {
		_ = ev.FieldHandlers.ResolvePackageName(ev, &ev.BaseEvent.ProcessContext.Parent.LinuxBinprm.FileEvent)
	}
	if ev.BaseEvent.ProcessContext.HasParent() && ev.BaseEvent.ProcessContext.Parent.HasInterpreter() {
		_ = ev.FieldHandlers.ResolvePackageSourceVersion(ev, &ev.BaseEvent.ProcessContext.Parent.LinuxBinprm.FileEvent)
	}
	if ev.BaseEvent.ProcessContext.HasParent() && ev.BaseEvent.ProcessContext.Parent.HasInterpreter() {
		_ = ev.FieldHandlers.ResolvePackageVersion(ev, &ev.BaseEvent.ProcessContext.Parent.LinuxBinprm.FileEvent)
	}
	if ev.BaseEvent.ProcessContext.HasParent() && ev.BaseEvent.ProcessContext.Parent.HasInterpreter() {
		_ = ev.FieldHandlers.ResolveFilePath(ev, &ev.BaseEvent.ProcessContext.Parent.LinuxBinprm.FileEvent)
	}
	if ev.BaseEvent.ProcessContext.HasParent() && ev.BaseEvent.ProcessContext.Parent.HasInterpreter() {
		_ = ev.FieldHandlers.ResolveFileFieldsUser(ev, &ev.BaseEvent.ProcessContext.Parent.LinuxBinprm.FileEvent.FileFields)
	}
	if ev.BaseEvent.ProcessContext.HasParent() {
		_ = ev.FieldHandlers.ResolveK8SGroups(ev, &ev.BaseEvent.ProcessContext.Parent.UserSession)
	}
	if ev.BaseEvent.ProcessContext.HasParent() {
		_ = ev.FieldHandlers.ResolveK8SUID(ev, &ev.BaseEvent.ProcessContext.Parent.UserSession)
	}
	if ev.BaseEvent.ProcessContext.HasParent() {
		_ = ev.FieldHandlers.ResolveK8SUsername(ev, &ev.BaseEvent.ProcessContext.Parent.UserSession)
	}
	_ = ev.FieldHandlers.ResolveK8SGroups(ev, &ev.BaseEvent.ProcessContext.Process.UserSession)
	_ = ev.FieldHandlers.ResolveK8SUID(ev, &ev.BaseEvent.ProcessContext.Process.UserSession)
	_ = ev.FieldHandlers.ResolveK8SUsername(ev, &ev.BaseEvent.ProcessContext.Process.UserSession)
	// resolve event specific fields
	switch ev.GetEventType().String() {
	case "bind":
	case "bpf":
	case "capset":
	case "chdir":
		_ = ev.FieldHandlers.ResolveFileFieldsUser(ev, &ev.Chdir.File.FileFields)
		_ = ev.FieldHandlers.ResolveFileFieldsGroup(ev, &ev.Chdir.File.FileFields)
		_ = ev.FieldHandlers.ResolveFileFieldsInUpperLayer(ev, &ev.Chdir.File.FileFields)
		_ = ev.FieldHandlers.ResolveFilePath(ev, &ev.Chdir.File)
		_ = ev.FieldHandlers.ResolveFileBasename(ev, &ev.Chdir.File)
		_ = ev.FieldHandlers.ResolveFileFilesystem(ev, &ev.Chdir.File)
		_ = ev.FieldHandlers.ResolvePackageName(ev, &ev.Chdir.File)
		_ = ev.FieldHandlers.ResolvePackageVersion(ev, &ev.Chdir.File)
		_ = ev.FieldHandlers.ResolvePackageSourceVersion(ev, &ev.Chdir.File)
		if !forADs {
			_ = ev.FieldHandlers.ResolveHashesFromEvent(ev, &ev.Chdir.File)
		}
		_ = ev.FieldHandlers.ResolveSyscallCtxArgsStr1(ev, &ev.Chdir.SyscallContext)
	case "chmod":
		_ = ev.FieldHandlers.ResolveFileFieldsUser(ev, &ev.Chmod.File.FileFields)
		_ = ev.FieldHandlers.ResolveFileFieldsGroup(ev, &ev.Chmod.File.FileFields)
		_ = ev.FieldHandlers.ResolveFileFieldsInUpperLayer(ev, &ev.Chmod.File.FileFields)
		_ = ev.FieldHandlers.ResolveFilePath(ev, &ev.Chmod.File)
		_ = ev.FieldHandlers.ResolveFileBasename(ev, &ev.Chmod.File)
		_ = ev.FieldHandlers.ResolveFileFilesystem(ev, &ev.Chmod.File)
		_ = ev.FieldHandlers.ResolvePackageName(ev, &ev.Chmod.File)
		_ = ev.FieldHandlers.ResolvePackageVersion(ev, &ev.Chmod.File)
		_ = ev.FieldHandlers.ResolvePackageSourceVersion(ev, &ev.Chmod.File)
		if !forADs {
			_ = ev.FieldHandlers.ResolveHashesFromEvent(ev, &ev.Chmod.File)
		}
		_ = ev.FieldHandlers.ResolveSyscallCtxArgsStr1(ev, &ev.Chmod.SyscallContext)
		_ = ev.FieldHandlers.ResolveSyscallCtxArgsInt2(ev, &ev.Chmod.SyscallContext)
	case "chown":
		_ = ev.FieldHandlers.ResolveFileFieldsUser(ev, &ev.Chown.File.FileFields)
		_ = ev.FieldHandlers.ResolveFileFieldsGroup(ev, &ev.Chown.File.FileFields)
		_ = ev.FieldHandlers.ResolveFileFieldsInUpperLayer(ev, &ev.Chown.File.FileFields)
		_ = ev.FieldHandlers.ResolveFilePath(ev, &ev.Chown.File)
		_ = ev.FieldHandlers.ResolveFileBasename(ev, &ev.Chown.File)
		_ = ev.FieldHandlers.ResolveFileFilesystem(ev, &ev.Chown.File)
		_ = ev.FieldHandlers.ResolvePackageName(ev, &ev.Chown.File)
		_ = ev.FieldHandlers.ResolvePackageVersion(ev, &ev.Chown.File)
		_ = ev.FieldHandlers.ResolvePackageSourceVersion(ev, &ev.Chown.File)
		if !forADs {
			_ = ev.FieldHandlers.ResolveHashesFromEvent(ev, &ev.Chown.File)
		}
		_ = ev.FieldHandlers.ResolveChownUID(ev, &ev.Chown)
		_ = ev.FieldHandlers.ResolveChownGID(ev, &ev.Chown)
		_ = ev.FieldHandlers.ResolveSyscallCtxArgsStr1(ev, &ev.Chown.SyscallContext)
		_ = ev.FieldHandlers.ResolveSyscallCtxArgsInt2(ev, &ev.Chown.SyscallContext)
		_ = ev.FieldHandlers.ResolveSyscallCtxArgsInt3(ev, &ev.Chown.SyscallContext)
	case "dns":
		_ = ev.FieldHandlers.ResolveNetworkDeviceIfName(ev, &ev.NetworkContext.Device)
	case "exec":
		if ev.Exec.Process.IsNotKworker() {
			_ = ev.FieldHandlers.ResolveFileFieldsUser(ev, &ev.Exec.Process.FileEvent.FileFields)
		}
		if ev.Exec.Process.IsNotKworker() {
			_ = ev.FieldHandlers.ResolveFileFieldsGroup(ev, &ev.Exec.Process.FileEvent.FileFields)
		}
		if ev.Exec.Process.IsNotKworker() {
			_ = ev.FieldHandlers.ResolveFileFieldsInUpperLayer(ev, &ev.Exec.Process.FileEvent.FileFields)
		}
		if ev.Exec.Process.IsNotKworker() {
			_ = ev.FieldHandlers.ResolveFilePath(ev, &ev.Exec.Process.FileEvent)
		}
		if ev.Exec.Process.IsNotKworker() {
			_ = ev.FieldHandlers.ResolveFileBasename(ev, &ev.Exec.Process.FileEvent)
		}
		if ev.Exec.Process.IsNotKworker() {
			_ = ev.FieldHandlers.ResolveFileFilesystem(ev, &ev.Exec.Process.FileEvent)
		}
		if ev.Exec.Process.IsNotKworker() {
			_ = ev.FieldHandlers.ResolvePackageName(ev, &ev.Exec.Process.FileEvent)
		}
		if ev.Exec.Process.IsNotKworker() {
			_ = ev.FieldHandlers.ResolvePackageVersion(ev, &ev.Exec.Process.FileEvent)
		}
		if ev.Exec.Process.IsNotKworker() {
			_ = ev.FieldHandlers.ResolvePackageSourceVersion(ev, &ev.Exec.Process.FileEvent)
		}
		if ev.Exec.Process.IsNotKworker() {
			if !forADs {
				_ = ev.FieldHandlers.ResolveHashesFromEvent(ev, &ev.Exec.Process.FileEvent)
			}
		}
		_ = ev.FieldHandlers.ResolveCGroupID(ev, &ev.Exec.Process.CGroup)
		_ = ev.FieldHandlers.ResolveProcessContainerID(ev, ev.Exec.Process)
		if ev.Exec.Process.HasInterpreter() {
			_ = ev.FieldHandlers.ResolveFileFieldsUser(ev, &ev.Exec.Process.LinuxBinprm.FileEvent.FileFields)
		}
		if ev.Exec.Process.HasInterpreter() {
			_ = ev.FieldHandlers.ResolveFileFieldsGroup(ev, &ev.Exec.Process.LinuxBinprm.FileEvent.FileFields)
		}
		if ev.Exec.Process.HasInterpreter() {
			_ = ev.FieldHandlers.ResolveFileFieldsInUpperLayer(ev, &ev.Exec.Process.LinuxBinprm.FileEvent.FileFields)
		}
		if ev.Exec.Process.HasInterpreter() {
			_ = ev.FieldHandlers.ResolveFilePath(ev, &ev.Exec.Process.LinuxBinprm.FileEvent)
		}
		if ev.Exec.Process.HasInterpreter() {
			_ = ev.FieldHandlers.ResolveFileBasename(ev, &ev.Exec.Process.LinuxBinprm.FileEvent)
		}
		if ev.Exec.Process.HasInterpreter() {
			_ = ev.FieldHandlers.ResolveFileFilesystem(ev, &ev.Exec.Process.LinuxBinprm.FileEvent)
		}
		if ev.Exec.Process.HasInterpreter() {
			_ = ev.FieldHandlers.ResolvePackageName(ev, &ev.Exec.Process.LinuxBinprm.FileEvent)
		}
		if ev.Exec.Process.HasInterpreter() {
			_ = ev.FieldHandlers.ResolvePackageVersion(ev, &ev.Exec.Process.LinuxBinprm.FileEvent)
		}
		if ev.Exec.Process.HasInterpreter() {
			_ = ev.FieldHandlers.ResolvePackageSourceVersion(ev, &ev.Exec.Process.LinuxBinprm.FileEvent)
		}
		if ev.Exec.Process.HasInterpreter() {
			if !forADs {
				_ = ev.FieldHandlers.ResolveHashesFromEvent(ev, &ev.Exec.Process.LinuxBinprm.FileEvent)
			}
		}
		_ = ev.FieldHandlers.ResolveProcessCreatedAt(ev, ev.Exec.Process)
		_ = ev.FieldHandlers.ResolveK8SUsername(ev, &ev.Exec.Process.UserSession)
		_ = ev.FieldHandlers.ResolveK8SUID(ev, &ev.Exec.Process.UserSession)
		_ = ev.FieldHandlers.ResolveK8SGroups(ev, &ev.Exec.Process.UserSession)
		_ = ev.FieldHandlers.ResolveProcessArgv0(ev, ev.Exec.Process)
		_ = ev.FieldHandlers.ResolveProcessArgs(ev, ev.Exec.Process)
		_ = ev.FieldHandlers.ResolveProcessArgv(ev, ev.Exec.Process)
		_ = ev.FieldHandlers.ResolveProcessArgsTruncated(ev, ev.Exec.Process)
		_ = ev.FieldHandlers.ResolveProcessEnvs(ev, ev.Exec.Process)
		_ = ev.FieldHandlers.ResolveProcessEnvp(ev, ev.Exec.Process)
		_ = ev.FieldHandlers.ResolveProcessEnvsTruncated(ev, ev.Exec.Process)
		_ = ev.FieldHandlers.ResolveSyscallCtxArgsStr1(ev, &ev.Exec.SyscallContext)
	case "exit":
		if ev.Exit.Process.IsNotKworker() {
			_ = ev.FieldHandlers.ResolveFileFieldsUser(ev, &ev.Exit.Process.FileEvent.FileFields)
		}
		if ev.Exit.Process.IsNotKworker() {
			_ = ev.FieldHandlers.ResolveFileFieldsGroup(ev, &ev.Exit.Process.FileEvent.FileFields)
		}
		if ev.Exit.Process.IsNotKworker() {
			_ = ev.FieldHandlers.ResolveFileFieldsInUpperLayer(ev, &ev.Exit.Process.FileEvent.FileFields)
		}
		if ev.Exit.Process.IsNotKworker() {
			_ = ev.FieldHandlers.ResolveFilePath(ev, &ev.Exit.Process.FileEvent)
		}
		if ev.Exit.Process.IsNotKworker() {
			_ = ev.FieldHandlers.ResolveFileBasename(ev, &ev.Exit.Process.FileEvent)
		}
		if ev.Exit.Process.IsNotKworker() {
			_ = ev.FieldHandlers.ResolveFileFilesystem(ev, &ev.Exit.Process.FileEvent)
		}
		if ev.Exit.Process.IsNotKworker() {
			_ = ev.FieldHandlers.ResolvePackageName(ev, &ev.Exit.Process.FileEvent)
		}
		if ev.Exit.Process.IsNotKworker() {
			_ = ev.FieldHandlers.ResolvePackageVersion(ev, &ev.Exit.Process.FileEvent)
		}
		if ev.Exit.Process.IsNotKworker() {
			_ = ev.FieldHandlers.ResolvePackageSourceVersion(ev, &ev.Exit.Process.FileEvent)
		}
		if ev.Exit.Process.IsNotKworker() {
			if !forADs {
				_ = ev.FieldHandlers.ResolveHashesFromEvent(ev, &ev.Exit.Process.FileEvent)
			}
		}
		_ = ev.FieldHandlers.ResolveCGroupID(ev, &ev.Exit.Process.CGroup)
		_ = ev.FieldHandlers.ResolveProcessContainerID(ev, ev.Exit.Process)
		if ev.Exit.Process.HasInterpreter() {
			_ = ev.FieldHandlers.ResolveFileFieldsUser(ev, &ev.Exit.Process.LinuxBinprm.FileEvent.FileFields)
		}
		if ev.Exit.Process.HasInterpreter() {
			_ = ev.FieldHandlers.ResolveFileFieldsGroup(ev, &ev.Exit.Process.LinuxBinprm.FileEvent.FileFields)
		}
		if ev.Exit.Process.HasInterpreter() {
			_ = ev.FieldHandlers.ResolveFileFieldsInUpperLayer(ev, &ev.Exit.Process.LinuxBinprm.FileEvent.FileFields)
		}
		if ev.Exit.Process.HasInterpreter() {
			_ = ev.FieldHandlers.ResolveFilePath(ev, &ev.Exit.Process.LinuxBinprm.FileEvent)
		}
		if ev.Exit.Process.HasInterpreter() {
			_ = ev.FieldHandlers.ResolveFileBasename(ev, &ev.Exit.Process.LinuxBinprm.FileEvent)
		}
		if ev.Exit.Process.HasInterpreter() {
			_ = ev.FieldHandlers.ResolveFileFilesystem(ev, &ev.Exit.Process.LinuxBinprm.FileEvent)
		}
		if ev.Exit.Process.HasInterpreter() {
			_ = ev.FieldHandlers.ResolvePackageName(ev, &ev.Exit.Process.LinuxBinprm.FileEvent)
		}
		if ev.Exit.Process.HasInterpreter() {
			_ = ev.FieldHandlers.ResolvePackageVersion(ev, &ev.Exit.Process.LinuxBinprm.FileEvent)
		}
		if ev.Exit.Process.HasInterpreter() {
			_ = ev.FieldHandlers.ResolvePackageSourceVersion(ev, &ev.Exit.Process.LinuxBinprm.FileEvent)
		}
		if ev.Exit.Process.HasInterpreter() {
			if !forADs {
				_ = ev.FieldHandlers.ResolveHashesFromEvent(ev, &ev.Exit.Process.LinuxBinprm.FileEvent)
			}
		}
		_ = ev.FieldHandlers.ResolveProcessCreatedAt(ev, ev.Exit.Process)
		_ = ev.FieldHandlers.ResolveK8SUsername(ev, &ev.Exit.Process.UserSession)
		_ = ev.FieldHandlers.ResolveK8SUID(ev, &ev.Exit.Process.UserSession)
		_ = ev.FieldHandlers.ResolveK8SGroups(ev, &ev.Exit.Process.UserSession)
		_ = ev.FieldHandlers.ResolveProcessArgv0(ev, ev.Exit.Process)
		_ = ev.FieldHandlers.ResolveProcessArgs(ev, ev.Exit.Process)
		_ = ev.FieldHandlers.ResolveProcessArgv(ev, ev.Exit.Process)
		_ = ev.FieldHandlers.ResolveProcessArgsTruncated(ev, ev.Exit.Process)
		_ = ev.FieldHandlers.ResolveProcessEnvs(ev, ev.Exit.Process)
		_ = ev.FieldHandlers.ResolveProcessEnvp(ev, ev.Exit.Process)
		_ = ev.FieldHandlers.ResolveProcessEnvsTruncated(ev, ev.Exit.Process)
	case "imds":
	case "link":
		_ = ev.FieldHandlers.ResolveFileFieldsUser(ev, &ev.Link.Source.FileFields)
		_ = ev.FieldHandlers.ResolveFileFieldsGroup(ev, &ev.Link.Source.FileFields)
		_ = ev.FieldHandlers.ResolveFileFieldsInUpperLayer(ev, &ev.Link.Source.FileFields)
		_ = ev.FieldHandlers.ResolveFilePath(ev, &ev.Link.Source)
		_ = ev.FieldHandlers.ResolveFileBasename(ev, &ev.Link.Source)
		_ = ev.FieldHandlers.ResolveFileFilesystem(ev, &ev.Link.Source)
		_ = ev.FieldHandlers.ResolvePackageName(ev, &ev.Link.Source)
		_ = ev.FieldHandlers.ResolvePackageVersion(ev, &ev.Link.Source)
		_ = ev.FieldHandlers.ResolvePackageSourceVersion(ev, &ev.Link.Source)
		if !forADs {
			_ = ev.FieldHandlers.ResolveHashesFromEvent(ev, &ev.Link.Source)
		}
		_ = ev.FieldHandlers.ResolveFileFieldsUser(ev, &ev.Link.Target.FileFields)
		_ = ev.FieldHandlers.ResolveFileFieldsGroup(ev, &ev.Link.Target.FileFields)
		_ = ev.FieldHandlers.ResolveFileFieldsInUpperLayer(ev, &ev.Link.Target.FileFields)
		_ = ev.FieldHandlers.ResolveFilePath(ev, &ev.Link.Target)
		_ = ev.FieldHandlers.ResolveFileBasename(ev, &ev.Link.Target)
		_ = ev.FieldHandlers.ResolveFileFilesystem(ev, &ev.Link.Target)
		_ = ev.FieldHandlers.ResolvePackageName(ev, &ev.Link.Target)
		_ = ev.FieldHandlers.ResolvePackageVersion(ev, &ev.Link.Target)
		_ = ev.FieldHandlers.ResolvePackageSourceVersion(ev, &ev.Link.Target)
		if !forADs {
			_ = ev.FieldHandlers.ResolveHashesFromEvent(ev, &ev.Link.Target)
		}
		_ = ev.FieldHandlers.ResolveSyscallCtxArgsStr1(ev, &ev.Link.SyscallContext)
		_ = ev.FieldHandlers.ResolveSyscallCtxArgsStr2(ev, &ev.Link.SyscallContext)
	case "load_module":
		_ = ev.FieldHandlers.ResolveFileFieldsUser(ev, &ev.LoadModule.File.FileFields)
		_ = ev.FieldHandlers.ResolveFileFieldsGroup(ev, &ev.LoadModule.File.FileFields)
		_ = ev.FieldHandlers.ResolveFileFieldsInUpperLayer(ev, &ev.LoadModule.File.FileFields)
		_ = ev.FieldHandlers.ResolveFilePath(ev, &ev.LoadModule.File)
		_ = ev.FieldHandlers.ResolveFileBasename(ev, &ev.LoadModule.File)
		_ = ev.FieldHandlers.ResolveFileFilesystem(ev, &ev.LoadModule.File)
		_ = ev.FieldHandlers.ResolvePackageName(ev, &ev.LoadModule.File)
		_ = ev.FieldHandlers.ResolvePackageVersion(ev, &ev.LoadModule.File)
		_ = ev.FieldHandlers.ResolvePackageSourceVersion(ev, &ev.LoadModule.File)
		if !forADs {
			_ = ev.FieldHandlers.ResolveHashesFromEvent(ev, &ev.LoadModule.File)
		}
		_ = ev.FieldHandlers.ResolveModuleArgs(ev, &ev.LoadModule)
		_ = ev.FieldHandlers.ResolveModuleArgv(ev, &ev.LoadModule)
	case "mkdir":
		_ = ev.FieldHandlers.ResolveFileFieldsUser(ev, &ev.Mkdir.File.FileFields)
		_ = ev.FieldHandlers.ResolveFileFieldsGroup(ev, &ev.Mkdir.File.FileFields)
		_ = ev.FieldHandlers.ResolveFileFieldsInUpperLayer(ev, &ev.Mkdir.File.FileFields)
		_ = ev.FieldHandlers.ResolveFilePath(ev, &ev.Mkdir.File)
		_ = ev.FieldHandlers.ResolveFileBasename(ev, &ev.Mkdir.File)
		_ = ev.FieldHandlers.ResolveFileFilesystem(ev, &ev.Mkdir.File)
		_ = ev.FieldHandlers.ResolvePackageName(ev, &ev.Mkdir.File)
		_ = ev.FieldHandlers.ResolvePackageVersion(ev, &ev.Mkdir.File)
		_ = ev.FieldHandlers.ResolvePackageSourceVersion(ev, &ev.Mkdir.File)
		if !forADs {
			_ = ev.FieldHandlers.ResolveHashesFromEvent(ev, &ev.Mkdir.File)
		}
	case "mmap":
		_ = ev.FieldHandlers.ResolveFileFieldsUser(ev, &ev.MMap.File.FileFields)
		_ = ev.FieldHandlers.ResolveFileFieldsGroup(ev, &ev.MMap.File.FileFields)
		_ = ev.FieldHandlers.ResolveFileFieldsInUpperLayer(ev, &ev.MMap.File.FileFields)
		_ = ev.FieldHandlers.ResolveFilePath(ev, &ev.MMap.File)
		_ = ev.FieldHandlers.ResolveFileBasename(ev, &ev.MMap.File)
		_ = ev.FieldHandlers.ResolveFileFilesystem(ev, &ev.MMap.File)
		_ = ev.FieldHandlers.ResolvePackageName(ev, &ev.MMap.File)
		_ = ev.FieldHandlers.ResolvePackageVersion(ev, &ev.MMap.File)
		_ = ev.FieldHandlers.ResolvePackageSourceVersion(ev, &ev.MMap.File)
		if !forADs {
			_ = ev.FieldHandlers.ResolveHashesFromEvent(ev, &ev.MMap.File)
		}
	case "mount":
		_ = ev.FieldHandlers.ResolveMountPointPath(ev, &ev.Mount)
		_ = ev.FieldHandlers.ResolveMountSourcePath(ev, &ev.Mount)
		_ = ev.FieldHandlers.ResolveMountRootPath(ev, &ev.Mount)
		_ = ev.FieldHandlers.ResolveSyscallCtxArgsStr1(ev, &ev.Mount.SyscallContext)
		_ = ev.FieldHandlers.ResolveSyscallCtxArgsStr2(ev, &ev.Mount.SyscallContext)
		_ = ev.FieldHandlers.ResolveSyscallCtxArgsStr3(ev, &ev.Mount.SyscallContext)
	case "mprotect":
	case "ondemand":
		_ = ev.FieldHandlers.ResolveOnDemandName(ev, &ev.OnDemand)
		_ = ev.FieldHandlers.ResolveOnDemandArg1Str(ev, &ev.OnDemand)
		_ = ev.FieldHandlers.ResolveOnDemandArg1Uint(ev, &ev.OnDemand)
		_ = ev.FieldHandlers.ResolveOnDemandArg2Str(ev, &ev.OnDemand)
		_ = ev.FieldHandlers.ResolveOnDemandArg2Uint(ev, &ev.OnDemand)
		_ = ev.FieldHandlers.ResolveOnDemandArg3Str(ev, &ev.OnDemand)
		_ = ev.FieldHandlers.ResolveOnDemandArg3Uint(ev, &ev.OnDemand)
		_ = ev.FieldHandlers.ResolveOnDemandArg4Str(ev, &ev.OnDemand)
		_ = ev.FieldHandlers.ResolveOnDemandArg4Uint(ev, &ev.OnDemand)
	case "open":
		_ = ev.FieldHandlers.ResolveFileFieldsUser(ev, &ev.Open.File.FileFields)
		_ = ev.FieldHandlers.ResolveFileFieldsGroup(ev, &ev.Open.File.FileFields)
		_ = ev.FieldHandlers.ResolveFileFieldsInUpperLayer(ev, &ev.Open.File.FileFields)
		_ = ev.FieldHandlers.ResolveFilePath(ev, &ev.Open.File)
		_ = ev.FieldHandlers.ResolveFileBasename(ev, &ev.Open.File)
		_ = ev.FieldHandlers.ResolveFileFilesystem(ev, &ev.Open.File)
		_ = ev.FieldHandlers.ResolvePackageName(ev, &ev.Open.File)
		_ = ev.FieldHandlers.ResolvePackageVersion(ev, &ev.Open.File)
		_ = ev.FieldHandlers.ResolvePackageSourceVersion(ev, &ev.Open.File)
		if !forADs {
			_ = ev.FieldHandlers.ResolveHashesFromEvent(ev, &ev.Open.File)
		}
		_ = ev.FieldHandlers.ResolveSyscallCtxArgsStr1(ev, &ev.Open.SyscallContext)
		_ = ev.FieldHandlers.ResolveSyscallCtxArgsInt2(ev, &ev.Open.SyscallContext)
		_ = ev.FieldHandlers.ResolveSyscallCtxArgsInt3(ev, &ev.Open.SyscallContext)
	case "ptrace":
		if ev.PTrace.Tracee.Process.IsNotKworker() {
			_ = ev.FieldHandlers.ResolveFileFieldsUser(ev, &ev.PTrace.Tracee.Process.FileEvent.FileFields)
		}
		if ev.PTrace.Tracee.Process.IsNotKworker() {
			_ = ev.FieldHandlers.ResolveFileFieldsGroup(ev, &ev.PTrace.Tracee.Process.FileEvent.FileFields)
		}
		if ev.PTrace.Tracee.Process.IsNotKworker() {
			_ = ev.FieldHandlers.ResolveFileFieldsInUpperLayer(ev, &ev.PTrace.Tracee.Process.FileEvent.FileFields)
		}
		if ev.PTrace.Tracee.Process.IsNotKworker() {
			_ = ev.FieldHandlers.ResolveFilePath(ev, &ev.PTrace.Tracee.Process.FileEvent)
		}
		if ev.PTrace.Tracee.Process.IsNotKworker() {
			_ = ev.FieldHandlers.ResolveFileBasename(ev, &ev.PTrace.Tracee.Process.FileEvent)
		}
		if ev.PTrace.Tracee.Process.IsNotKworker() {
			_ = ev.FieldHandlers.ResolveFileFilesystem(ev, &ev.PTrace.Tracee.Process.FileEvent)
		}
		if ev.PTrace.Tracee.Process.IsNotKworker() {
			_ = ev.FieldHandlers.ResolvePackageName(ev, &ev.PTrace.Tracee.Process.FileEvent)
		}
		if ev.PTrace.Tracee.Process.IsNotKworker() {
			_ = ev.FieldHandlers.ResolvePackageVersion(ev, &ev.PTrace.Tracee.Process.FileEvent)
		}
		if ev.PTrace.Tracee.Process.IsNotKworker() {
			_ = ev.FieldHandlers.ResolvePackageSourceVersion(ev, &ev.PTrace.Tracee.Process.FileEvent)
		}
		if ev.PTrace.Tracee.Process.IsNotKworker() {
			if !forADs {
				_ = ev.FieldHandlers.ResolveHashesFromEvent(ev, &ev.PTrace.Tracee.Process.FileEvent)
			}
		}
		_ = ev.FieldHandlers.ResolveCGroupID(ev, &ev.PTrace.Tracee.Process.CGroup)
		_ = ev.FieldHandlers.ResolveProcessContainerID(ev, &ev.PTrace.Tracee.Process)
		if ev.PTrace.Tracee.Process.HasInterpreter() {
			_ = ev.FieldHandlers.ResolveFileFieldsUser(ev, &ev.PTrace.Tracee.Process.LinuxBinprm.FileEvent.FileFields)
		}
		if ev.PTrace.Tracee.Process.HasInterpreter() {
			_ = ev.FieldHandlers.ResolveFileFieldsGroup(ev, &ev.PTrace.Tracee.Process.LinuxBinprm.FileEvent.FileFields)
		}
		if ev.PTrace.Tracee.Process.HasInterpreter() {
			_ = ev.FieldHandlers.ResolveFileFieldsInUpperLayer(ev, &ev.PTrace.Tracee.Process.LinuxBinprm.FileEvent.FileFields)
		}
		if ev.PTrace.Tracee.Process.HasInterpreter() {
			_ = ev.FieldHandlers.ResolveFilePath(ev, &ev.PTrace.Tracee.Process.LinuxBinprm.FileEvent)
		}
		if ev.PTrace.Tracee.Process.HasInterpreter() {
			_ = ev.FieldHandlers.ResolveFileBasename(ev, &ev.PTrace.Tracee.Process.LinuxBinprm.FileEvent)
		}
		if ev.PTrace.Tracee.Process.HasInterpreter() {
			_ = ev.FieldHandlers.ResolveFileFilesystem(ev, &ev.PTrace.Tracee.Process.LinuxBinprm.FileEvent)
		}
		if ev.PTrace.Tracee.Process.HasInterpreter() {
			_ = ev.FieldHandlers.ResolvePackageName(ev, &ev.PTrace.Tracee.Process.LinuxBinprm.FileEvent)
		}
		if ev.PTrace.Tracee.Process.HasInterpreter() {
			_ = ev.FieldHandlers.ResolvePackageVersion(ev, &ev.PTrace.Tracee.Process.LinuxBinprm.FileEvent)
		}
		if ev.PTrace.Tracee.Process.HasInterpreter() {
			_ = ev.FieldHandlers.ResolvePackageSourceVersion(ev, &ev.PTrace.Tracee.Process.LinuxBinprm.FileEvent)
		}
		if ev.PTrace.Tracee.Process.HasInterpreter() {
			if !forADs {
				_ = ev.FieldHandlers.ResolveHashesFromEvent(ev, &ev.PTrace.Tracee.Process.LinuxBinprm.FileEvent)
			}
		}
		_ = ev.FieldHandlers.ResolveProcessCreatedAt(ev, &ev.PTrace.Tracee.Process)
		_ = ev.FieldHandlers.ResolveK8SUsername(ev, &ev.PTrace.Tracee.Process.UserSession)
		_ = ev.FieldHandlers.ResolveK8SUID(ev, &ev.PTrace.Tracee.Process.UserSession)
		_ = ev.FieldHandlers.ResolveK8SGroups(ev, &ev.PTrace.Tracee.Process.UserSession)
		_ = ev.FieldHandlers.ResolveProcessArgv0(ev, &ev.PTrace.Tracee.Process)
		_ = ev.FieldHandlers.ResolveProcessArgs(ev, &ev.PTrace.Tracee.Process)
		_ = ev.FieldHandlers.ResolveProcessArgv(ev, &ev.PTrace.Tracee.Process)
		_ = ev.FieldHandlers.ResolveProcessArgsTruncated(ev, &ev.PTrace.Tracee.Process)
		_ = ev.FieldHandlers.ResolveProcessEnvs(ev, &ev.PTrace.Tracee.Process)
		_ = ev.FieldHandlers.ResolveProcessEnvp(ev, &ev.PTrace.Tracee.Process)
		_ = ev.FieldHandlers.ResolveProcessEnvsTruncated(ev, &ev.PTrace.Tracee.Process)
		if ev.PTrace.Tracee.HasParent() && ev.PTrace.Tracee.Parent.IsNotKworker() {
			_ = ev.FieldHandlers.ResolveFileFieldsUser(ev, &ev.PTrace.Tracee.Parent.FileEvent.FileFields)
		}
		if ev.PTrace.Tracee.HasParent() && ev.PTrace.Tracee.Parent.IsNotKworker() {
			_ = ev.FieldHandlers.ResolveFileFieldsGroup(ev, &ev.PTrace.Tracee.Parent.FileEvent.FileFields)
		}
		if ev.PTrace.Tracee.HasParent() && ev.PTrace.Tracee.Parent.IsNotKworker() {
			_ = ev.FieldHandlers.ResolveFileFieldsInUpperLayer(ev, &ev.PTrace.Tracee.Parent.FileEvent.FileFields)
		}
		if ev.PTrace.Tracee.HasParent() && ev.PTrace.Tracee.Parent.IsNotKworker() {
			_ = ev.FieldHandlers.ResolveFilePath(ev, &ev.PTrace.Tracee.Parent.FileEvent)
		}
		if ev.PTrace.Tracee.HasParent() && ev.PTrace.Tracee.Parent.IsNotKworker() {
			_ = ev.FieldHandlers.ResolveFileBasename(ev, &ev.PTrace.Tracee.Parent.FileEvent)
		}
		if ev.PTrace.Tracee.HasParent() && ev.PTrace.Tracee.Parent.IsNotKworker() {
			_ = ev.FieldHandlers.ResolveFileFilesystem(ev, &ev.PTrace.Tracee.Parent.FileEvent)
		}
		if ev.PTrace.Tracee.HasParent() && ev.PTrace.Tracee.Parent.IsNotKworker() {
			_ = ev.FieldHandlers.ResolvePackageName(ev, &ev.PTrace.Tracee.Parent.FileEvent)
		}
		if ev.PTrace.Tracee.HasParent() && ev.PTrace.Tracee.Parent.IsNotKworker() {
			_ = ev.FieldHandlers.ResolvePackageVersion(ev, &ev.PTrace.Tracee.Parent.FileEvent)
		}
		if ev.PTrace.Tracee.HasParent() && ev.PTrace.Tracee.Parent.IsNotKworker() {
			_ = ev.FieldHandlers.ResolvePackageSourceVersion(ev, &ev.PTrace.Tracee.Parent.FileEvent)
		}
		if ev.PTrace.Tracee.HasParent() && ev.PTrace.Tracee.Parent.IsNotKworker() {
			if !forADs {
				_ = ev.FieldHandlers.ResolveHashesFromEvent(ev, &ev.PTrace.Tracee.Parent.FileEvent)
			}
		}
		if ev.PTrace.Tracee.HasParent() {
			_ = ev.FieldHandlers.ResolveCGroupID(ev, &ev.PTrace.Tracee.Parent.CGroup)
		}
		if ev.PTrace.Tracee.HasParent() {
			_ = ev.FieldHandlers.ResolveProcessContainerID(ev, ev.PTrace.Tracee.Parent)
		}
		if ev.PTrace.Tracee.HasParent() && ev.PTrace.Tracee.Parent.HasInterpreter() {
			_ = ev.FieldHandlers.ResolveFileFieldsUser(ev, &ev.PTrace.Tracee.Parent.LinuxBinprm.FileEvent.FileFields)
		}
		if ev.PTrace.Tracee.HasParent() && ev.PTrace.Tracee.Parent.HasInterpreter() {
			_ = ev.FieldHandlers.ResolveFileFieldsGroup(ev, &ev.PTrace.Tracee.Parent.LinuxBinprm.FileEvent.FileFields)
		}
		if ev.PTrace.Tracee.HasParent() && ev.PTrace.Tracee.Parent.HasInterpreter() {
			_ = ev.FieldHandlers.ResolveFileFieldsInUpperLayer(ev, &ev.PTrace.Tracee.Parent.LinuxBinprm.FileEvent.FileFields)
		}
		if ev.PTrace.Tracee.HasParent() && ev.PTrace.Tracee.Parent.HasInterpreter() {
			_ = ev.FieldHandlers.ResolveFilePath(ev, &ev.PTrace.Tracee.Parent.LinuxBinprm.FileEvent)
		}
		if ev.PTrace.Tracee.HasParent() && ev.PTrace.Tracee.Parent.HasInterpreter() {
			_ = ev.FieldHandlers.ResolveFileBasename(ev, &ev.PTrace.Tracee.Parent.LinuxBinprm.FileEvent)
		}
		if ev.PTrace.Tracee.HasParent() && ev.PTrace.Tracee.Parent.HasInterpreter() {
			_ = ev.FieldHandlers.ResolveFileFilesystem(ev, &ev.PTrace.Tracee.Parent.LinuxBinprm.FileEvent)
		}
		if ev.PTrace.Tracee.HasParent() && ev.PTrace.Tracee.Parent.HasInterpreter() {
			_ = ev.FieldHandlers.ResolvePackageName(ev, &ev.PTrace.Tracee.Parent.LinuxBinprm.FileEvent)
		}
		if ev.PTrace.Tracee.HasParent() && ev.PTrace.Tracee.Parent.HasInterpreter() {
			_ = ev.FieldHandlers.ResolvePackageVersion(ev, &ev.PTrace.Tracee.Parent.LinuxBinprm.FileEvent)
		}
		if ev.PTrace.Tracee.HasParent() && ev.PTrace.Tracee.Parent.HasInterpreter() {
			_ = ev.FieldHandlers.ResolvePackageSourceVersion(ev, &ev.PTrace.Tracee.Parent.LinuxBinprm.FileEvent)
		}
		if ev.PTrace.Tracee.HasParent() && ev.PTrace.Tracee.Parent.HasInterpreter() {
			if !forADs {
				_ = ev.FieldHandlers.ResolveHashesFromEvent(ev, &ev.PTrace.Tracee.Parent.LinuxBinprm.FileEvent)
			}
		}
		if ev.PTrace.Tracee.HasParent() {
			_ = ev.FieldHandlers.ResolveProcessCreatedAt(ev, ev.PTrace.Tracee.Parent)
		}
		if ev.PTrace.Tracee.HasParent() {
			_ = ev.FieldHandlers.ResolveK8SUsername(ev, &ev.PTrace.Tracee.Parent.UserSession)
		}
		if ev.PTrace.Tracee.HasParent() {
			_ = ev.FieldHandlers.ResolveK8SUID(ev, &ev.PTrace.Tracee.Parent.UserSession)
		}
		if ev.PTrace.Tracee.HasParent() {
			_ = ev.FieldHandlers.ResolveK8SGroups(ev, &ev.PTrace.Tracee.Parent.UserSession)
		}
		if ev.PTrace.Tracee.HasParent() {
			_ = ev.FieldHandlers.ResolveProcessArgv0(ev, ev.PTrace.Tracee.Parent)
		}
		if ev.PTrace.Tracee.HasParent() {
			_ = ev.FieldHandlers.ResolveProcessArgs(ev, ev.PTrace.Tracee.Parent)
		}
		if ev.PTrace.Tracee.HasParent() {
			_ = ev.FieldHandlers.ResolveProcessArgv(ev, ev.PTrace.Tracee.Parent)
		}
		if ev.PTrace.Tracee.HasParent() {
			_ = ev.FieldHandlers.ResolveProcessArgsTruncated(ev, ev.PTrace.Tracee.Parent)
		}
		if ev.PTrace.Tracee.HasParent() {
			_ = ev.FieldHandlers.ResolveProcessEnvs(ev, ev.PTrace.Tracee.Parent)
		}
		if ev.PTrace.Tracee.HasParent() {
			_ = ev.FieldHandlers.ResolveProcessEnvp(ev, ev.PTrace.Tracee.Parent)
		}
		if ev.PTrace.Tracee.HasParent() {
			_ = ev.FieldHandlers.ResolveProcessEnvsTruncated(ev, ev.PTrace.Tracee.Parent)
		}
	case "removexattr":
		_ = ev.FieldHandlers.ResolveFileFieldsUser(ev, &ev.RemoveXAttr.File.FileFields)
		_ = ev.FieldHandlers.ResolveFileFieldsGroup(ev, &ev.RemoveXAttr.File.FileFields)
		_ = ev.FieldHandlers.ResolveFileFieldsInUpperLayer(ev, &ev.RemoveXAttr.File.FileFields)
		_ = ev.FieldHandlers.ResolveFilePath(ev, &ev.RemoveXAttr.File)
		_ = ev.FieldHandlers.ResolveFileBasename(ev, &ev.RemoveXAttr.File)
		_ = ev.FieldHandlers.ResolveFileFilesystem(ev, &ev.RemoveXAttr.File)
		_ = ev.FieldHandlers.ResolvePackageName(ev, &ev.RemoveXAttr.File)
		_ = ev.FieldHandlers.ResolvePackageVersion(ev, &ev.RemoveXAttr.File)
		_ = ev.FieldHandlers.ResolvePackageSourceVersion(ev, &ev.RemoveXAttr.File)
		if !forADs {
			_ = ev.FieldHandlers.ResolveHashesFromEvent(ev, &ev.RemoveXAttr.File)
		}
		_ = ev.FieldHandlers.ResolveXAttrNamespace(ev, &ev.RemoveXAttr)
		_ = ev.FieldHandlers.ResolveXAttrName(ev, &ev.RemoveXAttr)
	case "rename":
		_ = ev.FieldHandlers.ResolveFileFieldsUser(ev, &ev.Rename.Old.FileFields)
		_ = ev.FieldHandlers.ResolveFileFieldsGroup(ev, &ev.Rename.Old.FileFields)
		_ = ev.FieldHandlers.ResolveFileFieldsInUpperLayer(ev, &ev.Rename.Old.FileFields)
		_ = ev.FieldHandlers.ResolveFilePath(ev, &ev.Rename.Old)
		_ = ev.FieldHandlers.ResolveFileBasename(ev, &ev.Rename.Old)
		_ = ev.FieldHandlers.ResolveFileFilesystem(ev, &ev.Rename.Old)
		_ = ev.FieldHandlers.ResolvePackageName(ev, &ev.Rename.Old)
		_ = ev.FieldHandlers.ResolvePackageVersion(ev, &ev.Rename.Old)
		_ = ev.FieldHandlers.ResolvePackageSourceVersion(ev, &ev.Rename.Old)
		if !forADs {
			_ = ev.FieldHandlers.ResolveHashesFromEvent(ev, &ev.Rename.Old)
		}
		_ = ev.FieldHandlers.ResolveFileFieldsUser(ev, &ev.Rename.New.FileFields)
		_ = ev.FieldHandlers.ResolveFileFieldsGroup(ev, &ev.Rename.New.FileFields)
		_ = ev.FieldHandlers.ResolveFileFieldsInUpperLayer(ev, &ev.Rename.New.FileFields)
		_ = ev.FieldHandlers.ResolveFilePath(ev, &ev.Rename.New)
		_ = ev.FieldHandlers.ResolveFileBasename(ev, &ev.Rename.New)
		_ = ev.FieldHandlers.ResolveFileFilesystem(ev, &ev.Rename.New)
		_ = ev.FieldHandlers.ResolvePackageName(ev, &ev.Rename.New)
		_ = ev.FieldHandlers.ResolvePackageVersion(ev, &ev.Rename.New)
		_ = ev.FieldHandlers.ResolvePackageSourceVersion(ev, &ev.Rename.New)
		if !forADs {
			_ = ev.FieldHandlers.ResolveHashesFromEvent(ev, &ev.Rename.New)
		}
		_ = ev.FieldHandlers.ResolveSyscallCtxArgsStr1(ev, &ev.Rename.SyscallContext)
		_ = ev.FieldHandlers.ResolveSyscallCtxArgsStr2(ev, &ev.Rename.SyscallContext)
	case "rmdir":
		_ = ev.FieldHandlers.ResolveFileFieldsUser(ev, &ev.Rmdir.File.FileFields)
		_ = ev.FieldHandlers.ResolveFileFieldsGroup(ev, &ev.Rmdir.File.FileFields)
		_ = ev.FieldHandlers.ResolveFileFieldsInUpperLayer(ev, &ev.Rmdir.File.FileFields)
		_ = ev.FieldHandlers.ResolveFilePath(ev, &ev.Rmdir.File)
		_ = ev.FieldHandlers.ResolveFileBasename(ev, &ev.Rmdir.File)
		_ = ev.FieldHandlers.ResolveFileFilesystem(ev, &ev.Rmdir.File)
		_ = ev.FieldHandlers.ResolvePackageName(ev, &ev.Rmdir.File)
		_ = ev.FieldHandlers.ResolvePackageVersion(ev, &ev.Rmdir.File)
		_ = ev.FieldHandlers.ResolvePackageSourceVersion(ev, &ev.Rmdir.File)
		if !forADs {
			_ = ev.FieldHandlers.ResolveHashesFromEvent(ev, &ev.Rmdir.File)
		}
	case "selinux":
		_ = ev.FieldHandlers.ResolveSELinuxBoolName(ev, &ev.SELinux)
	case "setgid":
		_ = ev.FieldHandlers.ResolveSetgidGroup(ev, &ev.SetGID)
		_ = ev.FieldHandlers.ResolveSetgidEGroup(ev, &ev.SetGID)
		_ = ev.FieldHandlers.ResolveSetgidFSGroup(ev, &ev.SetGID)
	case "setuid":
		_ = ev.FieldHandlers.ResolveSetuidUser(ev, &ev.SetUID)
		_ = ev.FieldHandlers.ResolveSetuidEUser(ev, &ev.SetUID)
		_ = ev.FieldHandlers.ResolveSetuidFSUser(ev, &ev.SetUID)
	case "setxattr":
		_ = ev.FieldHandlers.ResolveFileFieldsUser(ev, &ev.SetXAttr.File.FileFields)
		_ = ev.FieldHandlers.ResolveFileFieldsGroup(ev, &ev.SetXAttr.File.FileFields)
		_ = ev.FieldHandlers.ResolveFileFieldsInUpperLayer(ev, &ev.SetXAttr.File.FileFields)
		_ = ev.FieldHandlers.ResolveFilePath(ev, &ev.SetXAttr.File)
		_ = ev.FieldHandlers.ResolveFileBasename(ev, &ev.SetXAttr.File)
		_ = ev.FieldHandlers.ResolveFileFilesystem(ev, &ev.SetXAttr.File)
		_ = ev.FieldHandlers.ResolvePackageName(ev, &ev.SetXAttr.File)
		_ = ev.FieldHandlers.ResolvePackageVersion(ev, &ev.SetXAttr.File)
		_ = ev.FieldHandlers.ResolvePackageSourceVersion(ev, &ev.SetXAttr.File)
		if !forADs {
			_ = ev.FieldHandlers.ResolveHashesFromEvent(ev, &ev.SetXAttr.File)
		}
		_ = ev.FieldHandlers.ResolveXAttrNamespace(ev, &ev.SetXAttr)
		_ = ev.FieldHandlers.ResolveXAttrName(ev, &ev.SetXAttr)
	case "signal":
		if ev.Signal.Target.Process.IsNotKworker() {
			_ = ev.FieldHandlers.ResolveFileFieldsUser(ev, &ev.Signal.Target.Process.FileEvent.FileFields)
		}
		if ev.Signal.Target.Process.IsNotKworker() {
			_ = ev.FieldHandlers.ResolveFileFieldsGroup(ev, &ev.Signal.Target.Process.FileEvent.FileFields)
		}
		if ev.Signal.Target.Process.IsNotKworker() {
			_ = ev.FieldHandlers.ResolveFileFieldsInUpperLayer(ev, &ev.Signal.Target.Process.FileEvent.FileFields)
		}
		if ev.Signal.Target.Process.IsNotKworker() {
			_ = ev.FieldHandlers.ResolveFilePath(ev, &ev.Signal.Target.Process.FileEvent)
		}
		if ev.Signal.Target.Process.IsNotKworker() {
			_ = ev.FieldHandlers.ResolveFileBasename(ev, &ev.Signal.Target.Process.FileEvent)
		}
		if ev.Signal.Target.Process.IsNotKworker() {
			_ = ev.FieldHandlers.ResolveFileFilesystem(ev, &ev.Signal.Target.Process.FileEvent)
		}
		if ev.Signal.Target.Process.IsNotKworker() {
			_ = ev.FieldHandlers.ResolvePackageName(ev, &ev.Signal.Target.Process.FileEvent)
		}
		if ev.Signal.Target.Process.IsNotKworker() {
			_ = ev.FieldHandlers.ResolvePackageVersion(ev, &ev.Signal.Target.Process.FileEvent)
		}
		if ev.Signal.Target.Process.IsNotKworker() {
			_ = ev.FieldHandlers.ResolvePackageSourceVersion(ev, &ev.Signal.Target.Process.FileEvent)
		}
		if ev.Signal.Target.Process.IsNotKworker() {
			if !forADs {
				_ = ev.FieldHandlers.ResolveHashesFromEvent(ev, &ev.Signal.Target.Process.FileEvent)
			}
		}
		_ = ev.FieldHandlers.ResolveCGroupID(ev, &ev.Signal.Target.Process.CGroup)
		_ = ev.FieldHandlers.ResolveProcessContainerID(ev, &ev.Signal.Target.Process)
		if ev.Signal.Target.Process.HasInterpreter() {
			_ = ev.FieldHandlers.ResolveFileFieldsUser(ev, &ev.Signal.Target.Process.LinuxBinprm.FileEvent.FileFields)
		}
		if ev.Signal.Target.Process.HasInterpreter() {
			_ = ev.FieldHandlers.ResolveFileFieldsGroup(ev, &ev.Signal.Target.Process.LinuxBinprm.FileEvent.FileFields)
		}
		if ev.Signal.Target.Process.HasInterpreter() {
			_ = ev.FieldHandlers.ResolveFileFieldsInUpperLayer(ev, &ev.Signal.Target.Process.LinuxBinprm.FileEvent.FileFields)
		}
		if ev.Signal.Target.Process.HasInterpreter() {
			_ = ev.FieldHandlers.ResolveFilePath(ev, &ev.Signal.Target.Process.LinuxBinprm.FileEvent)
		}
		if ev.Signal.Target.Process.HasInterpreter() {
			_ = ev.FieldHandlers.ResolveFileBasename(ev, &ev.Signal.Target.Process.LinuxBinprm.FileEvent)
		}
		if ev.Signal.Target.Process.HasInterpreter() {
			_ = ev.FieldHandlers.ResolveFileFilesystem(ev, &ev.Signal.Target.Process.LinuxBinprm.FileEvent)
		}
		if ev.Signal.Target.Process.HasInterpreter() {
			_ = ev.FieldHandlers.ResolvePackageName(ev, &ev.Signal.Target.Process.LinuxBinprm.FileEvent)
		}
		if ev.Signal.Target.Process.HasInterpreter() {
			_ = ev.FieldHandlers.ResolvePackageVersion(ev, &ev.Signal.Target.Process.LinuxBinprm.FileEvent)
		}
		if ev.Signal.Target.Process.HasInterpreter() {
			_ = ev.FieldHandlers.ResolvePackageSourceVersion(ev, &ev.Signal.Target.Process.LinuxBinprm.FileEvent)
		}
		if ev.Signal.Target.Process.HasInterpreter() {
			if !forADs {
				_ = ev.FieldHandlers.ResolveHashesFromEvent(ev, &ev.Signal.Target.Process.LinuxBinprm.FileEvent)
			}
		}
		_ = ev.FieldHandlers.ResolveProcessCreatedAt(ev, &ev.Signal.Target.Process)
		_ = ev.FieldHandlers.ResolveK8SUsername(ev, &ev.Signal.Target.Process.UserSession)
		_ = ev.FieldHandlers.ResolveK8SUID(ev, &ev.Signal.Target.Process.UserSession)
		_ = ev.FieldHandlers.ResolveK8SGroups(ev, &ev.Signal.Target.Process.UserSession)
		_ = ev.FieldHandlers.ResolveProcessArgv0(ev, &ev.Signal.Target.Process)
		_ = ev.FieldHandlers.ResolveProcessArgs(ev, &ev.Signal.Target.Process)
		_ = ev.FieldHandlers.ResolveProcessArgv(ev, &ev.Signal.Target.Process)
		_ = ev.FieldHandlers.ResolveProcessArgsTruncated(ev, &ev.Signal.Target.Process)
		_ = ev.FieldHandlers.ResolveProcessEnvs(ev, &ev.Signal.Target.Process)
		_ = ev.FieldHandlers.ResolveProcessEnvp(ev, &ev.Signal.Target.Process)
		_ = ev.FieldHandlers.ResolveProcessEnvsTruncated(ev, &ev.Signal.Target.Process)
		if ev.Signal.Target.HasParent() && ev.Signal.Target.Parent.IsNotKworker() {
			_ = ev.FieldHandlers.ResolveFileFieldsUser(ev, &ev.Signal.Target.Parent.FileEvent.FileFields)
		}
		if ev.Signal.Target.HasParent() && ev.Signal.Target.Parent.IsNotKworker() {
			_ = ev.FieldHandlers.ResolveFileFieldsGroup(ev, &ev.Signal.Target.Parent.FileEvent.FileFields)
		}
		if ev.Signal.Target.HasParent() && ev.Signal.Target.Parent.IsNotKworker() {
			_ = ev.FieldHandlers.ResolveFileFieldsInUpperLayer(ev, &ev.Signal.Target.Parent.FileEvent.FileFields)
		}
		if ev.Signal.Target.HasParent() && ev.Signal.Target.Parent.IsNotKworker() {
			_ = ev.FieldHandlers.ResolveFilePath(ev, &ev.Signal.Target.Parent.FileEvent)
		}
		if ev.Signal.Target.HasParent() && ev.Signal.Target.Parent.IsNotKworker() {
			_ = ev.FieldHandlers.ResolveFileBasename(ev, &ev.Signal.Target.Parent.FileEvent)
		}
		if ev.Signal.Target.HasParent() && ev.Signal.Target.Parent.IsNotKworker() {
			_ = ev.FieldHandlers.ResolveFileFilesystem(ev, &ev.Signal.Target.Parent.FileEvent)
		}
		if ev.Signal.Target.HasParent() && ev.Signal.Target.Parent.IsNotKworker() {
			_ = ev.FieldHandlers.ResolvePackageName(ev, &ev.Signal.Target.Parent.FileEvent)
		}
		if ev.Signal.Target.HasParent() && ev.Signal.Target.Parent.IsNotKworker() {
			_ = ev.FieldHandlers.ResolvePackageVersion(ev, &ev.Signal.Target.Parent.FileEvent)
		}
		if ev.Signal.Target.HasParent() && ev.Signal.Target.Parent.IsNotKworker() {
			_ = ev.FieldHandlers.ResolvePackageSourceVersion(ev, &ev.Signal.Target.Parent.FileEvent)
		}
		if ev.Signal.Target.HasParent() && ev.Signal.Target.Parent.IsNotKworker() {
			if !forADs {
				_ = ev.FieldHandlers.ResolveHashesFromEvent(ev, &ev.Signal.Target.Parent.FileEvent)
			}
		}
		if ev.Signal.Target.HasParent() {
			_ = ev.FieldHandlers.ResolveCGroupID(ev, &ev.Signal.Target.Parent.CGroup)
		}
		if ev.Signal.Target.HasParent() {
			_ = ev.FieldHandlers.ResolveProcessContainerID(ev, ev.Signal.Target.Parent)
		}
		if ev.Signal.Target.HasParent() && ev.Signal.Target.Parent.HasInterpreter() {
			_ = ev.FieldHandlers.ResolveFileFieldsUser(ev, &ev.Signal.Target.Parent.LinuxBinprm.FileEvent.FileFields)
		}
		if ev.Signal.Target.HasParent() && ev.Signal.Target.Parent.HasInterpreter() {
			_ = ev.FieldHandlers.ResolveFileFieldsGroup(ev, &ev.Signal.Target.Parent.LinuxBinprm.FileEvent.FileFields)
		}
		if ev.Signal.Target.HasParent() && ev.Signal.Target.Parent.HasInterpreter() {
			_ = ev.FieldHandlers.ResolveFileFieldsInUpperLayer(ev, &ev.Signal.Target.Parent.LinuxBinprm.FileEvent.FileFields)
		}
		if ev.Signal.Target.HasParent() && ev.Signal.Target.Parent.HasInterpreter() {
			_ = ev.FieldHandlers.ResolveFilePath(ev, &ev.Signal.Target.Parent.LinuxBinprm.FileEvent)
		}
		if ev.Signal.Target.HasParent() && ev.Signal.Target.Parent.HasInterpreter() {
			_ = ev.FieldHandlers.ResolveFileBasename(ev, &ev.Signal.Target.Parent.LinuxBinprm.FileEvent)
		}
		if ev.Signal.Target.HasParent() && ev.Signal.Target.Parent.HasInterpreter() {
			_ = ev.FieldHandlers.ResolveFileFilesystem(ev, &ev.Signal.Target.Parent.LinuxBinprm.FileEvent)
		}
		if ev.Signal.Target.HasParent() && ev.Signal.Target.Parent.HasInterpreter() {
			_ = ev.FieldHandlers.ResolvePackageName(ev, &ev.Signal.Target.Parent.LinuxBinprm.FileEvent)
		}
		if ev.Signal.Target.HasParent() && ev.Signal.Target.Parent.HasInterpreter() {
			_ = ev.FieldHandlers.ResolvePackageVersion(ev, &ev.Signal.Target.Parent.LinuxBinprm.FileEvent)
		}
		if ev.Signal.Target.HasParent() && ev.Signal.Target.Parent.HasInterpreter() {
			_ = ev.FieldHandlers.ResolvePackageSourceVersion(ev, &ev.Signal.Target.Parent.LinuxBinprm.FileEvent)
		}
		if ev.Signal.Target.HasParent() && ev.Signal.Target.Parent.HasInterpreter() {
			if !forADs {
				_ = ev.FieldHandlers.ResolveHashesFromEvent(ev, &ev.Signal.Target.Parent.LinuxBinprm.FileEvent)
			}
		}
		if ev.Signal.Target.HasParent() {
			_ = ev.FieldHandlers.ResolveProcessCreatedAt(ev, ev.Signal.Target.Parent)
		}
		if ev.Signal.Target.HasParent() {
			_ = ev.FieldHandlers.ResolveK8SUsername(ev, &ev.Signal.Target.Parent.UserSession)
		}
		if ev.Signal.Target.HasParent() {
			_ = ev.FieldHandlers.ResolveK8SUID(ev, &ev.Signal.Target.Parent.UserSession)
		}
		if ev.Signal.Target.HasParent() {
			_ = ev.FieldHandlers.ResolveK8SGroups(ev, &ev.Signal.Target.Parent.UserSession)
		}
		if ev.Signal.Target.HasParent() {
			_ = ev.FieldHandlers.ResolveProcessArgv0(ev, ev.Signal.Target.Parent)
		}
		if ev.Signal.Target.HasParent() {
			_ = ev.FieldHandlers.ResolveProcessArgs(ev, ev.Signal.Target.Parent)
		}
		if ev.Signal.Target.HasParent() {
			_ = ev.FieldHandlers.ResolveProcessArgv(ev, ev.Signal.Target.Parent)
		}
		if ev.Signal.Target.HasParent() {
			_ = ev.FieldHandlers.ResolveProcessArgsTruncated(ev, ev.Signal.Target.Parent)
		}
		if ev.Signal.Target.HasParent() {
			_ = ev.FieldHandlers.ResolveProcessEnvs(ev, ev.Signal.Target.Parent)
		}
		if ev.Signal.Target.HasParent() {
			_ = ev.FieldHandlers.ResolveProcessEnvp(ev, ev.Signal.Target.Parent)
		}
		if ev.Signal.Target.HasParent() {
			_ = ev.FieldHandlers.ResolveProcessEnvsTruncated(ev, ev.Signal.Target.Parent)
		}
	case "splice":
		_ = ev.FieldHandlers.ResolveFileFieldsUser(ev, &ev.Splice.File.FileFields)
		_ = ev.FieldHandlers.ResolveFileFieldsGroup(ev, &ev.Splice.File.FileFields)
		_ = ev.FieldHandlers.ResolveFileFieldsInUpperLayer(ev, &ev.Splice.File.FileFields)
		_ = ev.FieldHandlers.ResolveFilePath(ev, &ev.Splice.File)
		_ = ev.FieldHandlers.ResolveFileBasename(ev, &ev.Splice.File)
		_ = ev.FieldHandlers.ResolveFileFilesystem(ev, &ev.Splice.File)
		_ = ev.FieldHandlers.ResolvePackageName(ev, &ev.Splice.File)
		_ = ev.FieldHandlers.ResolvePackageVersion(ev, &ev.Splice.File)
		_ = ev.FieldHandlers.ResolvePackageSourceVersion(ev, &ev.Splice.File)
		if !forADs {
			_ = ev.FieldHandlers.ResolveHashesFromEvent(ev, &ev.Splice.File)
		}
	case "unlink":
		_ = ev.FieldHandlers.ResolveFileFieldsUser(ev, &ev.Unlink.File.FileFields)
		_ = ev.FieldHandlers.ResolveFileFieldsGroup(ev, &ev.Unlink.File.FileFields)
		_ = ev.FieldHandlers.ResolveFileFieldsInUpperLayer(ev, &ev.Unlink.File.FileFields)
		_ = ev.FieldHandlers.ResolveFilePath(ev, &ev.Unlink.File)
		_ = ev.FieldHandlers.ResolveFileBasename(ev, &ev.Unlink.File)
		_ = ev.FieldHandlers.ResolveFileFilesystem(ev, &ev.Unlink.File)
		_ = ev.FieldHandlers.ResolvePackageName(ev, &ev.Unlink.File)
		_ = ev.FieldHandlers.ResolvePackageVersion(ev, &ev.Unlink.File)
		_ = ev.FieldHandlers.ResolvePackageSourceVersion(ev, &ev.Unlink.File)
		if !forADs {
			_ = ev.FieldHandlers.ResolveHashesFromEvent(ev, &ev.Unlink.File)
		}
		_ = ev.FieldHandlers.ResolveSyscallCtxArgsInt1(ev, &ev.Unlink.SyscallContext)
		_ = ev.FieldHandlers.ResolveSyscallCtxArgsStr2(ev, &ev.Unlink.SyscallContext)
		_ = ev.FieldHandlers.ResolveSyscallCtxArgsInt3(ev, &ev.Unlink.SyscallContext)
	case "unload_module":
	case "utimes":
		_ = ev.FieldHandlers.ResolveFileFieldsUser(ev, &ev.Utimes.File.FileFields)
		_ = ev.FieldHandlers.ResolveFileFieldsGroup(ev, &ev.Utimes.File.FileFields)
		_ = ev.FieldHandlers.ResolveFileFieldsInUpperLayer(ev, &ev.Utimes.File.FileFields)
		_ = ev.FieldHandlers.ResolveFilePath(ev, &ev.Utimes.File)
		_ = ev.FieldHandlers.ResolveFileBasename(ev, &ev.Utimes.File)
		_ = ev.FieldHandlers.ResolveFileFilesystem(ev, &ev.Utimes.File)
		_ = ev.FieldHandlers.ResolvePackageName(ev, &ev.Utimes.File)
		_ = ev.FieldHandlers.ResolvePackageVersion(ev, &ev.Utimes.File)
		_ = ev.FieldHandlers.ResolvePackageSourceVersion(ev, &ev.Utimes.File)
		if !forADs {
			_ = ev.FieldHandlers.ResolveHashesFromEvent(ev, &ev.Utimes.File)
		}
		_ = ev.FieldHandlers.ResolveSyscallCtxArgsStr1(ev, &ev.Utimes.SyscallContext)
	}
}

type FieldHandlers interface {
	ResolveAsync(ev *Event) bool
	ResolveCGroupID(ev *Event, e *CGroupContext) string
	ResolveChownGID(ev *Event, e *ChownEvent) string
	ResolveChownUID(ev *Event, e *ChownEvent) string
	ResolveContainerCreatedAt(ev *Event, e *ContainerContext) int
	ResolveContainerID(ev *Event, e *ContainerContext) string
	ResolveContainerRuntime(ev *Event, e *ContainerContext) string
	ResolveContainerTags(ev *Event, e *ContainerContext) []string
	ResolveEventTime(ev *Event, e *BaseEvent) time.Time
	ResolveEventTimestamp(ev *Event, e *BaseEvent) int
	ResolveFileBasename(ev *Event, e *FileEvent) string
	ResolveFileFieldsGroup(ev *Event, e *FileFields) string
	ResolveFileFieldsInUpperLayer(ev *Event, e *FileFields) bool
	ResolveFileFieldsUser(ev *Event, e *FileFields) string
	ResolveFileFilesystem(ev *Event, e *FileEvent) string
	ResolveFilePath(ev *Event, e *FileEvent) string
	ResolveHashesFromEvent(ev *Event, e *FileEvent) []string
	ResolveHostname(ev *Event, e *BaseEvent) string
	ResolveK8SGroups(ev *Event, e *UserSessionContext) []string
	ResolveK8SUID(ev *Event, e *UserSessionContext) string
	ResolveK8SUsername(ev *Event, e *UserSessionContext) string
	ResolveModuleArgs(ev *Event, e *LoadModuleEvent) string
	ResolveModuleArgv(ev *Event, e *LoadModuleEvent) []string
	ResolveMountPointPath(ev *Event, e *MountEvent) string
	ResolveMountRootPath(ev *Event, e *MountEvent) string
	ResolveMountSourcePath(ev *Event, e *MountEvent) string
	ResolveNetworkDeviceIfName(ev *Event, e *NetworkDeviceContext) string
	ResolveOnDemandArg1Str(ev *Event, e *OnDemandEvent) string
	ResolveOnDemandArg1Uint(ev *Event, e *OnDemandEvent) int
	ResolveOnDemandArg2Str(ev *Event, e *OnDemandEvent) string
	ResolveOnDemandArg2Uint(ev *Event, e *OnDemandEvent) int
	ResolveOnDemandArg3Str(ev *Event, e *OnDemandEvent) string
	ResolveOnDemandArg3Uint(ev *Event, e *OnDemandEvent) int
	ResolveOnDemandArg4Str(ev *Event, e *OnDemandEvent) string
	ResolveOnDemandArg4Uint(ev *Event, e *OnDemandEvent) int
	ResolveOnDemandName(ev *Event, e *OnDemandEvent) string
	ResolvePackageName(ev *Event, e *FileEvent) string
	ResolvePackageSourceVersion(ev *Event, e *FileEvent) string
	ResolvePackageVersion(ev *Event, e *FileEvent) string
	ResolveProcessArgs(ev *Event, e *Process) string
	ResolveProcessArgsFlags(ev *Event, e *Process) []string
	ResolveProcessArgsOptions(ev *Event, e *Process) []string
	ResolveProcessArgsScrubbed(ev *Event, e *Process) string
	ResolveProcessArgsTruncated(ev *Event, e *Process) bool
	ResolveProcessArgv(ev *Event, e *Process) []string
	ResolveProcessArgv0(ev *Event, e *Process) string
	ResolveProcessArgvScrubbed(ev *Event, e *Process) []string
	ResolveProcessCmdArgv(ev *Event, e *Process) []string
	ResolveProcessContainerID(ev *Event, e *Process) string
	ResolveProcessCreatedAt(ev *Event, e *Process) int
	ResolveProcessEnvp(ev *Event, e *Process) []string
	ResolveProcessEnvs(ev *Event, e *Process) []string
	ResolveProcessEnvsTruncated(ev *Event, e *Process) bool
	ResolveRights(ev *Event, e *FileFields) int
	ResolveSELinuxBoolName(ev *Event, e *SELinuxEvent) string
	ResolveService(ev *Event, e *BaseEvent) string
	ResolveSetgidEGroup(ev *Event, e *SetgidEvent) string
	ResolveSetgidFSGroup(ev *Event, e *SetgidEvent) string
	ResolveSetgidGroup(ev *Event, e *SetgidEvent) string
	ResolveSetuidEUser(ev *Event, e *SetuidEvent) string
	ResolveSetuidFSUser(ev *Event, e *SetuidEvent) string
	ResolveSetuidUser(ev *Event, e *SetuidEvent) string
	ResolveSyscallCtxArgsInt1(ev *Event, e *SyscallContext) int
	ResolveSyscallCtxArgsInt2(ev *Event, e *SyscallContext) int
	ResolveSyscallCtxArgsInt3(ev *Event, e *SyscallContext) int
	ResolveSyscallCtxArgsStr1(ev *Event, e *SyscallContext) string
	ResolveSyscallCtxArgsStr2(ev *Event, e *SyscallContext) string
	ResolveSyscallCtxArgsStr3(ev *Event, e *SyscallContext) string
	ResolveXAttrName(ev *Event, e *SetXAttrEvent) string
	ResolveXAttrNamespace(ev *Event, e *SetXAttrEvent) string
	// custom handlers not tied to any fields
	ExtraFieldHandlers
}
type FakeFieldHandlers struct{}

func (dfh *FakeFieldHandlers) ResolveAsync(ev *Event) bool { return bool(ev.Async) }
func (dfh *FakeFieldHandlers) ResolveCGroupID(ev *Event, e *CGroupContext) string {
	return string(e.CGroupID)
}
func (dfh *FakeFieldHandlers) ResolveChownGID(ev *Event, e *ChownEvent) string {
	return string(e.Group)
}
func (dfh *FakeFieldHandlers) ResolveChownUID(ev *Event, e *ChownEvent) string { return string(e.User) }
func (dfh *FakeFieldHandlers) ResolveContainerCreatedAt(ev *Event, e *ContainerContext) int {
	return int(e.CreatedAt)
}
func (dfh *FakeFieldHandlers) ResolveContainerID(ev *Event, e *ContainerContext) string {
	return string(e.ContainerID)
}
func (dfh *FakeFieldHandlers) ResolveContainerRuntime(ev *Event, e *ContainerContext) string {
	return string(e.Runtime)
}
func (dfh *FakeFieldHandlers) ResolveContainerTags(ev *Event, e *ContainerContext) []string {
	return []string(e.Tags)
}
func (dfh *FakeFieldHandlers) ResolveEventTime(ev *Event, e *BaseEvent) time.Time {
	return time.Time(e.Timestamp)
}
func (dfh *FakeFieldHandlers) ResolveEventTimestamp(ev *Event, e *BaseEvent) int {
	return int(e.TimestampRaw)
}
func (dfh *FakeFieldHandlers) ResolveFileBasename(ev *Event, e *FileEvent) string {
	return string(e.BasenameStr)
}
func (dfh *FakeFieldHandlers) ResolveFileFieldsGroup(ev *Event, e *FileFields) string {
	return string(e.Group)
}
func (dfh *FakeFieldHandlers) ResolveFileFieldsInUpperLayer(ev *Event, e *FileFields) bool {
	return bool(e.InUpperLayer)
}
func (dfh *FakeFieldHandlers) ResolveFileFieldsUser(ev *Event, e *FileFields) string {
	return string(e.User)
}
func (dfh *FakeFieldHandlers) ResolveFileFilesystem(ev *Event, e *FileEvent) string {
	return string(e.Filesystem)
}
func (dfh *FakeFieldHandlers) ResolveFilePath(ev *Event, e *FileEvent) string {
	return string(e.PathnameStr)
}
func (dfh *FakeFieldHandlers) ResolveHashesFromEvent(ev *Event, e *FileEvent) []string {
	return []string(e.Hashes)
}
func (dfh *FakeFieldHandlers) ResolveHostname(ev *Event, e *BaseEvent) string {
	return string(e.Hostname)
}
func (dfh *FakeFieldHandlers) ResolveK8SGroups(ev *Event, e *UserSessionContext) []string {
	return []string(e.K8SGroups)
}
func (dfh *FakeFieldHandlers) ResolveK8SUID(ev *Event, e *UserSessionContext) string {
	return string(e.K8SUID)
}
func (dfh *FakeFieldHandlers) ResolveK8SUsername(ev *Event, e *UserSessionContext) string {
	return string(e.K8SUsername)
}
func (dfh *FakeFieldHandlers) ResolveModuleArgs(ev *Event, e *LoadModuleEvent) string {
	return string(e.Args)
}
func (dfh *FakeFieldHandlers) ResolveModuleArgv(ev *Event, e *LoadModuleEvent) []string {
	return []string(e.Argv)
}
func (dfh *FakeFieldHandlers) ResolveMountPointPath(ev *Event, e *MountEvent) string {
	return string(e.MountPointPath)
}
func (dfh *FakeFieldHandlers) ResolveMountRootPath(ev *Event, e *MountEvent) string {
	return string(e.MountRootPath)
}
func (dfh *FakeFieldHandlers) ResolveMountSourcePath(ev *Event, e *MountEvent) string {
	return string(e.MountSourcePath)
}
func (dfh *FakeFieldHandlers) ResolveNetworkDeviceIfName(ev *Event, e *NetworkDeviceContext) string {
	return string(e.IfName)
}
func (dfh *FakeFieldHandlers) ResolvePackageName(ev *Event, e *FileEvent) string {
	return string(e.PkgName)
}
<<<<<<< HEAD
=======
func (dfh *FakeFieldHandlers) ResolveOnDemandArg1Str(ev *Event, e *OnDemandEvent) string {
	return e.Arg1Str
}
func (dfh *FakeFieldHandlers) ResolveOnDemandArg1Uint(ev *Event, e *OnDemandEvent) int {
	return int(e.Arg1Uint)
}
func (dfh *FakeFieldHandlers) ResolveOnDemandArg2Str(ev *Event, e *OnDemandEvent) string {
	return e.Arg2Str
}
func (dfh *FakeFieldHandlers) ResolveOnDemandArg2Uint(ev *Event, e *OnDemandEvent) int {
	return int(e.Arg2Uint)
}
func (dfh *FakeFieldHandlers) ResolveOnDemandArg3Str(ev *Event, e *OnDemandEvent) string {
	return e.Arg3Str
}
func (dfh *FakeFieldHandlers) ResolveOnDemandArg3Uint(ev *Event, e *OnDemandEvent) int {
	return int(e.Arg3Uint)
}
func (dfh *FakeFieldHandlers) ResolveOnDemandArg4Str(ev *Event, e *OnDemandEvent) string {
	return e.Arg4Str
}
func (dfh *FakeFieldHandlers) ResolveOnDemandArg4Uint(ev *Event, e *OnDemandEvent) int {
	return int(e.Arg4Uint)
}
func (dfh *FakeFieldHandlers) ResolveOnDemandName(ev *Event, e *OnDemandEvent) string { return e.Name }
func (dfh *FakeFieldHandlers) ResolvePackageName(ev *Event, e *FileEvent) string      { return e.PkgName }
>>>>>>> 222320ef
func (dfh *FakeFieldHandlers) ResolvePackageSourceVersion(ev *Event, e *FileEvent) string {
	return string(e.PkgSrcVersion)
}
func (dfh *FakeFieldHandlers) ResolvePackageVersion(ev *Event, e *FileEvent) string {
	return string(e.PkgVersion)
}
func (dfh *FakeFieldHandlers) ResolveProcessArgs(ev *Event, e *Process) string { return string(e.Args) }
func (dfh *FakeFieldHandlers) ResolveProcessArgsFlags(ev *Event, e *Process) []string {
	return []string(e.Argv)
}
func (dfh *FakeFieldHandlers) ResolveProcessArgsOptions(ev *Event, e *Process) []string {
	return []string(e.Argv)
}
func (dfh *FakeFieldHandlers) ResolveProcessArgsScrubbed(ev *Event, e *Process) string {
	return string(e.ArgsScrubbed)
}
func (dfh *FakeFieldHandlers) ResolveProcessArgsTruncated(ev *Event, e *Process) bool {
	return bool(e.ArgsTruncated)
}
func (dfh *FakeFieldHandlers) ResolveProcessArgv(ev *Event, e *Process) []string {
	return []string(e.Argv)
}
func (dfh *FakeFieldHandlers) ResolveProcessArgv0(ev *Event, e *Process) string {
	return string(e.Argv0)
}
func (dfh *FakeFieldHandlers) ResolveProcessArgvScrubbed(ev *Event, e *Process) []string {
	return []string(e.ArgvScrubbed)
}
func (dfh *FakeFieldHandlers) ResolveProcessCmdArgv(ev *Event, e *Process) []string {
	return []string(e.Argv)
}
func (dfh *FakeFieldHandlers) ResolveProcessContainerID(ev *Event, e *Process) string {
	return string(e.ContainerID)
}
func (dfh *FakeFieldHandlers) ResolveProcessCreatedAt(ev *Event, e *Process) int {
	return int(e.CreatedAt)
}
func (dfh *FakeFieldHandlers) ResolveProcessEnvp(ev *Event, e *Process) []string {
	return []string(e.Envp)
}
func (dfh *FakeFieldHandlers) ResolveProcessEnvs(ev *Event, e *Process) []string {
	return []string(e.Envs)
}
func (dfh *FakeFieldHandlers) ResolveProcessEnvsTruncated(ev *Event, e *Process) bool {
	return bool(e.EnvsTruncated)
}
func (dfh *FakeFieldHandlers) ResolveRights(ev *Event, e *FileFields) int { return int(e.Mode) }
func (dfh *FakeFieldHandlers) ResolveSELinuxBoolName(ev *Event, e *SELinuxEvent) string {
	return string(e.BoolName)
}
func (dfh *FakeFieldHandlers) ResolveService(ev *Event, e *BaseEvent) string {
	return string(e.Service)
}
func (dfh *FakeFieldHandlers) ResolveSetgidEGroup(ev *Event, e *SetgidEvent) string {
	return string(e.EGroup)
}
func (dfh *FakeFieldHandlers) ResolveSetgidFSGroup(ev *Event, e *SetgidEvent) string {
	return string(e.FSGroup)
}
func (dfh *FakeFieldHandlers) ResolveSetgidGroup(ev *Event, e *SetgidEvent) string {
	return string(e.Group)
}
func (dfh *FakeFieldHandlers) ResolveSetuidEUser(ev *Event, e *SetuidEvent) string {
	return string(e.EUser)
}
func (dfh *FakeFieldHandlers) ResolveSetuidFSUser(ev *Event, e *SetuidEvent) string {
	return string(e.FSUser)
}
func (dfh *FakeFieldHandlers) ResolveSetuidUser(ev *Event, e *SetuidEvent) string {
	return string(e.User)
}
func (dfh *FakeFieldHandlers) ResolveSyscallCtxArgsInt1(ev *Event, e *SyscallContext) int {
	return int(e.IntArg1)
}
func (dfh *FakeFieldHandlers) ResolveSyscallCtxArgsInt2(ev *Event, e *SyscallContext) int {
	return int(e.IntArg2)
}
func (dfh *FakeFieldHandlers) ResolveSyscallCtxArgsInt3(ev *Event, e *SyscallContext) int {
	return int(e.IntArg3)
}
func (dfh *FakeFieldHandlers) ResolveSyscallCtxArgsStr1(ev *Event, e *SyscallContext) string {
	return string(e.StrArg1)
}
func (dfh *FakeFieldHandlers) ResolveSyscallCtxArgsStr2(ev *Event, e *SyscallContext) string {
	return string(e.StrArg2)
}
func (dfh *FakeFieldHandlers) ResolveSyscallCtxArgsStr3(ev *Event, e *SyscallContext) string {
	return string(e.StrArg3)
}
func (dfh *FakeFieldHandlers) ResolveXAttrName(ev *Event, e *SetXAttrEvent) string {
	return string(e.Name)
}
func (dfh *FakeFieldHandlers) ResolveXAttrNamespace(ev *Event, e *SetXAttrEvent) string {
	return string(e.Namespace)
}<|MERGE_RESOLUTION|>--- conflicted
+++ resolved
@@ -1170,38 +1170,36 @@
 func (dfh *FakeFieldHandlers) ResolveNetworkDeviceIfName(ev *Event, e *NetworkDeviceContext) string {
 	return string(e.IfName)
 }
+func (dfh *FakeFieldHandlers) ResolveOnDemandArg1Str(ev *Event, e *OnDemandEvent) string {
+	return string(e.Arg1Str)
+}
+func (dfh *FakeFieldHandlers) ResolveOnDemandArg1Uint(ev *Event, e *OnDemandEvent) int {
+	return int(e.Arg1Uint)
+}
+func (dfh *FakeFieldHandlers) ResolveOnDemandArg2Str(ev *Event, e *OnDemandEvent) string {
+	return string(e.Arg2Str)
+}
+func (dfh *FakeFieldHandlers) ResolveOnDemandArg2Uint(ev *Event, e *OnDemandEvent) int {
+	return int(e.Arg2Uint)
+}
+func (dfh *FakeFieldHandlers) ResolveOnDemandArg3Str(ev *Event, e *OnDemandEvent) string {
+	return string(e.Arg3Str)
+}
+func (dfh *FakeFieldHandlers) ResolveOnDemandArg3Uint(ev *Event, e *OnDemandEvent) int {
+	return int(e.Arg3Uint)
+}
+func (dfh *FakeFieldHandlers) ResolveOnDemandArg4Str(ev *Event, e *OnDemandEvent) string {
+	return string(e.Arg4Str)
+}
+func (dfh *FakeFieldHandlers) ResolveOnDemandArg4Uint(ev *Event, e *OnDemandEvent) int {
+	return int(e.Arg4Uint)
+}
+func (dfh *FakeFieldHandlers) ResolveOnDemandName(ev *Event, e *OnDemandEvent) string {
+	return string(e.Name)
+}
 func (dfh *FakeFieldHandlers) ResolvePackageName(ev *Event, e *FileEvent) string {
 	return string(e.PkgName)
 }
-<<<<<<< HEAD
-=======
-func (dfh *FakeFieldHandlers) ResolveOnDemandArg1Str(ev *Event, e *OnDemandEvent) string {
-	return e.Arg1Str
-}
-func (dfh *FakeFieldHandlers) ResolveOnDemandArg1Uint(ev *Event, e *OnDemandEvent) int {
-	return int(e.Arg1Uint)
-}
-func (dfh *FakeFieldHandlers) ResolveOnDemandArg2Str(ev *Event, e *OnDemandEvent) string {
-	return e.Arg2Str
-}
-func (dfh *FakeFieldHandlers) ResolveOnDemandArg2Uint(ev *Event, e *OnDemandEvent) int {
-	return int(e.Arg2Uint)
-}
-func (dfh *FakeFieldHandlers) ResolveOnDemandArg3Str(ev *Event, e *OnDemandEvent) string {
-	return e.Arg3Str
-}
-func (dfh *FakeFieldHandlers) ResolveOnDemandArg3Uint(ev *Event, e *OnDemandEvent) int {
-	return int(e.Arg3Uint)
-}
-func (dfh *FakeFieldHandlers) ResolveOnDemandArg4Str(ev *Event, e *OnDemandEvent) string {
-	return e.Arg4Str
-}
-func (dfh *FakeFieldHandlers) ResolveOnDemandArg4Uint(ev *Event, e *OnDemandEvent) int {
-	return int(e.Arg4Uint)
-}
-func (dfh *FakeFieldHandlers) ResolveOnDemandName(ev *Event, e *OnDemandEvent) string { return e.Name }
-func (dfh *FakeFieldHandlers) ResolvePackageName(ev *Event, e *FileEvent) string      { return e.PkgName }
->>>>>>> 222320ef
 func (dfh *FakeFieldHandlers) ResolvePackageSourceVersion(ev *Event, e *FileEvent) string {
 	return string(e.PkgSrcVersion)
 }
