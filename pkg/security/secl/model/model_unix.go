// Unless explicitly stated otherwise all files in this repository are licensed
// under the Apache License Version 2.0.
// This product includes software developed at Datadog (https://www.datadoghq.com/).
// Copyright 2016-present Datadog, Inc.

//go:build unix
// +build unix

//go:generate go run github.com/DataDog/datadog-agent/pkg/security/secl/compiler/generators/accessors -tags unix -types-file model.go -output accessors_unix.go -field-handlers field_handlers_unix.go -doc ../../../../docs/cloud-workload-security/secl.json

package model

import (
	"errors"
	"fmt"
	"path"
	"path/filepath"
	"strings"
	"syscall"
	"time"

	"github.com/DataDog/datadog-agent/pkg/security/secl/compiler/eval"
)

const (
	// OverlayFS overlay filesystem
	OverlayFS = "overlay"
	// TmpFS tmpfs
	TmpFS = "tmpfs"
	// UnknownFS unknown filesystem
	UnknownFS             = "unknown"
	ErrPathMustBeAbsolute = "all the path have to be absolute"
	ErrPathDepthLimit     = "path depths have to be shorter than"
	ErrPathSegmentLimit   = "each segment of a path must be shorter than"
)

// check that all path are absolute
func validatePath(field eval.Field, fieldValue eval.FieldValue) error {
	// do not support regular expression on path, currently unable to support discarder for regex value
	if fieldValue.Type == eval.RegexpValueType {
		return fmt.Errorf("regexp not supported on path `%s`", field)
	} else if fieldValue.Type == eval.VariableValueType {
		return nil
	}

	if value, ok := fieldValue.Value.(string); ok {
		errAbs := fmt.Errorf("invalid path `%s`, %s", value, ErrPathMustBeAbsolute)
		errDepth := fmt.Errorf("invalid path `%s`, %s %d", value, ErrPathDepthLimit, MaxPathDepth)
		errSegment := fmt.Errorf("invalid path `%s`, %s %d", value, ErrPathSegmentLimit, MaxSegmentLength)

		if value == "" {
			return nil
		}

		if value != path.Clean(value) {
			return errAbs
		}

		if value == "*" {
			return errAbs
		}

		if !filepath.IsAbs(value) && len(value) > 0 && value[0] != '*' {
			return errAbs
		}

		if strings.HasPrefix(value, "~") {
			return errAbs
		}

		// check resolution limitations
		segments := strings.Split(value, "/")
		if len(segments) > MaxPathDepth {
			return errDepth
		}
		for _, segment := range segments {
			if segment == ".." {
				return errAbs
			}
			if len(segment) > MaxSegmentLength {
				return errSegment
			}
		}
	}

	return nil
}

// ValidateField validates the value of a field
func (m *Model) ValidateField(field eval.Field, fieldValue eval.FieldValue) error {
	if strings.HasSuffix(field, "path") {
		if err := validatePath(field, fieldValue); err != nil {
			return err
		}
	}

	switch field {

	case "event.retval":
		if value := fieldValue.Value; value != -int(syscall.EPERM) && value != -int(syscall.EACCES) {
			return errors.New("return value can only be tested against EPERM or EACCES")
		}
	case "bpf.map.name", "bpf.prog.name":
		if value, ok := fieldValue.Value.(string); ok {
			if len(value) > MaxBpfObjName {
				return fmt.Errorf("the name provided in %s must be at most %d characters, len(\"%s\") = %d", field, MaxBpfObjName, value, len(value))
			}
		}
	}

	if m.ExtraValidateFieldFnc != nil {
		return m.ExtraValidateFieldFnc(field, fieldValue)
	}

	return nil
}

// ChmodEvent represents a chmod event
type ChmodEvent struct {
	SyscallEvent
	File FileEvent `field:"file"`
	Mode uint32    `field:"file.destination.mode; file.destination.rights"` // SECLDoc[file.destination.mode] Definition:`New mode of the chmod-ed file` Constants:`File mode constants` SECLDoc[file.destination.rights] Definition:`New rights of the chmod-ed file` Constants:`File mode constants`
}

// ChownEvent represents a chown event
type ChownEvent struct {
	SyscallEvent
	File  FileEvent `field:"file"`
	UID   int64     `field:"file.destination.uid"`                           // SECLDoc[file.destination.uid] Definition:`New UID of the chown-ed file's owner`
	User  string    `field:"file.destination.user,handler:ResolveChownUID"`  // SECLDoc[file.destination.user] Definition:`New user of the chown-ed file's owner`
	GID   int64     `field:"file.destination.gid"`                           // SECLDoc[file.destination.gid] Definition:`New GID of the chown-ed file's owner`
	Group string    `field:"file.destination.group,handler:ResolveChownGID"` // SECLDoc[file.destination.group] Definition:`New group of the chown-ed file's owner`
}

// Event represents an event sent from the kernel
// genaccessors
type Event struct {
	BaseEvent

	// globals
	Async bool `field:"event.async,handler:ResolveAsync" event:"*"` // SECLDoc[event.async] Definition:`True if the syscall was asynchronous`

	// fim events
	Chmod       ChmodEvent    `field:"chmod" event:"chmod"`             // [7.27] [File] A file’s permissions were changed
	Chown       ChownEvent    `field:"chown" event:"chown"`             // [7.27] [File] A file’s owner was changed
	Open        OpenEvent     `field:"open" event:"open"`               // [7.27] [File] A file was opened
	Mkdir       MkdirEvent    `field:"mkdir" event:"mkdir"`             // [7.27] [File] A directory was created
	Rmdir       RmdirEvent    `field:"rmdir" event:"rmdir"`             // [7.27] [File] A directory was removed
	Rename      RenameEvent   `field:"rename" event:"rename"`           // [7.27] [File] A file/directory was renamed
	Unlink      UnlinkEvent   `field:"unlink" event:"unlink"`           // [7.27] [File] A file was deleted
	Utimes      UtimesEvent   `field:"utimes" event:"utimes"`           // [7.27] [File] Change file access/modification times
	Link        LinkEvent     `field:"link" event:"link"`               // [7.27] [File] Create a new name/alias for a file
	SetXAttr    SetXAttrEvent `field:"setxattr" event:"setxattr"`       // [7.27] [File] Set exteneded attributes
	RemoveXAttr SetXAttrEvent `field:"removexattr" event:"removexattr"` // [7.27] [File] Remove extended attributes
	Splice      SpliceEvent   `field:"splice" event:"splice"`           // [7.36] [File] A splice command was executed
	Mount       MountEvent    `field:"mount" event:"mount"`             // [7.42] [File] [Experimental] A filesystem was mounted

	// process events
	Exec     ExecEvent     `field:"exec" event:"exec"`     // [7.27] [Process] A process was executed or forked
	SetUID   SetuidEvent   `field:"setuid" event:"setuid"` // [7.27] [Process] A process changed its effective uid
	SetGID   SetgidEvent   `field:"setgid" event:"setgid"` // [7.27] [Process] A process changed its effective gid
	Capset   CapsetEvent   `field:"capset" event:"capset"` // [7.27] [Process] A process changed its capacity set
	Signal   SignalEvent   `field:"signal" event:"signal"` // [7.35] [Process] A signal was sent
	Exit     ExitEvent     `field:"exit" event:"exit"`     // [7.38] [Process] A process was terminated
	Syscalls SyscallsEvent `field:"-"`

	// anomaly detection related events
	AnomalyDetectionSyscallEvent AnomalyDetectionSyscallEvent `field:"-"`

	// kernel events
	SELinux      SELinuxEvent      `field:"selinux" event:"selinux"`             // [7.30] [Kernel] An SELinux operation was run
	BPF          BPFEvent          `field:"bpf" event:"bpf"`                     // [7.33] [Kernel] A BPF command was executed
	PTrace       PTraceEvent       `field:"ptrace" event:"ptrace"`               // [7.35] [Kernel] A ptrace command was executed
	MMap         MMapEvent         `field:"mmap" event:"mmap"`                   // [7.35] [Kernel] A mmap command was executed
	MProtect     MProtectEvent     `field:"mprotect" event:"mprotect"`           // [7.35] [Kernel] A mprotect command was executed
	LoadModule   LoadModuleEvent   `field:"load_module" event:"load_module"`     // [7.35] [Kernel] A new kernel module was loaded
	UnloadModule UnloadModuleEvent `field:"unload_module" event:"unload_module"` // [7.35] [Kernel] A kernel module was deleted

	// network events
	DNS  DNSEvent  `field:"dns" event:"dns"`   // [7.36] [Network] A DNS request was sent
	Bind BindEvent `field:"bind" event:"bind"` // [7.37] [Network] A bind was executed

	// internal usage
	Umount           UmountEvent           `field:"-" json:"-"`
	InvalidateDentry InvalidateDentryEvent `field:"-" json:"-"`
	ArgsEnvs         ArgsEnvsEvent         `field:"-" json:"-"`
	MountReleased    MountReleasedEvent    `field:"-" json:"-"`
	CgroupTracing    CgroupTracingEvent    `field:"-" json:"-"`
	NetDevice        NetDeviceEvent        `field:"-" json:"-"`
	VethPair         VethPairEvent         `field:"-" json:"-"`
	UnshareMountNS   UnshareMountNSEvent   `field:"-" json:"-"`
}

// SetPathResolutionError sets the Event.pathResolutionError
func (ev *Event) SetPathResolutionError(fileFields *FileEvent, err error) {
	fileFields.PathResolutionError = err
	ev.Error = err
}

// SetuidEvent represents a setuid event
type SetuidEvent struct {
	UID    uint32 `field:"uid"`                                // SECLDoc[uid] Definition:`New UID of the process`
	User   string `field:"user,handler:ResolveSetuidUser"`     // SECLDoc[user] Definition:`New user of the process`
	EUID   uint32 `field:"euid"`                               // SECLDoc[euid] Definition:`New effective UID of the process`
	EUser  string `field:"euser,handler:ResolveSetuidEUser"`   // SECLDoc[euser] Definition:`New effective user of the process`
	FSUID  uint32 `field:"fsuid"`                              // SECLDoc[fsuid] Definition:`New FileSystem UID of the process`
	FSUser string `field:"fsuser,handler:ResolveSetuidFSUser"` // SECLDoc[fsuser] Definition:`New FileSystem user of the process`
}

// SetgidEvent represents a setgid event
type SetgidEvent struct {
	GID     uint32 `field:"gid"`                                  // SECLDoc[gid] Definition:`New GID of the process`
	Group   string `field:"group,handler:ResolveSetgidGroup"`     // SECLDoc[group] Definition:`New group of the process`
	EGID    uint32 `field:"egid"`                                 // SECLDoc[egid] Definition:`New effective GID of the process`
	EGroup  string `field:"egroup,handler:ResolveSetgidEGroup"`   // SECLDoc[egroup] Definition:`New effective group of the process`
	FSGID   uint32 `field:"fsgid"`                                // SECLDoc[fsgid] Definition:`New FileSystem GID of the process`
	FSGroup string `field:"fsgroup,handler:ResolveSetgidFSGroup"` // SECLDoc[fsgroup] Definition:`New FileSystem group of the process`
}

// CapsetEvent represents a capset event
type CapsetEvent struct {
	CapEffective uint64 `field:"cap_effective"` // SECLDoc[cap_effective] Definition:`Effective capability set of the process` Constants:`Kernel Capability constants`
	CapPermitted uint64 `field:"cap_permitted"` // SECLDoc[cap_permitted] Definition:`Permitted capability set of the process` Constants:`Kernel Capability constants`
}

// Credentials represents the kernel credentials of a process
type Credentials struct {
	UID   uint32 `field:"uid"`   // SECLDoc[uid] Definition:`UID of the process`
	GID   uint32 `field:"gid"`   // SECLDoc[gid] Definition:`GID of the process`
	User  string `field:"user"`  // SECLDoc[user] Definition:`User of the process` Example:`process.user == "root"` Description:`Constrain an event to be triggered by a process running as the root user.`
	Group string `field:"group"` // SECLDoc[group] Definition:`Group of the process`

	EUID   uint32 `field:"euid"`   // SECLDoc[euid] Definition:`Effective UID of the process`
	EGID   uint32 `field:"egid"`   // SECLDoc[egid] Definition:`Effective GID of the process`
	EUser  string `field:"euser"`  // SECLDoc[euser] Definition:`Effective user of the process`
	EGroup string `field:"egroup"` // SECLDoc[egroup] Definition:`Effective group of the process`

	FSUID   uint32 `field:"fsuid"`   // SECLDoc[fsuid] Definition:`FileSystem-uid of the process`
	FSGID   uint32 `field:"fsgid"`   // SECLDoc[fsgid] Definition:`FileSystem-gid of the process`
	FSUser  string `field:"fsuser"`  // SECLDoc[fsuser] Definition:`FileSystem-user of the process`
	FSGroup string `field:"fsgroup"` // SECLDoc[fsgroup] Definition:`FileSystem-group of the process`

	CapEffective uint64 `field:"cap_effective"` // SECLDoc[cap_effective] Definition:`Effective capability set of the process` Constants:`Kernel Capability constants`
	CapPermitted uint64 `field:"cap_permitted"` // SECLDoc[cap_permitted] Definition:`Permitted capability set of the process` Constants:`Kernel Capability constants`
}

// Equals returns if both credentials are equal
func (c *Credentials) Equals(o *Credentials) bool {
	return (c.UID == o.UID &&
		c.GID == o.GID &&
		c.EUID == o.EUID &&
		c.EGID == o.EGID &&
		c.FSUID == o.FSUID &&
		c.FSGID == o.FSGID &&
		c.CapEffective == o.CapEffective &&
		c.CapPermitted == o.CapPermitted)
}

// SetSpan sets the span
func (p *Process) SetSpan(spanID uint64, traceID uint64) {
	p.SpanID = spanID
	p.TraceID = traceID
}

// GetPathResolutionError returns the path resolution error as a string if there is one
func (p *Process) GetPathResolutionError() string {
	return p.FileEvent.GetPathResolutionError()
}

// HasInterpreter returns whether the process uses an interpreter
func (p *Process) HasInterpreter() bool {
	return p.LinuxBinprm.FileEvent.Inode != 0
}

// IsNotKworker returns true if the process isn't a kworker
func (p *Process) IsNotKworker() bool {
	return !p.IsKworker
}

// LinuxBinprm contains content from the linux_binprm struct, which holds the arguments used for loading binaries
type LinuxBinprm struct {
	FileEvent FileEvent `field:"file"`
}

// Process represents a process
type Process struct {
	PIDContext

	FileEvent FileEvent `field:"file,check:IsNotKworker"`

	ContainerID string `field:"container.id"` // SECLDoc[container.id] Definition:`Container ID`

	SpanID  uint64 `field:"-"`
	TraceID uint64 `field:"-"`

	TTYName     string      `field:"tty_name"`                         // SECLDoc[tty_name] Definition:`Name of the TTY associated with the process`
	Comm        string      `field:"comm"`                             // SECLDoc[comm] Definition:`Comm attribute of the process`
	LinuxBinprm LinuxBinprm `field:"interpreter,check:HasInterpreter"` // Script interpreter as identified by the shebang

	// pid_cache_t
	ForkTime time.Time `field:"-" json:"-"`
	ExitTime time.Time `field:"-" json:"-"`
	ExecTime time.Time `field:"-" json:"-"`

	CreatedAt uint64 `field:"created_at,handler:ResolveProcessCreatedAt"` // SECLDoc[created_at] Definition:`Timestamp of the creation of the process`

	Cookie uint32 `field:"-"`
	PPid   uint32 `field:"ppid"` // SECLDoc[ppid] Definition:`Parent process ID`

	// credentials_t section of pid_cache_t
	Credentials

	ArgsID uint32 `field:"-" json:"-"`
	EnvsID uint32 `field:"-" json:"-"`

	ArgsEntry *ArgsEntry `field:"-" json:"-"`
	EnvsEntry *EnvsEntry `field:"-" json:"-"`

	// defined to generate accessors, ArgsTruncated and EnvsTruncated are used during by unmarshaller
	Argv0         string   `field:"argv0,handler:ResolveProcessArgv0,weight:100"`                                                                                                                   // SECLDoc[argv0] Definition:`First argument of the process`
	Args          string   `field:"args,handler:ResolveProcessArgs,weight:100"`                                                                                                                     // SECLDoc[args] Definition:`Arguments of the process (as a string, excluding argv0)` Example:`exec.args == "-sV -p 22,53,110,143,4564 198.116.0-255.1-127"` Description:`Matches any process with these exact arguments.` Example:`exec.args =~ "* -F * http*"` Description:`Matches any process that has the "-F" argument anywhere before an argument starting with "http".`
	Argv          []string `field:"argv,handler:ResolveProcessArgv,weight:100; args_flags,handler:ResolveProcessArgsFlags,opts:helper; args_options,handler:ResolveProcessArgsOptions,opts:helper"` // SECLDoc[argv] Definition:`Arguments of the process (as an array, excluding argv0)` Example:`exec.argv in ["127.0.0.1"]` Description:`Matches any process that has this IP address as one of its arguments.` SECLDoc[args_flags] Definition:`Flags in the process arguments` Example:`exec.args_flags in ["s"] && exec.args_flags in ["V"]` Description:`Matches any process with both "-s" and "-V" flags in its arguments. Also matches "-sV".` SECLDoc[args_options] Definition:`Argument of the process as options` Example:`exec.args_options in ["p=0-1024"]` Description:`Matches any process that has either "-p 0-1024" or "--p=0-1024" in its arguments.`
	ArgsTruncated bool     `field:"args_truncated,handler:ResolveProcessArgsTruncated"`                                                                                                             // SECLDoc[args_truncated] Definition:`Indicator of arguments truncation`
	Envs          []string `field:"envs,handler:ResolveProcessEnvs:100"`                                                                                                                            // SECLDoc[envs] Definition:`Environment variable names of the process`
	Envp          []string `field:"envp,handler:ResolveProcessEnvp:100"`                                                                                                                            // SECLDoc[envp] Definition:`Environment variables of the process`
	EnvsTruncated bool     `field:"envs_truncated,handler:ResolveProcessEnvsTruncated"`                                                                                                             // SECLDoc[envs_truncated] Definition:`Indicator of environment variables truncation`

	// symlink to the process binary
	SymlinkPathnameStr [MaxSymlinks]string `field:"-" json:"-"`
	SymlinkBasenameStr string              `field:"-" json:"-"`

	// cache version
	ScrubbedArgvResolved  bool           `field:"-" json:"-"`
	ScrubbedArgv          []string       `field:"-" json:"-"`
	ScrubbedArgsTruncated bool           `field:"-" json:"-"`
	Variables             eval.Variables `field:"-" json:"-"`

	IsThread    bool `field:"is_thread"` // SECLDoc[is_thread] Definition:`Indicates whether the process is considered a thread (that is, a child process that hasn't executed another program)`
	IsExecChild bool `field:"-"`         // Indicates whether the process is an exec child of its parent

	Source uint64 `field:"-" json:"-"`
}

// ExecEvent represents a exec event
type ExecEvent struct {
	*Process
}

// ExitEvent represents a process exit event
type ExitEvent struct {
	*Process
	Cause uint32 `field:"cause"` // SECLDoc[cause] Definition:`Cause of the process termination (one of EXITED, SIGNALED, COREDUMPED)`
	Code  uint32 `field:"code"`  // SECLDoc[code] Definition:`Exit code of the process or number of the signal that caused the process to terminate`
}

// FileFields holds the information required to identify a file
type FileFields struct {
<<<<<<< HEAD
	UID   uint32 `field:"uid"`                                                         // SECLDoc[uid] Definition:`UID of the file's owner`
	User  string `field:"user,handler:ResolveFileFieldsUser"`                          // SECLDoc[user] Definition:`User of the file's owner`
	GID   uint32 `field:"gid"`                                                         // SECLDoc[gid] Definition:`GID of the file's owner`
	Group string `field:"group,handler:ResolveFileFieldsGroup"`                        // SECLDoc[group] Definition:`Group of the file's owner`
	Mode  uint16 `field:"mode;rights,handler:ResolveRights,opts:cacheless_resolution"` // SECLDoc[mode] Definition:`Mode of the file` Constants:`Inode mode constants` SECLDoc[rights] Definition:`Rights of the file` Constants:`File mode constants`
	CTime uint64 `field:"change_time"`                                   // SECLDoc[change_time] Definition:`Change time (ctime) of the file`
	MTime uint64 `field:"modification_time"`                             // SECLDoc[modification_time] Definition:`Modification time (mtime) of the file`
=======
	UID   uint32 `field:"uid"`                                           // SECLDoc[uid] Definition:`UID of the file's owner`
	User  string `field:"user,handler:ResolveFileFieldsUser"`            // SECLDoc[user] Definition:`User of the file's owner`
	GID   uint32 `field:"gid"`                                           // SECLDoc[gid] Definition:`GID of the file's owner`
	Group string `field:"group,handler:ResolveFileFieldsGroup"`          // SECLDoc[group] Definition:`Group of the file's owner`
	Mode  uint16 `field:"mode;rights,handler:ResolveRights,opts:helper"` // SECLDoc[mode] Definition:`Mode of the file` Constants:`Inode mode constants` SECLDoc[rights] Definition:`Rights of the file` Constants:`File mode constants`
	CTime uint64 `field:"change_time"`                                   // SECLDoc[change_time] Definition:`Change time of the file`
	MTime uint64 `field:"modification_time"`                             // SECLDoc[modification_time] Definition:`Modification time of the file`
>>>>>>> 53aab68a

	PathKey
	InUpperLayer bool `field:"in_upper_layer,handler:ResolveFileFieldsInUpperLayer"` // SECLDoc[in_upper_layer] Definition:`Indicator of the file layer, for example, in an OverlayFS`

	NLink uint32 `field:"-" json:"-"`
	Flags int32  `field:"-" json:"-"`
}

// Equals compares two FileFields
func (f *FileFields) Equals(o *FileFields) bool {
	return f.Inode == o.Inode && f.MountID == o.MountID && f.MTime == o.MTime && f.UID == o.UID && f.GID == o.GID && f.Mode == o.Mode
}

// IsFileless return whether it is a file less access
func (f *FileFields) IsFileless() bool {
	// TODO(safchain) fix this heuristic by add a flag in the event intead of using mount ID 0
	return f.Inode != 0 && f.MountID == 0
}

// HasHardLinks returns whether the file has hardlink
func (f *FileFields) HasHardLinks() bool {
	return f.NLink > 1
}

// GetInLowerLayer returns whether a file is in a lower layer
func (f *FileFields) GetInLowerLayer() bool {
	return f.Flags&LowerLayer != 0
}

// GetInUpperLayer returns whether a file is in the upper layer
func (f *FileFields) GetInUpperLayer() bool {
	return f.Flags&UpperLayer != 0
}

// FileEvent is the common file event type
type FileEvent struct {
	FileFields ``

	PathnameStr string `field:"path,handler:ResolveFilePath,opts:length" op_override:"ProcessSymlinkPathname"`     // SECLDoc[path] Definition:`File's path` Example:`exec.file.path == "/usr/bin/apt"` Description:`Matches the execution of the file located at /usr/bin/apt` Example:`open.file.path == "/etc/passwd"` Description:`Matches any process opening the /etc/passwd file.`
	BasenameStr string `field:"name,handler:ResolveFileBasename,opts:length" op_override:"ProcessSymlinkBasename"` // SECLDoc[name] Definition:`File's basename` Example:`exec.file.name == "apt"` Description:`Matches the execution of any file named apt.`
	Filesystem  string `field:"filesystem,handler:ResolveFileFilesystem"`                                          // SECLDoc[filesystem] Definition:`File's filesystem`

	PathResolutionError error `field:"-" json:"-"`

	PkgName       string `field:"package.name,handler:ResolvePackageName"`                    // SECLDoc[package.name] Definition:`[Experimental] Name of the package that provided this file`
	PkgVersion    string `field:"package.version,handler:ResolvePackageVersion"`              // SECLDoc[package.version] Definition:`[Experimental] Full version of the package that provided this file`
	PkgSrcVersion string `field:"package.source_version,handler:ResolvePackageSourceVersion"` // SECLDoc[package.source_version] Definition:`[Experimental] Full version of the source package of the package that provided this file`

	HashState HashState `field:"-"`
	Hashes    []string  `field:"hashes,handler:ResolveHashesFromEvent,opts:skip_ad"` // SECLDoc[hashes] Definition:`[Experimental] List of cryptographic hashes computed for this file`

	// used to mark as already resolved, can be used in case of empty path
	IsPathnameStrResolved bool `field:"-" json:"-"`
	IsBasenameStrResolved bool `field:"-" json:"-"`
}

// Equals compare two FileEvent
func (e *FileEvent) Equals(o *FileEvent) bool {
	return e.FileFields.Equals(&o.FileFields)
}

// SetPathnameStr set and mark as resolved
func (e *FileEvent) SetPathnameStr(str string) {
	e.PathnameStr = str
	e.IsPathnameStrResolved = true
}

// SetBasenameStr set and mark as resolved
func (e *FileEvent) SetBasenameStr(str string) {
	e.BasenameStr = str
	e.IsBasenameStrResolved = true
}

// GetPathResolutionError returns the path resolution error as a string if there is one
func (e *FileEvent) GetPathResolutionError() string {
	if e.PathResolutionError != nil {
		return e.PathResolutionError.Error()
	}
	return ""
}

// IsOverlayFS returns whether it is an overlay fs
func (e *FileEvent) IsOverlayFS() bool {
	return e.Filesystem == "overlay"
}

// InvalidateDentryEvent defines a invalidate dentry event
type InvalidateDentryEvent struct {
	Inode   uint64
	MountID uint32
}

// MountReleasedEvent defines a mount released event
type MountReleasedEvent struct {
	MountID uint32
}

// LinkEvent represents a link event
type LinkEvent struct {
	SyscallEvent
	Source FileEvent `field:"file"`
	Target FileEvent `field:"file.destination"`
}

// MkdirEvent represents a mkdir event
type MkdirEvent struct {
	SyscallEvent
	File FileEvent `field:"file"`
	Mode uint32    `field:"file.destination.mode; file.destination.rights"` // SECLDoc[file.destination.mode] Definition:`Mode of the new directory` Constants:`File mode constants` SECLDoc[file.destination.rights] Definition:`Rights of the new directory` Constants:`File mode constants`
}

// ArgsEnvsEvent defines a args/envs event
type ArgsEnvsEvent struct {
	ArgsEnvs
}

// Mount represents a mountpoint (used by MountEvent and UnshareMountNSEvent)
type Mount struct {
	MountID        uint32  `field:"-"`
	Device         uint32  `field:"-"`
	ParentPathKey  PathKey `field:"-"`
	RootPathKey    PathKey `field:"-"`
	BindSrcMountID uint32  `field:"-"`
	FSType         string  `field:"fs_type"` // SECLDoc[fs_type] Definition:`Type of the mounted file system`
	MountPointStr  string  `field:"-"`
	RootStr        string  `field:"-"`
	Path           string  `field:"-"`
}

// MountEvent represents a mount event
//
//msgp:ignore MountEvent
type MountEvent struct {
	SyscallEvent
	Mount
	MountPointPath                 string `field:"mountpoint.path,handler:ResolveMountPointPath"` // SECLDoc[mountpoint.path] Definition:`Path of the mount point`
	MountSourcePath                string `field:"source.path,handler:ResolveMountSourcePath"`    // SECLDoc[source.path] Definition:`Source path of a bind mount`
	MountPointPathResolutionError  error  `field:"-"`
	MountSourcePathResolutionError error  `field:"-"`
}

// UnshareMountNSEvent represents a mount cloned from a newly created mount namespace
type UnshareMountNSEvent struct {
	Mount
}

// GetFSType returns the filesystem type of the mountpoint
func (m *Mount) GetFSType() string {
	return m.FSType
}

// IsOverlayFS returns whether it is an overlay fs
func (m *Mount) IsOverlayFS() bool {
	return m.GetFSType() == "overlay"
}

// OpenEvent represents an open event
type OpenEvent struct {
	SyscallEvent
	File  FileEvent `field:"file"`
	Flags uint32    `field:"flags"`                 // SECLDoc[flags] Definition:`Flags used when opening the file` Constants:`Open flags`
	Mode  uint32    `field:"file.destination.mode"` // SECLDoc[file.destination.mode] Definition:`Mode of the created file` Constants:`File mode constants`
}

// SELinuxEventKind represents the event kind for SELinux events
type SELinuxEventKind uint32

const (
	// SELinuxBoolChangeEventKind represents SELinux boolean change events
	SELinuxBoolChangeEventKind SELinuxEventKind = iota
	// SELinuxStatusChangeEventKind represents SELinux status change events
	SELinuxStatusChangeEventKind
	// SELinuxBoolCommitEventKind represents SELinux boolean commit events
	SELinuxBoolCommitEventKind
)

// SELinuxEvent represents a selinux event
type SELinuxEvent struct {
	File            FileEvent        `field:"-" json:"-"`
	EventKind       SELinuxEventKind `field:"-" json:"-"`
	BoolName        string           `field:"bool.name,handler:ResolveSELinuxBoolName"` // SECLDoc[bool.name] Definition:`SELinux boolean name`
	BoolChangeValue string           `field:"bool.state"`                               // SECLDoc[bool.state] Definition:`SELinux boolean new value`
	BoolCommitValue bool             `field:"bool_commit.state"`                        // SECLDoc[bool_commit.state] Definition:`Indicator of a SELinux boolean commit operation`
	EnforceStatus   string           `field:"enforce.status"`                           // SECLDoc[enforce.status] Definition:`SELinux enforcement status (one of "enforcing", "permissive", "disabled")`
}

const (
	ProcessCacheEntryFromUnknown = iota
	ProcessCacheEntryFromEvent
	ProcessCacheEntryFromKernelMap
	ProcessCacheEntryFromProcFS
	ProcessCacheEntryFromSnapshot
)

var ProcessSources = [...]string{
	"unknown",
	"event",
	"map",
	"procfs_fallback",
	"procfs_snapshot",
}

func ProcessSourceToString(source uint64) string {
	return ProcessSources[source]
}

// PIDContext holds the process context of an kernel event
type PIDContext struct {
	Pid       uint32 `field:"pid"` // SECLDoc[pid] Definition:`Process ID of the process (also called thread group ID)`
	Tid       uint32 `field:"tid"` // SECLDoc[tid] Definition:`Thread ID of the thread`
	NetNS     uint32 `field:"-"`
	IsKworker bool   `field:"is_kworker"` // SECLDoc[is_kworker] Definition:`Indicates whether the process is a kworker`
	ExecInode uint64 `field:"-"`          // used to track exec and event loss
}

// RenameEvent represents a rename event
type RenameEvent struct {
	SyscallEvent
	Old FileEvent `field:"file"`
	New FileEvent `field:"file.destination"`
}

// RmdirEvent represents a rmdir event
type RmdirEvent struct {
	SyscallEvent
	File FileEvent `field:"file"`
}

// SetXAttrEvent represents an extended attributes event
type SetXAttrEvent struct {
	SyscallEvent
	File      FileEvent `field:"file"`
	Namespace string    `field:"file.destination.namespace,handler:ResolveXAttrNamespace"` // SECLDoc[file.destination.namespace] Definition:`Namespace of the extended attribute`
	Name      string    `field:"file.destination.name,handler:ResolveXAttrName"`           // SECLDoc[file.destination.name] Definition:`Name of the extended attribute`

	NameRaw [200]byte `field:"-" json:"-"`
}

// SyscallEvent contains common fields for all the event
type SyscallEvent struct {
	Retval int64 `field:"retval"` // SECLDoc[retval] Definition:`Return value of the syscall` Constants:`Error constants`
}

// UnlinkEvent represents an unlink event
type UnlinkEvent struct {
	SyscallEvent
	File  FileEvent `field:"file"`
	Flags uint32    `field:"flags"` // SECLDoc[flags] Definition:`Flags of the unlink syscall` Constants:`Unlink flags`
}

// UmountEvent represents an umount event
type UmountEvent struct {
	SyscallEvent
	MountID uint32
}

// UtimesEvent represents a utime event
type UtimesEvent struct {
	SyscallEvent
	File  FileEvent `field:"file"`
	Atime time.Time `field:"-" json:"-"`
	Mtime time.Time `field:"-" json:"-"`
}

// BPFEvent represents a BPF event
type BPFEvent struct {
	SyscallEvent

	Map     BPFMap     `field:"map"`  // eBPF map involved in the BPF command
	Program BPFProgram `field:"prog"` // eBPF program involved in the BPF command
	Cmd     uint32     `field:"cmd"`  // SECLDoc[cmd] Definition:`BPF command name` Constants:`BPF commands`
}

// BPFMap represents a BPF map
type BPFMap struct {
	ID   uint32 `field:"-" json:"-"` // ID of the eBPF map
	Type uint32 `field:"type"`       // SECLDoc[type] Definition:`Type of the eBPF map` Constants:`BPF map types`
	Name string `field:"name"`       // SECLDoc[name] Definition:`Name of the eBPF map (added in 7.35)`
}

// BPFProgram represents a BPF program
type BPFProgram struct {
	ID         uint32   `field:"-" json:"-"`  // ID of the eBPF program
	Type       uint32   `field:"type"`        // SECLDoc[type] Definition:`Type of the eBPF program` Constants:`BPF program types`
	AttachType uint32   `field:"attach_type"` // SECLDoc[attach_type] Definition:`Attach type of the eBPF program` Constants:`BPF attach types`
	Helpers    []uint32 `field:"helpers"`     // SECLDoc[helpers] Definition:`eBPF helpers used by the eBPF program (added in 7.35)` Constants:`BPF helper functions`
	Name       string   `field:"name"`        // SECLDoc[name] Definition:`Name of the eBPF program (added in 7.35)`
	Tag        string   `field:"tag"`         // SECLDoc[tag] Definition:`Hash (sha1) of the eBPF program (added in 7.35)`
}

// PTraceEvent represents a ptrace event
type PTraceEvent struct {
	SyscallEvent

	Request uint32          `field:"request"` // SECLDoc[request] Definition:`ptrace request` Constants:`Ptrace constants`
	PID     uint32          `field:"-" json:"-"`
	Address uint64          `field:"-" json:"-"`
	Tracee  *ProcessContext `field:"tracee"` // process context of the tracee
}

// MMapEvent represents a mmap event
type MMapEvent struct {
	SyscallEvent

	File       FileEvent `field:"file"`
	Addr       uint64    `field:"-" json:"-"`
	Offset     uint64    `field:"-" json:"-"`
	Len        uint32    `field:"-" json:"-"`
	Protection int       `field:"protection"` // SECLDoc[protection] Definition:`memory segment protection` Constants:`Protection constants`
	Flags      int       `field:"flags"`      // SECLDoc[flags] Definition:`memory segment flags` Constants:`MMap flags`
}

// MProtectEvent represents a mprotect event
type MProtectEvent struct {
	SyscallEvent

	VMStart       uint64 `field:"-" json:"-"`
	VMEnd         uint64 `field:"-" json:"-"`
	VMProtection  int    `field:"vm_protection"`  // SECLDoc[vm_protection] Definition:`initial memory segment protection` Constants:`Virtual Memory flags`
	ReqProtection int    `field:"req_protection"` // SECLDoc[req_protection] Definition:`new memory segment protection` Constants:`Virtual Memory flags`
}

// LoadModuleEvent represents a load_module event
type LoadModuleEvent struct {
	SyscallEvent

	File             FileEvent `field:"file"`                           // Path to the kernel module file
	LoadedFromMemory bool      `field:"loaded_from_memory"`             // SECLDoc[loaded_from_memory] Definition:`Indicates if the kernel module was loaded from memory`
	Name             string    `field:"name"`                           // SECLDoc[name] Definition:`Name of the new kernel module`
	Args             string    `field:"args,handler:ResolveModuleArgs"` // SECLDoc[args] Definition:`Parameters (as a string) of the new kernel module`
	Argv             []string  `field:"argv,handler:ResolveModuleArgv"` // SECLDoc[argv] Definition:`Parameters (as an array) of the new kernel module`
	ArgsTruncated    bool      `field:"args_truncated"`                 // SECLDoc[args_truncated] Definition:`Indicates if the arguments were truncated or not`
}

// UnloadModuleEvent represents an unload_module event
type UnloadModuleEvent struct {
	SyscallEvent

	Name string `field:"name"` // SECLDoc[name] Definition:`Name of the kernel module that was deleted`
}

// SignalEvent represents a signal event
type SignalEvent struct {
	SyscallEvent

	Type   uint32          `field:"type"`   // SECLDoc[type] Definition:`Signal type (ex: SIGHUP, SIGINT, SIGQUIT, etc)` Constants:`Signal constants`
	PID    uint32          `field:"pid"`    // SECLDoc[pid] Definition:`Target PID`
	Target *ProcessContext `field:"target"` // Target process context
}

// SpliceEvent represents a splice event
type SpliceEvent struct {
	SyscallEvent

	File          FileEvent `field:"file"`            // File modified by the splice syscall
	PipeEntryFlag uint32    `field:"pipe_entry_flag"` // SECLDoc[pipe_entry_flag] Definition:`Entry flag of the "fd_out" pipe passed to the splice syscall` Constants:`Pipe buffer flags`
	PipeExitFlag  uint32    `field:"pipe_exit_flag"`  // SECLDoc[pipe_exit_flag] Definition:`Exit flag of the "fd_out" pipe passed to the splice syscall` Constants:`Pipe buffer flags`
}

// CgroupTracingEvent is used to signal that a new cgroup should be traced by the activity dump manager
type CgroupTracingEvent struct {
	ContainerContext ContainerContext
	Config           ActivityDumpLoadConfig
	ConfigCookie     uint32
}

// ActivityDumpLoadConfig represents the load configuration of an activity dump
type ActivityDumpLoadConfig struct {
	TracedEventTypes     []EventType
	Timeout              time.Duration
	WaitListTimestampRaw uint64
	StartTimestampRaw    uint64
	EndTimestampRaw      uint64
	Rate                 uint32 // max number of events per sec
	Paused               uint32
}

// SetTimeout updates the timeout of an activity dump
func (adlc *ActivityDumpLoadConfig) SetTimeout(duration time.Duration) {
	adlc.Timeout = duration
	adlc.EndTimestampRaw = adlc.StartTimestampRaw + uint64(duration)
}

// NetworkDeviceContext represents the network device context of a network event
type NetworkDeviceContext struct {
	NetNS   uint32 `field:"-" json:"-"`
	IfIndex uint32 `field:"ifindex"`                                   // SECLDoc[ifindex] Definition:`interface ifindex`
	IfName  string `field:"ifname,handler:ResolveNetworkDeviceIfName"` // SECLDoc[ifname] Definition:`interface ifname`
}

// DNSEvent represents a DNS event
type DNSEvent struct {
	ID    uint16 `field:"id" json:"-"`                                             // SECLDoc[id] Definition:`[Experimental] the DNS request ID`
	Name  string `field:"question.name,opts:length" op_override:"eval.DNSNameCmp"` // SECLDoc[question.name] Definition:`the queried domain name`
	Type  uint16 `field:"question.type"`                                           // SECLDoc[question.type] Definition:`a two octet code which specifies the DNS question type` Constants:`DNS qtypes`
	Class uint16 `field:"question.class"`                                          // SECLDoc[question.class] Definition:`the class looked up by the DNS question` Constants:`DNS qclasses`
	Size  uint16 `field:"question.length"`                                         // SECLDoc[question.length] Definition:`the total DNS request size in bytes`
	Count uint16 `field:"question.count"`                                          // SECLDoc[question.count] Definition:`the total count of questions in the DNS request`
}

// BindEvent represents a bind event
type BindEvent struct {
	SyscallEvent

	Addr       IPPortContext `field:"addr"`        // Bound address
	AddrFamily uint16        `field:"addr.family"` // SECLDoc[addr.family] Definition:`Address family`
}

// NetDevice represents a network device
type NetDevice struct {
	Name        string
	NetNS       uint32
	IfIndex     uint32
	PeerNetNS   uint32
	PeerIfIndex uint32
}

// GetKey returns a key to uniquely identify a network device on the system
func (d NetDevice) GetKey() string {
	return fmt.Sprintf("%v_%v", d.IfIndex, d.NetNS)
}

// NetDeviceEvent represents a network device event
type NetDeviceEvent struct {
	SyscallEvent

	Device NetDevice
}

// VethPairEvent represents a veth pair event
type VethPairEvent struct {
	SyscallEvent

	HostDevice NetDevice
	PeerDevice NetDevice
}

// SyscallsEvent represents a syscalls event
type SyscallsEvent struct {
	Syscalls []Syscall // 64 * 8 = 512 > 450, bytes should be enough to hold all 450 syscalls
}

const PathKeySize = 16

// AnomalyDetectionSyscallEvent represents an anomaly detection for a syscall event
type AnomalyDetectionSyscallEvent struct {
	SyscallID Syscall
}

// PathKey identifies an entry in the dentry cache
type PathKey struct {
	Inode   uint64 `field:"inode"`    // SECLDoc[inode] Definition:`Inode of the file`
	MountID uint32 `field:"mount_id"` // SECLDoc[mount_id] Definition:`Mount ID of the file`
	PathID  uint32 `field:"-"`
}

func (p *PathKey) Write(buffer []byte) {
	ByteOrder.PutUint64(buffer[0:8], p.Inode)
	ByteOrder.PutUint32(buffer[8:12], p.MountID)
	ByteOrder.PutUint32(buffer[12:16], p.PathID)
}

// IsNull returns true if a key is invalid
func (p *PathKey) IsNull() bool {
	return p.Inode == 0 && p.MountID == 0
}

func (p *PathKey) String() string {
	return fmt.Sprintf("%x/%x", p.MountID, p.Inode)
}

// MarshalBinary returns the binary representation of a path key
func (p *PathKey) MarshalBinary() ([]byte, error) {
	if p.IsNull() {
		return nil, &ErrInvalidKeyPath{Inode: p.Inode, MountID: p.MountID}
	}

	buff := make([]byte, 16)
	p.Write(buff)

	return buff, nil
}

// PathLeafSize defines path_leaf struct size
const PathLeafSize = PathKeySize + MaxSegmentLength + 1 + 2 + 6 // path_key + name + len + padding

// PathLeaf is the go representation of the eBPF path_leaf_t structure
type PathLeaf struct {
	Parent PathKey
	Name   [MaxSegmentLength + 1]byte
	Len    uint16
}

// GetName returns the path value as a string
func (pl *PathLeaf) GetName() string {
	return NullTerminatedString(pl.Name[:])
}

// GetName returns the path value as a string
func (pl *PathLeaf) SetName(name string) {
	copy(pl.Name[:], []byte(name))
	pl.Len = uint16(len(name) + 1)
}

// MarshalBinary returns the binary representation of a path key
func (pl *PathLeaf) MarshalBinary() ([]byte, error) {
	buff := make([]byte, PathLeafSize)

	pl.Parent.Write(buff)
	copy(buff[16:], pl.Name[:])
	ByteOrder.PutUint16(buff[16+len(pl.Name):], pl.Len)

	return buff, nil
}<|MERGE_RESOLUTION|>--- conflicted
+++ resolved
@@ -355,15 +355,6 @@
 
 // FileFields holds the information required to identify a file
 type FileFields struct {
-<<<<<<< HEAD
-	UID   uint32 `field:"uid"`                                                         // SECLDoc[uid] Definition:`UID of the file's owner`
-	User  string `field:"user,handler:ResolveFileFieldsUser"`                          // SECLDoc[user] Definition:`User of the file's owner`
-	GID   uint32 `field:"gid"`                                                         // SECLDoc[gid] Definition:`GID of the file's owner`
-	Group string `field:"group,handler:ResolveFileFieldsGroup"`                        // SECLDoc[group] Definition:`Group of the file's owner`
-	Mode  uint16 `field:"mode;rights,handler:ResolveRights,opts:cacheless_resolution"` // SECLDoc[mode] Definition:`Mode of the file` Constants:`Inode mode constants` SECLDoc[rights] Definition:`Rights of the file` Constants:`File mode constants`
-	CTime uint64 `field:"change_time"`                                   // SECLDoc[change_time] Definition:`Change time (ctime) of the file`
-	MTime uint64 `field:"modification_time"`                             // SECLDoc[modification_time] Definition:`Modification time (mtime) of the file`
-=======
 	UID   uint32 `field:"uid"`                                           // SECLDoc[uid] Definition:`UID of the file's owner`
 	User  string `field:"user,handler:ResolveFileFieldsUser"`            // SECLDoc[user] Definition:`User of the file's owner`
 	GID   uint32 `field:"gid"`                                           // SECLDoc[gid] Definition:`GID of the file's owner`
@@ -371,7 +362,6 @@
 	Mode  uint16 `field:"mode;rights,handler:ResolveRights,opts:helper"` // SECLDoc[mode] Definition:`Mode of the file` Constants:`Inode mode constants` SECLDoc[rights] Definition:`Rights of the file` Constants:`File mode constants`
 	CTime uint64 `field:"change_time"`                                   // SECLDoc[change_time] Definition:`Change time of the file`
 	MTime uint64 `field:"modification_time"`                             // SECLDoc[modification_time] Definition:`Modification time of the file`
->>>>>>> 53aab68a
 
 	PathKey
 	InUpperLayer bool `field:"in_upper_layer,handler:ResolveFileFieldsInUpperLayer"` // SECLDoc[in_upper_layer] Definition:`Indicator of the file layer, for example, in an OverlayFS`
