--- conflicted
+++ resolved
@@ -645,15 +645,10 @@
 // ConnectEvent represents a connect event
 type ConnectEvent struct {
 	SyscallEvent
-<<<<<<< HEAD
-	Addr       IPPortContext `field:"addr;server.addr"`               // Connection address
-	AddrFamily uint16        `field:"addr.family;server.addr.family"` // SECLDoc[addr.family] Definition:`Address family` SECLDoc[server.addr.family] Definition:`Server address family`
-	Protocol   uint16        `field:"protocol;server.protocol"`       // SECLDoc[protocol] Definition:`Socket Protocol` SECLDoc[server.protocol] Definition:`Socket server Protocol`
-=======
 
 	Addr       IPPortContext `field:"addr"`        // Connection address
 	AddrFamily uint16        `field:"addr.family"` // SECLDoc[addr.family] Definition:`Address family`
->>>>>>> 9dbee932
+	Protocol   uint16        `field:"protocol"`    // SECLDoc[protocol] Definition:`Socket Protocol`
 }
 
 // NetDevice represents a network device
