--- conflicted
+++ resolved
@@ -1004,21 +1004,6 @@
 // SetSockOptEvent represents a set socket option event
 type SetSockOptEvent struct {
 	SyscallEvent
-<<<<<<< HEAD
-	Level   uint32 `field:"level"`   // SECLDoc[level] Definition:`Socket level`
-	OptName uint32 `field:"optname"` // SECLDoc[optname] Definition:`Socket option name`
-}
-
-// GetWorkloadID returns an ID that represents the workload
-func (pc *ProcessCacheEntry) GetWorkloadID() interface{} {
-	if pc.ContainerID != "" {
-		return pc.ContainerID
-	}
-	if pc.CGroup.CGroupID != "" {
-		return pc.CGroup.CGroupID
-	}
-	return nil
-=======
 	SocketType         uint16 `field:"socket_type"`                                                         // SECLDoc[socket_type] Definition:`Socket type`
 	SocketFamily       uint16 `field:"socket_family"`                                                       // SECLDoc[socket_family] Definition:`Socket family`
 	FilterLen          uint16 `field:"filter_len"`                                                          // SECLDoc[filter_len] Definition:`Length of the filter`
@@ -1031,5 +1016,15 @@
 	FilterInstructions string `field:"filter_instructions,handler:ResolveSetSockOptFilterInstructions"`     // SECLDoc[filter_instructions] Definition:`Filter instructions`
 	FilterHash         string `field:"filter_hash,handler:ResolveSetSockOptFilterHash:"`                    // SECLDoc[filter_hash] Definition:`Hash of the socket filter using sha256`
 	UsedImmediates     []int  `field:"used_immediates,handler:ResolveSetSockOptUsedImmediates, weight:999"` // SECLDoc[used_immediates] Definition:`List of immediate values used in the filter`
->>>>>>> 42da4510
+}
+
+// GetWorkloadID returns an ID that represents the workload
+func (pc *ProcessCacheEntry) GetWorkloadID() interface{} {
+	if pc.ContainerID != "" {
+		return pc.ContainerID
+	}
+	if pc.CGroup.CGroupID != "" {
+		return pc.CGroup.CGroupID
+	}
+	return nil
 }