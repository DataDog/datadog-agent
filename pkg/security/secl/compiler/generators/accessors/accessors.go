// Unless explicitly stated otherwise all files in this repository are licensed
// under the Apache License Version 2.0.
// This product includes software developed at Datadog (https://www.datadoghq.com/).
// Copyright 2016-present Datadog, Inc.

package main

import (
	"bufio"
	"bytes"
	_ "embed"
	"errors"
	"flag"
	"fmt"
	"go/ast"
	"go/types"
	"log"
	"os"
	"os/exec"
	"path"
	"reflect"
	"strconv"
	"strings"
	"text/template"
	"unicode"

	"github.com/Masterminds/sprig/v3"
	"github.com/davecgh/go-spew/spew"
	"github.com/fatih/structtag"
	"golang.org/x/tools/go/packages"

	"github.com/DataDog/datadog-agent/pkg/security/secl/compiler/generators/accessors/common"
	"github.com/DataDog/datadog-agent/pkg/security/secl/compiler/generators/accessors/doc"
)

const (
	pkgPrefix = "github.com/DataDog/datadog-agent/pkg/security/secl"
)

var (
	filename             string
	pkgname              string
	output               string
	verbose              bool
	mock                 bool
	docOutput            string
	fieldsResolverOutput string
	buildTags            string
)

var (
	packagesLookupMap map[string]*types.Package
)

func resolveSymbol(pkg, symbol string) (types.Object, error) {
	if typePackage, found := packagesLookupMap[pkg]; found {
		return typePackage.Scope().Lookup(symbol), nil
	}

	return nil, fmt.Errorf("failed to retrieve package info for %s", pkg)
}

func origTypeToBasicType(kind string) string {
	switch kind {
	case "int", "int8", "int16", "int32", "int64", "uint", "uint8", "uint16", "uint32", "uint64":
		return "int"
	}
	return kind
}

func qualifiedType(module *common.Module, kind string) string {
	switch kind {
	case "int", "string", "bool":
		return kind
	default:
		return module.SourcePkgPrefix + kind
	}
}

// handleBasic adds fields of "basic" type to list of exposed SECL fields of the module
func handleBasic(module *common.Module, name, alias, kind, event string, iterator *common.StructField, isArray bool, opOverrides string, constants string, commentText string) *common.StructField {
	if verbose {
		fmt.Printf("handleBasic name: %s, kind: %s, alias: %s\n", name, kind, alias)
	}

	basicType := origTypeToBasicType(kind)
	module.Fields[alias] = &common.StructField{
		Name:        name,
		BasicType:   basicType,
		ReturnType:  basicType,
		IsArray:     strings.HasPrefix(kind, "[]") || isArray,
		Event:       event,
		OrigType:    kind,
		Iterator:    iterator,
		CommentText: commentText,
		OpOverrides: opOverrides,
		Constants:   constants,
	}

	if _, ok := module.EventTypes[event]; !ok {
		module.EventTypes[event] = common.NewEventTypeMetada()
	}

	return module.Fields[alias]
}

func handleField(module *common.Module, astFile *ast.File, name, alias, prefix, aliasPrefix, pkgName string, fieldType string, event string, iterator *common.StructField, dejavu map[string]bool, isArray bool, opOverride string, constants string, commentText string, field seclField) error {
	if verbose {
		fmt.Printf("handleField fieldName %s, alias %s, prefix %s, aliasPrefix %s, pkgName %s, fieldType, %s\n", name, alias, prefix, aliasPrefix, pkgName, fieldType)
	}

	switch fieldType {
	case "string", "bool", "int", "int8", "int16", "int32", "int64", "uint8", "uint16", "uint32", "uint64", "net.IPNet":
		if prefix != "" {
			name = prefix + "." + name
			alias = aliasPrefix + "." + alias
		}
		handleBasic(module, name, alias, fieldType, event, iterator, isArray, opOverride, constants, commentText)
		if field.lengthField {
			field := handleBasic(module, name+".length", alias+".length", "int", event, iterator, isArray, opOverride, constants, commentText)
			field.IsLength = true
			field.OrigType = "int"
		}

	default:
		symbol, err := resolveSymbol(pkgName, fieldType)
		if err != nil {
			return fmt.Errorf("failed to resolve symbol for %+v in %s: %s", fieldType, pkgName, err)
		}
		if symbol == nil {
			return fmt.Errorf("failed to resolve symbol for %+v in %s", fieldType, pkgName)
		}

		if prefix != "" {
			prefix = prefix + "." + name
			aliasPrefix = aliasPrefix + "." + alias
		} else {
			prefix = name
			aliasPrefix = alias
		}

		spec := astFile.Scope.Lookup(fieldType)
		handleSpec(module, astFile, spec.Decl, prefix, aliasPrefix, event, iterator, dejavu)
	}

	return nil
}

func getFieldName(expr ast.Expr) string {
	switch expr := expr.(type) {
	case *ast.Ident:
		return expr.Name
	case *ast.StarExpr:
		return getFieldName(expr.X)
	case *ast.ArrayType:
		return getFieldName(expr.Elt)
	case *ast.SelectorExpr:
		return getFieldName(expr.X) + "." + getFieldName(expr.Sel)
	default:
		return ""
	}
}

func getFieldIdentName(expr ast.Expr) (name string, isPointer bool, isArray bool) {
	switch expr.(type) {
	case *ast.StarExpr:
		isPointer = true
	case *ast.ArrayType:
		isArray = true
	}

	return getFieldName(expr), isPointer, isArray
}

type seclField struct {
<<<<<<< HEAD
	name                   string
	iterator               string
	handler                string
	cachelessResolution    bool
	skipADResolution       bool
	lengthField            bool
	weight                 int64
	exposedAtEventRootOnly bool // fields that should only be exposed at the root of an event, i.e. `parent` should not be exposed for an `ancestor` of a process
=======
	name                string
	iterator            string
	handler             string
	cachelessResolution bool
	skipADResolution    bool
	lengthField         bool
	weight              int64
	check               string
>>>>>>> 79b90f5f
}

func parseFieldDef(def string) (seclField, error) {
	def = strings.TrimSpace(def)
	alias, options, splitted := strings.Cut(def, ",")
	field := seclField{name: alias}

	if alias == "-" {
		return field, nil
	}

	// arguments
	if splitted {
		for _, el := range strings.Split(options, ",") {
			kv := strings.Split(el, ":")

			key, value := kv[0], kv[1]

			switch key {
			case "handler":
				field.handler = value
			case "weight":
				weight, err := strconv.ParseInt(value, 10, 64)
				if err != nil {
					return field, err
				}
				field.weight = weight
			case "iterator":
				field.iterator = value
			case "check":
				field.check = value
			case "opts":
				for _, opt := range strings.Split(value, "|") {
					switch opt {
					case "cacheless_resolution":
						field.cachelessResolution = true
					case "length":
						field.lengthField = true
					case "skip_ad":
						field.skipADResolution = true
					case "exposed_at_event_root_only":
						field.exposedAtEventRootOnly = true
					}
				}
			}
		}
	}

	return field, nil
}

// handleSpec is a recursive function that walks through the fields of a module
func handleSpec(module *common.Module, astFile *ast.File, spec interface{}, prefix, aliasPrefix, event string, iterator *common.StructField, dejavu map[string]bool) {
	if verbose {
		fmt.Printf("handleSpec spec: %+v, prefix: %s, aliasPrefix %s, event %s, iterator %+v\n", spec, prefix, aliasPrefix, event, iterator)
	}

	if typeSpec, ok := spec.(*ast.TypeSpec); ok {
		if structType, ok := typeSpec.Type.(*ast.StructType); ok {
		FIELD:
			for _, field := range structType.Fields.List {
				fieldCommentText := field.Comment.Text()

				fieldIterator := iterator

				var tag reflect.StructTag
				if field.Tag != nil {
					tag = reflect.StructTag(field.Tag.Value[1 : len(field.Tag.Value)-1])
				}

				if e, ok := tag.Lookup("event"); ok {
					event = e
					if _, ok = module.EventTypes[e]; !ok {
						module.EventTypes[e] = common.NewEventTypeMetada()
						dejavu = make(map[string]bool) // clear dejavu map when it's a new event type
					}
					module.EventTypes[e].Doc = fieldCommentText
				}

				if isEmbedded := len(field.Names) == 0; !isEmbedded {
					fieldBasename := field.Names[0].Name
					if !unicode.IsUpper(rune(fieldBasename[0])) {
						continue
					}

					if dejavu[fieldBasename] {
						continue
					}

					var opOverrides string
					var constants string
					var fields []seclField
					fieldType, isPointer, isArray := getFieldIdentName(field.Type)

					if tags, err := structtag.Parse(string(tag)); err == nil && len(tags.Tags()) != 0 {
						for _, tag := range tags.Tags() {
							switch tag.Key {
							case "field":

								fieldDefs := strings.Split(tag.Value(), ";")
								for _, fieldDef := range fieldDefs {
									field, err := parseFieldDef(fieldDef)
									if err != nil {
										log.Panicf("unable to parse field definition: %s", err)
									}

									if field.name == "-" {
										continue FIELD
									}

									fields = append(fields, field)
								}

							case "op_override":
								opOverrides = tag.Value()
							case "constants":
								constants = tag.Value()
							}
						}
					} else {
						fields = append(fields, seclField{name: fieldBasename})
					}

					for _, seclField := range fields {
						fieldBasenameSECLNormalized := seclField.name
						alias := fieldBasenameSECLNormalized
						if aliasPrefix != "" {
							alias = aliasPrefix + "." + fieldBasenameSECLNormalized
						}

						prefixedFieldName := fmt.Sprintf("%s.%s", prefix, fieldBasename)
						if len(prefix) == 0 {
							prefixedFieldName = fieldBasename
						}

						// maintain a list of all the fields, including their prefixes
						module.AllFields[prefixedFieldName] = &common.StructField{
							Name:          prefixedFieldName,
							Event:         event,
							OrigType:      qualifiedType(module, fieldType),
							IsOrigTypePtr: isPointer,
							IsArray:       isArray,
							Constants:     constants,
							Check:         seclField.check,
						}

						if iterator := seclField.iterator; iterator != "" {
							module.Iterators[alias] = &common.StructField{
								Name:                prefixedFieldName,
								ReturnType:          qualifiedType(module, iterator),
								Event:               event,
								OrigType:            qualifiedType(module, fieldType),
								IsOrigTypePtr:       isPointer,
								IsArray:             isArray,
								Weight:              seclField.weight,
								CommentText:         fieldCommentText,
								OpOverrides:         opOverrides,
								Constants:           constants,
								CachelessResolution: seclField.cachelessResolution,
								SkipADResolution:    seclField.skipADResolution,
								Check:               seclField.check,
							}

							fieldIterator = module.Iterators[alias]
						}

						if handler := seclField.handler; handler != "" {
							if aliasPrefix != "" {
								fieldBasenameSECLNormalized = aliasPrefix + "." + fieldBasenameSECLNormalized
							}

							module.Fields[fieldBasenameSECLNormalized] = &common.StructField{
								Prefix:              prefix,
								Name:                prefixedFieldName,
								BasicType:           origTypeToBasicType(fieldType),
								Struct:              typeSpec.Name.Name,
								Handler:             handler,
								ReturnType:          origTypeToBasicType(fieldType),
								Event:               event,
								OrigType:            fieldType,
								Iterator:            fieldIterator,
								IsArray:             isArray,
								Weight:              seclField.weight,
								CommentText:         fieldCommentText,
								OpOverrides:         opOverrides,
								Constants:           constants,
								CachelessResolution: seclField.cachelessResolution,
								SkipADResolution:    seclField.skipADResolution,
								IsOrigTypePtr:       isPointer,
								Check:               seclField.check,
							}

							if seclField.lengthField {
								var lengthField common.StructField = *module.Fields[fieldBasenameSECLNormalized]
								lengthField.IsLength = true
								lengthField.Name += ".length"
								lengthField.OrigType = "int"
								lengthField.BasicType = "int"
								lengthField.ReturnType = "int"
								module.Fields[fieldBasenameSECLNormalized+".length"] = &lengthField
								lengthField.CommentText = "Length of '" + fieldBasenameSECLNormalized + "' string"
							}

							if _, ok = module.EventTypes[event]; !ok {
								module.EventTypes[event] = common.NewEventTypeMetada(fieldBasenameSECLNormalized)
							} else {
								module.EventTypes[event].Fields = append(module.EventTypes[event].Fields, fieldBasenameSECLNormalized)
							}
							delete(dejavu, fieldBasename)

							continue
						}

						dejavu[fieldBasename] = true

						if len(fieldType) != 0 {
							if err := handleField(module, astFile, fieldBasename, fieldBasenameSECLNormalized, prefix, aliasPrefix, pkgname, fieldType, event, fieldIterator, dejavu, false, opOverrides, constants, fieldCommentText, seclField); err != nil {
								log.Print(err)
							}

							if !seclField.exposedAtEventRootOnly {
								delete(dejavu, fieldBasename)
							}
						}

						if verbose {
							log.Printf("Don't know what to do with %s: %s", fieldBasename, spew.Sdump(field.Type))
						}
					}
				} else {
					if fieldTag, found := tag.Lookup("field"); found && fieldTag == "-" {
						continue FIELD
					}

					// Embedded field
					ident, _ := field.Type.(*ast.Ident)
					if starExpr, ok := field.Type.(*ast.StarExpr); ident == nil && ok {
						ident, _ = starExpr.X.(*ast.Ident)
					}

					if ident != nil {
						embedded := astFile.Scope.Lookup(ident.Name)
						if embedded != nil {
							if verbose {
								log.Printf("Embedded struct %s", ident.Name)
							}

							prefixedFieldName := fmt.Sprintf("%s.%s", prefix, ident.Name)
							if len(prefix) == 0 {
								prefixedFieldName = ident.Name
							}
							fieldType, isPointer, isArray := getFieldIdentName(field.Type)

							// maintain a list of all the fields
							module.AllFields[prefixedFieldName] = &common.StructField{
								Name:          prefixedFieldName,
								Event:         event,
								OrigType:      qualifiedType(module, fieldType),
								IsOrigTypePtr: isPointer,
								IsArray:       isArray,
							}

							handleSpec(module, astFile, embedded.Decl, prefix+"."+ident.Name, aliasPrefix, event, fieldIterator, dejavu)
						}
					}
				}
			}
		} else {
			log.Printf("Don't know what to do with %s (%s)", typeSpec.Name, spew.Sdump(typeSpec))
		}
	}
}

func parseFile(filename string, pkgName string) (*common.Module, error) {
	cfg := packages.Config{
		Mode:       packages.NeedSyntax | packages.NeedTypes | packages.NeedImports,
		BuildFlags: []string{"-mod=mod", fmt.Sprintf("-tags=%s", buildTags)},
	}

	pkgs, err := packages.Load(&cfg, filename)
	if err != nil {
		return nil, err
	}

	if len(pkgs) == 0 || len(pkgs[0].Syntax) == 0 {
		return nil, errors.New("failed to get syntax from parse file")
	}

	pkg := pkgs[0]
	astFile := pkg.Syntax[0]

	packagesLookupMap = make(map[string]*types.Package)
	for _, typePackage := range pkg.Imports {
		p := typePackage.Types
		packagesLookupMap[p.Path()] = p
	}
	packagesLookupMap[pkgName] = pkg.Types

	splittedBuildTags := strings.Split(buildTags, ",")
	var buildTags []string
	for _, tag := range splittedBuildTags {
		if tag != "" {
			buildTags = append(buildTags, fmt.Sprintf("+build %s", tag))
		}
	}
	for _, comment := range astFile.Comments {
		if strings.HasPrefix(comment.Text(), "+build ") {
			buildTags = append(buildTags, comment.Text())
		}
	}

	moduleName := path.Base(path.Dir(output))
	if moduleName == "." {
		moduleName = path.Base(pkgName)
	}

	module := &common.Module{
		Name:       moduleName,
		SourcePkg:  pkgName,
		TargetPkg:  pkgName,
		BuildTags:  buildTags,
		Fields:     make(map[string]*common.StructField),
		AllFields:  make(map[string]*common.StructField),
		Iterators:  make(map[string]*common.StructField),
		EventTypes: make(map[string]*common.EventTypeMetadata),
		Mock:       mock,
	}

	// If the target package is different from the model package
	if module.Name != path.Base(pkgName) {
		module.SourcePkgPrefix = path.Base(pkgName) + "."
		module.TargetPkg = path.Clean(path.Join(pkgName, path.Dir(output)))
	}

	for _, decl := range astFile.Decls {
		if decl, ok := decl.(*ast.GenDecl); ok {
			genaccessors := false
			if decl.Doc != nil {
				for _, doc := range decl.Doc.List {
					if strings.Contains(doc.Text, "genaccessors") {
						genaccessors = true
						break
					}
				}
			}

			if !genaccessors {
				continue
			}

			for _, spec := range decl.Specs {
				if typeSpec, ok := spec.(*ast.TypeSpec); ok {
					handleSpec(module, astFile, typeSpec, "", "", "", nil, make(map[string]bool))
				}
			}
		}
	}

	return module, nil
}

func newField(allFields map[string]*common.StructField, field *common.StructField) string {
	var path, result string
	for _, node := range strings.Split(field.Name, ".") {
		if path != "" {
			path += "." + node
		} else {
			path = node
		}

		if field, ok := allFields[path]; ok {
			if field.IsOrigTypePtr {
				result += fmt.Sprintf("if e.%s == nil { e.%s = &%s{} }\n", field.Name, field.Name, field.OrigType)
			}
		}
	}

	return result
}

func getFieldResolver(allFields map[string]*common.StructField, field *common.StructField) string {
	if field.Handler == "" || field.Iterator != nil || field.CachelessResolution {
		return ""
	}

	if field.Prefix == "" {
		return fmt.Sprintf("ev.%s(ev)", field.Handler)
	}

	ptr := "&"
	if allFields[field.Prefix].IsOrigTypePtr {
		ptr = ""
	}

	return fmt.Sprintf("ev.%s(%sev.%s)", field.Handler, ptr, field.Prefix)
}

func fieldADPrint(field *common.StructField, resolver string) string {
	if field.SkipADResolution {
		return fmt.Sprintf("if !forADs { _ = %s }", resolver)
	}
	return fmt.Sprintf("_ = %s", resolver)
}

func override(str string, mock bool) string {
	if !strings.Contains(str, ".") && !mock {
		return "model." + str
	}
	return str
}

func getHolder(allFields map[string]*common.StructField, field *common.StructField) *common.StructField {
	idx := strings.LastIndex(field.Name, ".")
	if idx == -1 {
		return nil
	}
	name := field.Name[:idx]
	return allFields[name]
}

func getChecks(allFields map[string]*common.StructField, field *common.StructField) []string {
	var checks []string

	name := field.Name
	for name != "" {
		field := allFields[name]
		if field == nil {
			break
		}

		if field.Check != "" {
			if holder := getHolder(allFields, field); holder != nil {
				check := fmt.Sprintf(`%s.%s`, holder.Name, field.Check)
				checks = append([]string{check}, checks...)
			}
		}

		idx := strings.LastIndex(name, ".")
		if idx == -1 {
			break
		}
		name = name[:idx]
	}

	return checks
}

var funcMap = map[string]interface{}{
	"TrimPrefix":       strings.TrimPrefix,
	"TrimSuffix":       strings.TrimSuffix,
	"NewField":         newField,
	"Override":         override,
	"GetFieldResolver": getFieldResolver,
	"FieldADPrint":     fieldADPrint,
	"GetChecks":        getChecks,
}

//go:embed accessors.tmpl
var accessorsTemplateCode string

//go:embed fields_resolver.tmpl
var fieldsResolverTemplate string

func main() {
	module, err := parseFile(filename, pkgname)
	if err != nil {
		panic(err)
	}

	if len(fieldsResolverOutput) > 0 {
		if err = GenerateContent(fieldsResolverOutput, module, fieldsResolverTemplate); err != nil {
			panic(err)
		}
	}

	if docOutput != "" {
		os.Remove(docOutput)
		if err := doc.GenerateDocJSON(module, path.Dir(filename), docOutput); err != nil {
			panic(err)
		}
	}

	os.Remove(output)
	if err := GenerateContent(output, module, accessorsTemplateCode); err != nil {
		panic(err)
	}
}

// GenerateContent generates with the given template
func GenerateContent(output string, module *common.Module, tmplCode string) error {
	tmpl := template.Must(template.New("header").Funcs(funcMap).Funcs(sprig.TxtFuncMap()).Parse(tmplCode))

	buffer := bytes.Buffer{}
	if err := tmpl.Execute(&buffer, module); err != nil {
		return err
	}

	cleaned := removeEmptyLines(&buffer)

	tmpfile, err := os.CreateTemp(path.Dir(output), "secl-helpers")
	if err != nil {
		return err
	}

	if _, err := tmpfile.WriteString(cleaned); err != nil {
		return err
	}

	if err := tmpfile.Close(); err != nil {
		return err
	}

	cmd := exec.Command("gofmt", "-s", "-w", tmpfile.Name())
	if output, err := cmd.CombinedOutput(); err != nil {
		log.Fatal(string(output))
		return err
	}

	return os.Rename(tmpfile.Name(), output)
}

func removeEmptyLines(input *bytes.Buffer) string {
	scanner := bufio.NewScanner(input)
	builder := strings.Builder{}
	for scanner.Scan() {
		trimmed := strings.TrimSpace(scanner.Text())
		if len(trimmed) != 0 {
			builder.WriteString(trimmed)
			builder.WriteRune('\n')
		}
	}
	return builder.String()
}

func init() {
	flag.BoolVar(&verbose, "verbose", false, "Be verbose")
	flag.BoolVar(&mock, "mock", false, "Mock accessors")
	flag.StringVar(&docOutput, "doc", "", "Generate documentation JSON")
	flag.StringVar(&fieldsResolverOutput, "fields-resolver", "", "Fields resolver output file")
	flag.StringVar(&filename, "input", os.Getenv("GOFILE"), "Go file to generate decoders from")
	flag.StringVar(&pkgname, "package", pkgPrefix+"/"+os.Getenv("GOPACKAGE"), "Go package name")
	flag.StringVar(&buildTags, "tags", "", "build tags used for parsing")
	flag.StringVar(&output, "output", "", "Go generated file")
	flag.Parse()
}<|MERGE_RESOLUTION|>--- conflicted
+++ resolved
@@ -173,7 +173,6 @@
 }
 
 type seclField struct {
-<<<<<<< HEAD
 	name                   string
 	iterator               string
 	handler                string
@@ -181,17 +180,8 @@
 	skipADResolution       bool
 	lengthField            bool
 	weight                 int64
+	check               string
 	exposedAtEventRootOnly bool // fields that should only be exposed at the root of an event, i.e. `parent` should not be exposed for an `ancestor` of a process
-=======
-	name                string
-	iterator            string
-	handler             string
-	cachelessResolution bool
-	skipADResolution    bool
-	lengthField         bool
-	weight              int64
-	check               string
->>>>>>> 79b90f5f
 }
 
 func parseFieldDef(def string) (seclField, error) {
