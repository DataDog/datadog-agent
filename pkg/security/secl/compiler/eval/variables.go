--- conflicted
+++ resolved
@@ -27,6 +27,16 @@
 type SECLVariable interface {
 	GetEvaluator() interface{}
 	Get(ctx *Context) interface{}
+}
+
+// Variable is the interface implemented by variables
+type Variable interface {
+	GetValue() interface{}
+}
+
+// ScopedVariable is the interface implemented by scoped variables
+type ScopedVariable interface {
+	GetValue(ctx *Context) interface{}
 }
 
 // Variable is the interface implemented by variables
@@ -543,14 +553,7 @@
 
 // NewSECLVariable returns new variable of the type of the specified value
 func (v *ScopedVariables) NewSECLVariable(name string, value interface{}, opts VariableOpts) (SECLVariable, error) {
-<<<<<<< HEAD
-	getVariables := func(ctx *Context) *NamedVariables {
-		for k, v := range v.vars {
-			fmt.Println("k: ", k, "v: ", v)
-		}
-=======
 	getVariable := func(ctx *Context) MutableSECLVariable {
->>>>>>> 46199078
 		v := v.vars[v.scoper(ctx)]
 		return v[name]
 	}
@@ -597,16 +600,9 @@
 			return false
 		}, setVariable), nil
 	case string:
-<<<<<<< HEAD
-		return NewStringVariable(func(ctx *Context) string {
-			if vars := getVariables(ctx); vars != nil {
-				fmt.Println("vars.GetString(name): ", vars.GetString(name))
-				return vars.GetString(name)
-=======
 		return NewScopedStringVariable(func(ctx *Context) string {
 			if v := getVariable(ctx); v != nil {
 				return v.GetValue().(string)
->>>>>>> 46199078
 			}
 			return ""
 		}, setVariable), nil
@@ -633,6 +629,7 @@
 // ReleaseVariable releases a scoped variable
 func (v *ScopedVariables) ReleaseVariable(key VariableScope) {
 	delete(v.vars, key)
+	
 }
 
 // NewScopedVariables returns a new set of scope variables
