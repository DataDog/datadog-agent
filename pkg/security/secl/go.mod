--- conflicted
+++ resolved
@@ -1,10 +1,6 @@
 module github.com/DataDog/datadog-agent/pkg/security/secl
 
-<<<<<<< HEAD
-go 1.21.8
-=======
 go 1.21
->>>>>>> b95b5af2
 
 require (
 	github.com/Masterminds/semver/v3 v3.2.1
