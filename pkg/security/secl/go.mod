--- conflicted
+++ resolved
@@ -18,11 +18,7 @@
 	github.com/xeipuuv/gojsonschema v1.2.0
 	go.uber.org/atomic v1.11.0
 	golang.org/x/sys v0.36.0
-<<<<<<< HEAD
-	golang.org/x/text v0.28.0
-=======
 	golang.org/x/text v0.29.0
->>>>>>> a2dfc11b
 	gopkg.in/yaml.v3 v3.0.1
 	sigs.k8s.io/yaml v1.6.0
 )
