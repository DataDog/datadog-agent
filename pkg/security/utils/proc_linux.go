// Unless explicitly stated otherwise all files in this repository are licensed
// under the Apache License Version 2.0.
// This product includes software developed at Datadog (https://www.datadoghq.com/).
// Copyright 2016-present Datadog, Inc.

// Package utils holds utils related files
package utils

import (
	"bufio"
	"errors"
	"fmt"
	"io"
	"os"
	"path"
	"path/filepath"
	"regexp"
	"strconv"
	"strings"
	"sync"

	"github.com/DataDog/datadog-agent/pkg/security/secl/model"
	"github.com/DataDog/datadog-agent/pkg/util/kernel"
<<<<<<< HEAD
	"github.com/shirou/gopsutil/v3/process"
=======
	"github.com/shirou/gopsutil/v4/process"
>>>>>>> 3db398a4
)

// Getpid returns the current process ID in the host namespace
func Getpid() uint32 {
	p, err := os.Readlink(kernel.HostProc("/self"))
	if err == nil {
		if pid, err := strconv.ParseInt(p, 10, 32); err == nil {
			return uint32(pid)
		}
	}
	return uint32(os.Getpid())
}

var networkNamespacePattern = regexp.MustCompile(`net:\[(\d+)\]`)

// NetNSPath represents a network namespace path
type NetNSPath struct {
	mu         sync.Mutex
	pid        uint32
	cachedPath string
}

// NetNSPathFromPid returns a new NetNSPath from the given Pid
func NetNSPathFromPid(pid uint32) *NetNSPath {
	return &NetNSPath{
		pid: pid,
	}
}

// NetNSPathFromPath returns a new NetNSPath from the given path
func NetNSPathFromPath(path string) *NetNSPath {
	return &NetNSPath{
		cachedPath: path,
	}
}

// GetPath returns the path for the given network namespace
func (path *NetNSPath) GetPath() string {
	path.mu.Lock()
	defer path.mu.Unlock()

	if path.cachedPath == "" {
		path.cachedPath = procPidPath(path.pid, "ns/net")
	}
	return path.cachedPath
}

// GetProcessNetworkNamespace returns the network namespace of a pid after parsing /proc/[pid]/ns/net
func (path *NetNSPath) GetProcessNetworkNamespace() (uint32, error) {
	// open netns
	f, err := os.Open(path.GetPath())
	if err != nil {
		return 0, err
	}
	defer f.Close()

	l, err := os.Readlink(f.Name())
	if err != nil {
		return 0, err
	}

	matches := networkNamespacePattern.FindSubmatch([]byte(l))
	if len(matches) <= 1 {
		return 0, fmt.Errorf("couldn't parse network namespace ID: %s", l)
	}

	netns, err := strconv.ParseUint(string(matches[1]), 10, 32)
	if err != nil {
		return 0, err
	}
	return uint32(netns), nil
}

// CgroupTaskPath returns the path to the cgroup file of a pid in /proc
func CgroupTaskPath(tgid, pid uint32) string {
	return kernel.HostProc(strconv.FormatUint(uint64(tgid), 10), "task", strconv.FormatUint(uint64(pid), 10), "cgroup")
}

// ProcExePath returns the path to the exe file of a pid in /proc
func ProcExePath(pid uint32) string {
	return procPidPath(pid, "exe")
}

// StatusPath returns the path to the status file of a pid in /proc
func StatusPath(pid uint32) string {
	return procPidPath(pid, "status")
}

// TaskStatusPath returns the path to the status file of a task pid in /proc
func TaskStatusPath(pid uint32, task string) string {
	return procPidPath3(pid, "task", task, "status")
}

// LoginUIDPath returns the path to the loginuid file of a pid in /proc
func LoginUIDPath(pid uint32) string {
	return procPidPath(pid, "loginuid")
}

// ProcRootPath returns the path to the root directory of a pid in /proc
func ProcRootPath(pid uint32) string {
	return procPidPath(pid, "root")
}

// ProcRootFilePath returns the path to the input file after prepending the proc root path of the given pid
func ProcRootFilePath(pid uint32, file string) string {
	// if file starts with /, the result of filepath.Join will look, before cleaning, like
	//   /proc/$PID/root//file
	// and this will require a re-allocation in filepath.Clean
	// to prevent this, we remove the leading / from the file if it's there. In most cases
	// it will be enough
	if file != "" && file[0] == os.PathSeparator {
		file = file[1:]
	}
	return procPidPath2(pid, "root", file)
}

// we do not use `HostProc` here because of the double call to `filepath.Join`
// and those functions can be called in a tight loop

func procPidPath(pid uint32, path string) string {
	return filepath.Join(kernel.ProcFSRoot(), strconv.FormatUint(uint64(pid), 10), path)
}

func procPidPath2(pid uint32, path1 string, path2 string) string {
	return filepath.Join(kernel.ProcFSRoot(), strconv.FormatUint(uint64(pid), 10), path1, path2)
}

func procPidPath3(pid uint32, path1, path2, path3 string) string {
	return filepath.Join(kernel.ProcFSRoot(), strconv.FormatUint(uint64(pid), 10), path1, path2, path3)
}

// ModulesPath returns the path to the modules file in /proc
func ModulesPath() string {
	return filepath.Join(kernel.ProcFSRoot(), "modules")
}

// GetLoginUID returns the login uid of the provided process
func GetLoginUID(pid uint32) (uint32, error) {
	content, err := os.ReadFile(LoginUIDPath(pid))
	if err != nil {
		return model.AuditUIDUnset, err
	}

	data := strings.TrimSuffix(string(content), "\n")
	if len(data) == 0 {
		return model.AuditUIDUnset, fmt.Errorf("invalid login uid: %v", data)
	}

	// parse login uid
	auid, err := strconv.ParseUint(data, 10, 32)
	if err != nil {
		return model.AuditUIDUnset, fmt.Errorf("coudln't parse loginuid: %v", err)
	}
	return uint32(auid), nil
}

// CapEffCapEprm returns the effective and permitted kernel capabilities of a process
func CapEffCapEprm(pid uint32) (uint64, uint64, error) {
	var capEff, capPrm uint64
	contents, err := os.ReadFile(StatusPath(uint32(pid)))
	if err != nil {
		return 0, 0, err
	}
	lines := strings.Split(string(contents), "\n")
	for _, line := range lines {
		capKind, value, found := strings.Cut(line, "\t")
		if !found {
			continue
		}

		switch strings.TrimRight(capKind, ":") {
		case "CapEff":
			capEff, err = strconv.ParseUint(value, 16, 64)
			if err != nil {
				return 0, 0, err
			}
		case "CapPrm":
			capPrm, err = strconv.ParseUint(value, 16, 64)
			if err != nil {
				return 0, 0, err
			}
		}
	}
	return capEff, capPrm, nil
}

// PidTTY returns the TTY of the given pid
func PidTTY(pid uint32) string {
	fdPath := procPidPath(pid, "fd/0")

	ttyPath, err := os.Readlink(fdPath)
	if err != nil {
		return ""
	}

	if ttyPath == "/dev/null" {
		return ""
	}

	if strings.HasPrefix(ttyPath, "/dev/pts") {
		return "pts" + path.Base(ttyPath)
	}

	if strings.HasPrefix(ttyPath, "/dev") {
		return path.Base(ttyPath)
	}

	return ""
}

func zeroSplitter(data []byte, atEOF bool) (advance int, token []byte, err error) {
	for i := 0; i < len(data); i++ {
		if data[i] == '\x00' {
			return i + 1, data[:i], nil
		}
	}
	if !atEOF {
		return 0, nil, nil
	}
	return 0, data, bufio.ErrFinalToken
}

func newEnvScanner(f *os.File) (*bufio.Scanner, error) {
	_, err := f.Seek(0, io.SeekStart)
	if err != nil {
		return nil, err
	}

	scanner := bufio.NewScanner(f)
	scanner.Split(zeroSplitter)

	return scanner, nil
}

func matchesOnePrefix(text string, prefixes []string) bool {
	for _, prefix := range prefixes {
		if strings.HasPrefix(text, prefix) {
			return true
		}
	}
	return false
}

// EnvVars returns a array with the environment variables of the given pid
func EnvVars(priorityEnvsPrefixes []string, pid uint32, maxEnvVars int) ([]string, bool, error) {
	filename := procPidPath(pid, "environ")

	f, err := os.Open(filename)
	if err != nil {
		return nil, false, err
	}
	defer f.Close()

	// first pass collecting only priority variables
	scanner, err := newEnvScanner(f)
	if err != nil {
		return nil, false, err
	}
	var priorityEnvs []string
	envCounter := 0

	for scanner.Scan() {
		text := scanner.Text()
		if len(text) > 0 {
			envCounter++
			if matchesOnePrefix(text, priorityEnvsPrefixes) {
				priorityEnvs = append(priorityEnvs, text)
			}
		}
	}

	if envCounter > maxEnvVars {
		envCounter = maxEnvVars
	}

	// second pass collecting
	scanner, err = newEnvScanner(f)
	if err != nil {
		return nil, false, err
	}
	envs := make([]string, 0, envCounter)
	envs = append(envs, priorityEnvs...)

	for scanner.Scan() {
		if len(envs) >= model.MaxArgsEnvsSize {
			return envs, true, nil
		}

		text := scanner.Text()
		if len(text) > 0 {
			// if it matches one prefix, it's already in the envs through priority envs
			if !matchesOnePrefix(text, priorityEnvsPrefixes) {
				envs = append(envs, text)
			}
		}
	}

	return envs, false, nil
}

// ProcFSModule is a representation of a line in /proc/modules
type ProcFSModule struct {
	// Name is the name of the module
	Name string
	// Size is the memory size of the module, in bytes
	Size int
	// InstancesCount lists how many instances of the module are currently loaded
	InstancesCount int
	// DependsOn lists the modules which the current module depends on
	DependsOn []string
	// State is the state which the current module is in
	State string
	// Address is the address at which the module was loaded
	Address int64
	// TaintState is the kernel taint state of the module
	TaintState string
}

// FetchLoadedModules returns a map of loaded modules
func FetchLoadedModules() (map[string]ProcFSModule, error) {
	procModules, err := os.ReadFile(ModulesPath())
	if err != nil {
		return nil, err
	}

	output := make(map[string]ProcFSModule)
	lines := strings.Split(string(procModules), "\n")
	for _, line := range lines {
		split := strings.Split(line, " ")
		if len(split) < 6 {
			continue
		}

		newModule := ProcFSModule{
			Name:  split[0],
			State: split[4],
		}

		if len(split) >= 7 {
			newModule.TaintState = split[6]
		}

		newModule.Size, err = strconv.Atoi(split[1])
		if err != nil {
			// set to 0 by default
			newModule.Size = 0
		}

		newModule.InstancesCount, err = strconv.Atoi(split[2])
		if err != nil {
			// set to 0 by default
			newModule.InstancesCount = 0
		}

		if split[3] != "-" {
			newModule.DependsOn = strings.Split(split[3], ",")
			// remove empty entry
			if len(newModule.DependsOn[len(newModule.DependsOn)-1]) == 0 {
				newModule.DependsOn = newModule.DependsOn[0 : len(newModule.DependsOn)-1]
			}
		}

		newModule.Address, err = strconv.ParseInt(strings.TrimPrefix(split[5], "0x"), 16, 64)
		if err != nil {
			// set to 0 by default
			newModule.Address = 0
		}

		output[newModule.Name] = newModule
	}

	return output, nil
}

// GetProcessPidNamespace returns the PID namespace of the given PID
func GetProcessPidNamespace(pid uint32) (uint64, error) {
	nspidPath := procPidPath(pid, "ns/pid")
	link, err := os.Readlink(nspidPath)
	if err != nil {
		return 0, err
	}
	// link should be in for of: pid:[4026532294]
	if !strings.HasPrefix(link, "pid:[") {
		return 0, fmt.Errorf("Failed to retrieve PID NS, pid ns malformated: (%s) err: %v", link, err)
	}

	link = strings.TrimPrefix(link, "pid:[")
	link = strings.TrimSuffix(link, "]")

	ns, err := strconv.ParseUint(link, 10, 64)
	if err != nil {
		return 0, fmt.Errorf("Failed to retrieve PID NS, pid ns malformated: (%s) err: %v", link, err)
	}
	return ns, nil
}

// GetNsPids returns the namespaced pids of the the givent root pid
<<<<<<< HEAD
func GetNsPids(pid uint32) ([]uint32, error) {
	statusFile := StatusPath(pid)
=======
func GetNsPids(pid uint32, task string) ([]uint32, error) {
	statusFile := TaskStatusPath(pid, task)
>>>>>>> 3db398a4
	content, err := os.ReadFile(statusFile)
	if err != nil {
		return nil, fmt.Errorf("failed to read status file: %w", err)
	}

	lines := strings.Split(string(content), "\n")
	for _, line := range lines {
		if strings.HasPrefix(line, "NSpid:") {
			// Remove "NSpid:" prefix and trim spaces
			values := strings.TrimPrefix(line, "NSpid:")
			values = strings.TrimSpace(values)

			// Split the remaining string into fields
			fields := strings.Fields(values)

			// Convert string values to integers
			nspids := make([]uint32, 0, len(fields))
			for _, field := range fields {
				val, err := strconv.ParseUint(field, 10, 64)
				if err != nil {
					return nil, fmt.Errorf("failed to parse NSpid value: %w", err)
				}
				nspids = append(nspids, uint32(val))
			}
			return nspids, nil
		}
	}
	return nil, fmt.Errorf("NSpid field not found")
}

<<<<<<< HEAD
=======
// GetPidTasks returns the task IDs of a process
func GetPidTasks(pid uint32) ([]string, error) {
	taskPath := procPidPath(pid, "task")

	// Read the contents of the task directory
	tasks, err := os.ReadDir(taskPath)
	if err != nil {
		return nil, fmt.Errorf("failed to read task directory: %v", err)
	}

	// Collect all task IDs
	var taskIDs []string
	for _, task := range tasks {
		if task.IsDir() {
			taskIDs = append(taskIDs, task.Name())
		}
	}
	return taskIDs, nil
}

>>>>>>> 3db398a4
// FindPidNamespace search and return the host PID for the given namespaced PID + its namespace
func FindPidNamespace(nspid uint32, ns uint64) (uint32, error) {
	procPids, err := process.Pids()
	if err != nil {
		return 0, err
	}

	for _, procPid := range procPids {
		procNs, err := GetProcessPidNamespace(uint32(procPid))
		if err != nil {
			continue
		}

<<<<<<< HEAD
		if procNs == ns {
			nspids, err := GetNsPids(uint32(procPid))
=======
		if procNs != ns {
			continue
		}

		tasks, err := GetPidTasks(uint32(procPid))
		if err != nil {
			continue
		}

		for _, task := range tasks {
			nspids, err := GetNsPids(uint32(procPid), task)
>>>>>>> 3db398a4
			if err != nil {
				return 0, err
			}
			// we look only at the last one, as it the most inner one and corresponding to its /proc/pid/ns/pid namespace
			if nspids[len(nspids)-1] == nspid {
				return uint32(procPid), nil
			}
		}
	}
	return 0, errors.New("PID not found")
}

// GetTracerPid returns the tracer pid of the the givent root pid
func GetTracerPid(pid uint32) (uint32, error) {
	statusFile := StatusPath(pid)
	content, err := os.ReadFile(statusFile)
	if err != nil {
		return 0, fmt.Errorf("failed to read status file: %w", err)
	}

	lines := strings.Split(string(content), "\n")
	for _, line := range lines {
		if strings.HasPrefix(line, "TracerPid:") {
			// Remove "NSpid:" prefix and trim spaces
			line = strings.TrimPrefix(line, "TracerPid:")
			line = strings.TrimSpace(line)

			tracerPid, err := strconv.ParseUint(line, 10, 64)
			if err != nil {
				return 0, fmt.Errorf("failed to parse TracerPid value: %w", err)
			}
			return uint32(tracerPid), nil
		}
	}
	return 0, fmt.Errorf("TracerPid field not found")
}

// FindTraceesByTracerPid returns the process list being trced by the given tracer host PID
func FindTraceesByTracerPid(pid uint32) ([]uint32, error) {
	procPids, err := process.Pids()
	if err != nil {
		return nil, err
	}

	traceePids := []uint32{}
	for _, procPid := range procPids {
		tracerPid, err := GetTracerPid(uint32(procPid))
		if err != nil {
			continue
		}
		if tracerPid == pid {
			traceePids = append(traceePids, uint32(procPid))
		}
	}
	return traceePids, nil
}

var isNsPidAvailable = sync.OnceValue(func() bool {
	content, err := os.ReadFile("/proc/self/status")
	if err != nil {
		return false
	}
	lines := strings.Split(string(content), "\n")
	for _, line := range lines {
		if strings.HasPrefix(line, "NSpid:") {
			return true
		}
	}
	return false
})

// TryToResolveTraceePid tries to resolve and returnt the HOST tracee PID, given the HOST tracer PID and the namespaced tracee PID.
<<<<<<< HEAD
func TryToResolveTraceePid(hostTracerPID, NsTraceePid uint32) (uint32, error) {
=======
func TryToResolveTraceePid(hostTracerPID uint32, tracerNSID uint64, NsTraceePid uint32) (uint32, error) {
>>>>>>> 3db398a4
	// Look if the NSpid status field is available or not (it should be, except for Centos7).
	if isNsPidAvailable() {
		/*
		   If it's available, we will search for an host pid having the same PID namespace as the
		   tracer, and having the corresponding NS PID in its status field
		*/
<<<<<<< HEAD

		// 1. get the pid namespace of the tracer
		ns, err := GetProcessPidNamespace(hostTracerPID)
		if err != nil {
			return 0, fmt.Errorf("Failed to resolve PID namespace: %v", err)
		}

		// 2. find the host pid matching the arg pid with he tracer namespace
		pid, err := FindPidNamespace(NsTraceePid, ns)
=======
		pid, err := FindPidNamespace(NsTraceePid, tracerNSID)
>>>>>>> 3db398a4
		if err != nil {
			return 0, fmt.Errorf("Failed to resolve tracee PID namespace: %v", err)
		}
		return pid, nil
	}

	/*
	   Otherwise, we look at all process matching the tracer PID. And as a tracer can attach
	   to multiple tracees, we return a result only if we found only one.
	*/
	traceePids, err := FindTraceesByTracerPid(hostTracerPID)
	if err != nil {
		return 0, fmt.Errorf("Failed to find tracee pids matching tracer pid: %v", err)
	}
	if len(traceePids) == 1 {
		return traceePids[0], nil
	}

	return 0, errors.New("Unable to resolve host tracee PID")
}<|MERGE_RESOLUTION|>--- conflicted
+++ resolved
@@ -21,11 +21,7 @@
 
 	"github.com/DataDog/datadog-agent/pkg/security/secl/model"
 	"github.com/DataDog/datadog-agent/pkg/util/kernel"
-<<<<<<< HEAD
-	"github.com/shirou/gopsutil/v3/process"
-=======
 	"github.com/shirou/gopsutil/v4/process"
->>>>>>> 3db398a4
 )
 
 // Getpid returns the current process ID in the host namespace
@@ -423,13 +419,8 @@
 }
 
 // GetNsPids returns the namespaced pids of the the givent root pid
-<<<<<<< HEAD
-func GetNsPids(pid uint32) ([]uint32, error) {
-	statusFile := StatusPath(pid)
-=======
 func GetNsPids(pid uint32, task string) ([]uint32, error) {
 	statusFile := TaskStatusPath(pid, task)
->>>>>>> 3db398a4
 	content, err := os.ReadFile(statusFile)
 	if err != nil {
 		return nil, fmt.Errorf("failed to read status file: %w", err)
@@ -460,8 +451,6 @@
 	return nil, fmt.Errorf("NSpid field not found")
 }
 
-<<<<<<< HEAD
-=======
 // GetPidTasks returns the task IDs of a process
 func GetPidTasks(pid uint32) ([]string, error) {
 	taskPath := procPidPath(pid, "task")
@@ -482,7 +471,6 @@
 	return taskIDs, nil
 }
 
->>>>>>> 3db398a4
 // FindPidNamespace search and return the host PID for the given namespaced PID + its namespace
 func FindPidNamespace(nspid uint32, ns uint64) (uint32, error) {
 	procPids, err := process.Pids()
@@ -496,10 +484,6 @@
 			continue
 		}
 
-<<<<<<< HEAD
-		if procNs == ns {
-			nspids, err := GetNsPids(uint32(procPid))
-=======
 		if procNs != ns {
 			continue
 		}
@@ -511,7 +495,6 @@
 
 		for _, task := range tasks {
 			nspids, err := GetNsPids(uint32(procPid), task)
->>>>>>> 3db398a4
 			if err != nil {
 				return 0, err
 			}
@@ -584,30 +567,14 @@
 })
 
 // TryToResolveTraceePid tries to resolve and returnt the HOST tracee PID, given the HOST tracer PID and the namespaced tracee PID.
-<<<<<<< HEAD
-func TryToResolveTraceePid(hostTracerPID, NsTraceePid uint32) (uint32, error) {
-=======
 func TryToResolveTraceePid(hostTracerPID uint32, tracerNSID uint64, NsTraceePid uint32) (uint32, error) {
->>>>>>> 3db398a4
 	// Look if the NSpid status field is available or not (it should be, except for Centos7).
 	if isNsPidAvailable() {
 		/*
 		   If it's available, we will search for an host pid having the same PID namespace as the
 		   tracer, and having the corresponding NS PID in its status field
 		*/
-<<<<<<< HEAD
-
-		// 1. get the pid namespace of the tracer
-		ns, err := GetProcessPidNamespace(hostTracerPID)
-		if err != nil {
-			return 0, fmt.Errorf("Failed to resolve PID namespace: %v", err)
-		}
-
-		// 2. find the host pid matching the arg pid with he tracer namespace
-		pid, err := FindPidNamespace(NsTraceePid, ns)
-=======
 		pid, err := FindPidNamespace(NsTraceePid, tracerNSID)
->>>>>>> 3db398a4
 		if err != nil {
 			return 0, fmt.Errorf("Failed to resolve tracee PID namespace: %v", err)
 		}
