// Unless explicitly stated otherwise all files in this repository are licensed
// under the Apache License Version 2.0.
// This product includes software developed at Datadog (https://www.datadoghq.com/).
// Copyright 2016-present Datadog, Inc.

//go:build linux

// Package securityprofile holds security profiles related files
package securityprofile

import (
	"fmt"
	"slices"
	"time"

	cgroupModel "github.com/DataDog/datadog-agent/pkg/security/resolvers/cgroup/model"
	"github.com/DataDog/datadog-agent/pkg/security/resolvers/tags"
	"github.com/DataDog/datadog-agent/pkg/security/secl/containerutils"
	"github.com/DataDog/datadog-agent/pkg/security/secl/model"
	"github.com/DataDog/datadog-agent/pkg/security/seclog"
	activity_tree "github.com/DataDog/datadog-agent/pkg/security/security_profile/activity_tree"
	"github.com/DataDog/datadog-agent/pkg/security/security_profile/profile"
	"github.com/DataDog/datadog-agent/pkg/security/utils"
)

// fetchSilentWorkloads returns the list of workloads for which we haven't received any profile
func (m *Manager) fetchSilentWorkloads() map[cgroupModel.WorkloadSelector][]*tags.Workload {

	m.profilesLock.Lock()
	defer m.profilesLock.Unlock()

	out := make(map[cgroupModel.WorkloadSelector][]*tags.Workload)

	for selector, profile := range m.profiles {
		if !profile.LoadedInKernel.Load() {
			profile.InstancesLock.Lock()
			instances := make([]*tags.Workload, len(profile.Instances))
			copy(instances, profile.Instances)
			profile.InstancesLock.Unlock()
			out[selector] = instances
		}
	}

	return out
}

// LookupEventInProfiles lookups event in profiles
func (m *Manager) LookupEventInProfiles(event *model.Event) {
	if !m.config.RuntimeSecurity.SecurityProfileEnabled {
		return
	}

	// ignore events with an error
	if event.Error != nil {
		return
	}

	var profile *profile.Profile
	var imageTag string
	var tags []string

	// First try container-based lookup
	event.FieldHandlers.ResolveContainerTags(event, event.ContainerContext)
	if len(event.ContainerContext.Tags) > 0 {
		tags = event.ContainerContext.Tags
		selector, err := cgroupModel.NewWorkloadSelector(utils.GetTagValue("image_name", tags), "*")
		if err == nil {
			// lookup profile
			m.profilesLock.Lock()
			profile = m.profiles[selector]
			m.profilesLock.Unlock()
			imageTag = utils.GetTagValue("image_tag", tags)
			if imageTag == "" {
				imageTag = "latest"
			}
		}
	}

	// If no profile found and there's a cgroup ID, try cgroup-based lookup
	if profile == nil && event.CGroupContext.CGroupID != "" {
		tags, err := m.resolvers.TagsResolver.ResolveWithErr(event.CGroupContext.CGroupID)
		if err != nil {
			seclog.Errorf("failed to resolve tags for cgroup %s: %v", event.CGroupContext.CGroupID, err)
			return
		}
		selector, err := cgroupModel.NewWorkloadSelector(utils.GetTagValue("service", tags), "*")
		if err == nil {
			// lookup profile
			m.profilesLock.Lock()
			profile = m.profiles[selector]
			m.profilesLock.Unlock()
			imageTag = utils.GetTagValue("version", tags)
			if imageTag == "" {
				imageTag = "latest"
			}
		}
	}
	if profile == nil {
		m.incrementEventFilteringStat(event.GetEventType(), model.NoProfile, NA)
		return
	}

	if !profile.IsEventTypeValid(event.GetEventType()) || !profile.LoadedInKernel.Load() {
		m.incrementEventFilteringStat(event.GetEventType(), model.NoProfile, NA)
		return
	}

	_ = event.FieldHandlers.ResolveContainerCreatedAt(event, event.ContainerContext)

	ctx, found := profile.GetVersionContext(imageTag)
	if found {
		ctx.LastSeenNano = uint64(m.resolvers.TimeResolver.ComputeMonotonicTimestamp(time.Now()))
	} else {
		fmt.Printf(" %s %v %v\n", imageTag, tags, m.config.RuntimeSecurity.SecurityProfileMaxImageTags)
		evictedVersions := profile.PrepareNewVersion(imageTag, tags, m.config.RuntimeSecurity.SecurityProfileMaxImageTags, uint64(m.resolvers.TimeResolver.ComputeMonotonicTimestamp(time.Now())))
		for _, evictedVersion := range evictedVersions {
			m.countEvictedVersion(imageTag, evictedVersion)
		}
		ctx, found = profile.GetVersionContext(imageTag)
		if !found {
			return
		}
	}

	// if we have one version of the profile in unstable for this event type, just skip the whole process
	globalEventTypeProfilState := profile.GetGlobalEventTypeState(event.GetEventType())
	if globalEventTypeProfilState == model.UnstableEventType {
		m.incrementEventFilteringStat(event.GetEventType(), model.UnstableEventType, NA)
		// The anomaly flag can be set in kernel space by our eBPF programs (currently applies only to syscalls), reset
		// the anomaly flag if the user space profile considers it to not be an anomaly. Here, when a version is unstable,
		// we don't want to generate anomalies for this profile anymore.
		event.ResetAnomalyDetectionEvent()
		return
	}

	profileState := m.tryAutolearn(profile, ctx, event, imageTag)
	if profileState != model.NoProfile {
		ctx.EventTypeState[event.GetEventType()].State = profileState
	}
	switch profileState {
	case model.NoProfile, model.ProfileAtMaxSize, model.UnstableEventType:
		// an error occurred or we are in unstable state
		// do not link the profile to avoid sending anomalies

		// The anomaly flag can be set in kernel space by our eBPF programs (currently applies only to syscalls), reset
		// the anomaly flag if the user space profile considers it to not be an anomaly.
		// We can also get a syscall anomaly detection kernel space for runc, which is ignored in the activity tree
		// (i.e. tryAutolearn returns NoProfile) because "runc" can't be a root node.
		event.ResetAnomalyDetectionEvent()

		return
	case model.AutoLearning, model.WorkloadWarmup:
		// the event was either already in the profile, or has just been inserted
		fillProfileContextFromProfile(&event.SecurityProfileContext, profile, imageTag, profileState)
		event.AddToFlags(model.EventFlagsSecurityProfileInProfile)

		return
	case model.StableEventType:
		// check if the event is in its profile
		// and if this is not an exec event, check if we can benefit of the occasion to add missing processes
		insertMissingProcesses := false
		if event.GetEventType() != model.ExecEventType {
			if execState := m.getEventTypeState(profile, ctx, event, model.ExecEventType, imageTag); execState == model.AutoLearning || execState == model.WorkloadWarmup {
				insertMissingProcesses = true
			}
		}
		found, err := profile.Contains(event, insertMissingProcesses, imageTag, activity_tree.ProfileDrift, m.resolvers)
		if err != nil {
			// ignore, evaluation failed
			m.incrementEventFilteringStat(event.GetEventType(), model.NoProfile, NA)

			// The anomaly flag can be set in kernel space by our eBPF programs (currently applies only to syscalls), reset
			// the anomaly flag if the user space profile considers it to not be an anomaly.
			event.ResetAnomalyDetectionEvent()
			return
		}
		fillProfileContextFromProfile(&event.SecurityProfileContext, profile, imageTag, profileState)
		if found {
			event.AddToFlags(model.EventFlagsSecurityProfileInProfile)
			m.incrementEventFilteringStat(event.GetEventType(), profileState, InProfile)

			// The anomaly flag can be set in kernel space by our eBPF programs (currently applies only to syscalls), reset
			// the anomaly flag if the user space profile considers it to not be an anomaly.
			event.ResetAnomalyDetectionEvent()
		} else {
			m.incrementEventFilteringStat(event.GetEventType(), profileState, NotInProfile)
			if m.canGenerateAnomaliesFor(event) {
				event.AddToFlags(model.EventFlagsAnomalyDetectionEvent)
			}
		}
	}
}

// tryAutolearn tries to autolearn the input event. It returns the profile state: stable, unstable, autolearning or workloadwarmup
func (m *Manager) tryAutolearn(profile *profile.Profile, ctx *profile.VersionContext, event *model.Event, imageTag string) model.EventFilteringProfileState {
	profileState := m.getEventTypeState(profile, ctx, event, event.GetEventType(), imageTag)
	var nodeType activity_tree.NodeGenerationType
	if profileState == model.AutoLearning {
		nodeType = activity_tree.ProfileDrift
	} else if profileState == model.WorkloadWarmup {
		nodeType = activity_tree.WorkloadWarmup
	} else { // Stable or Unstable state
		return profileState
	}

	// here we are either in AutoLearning or WorkloadWarmup
	// try to insert the event in the profile

	// defines if we want or not to insert missing processes
	insertMissingProcesses := false
	if event.GetEventType() == model.ExecEventType {
		insertMissingProcesses = true
	} else if execState := m.getEventTypeState(profile, ctx, event, model.ExecEventType, imageTag); execState == model.AutoLearning || execState == model.WorkloadWarmup {
		insertMissingProcesses = true
	}

	newEntry, err := profile.Insert(event, insertMissingProcesses, imageTag, nodeType, m.resolvers)
	if err != nil {
		m.incrementEventFilteringStat(event.GetEventType(), model.NoProfile, NA)
		return model.NoProfile
	} else if newEntry {
		eventState, ok := ctx.EventTypeState[event.GetEventType()]
		if ok { // should always be the case
			eventState.LastAnomalyNano = event.TimestampRaw
		}

		// if a previous version of this profile was stable for this event type,
		// and a new entry was added, trigger an anomaly detection
		globalEventTypeState := profile.GetGlobalEventTypeState(event.GetEventType())
		if globalEventTypeState == model.StableEventType && m.canGenerateAnomaliesFor(event) {
			event.AddToFlags(model.EventFlagsAnomalyDetectionEvent)
		} else {
			// The anomaly flag can be set in kernel space by our eBPF programs (currently applies only to syscalls), reset
			// the anomaly flag if the user space profile considers it to not be an anomaly: there is a new entry and no
			// previous version is in stable state.
			event.ResetAnomalyDetectionEvent()
		}

		m.incrementEventFilteringStat(event.GetEventType(), profileState, NotInProfile)
	} else { // no newEntry
		m.incrementEventFilteringStat(event.GetEventType(), profileState, InProfile)
		// The anomaly flag can be set in kernel space by our eBPF programs (currently applies only to syscalls), reset
		// the anomaly flag if the user space profile considers it to not be an anomaly
		event.ResetAnomalyDetectionEvent()
	}
	return profileState
}

// fillProfileContextFromProfile fills the given ctx with profile infos
func fillProfileContextFromProfile(ctx *model.SecurityProfileContext, p *profile.Profile, imageTag string, state model.EventFilteringProfileState) {
	ctx.Name = p.Metadata.Name
	if ctx.Name == "" {
		ctx.Name = DefaultProfileName
	}

	ctx.EventTypes = p.GetEventTypes()
	ctx.EventTypeState = state
	profileContext, ok := p.GetVersionContext(imageTag)
	if ok { // should always be the case
		ctx.Tags = profileContext.Tags
	}
}

// FillProfileContextFromWorkloadID fills the given ctx with workload id infos
func (m *Manager) FillProfileContextFromWorkloadID(id containerutils.WorkloadID, ctx *model.SecurityProfileContext, imageTag string) {
	if !m.config.RuntimeSecurity.SecurityProfileEnabled {
		return
	}

	m.profilesLock.Lock()
	defer m.profilesLock.Unlock()

	for _, profile := range m.profiles {
		profile.InstancesLock.Lock()
		for _, instance := range profile.Instances {
			instance.Lock()
			if instance.GetWorkloadID() == id {
				ctx.Name = profile.Metadata.Name
				profileContext, ok := profile.GetVersionContext(imageTag)
				if ok { // should always be the case
					ctx.Tags = profileContext.Tags
				}
			}
			instance.Unlock()
		}
		profile.InstancesLock.Unlock()
	}
}

// loadProfile (thread unsafe) loads a Security Profile in kernel space
func (m *Manager) loadProfileMap(profile *profile.Profile) error {
	profile.LoadedInKernel.Store(true)
	profile.LoadedNano.Store(uint64(m.resolvers.TimeResolver.ComputeMonotonicTimestamp(time.Now())))

	// push kernel space filters
	if err := m.securityProfileSyscallsMap.Put(profile.GetProfileCookie(), profile.GenerateSyscallsFilters()); err != nil {
		return fmt.Errorf("couldn't push syscalls filter (check map size limit ?): %w", err)
	}

	// TODO: load generated programs
	seclog.Debugf("security profile %s loaded in kernel space", profile.Metadata.Name)
	return nil
}

// unloadProfile (thread unsafe) unloads a Security Profile from kernel space
func (m *Manager) unloadProfileMap(profile *profile.Profile) {
	profile.LoadedInKernel.Store(false)

	// remove kernel space filters
	if err := m.securityProfileSyscallsMap.Delete(profile.GetProfileCookie()); err != nil {
		seclog.Errorf("couldn't remove syscalls filter: %v", err)
		return
	}

	// TODO: delete all kernel space programs
	seclog.Debugf("security profile %s unloaded from kernel space", profile.Metadata.Name)
}

// linkProfile (thread unsafe) updates the kernel space mapping between a workload and its profile
func (m *Manager) linkProfileMap(profile *profile.Profile, workload *tags.Workload) {
	if err := m.securityProfileMap.Put(workload.CGroupFile, profile.GetProfileCookie()); err != nil {
		seclog.Errorf("couldn't link workload %s (selector: %s, key: %v) with profile %s (check map size limit ?): %v", workload.ContainerID, workload.Selector.String(), workload.CGroupFile, profile.Metadata.Name, err)
		return
	}
<<<<<<< HEAD
	seclog.Infof("%s %s (selector: %s) successfully linked to profile %s", workload.Type(), workload.GetWorkloadID(), workload.Selector.String(), profile.Metadata.Name)

=======
	seclog.Infof("workload %s (selector: %s, key: %v) successfully linked to profile %s", workload.ContainerID, workload.Selector.String(), workload.CGroupFile, profile.Metadata.Name)
>>>>>>> 67af383d
}

// linkProfile applies a profile to the provided workload
func (m *Manager) linkProfile(profile *profile.Profile, workload *tags.Workload) {
	profile.InstancesLock.Lock()
	defer profile.InstancesLock.Unlock()

	// check if this instance of this workload is already tracked
	for _, w := range profile.Instances {
		if w.GetWorkloadID() == workload.GetWorkloadID() {
			// nothing to do, leave
			return
		}
	}

	// update the list of tracked instances
	profile.Instances = append(profile.Instances, workload)

	// can we apply the profile or is it not ready yet ?
	if profile.LoadedInKernel.Load() {
		m.linkProfileMap(profile, workload)
	}
}

// unlinkProfile (thread unsafe) updates the kernel space mapping between a workload and its profile
func (m *Manager) unlinkProfileMap(profile *profile.Profile, workload *tags.Workload) {
	if !profile.LoadedInKernel.Load() {
		return
	}

	if err := m.securityProfileMap.Delete(workload.CGroupFile); err != nil {
<<<<<<< HEAD
		seclog.Errorf("couldn't unlink %s %s (selector: %s) with profile %s: %v", workload.Type(), workload.GetWorkloadID(), workload.Selector.String(), profile.Metadata.Name, err)
	}
	seclog.Infof("%s %s (selector: %s) successfully unlinked from profile %s", workload.Type(), workload.GetWorkloadID(), workload.Selector.String(), profile.Metadata.Name)
=======
		seclog.Errorf("couldn't unlink workload %s (selector: %s, key: %v) with profile %s: %v", workload.ContainerID, workload.Selector.String(), workload.CGroupFile, profile.Metadata.Name, err)
		return
	}
	seclog.Infof("workload %s (selector: %s, key: %v) successfully unlinked from profile %s", workload.ContainerID, workload.Selector.String(), workload.CGroupFile, profile.Metadata.Name)
>>>>>>> 67af383d
}

// unlinkProfile removes the link between a workload and a profile
func (m *Manager) unlinkProfile(profile *profile.Profile, workload *tags.Workload) {
	profile.InstancesLock.Lock()
	defer profile.InstancesLock.Unlock()

	// remove the workload from the list of instances of the Security Profile
	for key, val := range profile.Instances {
		if workload.GetWorkloadID() == val.GetWorkloadID() {
			profile.Instances = append(profile.Instances[0:key], profile.Instances[key+1:]...)
			break
		}
	}

	// remove link between the profile and the workload
	m.unlinkProfileMap(profile, workload)
}

func (m *Manager) onWorkloadSelectorResolvedEvent(workload *tags.Workload) {
	m.profilesLock.Lock()
	defer m.profilesLock.Unlock()
	workload.Lock()
	defer workload.Unlock()

	if workload.Deleted.Load() {
		// this workload was deleted before we had time to apply its profile, ignore
		return
	}

	containerName, imageName, podNamespace := utils.GetContainerFilterTags(workload.Tags)
	if m.containerFilters != nil && m.containerFilters.IsExcluded(nil, containerName, imageName, podNamespace) {
		return
	}

	selector := workload.Selector
	selector.Tag = "*"

	// check if the workload of this selector already exists
	p, ok := m.profiles[selector]
	if !ok {
		// check the cache
		m.pendingCacheLock.Lock()
		defer m.pendingCacheLock.Unlock()
		p, ok = m.pendingCache.Get(selector)
		if ok {
			m.cacheHit.Inc()

			// remove profile from cache
			_ = m.pendingCache.Remove(selector)

			// since the profile was in cache, it was removed from kernel space, load it now
			// (locking isn't necessary here, but added as a safeguard)
			// TODO: check locking scheme
			err := m.loadProfileMap(p)
			if err != nil {
				seclog.Errorf("couldn't load security profile %s in kernel space: %v", p.GetSelectorStr(), err)
				return
			}

			// insert the profile in the list of active profiles
			m.profiles[selector] = p
		} else {
			m.cacheMiss.Inc()

			p = profile.New(
				profile.WithWorkloadSelector(selector),
				profile.WithPathsReducer(m.pathsReducer),
				profile.WithDifferentiateArgs(m.config.RuntimeSecurity.ActivityDumpCgroupDifferentiateArgs),
				profile.WithDNSMatchMaxDepth(m.config.RuntimeSecurity.SecurityProfileDNSMatchMaxDepth),
				profile.WithEventTypes(m.secProfEventTypes),
			)

			// insert the profile in the list of active profiles
			m.profiles[selector] = p

			// try to load the profile from local storage
			ok, err := m.localStorage.Load(&selector, p)
			if err != nil {
				seclog.Warnf("couldn't load profile from local storage: %v", err)
				return
			} else if ok {
				err = m.loadProfileMap(p)
				if err != nil {
					seclog.Errorf("couldn't load security profile %s in kernel space: %v", p.GetSelectorStr(), err)
					return
				}
			}
		}
	}

	m.linkProfile(p, workload)
}

func (m *Manager) onWorkloadDeletedEvent(workload *tags.Workload) {
	// lookup the profile
	selector := cgroupModel.WorkloadSelector{
		Image: workload.Selector.Image,
		Tag:   "*",
	}
	m.profilesLock.Lock()
	p := m.profiles[selector]
	m.profilesLock.Unlock()
	if p == nil {
		// nothing to do, leave
		return
	}

	// removes the link between the profile and this workload
	m.unlinkProfile(p, workload)

	// check if the profile should be deleted
	m.shouldDeleteProfile(p)
}

// onWorkloadEvent handles workload events in order to ensure proper sequencing
func (m *Manager) onWorkloadEvent(event *WorkloadEvent) {
	switch event.Type {
	case WorkloadEventResolved:
		m.onWorkloadSelectorResolvedEvent(event.Workload)
	case WorkloadEventDeleted:
		m.onWorkloadDeletedEvent(event.Workload)
	default:
		seclog.Warnf("Unknown workload event type: %d", event.Type)
	}
}

func (m *Manager) shouldDeleteProfile(p *profile.Profile) {
	m.profilesLock.Lock()
	defer m.profilesLock.Unlock()
	m.pendingCacheLock.Lock()
	defer m.pendingCacheLock.Unlock()

	p.InstancesLock.Lock()
	defer p.InstancesLock.Unlock()
	// check if the profile should be deleted
	if len(p.Instances) != 0 {
		// this profile is still in use, leave now
		return
	}

	// remove the profile from the list of profiles
	delete(m.profiles, *p.GetWorkloadSelector())

	if p.LoadedInKernel.Load() {
		// remove profile from kernel space
		m.unloadProfileMap(p)
		if err := m.persistProfile(p); err != nil {
			seclog.Errorf("couldn't persist profile: %v", err)
		}
	}

	// cleanup profile before insertion in cache
	p.Reset()

	// TODO: is it possible to have a profile with no selector here?
	if p.GetWorkloadSelector().IsReady() {
		// do not insert in cache
		return
	}

	// add profile in cache
	m.pendingCache.Add(*p.GetWorkloadSelector(), p)
}

// onNewProfile handles the arrival of a new profile after it was created as an activity dump
func (m *Manager) onNewProfile(newProfile *profile.Profile) {
	m.profilesLock.Lock()
	defer m.profilesLock.Unlock()

	// here the new profile is coming from an activity dump, so its activity tree corresponds to the selector image_name + image_tag.
	// we need to update the selector to a security profile selector (image_name + "*" to match all image tags).
	selector := *newProfile.GetWorkloadSelector()
	profileManagerSelector := selector
	if selector.Tag != "*" {
		profileManagerSelector.Tag = "*"
	}

	// Update the Security Profile content
	p, ok := m.profiles[profileManagerSelector]
	if !ok {
		// this was likely a short-lived workload, cache the profile in case this workload comes back
		// insert in cache and leave
		p = profile.New(
			profile.WithWorkloadSelector(selector),
			profile.WithPathsReducer(m.pathsReducer),
			profile.WithDifferentiateArgs(m.config.RuntimeSecurity.ActivityDumpCgroupDifferentiateArgs),
			profile.WithDNSMatchMaxDepth(m.config.RuntimeSecurity.SecurityProfileDNSMatchMaxDepth),
			profile.WithEventTypes(m.secProfEventTypes),
		)

		p.LoadFromNewProfile(newProfile)

		m.pendingCacheLock.Lock()
		defer m.pendingCacheLock.Unlock()
		m.pendingCache.Add(profileManagerSelector, p)
		return
	}

	// if profile was waited, push it
	if !p.LoadedInKernel.Load() {
		// merge the content of the new profile
		p.LoadFromNewProfile(newProfile)

		// load the profile in kernel space
		if err := m.loadProfileMap(p); err != nil {
			seclog.Errorf("couldn't load security profile %s in kernel space: %v", p.GetWorkloadSelector(), err)
			return
		}
		// link all workloads
		for _, workload := range p.Instances {
			m.linkProfileMap(p, workload)
		}
	}

	// if we already have a loaded profile for this workload, just ignore the new one
}

func (m *Manager) canGenerateAnomaliesFor(e *model.Event) bool {
	return m.config.RuntimeSecurity.AnomalyDetectionEnabled && slices.Contains(m.config.RuntimeSecurity.AnomalyDetectionEventTypes, e.GetEventType())
}

func (m *Manager) getEventTypeState(p *profile.Profile, pctx *profile.VersionContext, event *model.Event, eventType model.EventType, imageTag string) model.EventFilteringProfileState {
	eventState, ok := pctx.EventTypeState[event.GetEventType()]
	if !ok {
		eventState = &profile.EventTypeState{
			LastAnomalyNano: pctx.FirstSeenNano,
			State:           model.AutoLearning,
		}
		pctx.EventTypeState[eventType] = eventState
	} else if eventState.State == model.UnstableEventType {
		// If for the given event type we already are on UnstableEventType, just return
		// (once reached, this state is immutable)
		if eventType == event.GetEventType() { // increment stat only once for each event
			m.incrementEventFilteringStat(eventType, model.UnstableEventType, NA)
		}
		return model.UnstableEventType
	}

	var nodeType activity_tree.NodeGenerationType
	var profileState model.EventFilteringProfileState
	// check if we are at the beginning of a workload lifetime
	if event.ResolveEventTime().Sub(time.Unix(0, int64(event.ContainerContext.CreatedAt))) < m.config.RuntimeSecurity.AnomalyDetectionWorkloadWarmupPeriod {
		nodeType = activity_tree.WorkloadWarmup
		profileState = model.WorkloadWarmup
	} else {
		// If for the given event type we already are on StableEventType (and outside of the warmup period), just return
		if eventState.State == model.StableEventType {
			return model.StableEventType
		}

		if eventType == event.GetEventType() { // update the stable/unstable states only for the event event type
			// did we reached the stable state time limit ?
			if time.Duration(event.TimestampRaw-eventState.LastAnomalyNano) >= m.config.RuntimeSecurity.GetAnomalyDetectionMinimumStablePeriod(eventType) {
				eventState.State = model.StableEventType
				// call the activity dump manager to stop dumping workloads from the current profile selector
				if m.config.RuntimeSecurity.ActivityDumpEnabled {
					uniqueImageTagSeclector := *p.GetWorkloadSelector()
					uniqueImageTagSeclector.Tag = imageTag
					m.stopDumpsWithSelector(uniqueImageTagSeclector)
				}
				return model.StableEventType
			}

			// did we reached the unstable time limit ?
			if time.Duration(event.TimestampRaw-p.LoadedNano.Load()) >= m.config.RuntimeSecurity.AnomalyDetectionUnstableProfileTimeThreshold {
				eventState.State = model.UnstableEventType
				return model.UnstableEventType
			}
		}

		nodeType = activity_tree.ProfileDrift
		profileState = model.AutoLearning
	}

	// check if the unstable size limit was reached, but only for the event event type
	if eventType == event.GetEventType() && p.ComputeInMemorySize() >= m.config.RuntimeSecurity.AnomalyDetectionUnstableProfileSizeThreshold {
		// for each event type we want to reach either the StableEventType or UnstableEventType states, even
		// if we already reach the AnomalyDetectionUnstableProfileSizeThreshold. That's why we have to keep
		// rearming the lastAnomalyNano timer based on if it's something new or not.
		found, err := p.Contains(event, false /*insertMissingProcesses*/, imageTag, nodeType, m.resolvers)
		if err != nil {
			m.incrementEventFilteringStat(eventType, model.NoProfile, NA)
			return model.NoProfile
		} else if !found {
			eventState.LastAnomalyNano = event.TimestampRaw
		} else if profileState == model.WorkloadWarmup {
			// if it's NOT something's new AND we are on container warmup period, just pretend
			// we are in learning/warmup phase (as we know, this event is already present on the profile)
			return model.WorkloadWarmup
		}
		return model.ProfileAtMaxSize
	}
	return profileState
}

func (m *Manager) incrementEventFilteringStat(eventType model.EventType, state model.EventFilteringProfileState, result EventFilteringResult) {
	m.eventFiltering[eventFilteringEntry{eventType, state, result}].Inc()
}

// CountEvictedVersion count the evicted version for associated metric
func (m *Manager) countEvictedVersion(imageName, imageTag string) {
	m.evictedVersionsLock.Lock()
	defer m.evictedVersionsLock.Unlock()
	m.evictedVersions = append(m.evictedVersions, cgroupModel.WorkloadSelector{
		Image: imageName,
		Tag:   imageTag,
	})
}<|MERGE_RESOLUTION|>--- conflicted
+++ resolved
@@ -322,12 +322,7 @@
 		seclog.Errorf("couldn't link workload %s (selector: %s, key: %v) with profile %s (check map size limit ?): %v", workload.ContainerID, workload.Selector.String(), workload.CGroupFile, profile.Metadata.Name, err)
 		return
 	}
-<<<<<<< HEAD
-	seclog.Infof("%s %s (selector: %s) successfully linked to profile %s", workload.Type(), workload.GetWorkloadID(), workload.Selector.String(), profile.Metadata.Name)
-
-=======
-	seclog.Infof("workload %s (selector: %s, key: %v) successfully linked to profile %s", workload.ContainerID, workload.Selector.String(), workload.CGroupFile, profile.Metadata.Name)
->>>>>>> 67af383d
+	seclog.Infof("workload %s (selector: %s) successfully linked to profile %s", workload.ContainerID, workload.Selector.String(), profile.Metadata.Name)
 }
 
 // linkProfile applies a profile to the provided workload
@@ -359,16 +354,9 @@
 	}
 
 	if err := m.securityProfileMap.Delete(workload.CGroupFile); err != nil {
-<<<<<<< HEAD
 		seclog.Errorf("couldn't unlink %s %s (selector: %s) with profile %s: %v", workload.Type(), workload.GetWorkloadID(), workload.Selector.String(), profile.Metadata.Name, err)
 	}
 	seclog.Infof("%s %s (selector: %s) successfully unlinked from profile %s", workload.Type(), workload.GetWorkloadID(), workload.Selector.String(), profile.Metadata.Name)
-=======
-		seclog.Errorf("couldn't unlink workload %s (selector: %s, key: %v) with profile %s: %v", workload.ContainerID, workload.Selector.String(), workload.CGroupFile, profile.Metadata.Name, err)
-		return
-	}
-	seclog.Infof("workload %s (selector: %s, key: %v) successfully unlinked from profile %s", workload.ContainerID, workload.Selector.String(), workload.CGroupFile, profile.Metadata.Name)
->>>>>>> 67af383d
 }
 
 // unlinkProfile removes the link between a workload and a profile
