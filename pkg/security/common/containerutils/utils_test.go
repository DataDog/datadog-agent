--- conflicted
+++ resolved
@@ -57,18 +57,10 @@
 			input:  "/docker/01234567-0123-4567-890a-bcde",
 			output: "01234567-0123-4567-890a-bcde",
 		},
-<<<<<<< HEAD
-		// TODO: put back this test once we get better at parsing proc from various container runtimes
-		// { // Some random path which could match garden format
-		// 	input:  "/user.slice/user-1000.slice/user@1000.service/apps.slice/apps-org.gnome.Terminal.slice/vte-spawn-f9176c6a-2a34-4ce2-86af-60d16888ed8e.scope",
-		// 	output: "",
-		// },
-=======
 		{ // Some random path which could match garden format
 			input:  "/user.slice/user-1000.slice/user@1000.service/apps.slice/apps-org.gnome.Terminal.slice/vte-spawn-f9176c6a-2a34-4ce2-86af-60d16888ed8e.scope",
 			output: "",
 		},
->>>>>>> c1bc82f0
 		{ // GARDEN with prefix / suffix
 			input:  "prefix01234567-0123-4567-890a-bcdesuffix",
 			output: "01234567-0123-4567-890a-bcde",
