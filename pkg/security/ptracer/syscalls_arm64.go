--- conflicted
+++ resolved
@@ -9,6 +9,8 @@
 
 import (
 	"syscall"
+
+	"golang.org/x/sys/unix"
 )
 
 const (
@@ -53,51 +55,6 @@
 	FInitModuleNr    = unix.SYS_FINIT_MODULE      // FInitModuleNr defines the syscall ID for arm64
 	DeleteModuleNr   = unix.SYS_DELETE_MODULE     // DeleteModuleNr defines the syscall ID for arm64
 
-<<<<<<< HEAD
-	OpenNr   = -1 // OpenNr not available on arm64
-	ForkNr   = -2 // ForkNr not available on arm64
-	VforkNr  = -3 // VforkNr not available on arm64
-	Dup2Nr   = -4 // Dup2Nr not available on arm64
-	CreatNr  = -5 // CreatNr not available on arm64
-	UnlinkNr = -6 // UnlinkNr not available on arm64
-	RmdirNr  = -7 // RmdirNr not available on arm64
-	RenameNr = -8 // RenameNr not available on arm64
-)
-
-var (
-	// PtracedSyscalls defines the list of syscall we want to ptrace
-	PtracedSyscalls = []string{
-		"openat",
-		"openat2",
-		"name_to_handle_at",
-		"open_by_handle_at",
-		"clone",
-		"execve",
-		"execveat",
-		"exit",
-		"fcntl",
-		"dup",
-		"dup3",
-		"chdir",
-		"fchdir",
-		"setuid",
-		"setgid",
-		"setuid",
-		"setgid",
-		"setreuid",
-		"setregid",
-		"setresuid",
-		"setresgid",
-		"setfsuid",
-		"setfsgid",
-		"close",
-		"memfd_create",
-		"capset",
-		"unlinkat",
-		"renameat",
-		"renameat2",
-	}
-=======
 	OpenNr      = -1  // OpenNr not available on arm64
 	ForkNr      = -2  // ForkNr not available on arm64
 	VforkNr     = -3  // VforkNr not available on arm64
@@ -115,7 +72,6 @@
 	ChmodNr     = -15 // ChmodNr not available on arm64
 	ChownNr     = -16 // ChownNr not available on arm64
 	LchownNr    = -17 // LchownNr not available on arm64
->>>>>>> c1bc82f0
 )
 
 func (t *Tracer) argToRegValue(regs syscall.PtraceRegs, arg int) uint64 {
