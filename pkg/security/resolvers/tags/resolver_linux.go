// Unless explicitly stated otherwise all files in this repository are licensed
// under the Apache License Version 2.0.
// This product includes software developed at Datadog (https://www.datadoghq.com/).
// Copyright 2016-present Datadog, Inc.

// Package tags holds tags related files
package tags

import (
	"context"
	"fmt"
	"path/filepath"
	"time"

	"github.com/DataDog/datadog-agent/pkg/security/resolvers/cgroup"
	cgroupModel "github.com/DataDog/datadog-agent/pkg/security/resolvers/cgroup/model"
	"github.com/DataDog/datadog-agent/pkg/security/secl/containerutils"
	"github.com/DataDog/datadog-agent/pkg/security/seclog"
	"github.com/DataDog/datadog-agent/pkg/security/utils"
)

const systemdSystemDir = "/usr/lib/systemd/system"

// Workload represents a workload along with its tags
type Workload struct {
	*cgroupModel.CacheEntry
	Tags     []string
	Selector cgroupModel.WorkloadSelector
	retries  int
}

// GetWorkloadID returns the workload ID for a workload
func (w *Workload) GetWorkloadID() interface{} {
	if w.ContainerID != "" {
		return w.ContainerID
	} else if w.CGroupID != "" {
		return w.CGroupID
	}
	return nil
}

// Type returns the type of the workload
func (w *Workload) Type() string {
	if w.ContainerID != "" {
		return "container"
	} else if w.CGroupID != "" {
		return "cgroup"
	}
	return "unknown"
}

// LinuxResolver represents a default resolver based directly on the underlying tagger
type LinuxResolver struct {
	*DefaultResolver
	*utils.Notifier[Event, *Workload]
	workloadsWithoutTags chan *Workload
	cgroupResolver       *cgroup.Resolver
	versionResolver      func(servicePath string) string
	workloads            map[containerutils.CGroupID]*Workload
}

// Start the resolver
func (t *LinuxResolver) Start(ctx context.Context) error {
	if err := t.DefaultResolver.Start(ctx); err != nil {
		return err
	}

	if err := t.cgroupResolver.RegisterListener(cgroup.CGroupCreated, func(cgce *cgroupModel.CacheEntry) {
		workload := &Workload{CacheEntry: cgce, retries: 3}
		t.workloads[cgce.CGroupID] = workload
		t.checkTags(workload)
	}); err != nil {
		return err
	}

	if err := t.cgroupResolver.RegisterListener(cgroup.CGroupDeleted, func(cgce *cgroupModel.CacheEntry) {
		if workload, ok := t.workloads[cgce.CGroupID]; ok {
			t.NotifyListeners(WorkloadSelectorDeleted, workload)
			delete(t.workloads, cgce.CGroupID)
		}
	}); err != nil {
		return err
	}

	go func() {
		ctx, cancel := context.WithCancel(ctx)
		defer cancel()

		delayerTick := time.NewTicker(10 * time.Second)
		defer delayerTick.Stop()

		for {
			select {
			case <-ctx.Done():
				return
			case <-delayerTick.C:

			WORKLOAD:
				// we want to process approximately the number of workloads in the queue
				for workloadCount := len(t.workloadsWithoutTags); workloadCount > 0; workloadCount-- {
					select {
					case workload := <-t.workloadsWithoutTags:
						t.checkTags(workload)
					default:
						break WORKLOAD
					}
				}
			}
		}
	}()

	return nil
}

func needsTagsResolution(workload *Workload) bool {
	// Container or cgroup workloads need tags resolution if they don't have a ready selector
<<<<<<< HEAD
	if (len(workload.ContainerID) != 0 || (len(workload.CGroupID) != 0 && workload.CGroupFlags.IsSystemd())) && !workload.Selector.IsReady() {
		return true
	}
	return false
=======
	return (len(workload.ContainerID) != 0 || len(workload.CGroupID) != 0) && !workload.Selector.IsReady()
>>>>>>> e22b96c0
}

// checkTags checks if the tags of a workload were properly set
func (t *LinuxResolver) checkTags(pendingWorkload *Workload) {
	workload := pendingWorkload
	// check if the workload tags were found or if it was deleted
	if !workload.Deleted.Load() && needsTagsResolution(workload) {
		// this is an alive cgroup, try to resolve its tags now
		err := t.fetchTags(workload)
		if err != nil || needsTagsResolution(workload) {
			if pendingWorkload.retries--; pendingWorkload.retries >= 0 {
				// push to the workloadsWithoutTags chan so that its tags can be resolved later
				select {
				case t.workloadsWithoutTags <- pendingWorkload:
				default:
					workloadID := workload.GetWorkloadID()
					seclog.Warnf("Failed to requeue workload %v for tags retrieval", workloadID)
				}
			} else {
				workloadID := workload.GetWorkloadID()
				seclog.Debugf("Failed to resolve tags for workload %v", workloadID)
			}
			return
		}

		t.NotifyListeners(WorkloadSelectorResolved, workload)
	}
}

// fetchTags fetches tags for the provided workload
func (t *LinuxResolver) fetchTags(workload *Workload) error {
	workloadID := workload.GetWorkloadID()
	newTags, err := t.ResolveWithErr(workloadID)
	if err != nil {
		return fmt.Errorf("failed to resolve %v: %w", workloadID, err)
	}

	workload.Tags = newTags

	// For container workloads, try to extract image information
	if workload.Type() == "container" {
		workload.Selector.Image = utils.GetTagValue("image_name", newTags)
		workload.Selector.Tag = utils.GetTagValue("image_tag", newTags)
		if len(workload.Selector.Image) != 0 && len(workload.Selector.Tag) == 0 {
			workload.Selector.Tag = "latest"
		}
	} else if workload.Type() == "cgroup" {
		// For cgroup workloads, set service information as the selector
		serviceName := utils.GetTagValue("service", newTags)
		if len(serviceName) != 0 {
			workload.Selector.Image = serviceName
			workload.Selector.Tag = utils.GetTagValue("version", newTags)
		}
	}

	return nil
}

// NewResolver returns a new tags resolver
func NewResolver(tagger Tagger, cgroupsResolver *cgroup.Resolver, versionResolver func(servicePath string) string) *LinuxResolver {
	resolver := &LinuxResolver{
		Notifier:             utils.NewNotifier[Event, *Workload](),
		DefaultResolver:      NewDefaultResolver(tagger),
		workloadsWithoutTags: make(chan *Workload, 100),
		cgroupResolver:       cgroupsResolver,
		versionResolver:      versionResolver,
		workloads:            make(map[containerutils.CGroupID]*Workload),
	}
	return resolver
}

// ResolveWithErr overrides the default implementation to use Linux-specific workload resolution
func (t *LinuxResolver) ResolveWithErr(id interface{}) ([]string, error) {
	return t.resolveWorkloadTags(id)
}

// resolveWorkloadTags overrides the default implementation to handle CGroup resolution on Linux
func (t *LinuxResolver) resolveWorkloadTags(id interface{}) ([]string, error) {
	if id == nil {
		return nil, fmt.Errorf("nil workload id")
	}

	switch v := id.(type) {
	case containerutils.ContainerID:
		if len(v) == 0 {
			return nil, fmt.Errorf("empty container id")
		}
		// Resolve as a container ID
		return GetTagsOfContainer(t.tagger, v)
	case containerutils.CGroupID:
		if len(v) == 0 {
			return nil, fmt.Errorf("empty cgroup id")
		}
		// Generate systemd service tags for cgroup workloads
		tags := t.getCGroupTags(v)
		return tags, nil
	default:
		return nil, fmt.Errorf("unknown workload id type: %T", id)
	}
}

// getCGroupTags generates tags for cgroup workloads (systemd services) with version resolution
func (t *LinuxResolver) getCGroupTags(cgroupID containerutils.CGroupID) []string {
	if len(cgroupID) == 0 {
		return nil
	}

	systemdService := filepath.Base(string(cgroupID))
	serviceVersion := ""
	servicePath := filepath.Join(systemdSystemDir, systemdService)

	// Try to resolve version using version resolver
	if t.versionResolver != nil {
		serviceVersion = t.versionResolver(servicePath)
	}

	tags := []string{
		"service:" + systemdService,
	}
	if len(serviceVersion) != 0 {
		tags = append(tags, "version:"+serviceVersion)
	}

	return tags
}<|MERGE_RESOLUTION|>--- conflicted
+++ resolved
@@ -114,14 +114,7 @@
 
 func needsTagsResolution(workload *Workload) bool {
 	// Container or cgroup workloads need tags resolution if they don't have a ready selector
-<<<<<<< HEAD
-	if (len(workload.ContainerID) != 0 || (len(workload.CGroupID) != 0 && workload.CGroupFlags.IsSystemd())) && !workload.Selector.IsReady() {
-		return true
-	}
-	return false
-=======
 	return (len(workload.ContainerID) != 0 || len(workload.CGroupID) != 0) && !workload.Selector.IsReady()
->>>>>>> e22b96c0
 }
 
 // checkTags checks if the tags of a workload were properly set
