--- conflicted
+++ resolved
@@ -13,38 +13,24 @@
 
 	"github.com/DataDog/datadog-agent/pkg/security/resolvers/cgroup"
 	cgroupModel "github.com/DataDog/datadog-agent/pkg/security/resolvers/cgroup/model"
-<<<<<<< HEAD
-=======
 	"github.com/DataDog/datadog-agent/pkg/security/secl/containerutils"
->>>>>>> 3db398a4
 	"github.com/DataDog/datadog-agent/pkg/security/seclog"
 	"github.com/DataDog/datadog-agent/pkg/security/utils"
 )
 
-<<<<<<< HEAD
-type pendingWorkload struct {
-	*cgroupModel.CacheEntry
-	retries int
-=======
 // Workload represents a workload along with its tags
 type Workload struct {
 	*cgroupModel.CacheEntry
 	Tags     []string
 	Selector cgroupModel.WorkloadSelector
 	retries  int
->>>>>>> 3db398a4
 }
 
 // LinuxResolver represents a default resolver based directly on the underlying tagger
 type LinuxResolver struct {
 	*DefaultResolver
-<<<<<<< HEAD
-	*utils.Notifier[Event, *cgroupModel.CacheEntry]
-	workloadsWithoutTags chan *pendingWorkload
-=======
 	*utils.Notifier[Event, *Workload]
 	workloadsWithoutTags chan *Workload
->>>>>>> 3db398a4
 	cgroupResolver       *cgroup.Resolver
 	workloads            map[containerutils.CGroupID]*Workload
 }
@@ -56,11 +42,6 @@
 	}
 
 	if err := t.cgroupResolver.RegisterListener(cgroup.CGroupCreated, func(cgce *cgroupModel.CacheEntry) {
-<<<<<<< HEAD
-		workload := &pendingWorkload{CacheEntry: cgce, retries: 3}
-		t.checkTags(workload)
-	}); err != nil {
-=======
 		workload := &Workload{CacheEntry: cgce, retries: 3}
 		t.workloads[cgce.CGroupID] = workload
 		t.checkTags(workload)
@@ -71,7 +52,6 @@
 	if err := t.cgroupResolver.RegisterListener(cgroup.CGroupDeleted, func(cgce *cgroupModel.CacheEntry) {
 		delete(t.workloads, cgce.CGroupID)
 	}); err != nil {
->>>>>>> 3db398a4
 		return err
 	}
 
@@ -105,19 +85,6 @@
 	return nil
 }
 
-<<<<<<< HEAD
-func needsTagsResolution(cgce *cgroupModel.CacheEntry) bool {
-	return len(cgce.ContainerID) != 0 && !cgce.WorkloadSelector.IsReady()
-}
-
-// checkTags checks if the tags of a workload were properly set
-func (t *LinuxResolver) checkTags(pendingWorkload *pendingWorkload) {
-	workload := pendingWorkload.CacheEntry
-	// check if the workload tags were found or if it was deleted
-	if !workload.Deleted.Load() && needsTagsResolution(workload) {
-		// this is an alive cgroup, try to resolve its tags now
-		if err := t.fetchTags(workload); err != nil || needsTagsResolution(workload) {
-=======
 func needsTagsResolution(workload *Workload) bool {
 	return len(workload.ContainerID) != 0 && !workload.Selector.IsReady()
 }
@@ -130,7 +97,6 @@
 		// this is an alive cgroup, try to resolve its tags now
 		err := t.fetchTags(workload)
 		if err != nil || needsTagsResolution(workload) {
->>>>>>> 3db398a4
 			if pendingWorkload.retries--; pendingWorkload.retries >= 0 {
 				// push to the workloadsWithoutTags chan so that its tags can be resolved later
 				select {
@@ -149,13 +115,8 @@
 }
 
 // fetchTags fetches tags for the provided workload
-<<<<<<< HEAD
-func (t *LinuxResolver) fetchTags(container *cgroupModel.CacheEntry) error {
-	newTags, err := t.ResolveWithErr(container.ContainerID)
-=======
 func (t *LinuxResolver) fetchTags(workload *Workload) error {
 	newTags, err := t.ResolveWithErr(workload.ContainerID)
->>>>>>> 3db398a4
 	if err != nil {
 		return fmt.Errorf("failed to resolve %s: %w", workload.ContainerID, err)
 	}
@@ -172,15 +133,9 @@
 // NewResolver returns a new tags resolver
 func NewResolver(tagger Tagger, cgroupsResolver *cgroup.Resolver) *LinuxResolver {
 	resolver := &LinuxResolver{
-<<<<<<< HEAD
-		Notifier:             utils.NewNotifier[Event, *cgroupModel.CacheEntry](),
-		DefaultResolver:      NewDefaultResolver(tagger),
-		workloadsWithoutTags: make(chan *pendingWorkload, 100),
-=======
 		Notifier:             utils.NewNotifier[Event, *Workload](),
 		DefaultResolver:      NewDefaultResolver(tagger),
 		workloadsWithoutTags: make(chan *Workload, 100),
->>>>>>> 3db398a4
 		cgroupResolver:       cgroupsResolver,
 		workloads:            make(map[containerutils.CGroupID]*Workload),
 	}
