--- conflicted
+++ resolved
@@ -32,11 +32,7 @@
 
 // NewEBPFLessResolvers creates a new instance of EBPFLessResolvers
 func NewEBPFLessResolvers(config *config.Config, statsdClient statsd.ClientInterface, scrubber *procutil.DataScrubber, opts Opts) (*EBPFLessResolvers, error) {
-<<<<<<< HEAD
-	cgroupsResolver, err := cgroup.NewResolver()
-=======
 	cgroupsResolver, err := cgroup.NewResolver(statsdClient)
->>>>>>> 3db398a4
 	if err != nil {
 		return nil, err
 	}
