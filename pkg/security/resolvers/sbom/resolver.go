--- conflicted
+++ resolved
@@ -218,18 +218,12 @@
 	seclog.Infof("Generating SBOM for %s", root)
 	r.sbomGenerations.Inc()
 
-<<<<<<< HEAD
-	scanRequest := &host.ScanRequest{Path: root}
-	ch := make(chan sbompkg.ScanResult, 1)
-	if err := r.sbomScanner.Scan(scanRequest, sbompkg.ScanOptions{Analyzers: []string{trivy.OSAnalyzers}, Fast: true, CollectFiles: true}, ch); err != nil {
-=======
 	scanRequest := host.ScanRequest{Path: root}
 	ch := collectors.GetHostScanner().Channel()
 	if ch == nil {
 		return fmt.Errorf("couldn't retrieve global host scanner result channel")
 	}
 	if err := r.sbomScanner.Scan(scanRequest); err != nil {
->>>>>>> c1bc82f0
 		r.failedSBOMGenerations.Inc()
 		return fmt.Errorf("failed to trigger SBOM generation for %s: %w", root, err)
 	}
