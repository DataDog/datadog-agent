--- conflicted
+++ resolved
@@ -33,10 +33,7 @@
 	"github.com/DataDog/datadog-agent/pkg/security/config"
 	"github.com/DataDog/datadog-agent/pkg/security/metrics"
 	cgroupModel "github.com/DataDog/datadog-agent/pkg/security/resolvers/cgroup/model"
-<<<<<<< HEAD
-=======
 	"github.com/DataDog/datadog-agent/pkg/security/resolvers/tags"
->>>>>>> 3db398a4
 	"github.com/DataDog/datadog-agent/pkg/security/secl/containerutils"
 	"github.com/DataDog/datadog-agent/pkg/security/secl/model"
 	"github.com/DataDog/datadog-agent/pkg/security/seclog"
@@ -125,11 +122,7 @@
 type Resolver struct {
 	cfg            *config.RuntimeSecurityConfig
 	sbomsLock      sync.RWMutex
-<<<<<<< HEAD
-	sboms          map[containerutils.ContainerID]*SBOM
-=======
 	sboms          *simplelru.LRU[containerutils.ContainerID, *SBOM]
->>>>>>> 3db398a4
 	sbomsCacheLock sync.RWMutex
 	sbomsCache     *simplelru.LRU[string, *SBOM]
 	scannerChan    chan *SBOM
@@ -182,11 +175,7 @@
 	resolver := &Resolver{
 		cfg:                   c,
 		statsdClient:          statsdClient,
-<<<<<<< HEAD
-		sboms:                 make(map[containerutils.ContainerID]*SBOM),
-=======
 		sboms:                 sboms,
->>>>>>> 3db398a4
 		sbomsCache:            sbomsCache,
 		scannerChan:           make(chan *SBOM, 100),
 		sbomScanner:           sbomScanner,
@@ -514,11 +503,7 @@
 		return
 	}
 
-<<<<<<< HEAD
-	id := cgroup.ContainerID
-=======
 	id := workload.ContainerID
->>>>>>> 3db398a4
 	// We don't scan hosts for now
 	if len(id) == 0 {
 		return
