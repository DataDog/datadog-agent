--- conflicted
+++ resolved
@@ -621,11 +621,7 @@
 	}
 
 	if p.cgroupResolver != nil {
-<<<<<<< HEAD
-		p.cgroupResolver.DelPIDWithID(entry.ContainerID, entry.Pid)
-=======
 		p.cgroupResolver.DelPID(entry.Pid)
->>>>>>> 3db398a4
 	}
 
 	entry.Exit(exitTime)
