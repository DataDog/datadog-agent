--- conflicted
+++ resolved
@@ -1019,19 +1019,6 @@
 		model.InitSSHAuthMethodConstants()
 	}
 
-<<<<<<< HEAD
-	return &UserSessionContextSerializer{
-		ID:            strconv.FormatUint(ctx.ID, 16),
-		SessionType:   model.UserSessionTypeStrings[usersession.Type(ctx.SessionType)],
-		K8SUsername:   ctx.K8SUsername,
-		K8SUID:        ctx.K8SUID,
-		K8SGroups:     ctx.K8SGroups,
-		K8SExtra:      ctx.K8SExtra,
-		SSHPort:       ctx.SSHPort,
-		SSHClientIP:   ctx.SSHClientIP.IP.String(),
-		SSHAuthMethod: model.SSHAuthMethodStrings[usersession.AuthType(ctx.SSHAuthMethod)],
-		SSHPublicKey:  ctx.SSHPublicKey,
-=======
 	sshClientIP := ctx.SSHClientIP.IP.String()
 	if sshClientIP == "<nil>" {
 		sshClientIP = ""
@@ -1040,7 +1027,6 @@
 	sshAuthMethod := model.SSHAuthMethodStrings[usersession.AuthType(ctx.SSHAuthMethod)]
 	if sshAuthMethod == "<nil>" {
 		sshAuthMethod = ""
->>>>>>> 8bfccc4a
 	}
 
 	userSessionContextSerializer.SSHSessionID = fmt.Sprintf("%x", ctx.SSHSessionID)
