--- conflicted
+++ resolved
@@ -920,16 +920,10 @@
 	tags := make([]string, len(e.Tags))
 	copy(tags, e.Tags)
 	return &SecurityProfileContextSerializer{
-<<<<<<< HEAD
-		Name:    e.Name,
-		Version: e.Version,
-		Tags:    tags,
-=======
 		Name:           e.Name,
 		Version:        e.Version,
 		Tags:           tags,
 		EventInProfile: event.IsInProfile(),
->>>>>>> c1bc82f0
 	}
 }
 
