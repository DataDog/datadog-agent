//go:generate go run github.com/mailru/easyjson/easyjson -gen_build_flags=-mod=mod -no_std_marshalers -build_tags windows $GOFILE
//go:generate go run github.com/mailru/easyjson/easyjson -gen_build_flags=-mod=mod -no_std_marshalers -build_tags windows -output_filename serializers_base_windows_easyjson.go serializers_base.go

// Unless explicitly stated otherwise all files in this repository are licensed
// under the Apache License Version 2.0.
// This product includes software developed at Datadog (https://www.datadoghq.com/).
// Copyright 2016-present Datadog, Inc.

package serializers

import (
	"github.com/DataDog/datadog-agent/pkg/security/resolvers"
	"github.com/DataDog/datadog-agent/pkg/security/secl/compiler/eval"
	"github.com/DataDog/datadog-agent/pkg/security/secl/model"
	"github.com/DataDog/datadog-agent/pkg/security/utils"
)

// FileSerializer serializes a file to JSON
// easyjson:json
type FileSerializer struct {
	// File path
	Path string `json:"path,omitempty"`
	// File basename
	Name string `json:"name,omitempty"`
}

// ProcessSerializer serializes a process to JSON
// easyjson:json
type ProcessSerializer struct {
	// Process ID
	Pid uint32 `json:"pid,omitempty"`
	// Parent Process ID
	PPid *uint32 `json:"ppid,omitempty"`
	// Exec time of the process
	ExecTime *utils.EasyjsonTime `json:"exec_time,omitempty"`
	// Exit time of the process
	ExitTime *utils.EasyjsonTime `json:"exit_time,omitempty"`
	// File information of the executable
	Executable *FileSerializer `json:"executable,omitempty"`
	// Container context
	Container *ContainerContextSerializer `json:"container,omitempty"`
	// Command line arguments
	Args string `json:"args,omitempty"`
}

// FileEventSerializer serializes a file event to JSON
// easyjson:json
type FileEventSerializer struct {
	FileSerializer
}

// NetworkDeviceSerializer serializes the network device context to JSON
// easyjson:json
type NetworkDeviceSerializer struct{}

// EventSerializer serializes an event to JSON
// easyjson:json
type EventSerializer struct {
	*BaseEventSerializer `json:"evt,omitempty"`
}

func newFileSerializer(fe *model.FileEvent, e *model.Event, forceInode ...uint64) *FileSerializer {
	return &FileSerializer{
		Path: e.FieldHandlers.ResolveFilePath(e, fe),
		Name: e.FieldHandlers.ResolveFileBasename(e, fe),
	}
}

func newProcessSerializer(ps *model.Process, e *model.Event, resolvers *resolvers.Resolvers) *ProcessSerializer {
	psSerializer := &ProcessSerializer{
		ExecTime: getTimeIfNotZero(ps.ExecTime),
		ExitTime: getTimeIfNotZero(ps.ExitTime),

		Pid:        ps.Pid,
		PPid:       getUint32Pointer(&ps.PPid),
		Executable: newFileSerializer(&ps.FileEvent, e),
<<<<<<< HEAD
		Args:       resolvers.ProcessResolver.GetProcessArgvScrubbed(ps),
		Envs:       ps.Envs,
=======
		Args:       ps.Args,
>>>>>>> b14a6336
	}

	if len(ps.ContainerID) != 0 {
		psSerializer.Container = &ContainerContextSerializer{
			ID: ps.ContainerID,
		}
	}
	return psSerializer
}

func newNetworkDeviceSerializer(e *model.Event) *NetworkDeviceSerializer {
	return &NetworkDeviceSerializer{}
}

func newProcessContextSerializer(pc *model.ProcessContext, e *model.Event, resolvers *resolvers.Resolvers) *ProcessContextSerializer {
	if pc == nil || pc.Pid == 0 || e == nil {
		return nil
	}

	ps := ProcessContextSerializer{
		ProcessSerializer: newProcessSerializer(&pc.Process, e, resolvers),
	}

	ctx := eval.NewContext(e)

	it := &model.ProcessAncestorsIterator{}
	ptr := it.Front(ctx)

	first := true

	for ptr != nil {
		pce := (*model.ProcessCacheEntry)(ptr)

		s := newProcessSerializer(&pce.Process, e, resolvers)
		ps.Ancestors = append(ps.Ancestors, s)

		if first {
			ps.Parent = s
		}
		first = false

		ptr = it.Next()
	}

	return &ps
}

func serializeOutcome(retval int64) string {
	return "unknown"
}

// NewEventSerializer creates a new event serializer based on the event type
func NewEventSerializer(event *model.Event, resolvers *resolvers.Resolvers) *EventSerializer {
	return &EventSerializer{
		BaseEventSerializer: NewBaseEventSerializer(event, resolvers),
	}
}<|MERGE_RESOLUTION|>--- conflicted
+++ resolved
@@ -74,12 +74,7 @@
 		Pid:        ps.Pid,
 		PPid:       getUint32Pointer(&ps.PPid),
 		Executable: newFileSerializer(&ps.FileEvent, e),
-<<<<<<< HEAD
-		Args:       resolvers.ProcessResolver.GetProcessArgvScrubbed(ps),
-		Envs:       ps.Envs,
-=======
 		Args:       ps.Args,
->>>>>>> b14a6336
 	}
 
 	if len(ps.ContainerID) != 0 {
