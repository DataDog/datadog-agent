--- conflicted
+++ resolved
@@ -255,7 +255,6 @@
 		s.RegistryEventSerializer = &RegistryEventSerializer{
 			RegistrySerializer: *newRegistrySerializer(&event.DeleteRegistryKey.Registry, event),
 		}
-<<<<<<< HEAD
 	case model.ChangePermissionEventType:
 		s.ChangePermissionEventSerializer = &ChangePermissionEventSerializer{
 			ChangePermissionSerializer: ChangePermissionSerializer{
@@ -267,13 +266,11 @@
 				NewSd:      event.FieldHandlers.ResolveNewSecurityDescriptor(event, &event.ChangePermission),
 			},
 		}
-=======
 	case model.ExecEventType:
 		s.FileEventSerializer = &FileEventSerializer{
 			FileSerializer: *newFileSerializer(&event.ProcessContext.Process.FileEvent, event),
 		}
 		s.EventContextSerializer.Outcome = serializeOutcome(0)
->>>>>>> 14132507
 	}
 
 	return s
