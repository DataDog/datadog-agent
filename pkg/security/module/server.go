// Unless explicitly stated otherwise all files in this repository are licensed
// under the Apache License Version 2.0.
// This product includes software developed at Datadog (https://www.datadoghq.com/).
// Copyright 2016-present Datadog, Inc.

// Package module holds module related files
package module

import (
	"context"
	json "encoding/json"
	"errors"
	"fmt"
	"runtime"
	"slices"
	"strings"
	"sync"
	"time"

	"github.com/DataDog/datadog-go/v5/statsd"
	"github.com/mailru/easyjson"
	"go.uber.org/atomic"

	"github.com/DataDog/datadog-agent/comp/core/tagger/types"
	pkgconfigsetup "github.com/DataDog/datadog-agent/pkg/config/setup"
	"github.com/DataDog/datadog-agent/pkg/security/common"
	"github.com/DataDog/datadog-agent/pkg/security/config"
	"github.com/DataDog/datadog-agent/pkg/security/events"
	"github.com/DataDog/datadog-agent/pkg/security/metrics"
	sprobe "github.com/DataDog/datadog-agent/pkg/security/probe"
	pconfig "github.com/DataDog/datadog-agent/pkg/security/probe/config"
	"github.com/DataDog/datadog-agent/pkg/security/probe/kfilters"
	"github.com/DataDog/datadog-agent/pkg/security/probe/selftests"
	"github.com/DataDog/datadog-agent/pkg/security/proto/api"
	"github.com/DataDog/datadog-agent/pkg/security/rules/monitor"
	"github.com/DataDog/datadog-agent/pkg/security/secl/model"
	"github.com/DataDog/datadog-agent/pkg/security/secl/rules"
	"github.com/DataDog/datadog-agent/pkg/security/seclog"
	"github.com/DataDog/datadog-agent/pkg/security/serializers"
	"github.com/DataDog/datadog-agent/pkg/security/utils"
	"github.com/DataDog/datadog-agent/pkg/util/fargate"
	"github.com/DataDog/datadog-agent/pkg/util/log"
	"github.com/DataDog/datadog-agent/pkg/util/startstop"
	"github.com/DataDog/datadog-agent/pkg/version"
)

const (
	maxRetry   = 10
	retryDelay = time.Second
)

type pendingMsg struct {
	ruleID          string
	backendEvent    events.BackendEvent
	eventSerializer *serializers.EventSerializer
	tags            []string
	actionReports   []model.ActionReport
	service         string
	extTagsCb       func() []string
	sendAfter       time.Time
	retry           int
}

func (p *pendingMsg) isResolved() bool {
	for _, report := range p.actionReports {
		if err := report.IsResolved(); err != nil {
			seclog.Debugf("action report not resolved: %v", err)
			return false
		}
	}
	return true
}

func (p *pendingMsg) toJSON() ([]byte, error) {
	p.backendEvent.RuleActions = []json.RawMessage{}

	for _, report := range p.actionReports {
		if patcher, ok := report.(serializers.EventSerializerPatcher); ok {
			patcher.PatchEvent(p.eventSerializer)
		}

		data, err := report.ToJSON()
		if err != nil {
			return nil, err
		}

		if len(data) > 0 {
			p.backendEvent.RuleActions = append(p.backendEvent.RuleActions, data)
		}
	}

	backendEventJSON, err := easyjson.Marshal(p.backendEvent)
	if err != nil {
		return nil, err
	}

	eventJSON, err := p.eventSerializer.ToJSON()
	if err != nil {
		return nil, err
	}

	return mergeJSON(backendEventJSON, eventJSON), nil
}

func mergeJSON(j1, j2 []byte) []byte {
	data := append(j1[:len(j1)-1], ',')
	return append(data, j2[1:]...)
}

// APIServer represents a gRPC server in charge of receiving events sent by
// the runtime security system-probe module and forwards them to Datadog
type APIServer struct {
	api.UnimplementedSecurityModuleServer
	msgs               chan *api.SecurityEventMessage
	activityDumps      chan *api.ActivityDumpStreamMessage
	expiredEventsLock  sync.RWMutex
	expiredEvents      map[rules.RuleID]*atomic.Int64
	expiredDumps       *atomic.Int64
	statsdClient       statsd.ClientInterface
	probe              *sprobe.Probe
	queueLock          sync.Mutex
	queue              []*pendingMsg
	retention          time.Duration
	cfg                *config.RuntimeSecurityConfig
	selfTester         *selftests.SelfTester
	cwsConsumer        *CWSConsumer
	policiesStatusLock sync.RWMutex
	policiesStatus     []*api.PolicyStatus
	msgSender          MsgSender
<<<<<<< HEAD
=======

	// os release data
	kernelVersion string
	distribution  string
>>>>>>> 3db398a4

	stopChan chan struct{}
	stopper  startstop.Stopper
}

// GetActivityDumpStream waits for activity dumps and forwards them to the stream
func (a *APIServer) GetActivityDumpStream(_ *api.ActivityDumpStreamParams, stream api.SecurityModule_GetActivityDumpStreamServer) error {
	for {
		select {
		case <-stream.Context().Done():
			return nil
		case <-a.stopChan:
			return nil
		case dump := <-a.activityDumps:
			if err := stream.Send(dump); err != nil {
				return err
			}
		}
	}
}

// SendActivityDump queues an activity dump to the chan of activity dumps
func (a *APIServer) SendActivityDump(dump *api.ActivityDumpStreamMessage) {
	// send the dump to the channel
	select {
	case a.activityDumps <- dump:
		break
	default:
		// The channel is full, consume the oldest dump
		oldestDump := <-a.activityDumps
		// Try to send the event again
		select {
		case a.activityDumps <- dump:
			break
		default:
			// Looks like the channel is full again, expire the current message too
			a.expireDump(dump)
			break
		}
		a.expireDump(oldestDump)
		break
	}
}

// GetEvents waits for security events
func (a *APIServer) GetEvents(_ *api.GetEventParams, stream api.SecurityModule_GetEventsServer) error {
	for {
		select {
		case <-stream.Context().Done():
			return nil
		case <-a.stopChan:
			return nil
		case msg := <-a.msgs:
			if err := stream.Send(msg); err != nil {
				return err
			}
		}
	}
}

func (a *APIServer) enqueue(msg *pendingMsg) {
	a.queueLock.Lock()
	a.queue = append(a.queue, msg)
	a.queueLock.Unlock()
}

func (a *APIServer) dequeue(now time.Time, cb func(msg *pendingMsg) bool) {
	a.queueLock.Lock()
	defer a.queueLock.Unlock()

	a.queue = slices.DeleteFunc(a.queue, func(msg *pendingMsg) bool {
		if msg.sendAfter.After(now) {
			return false
		}

		if cb(msg) {
			return true
		}

		if msg.retry >= maxRetry {
			seclog.Errorf("failed to sent event, max retry reached: %d", msg.retry)
			return true
		}
		seclog.Tracef("failed to sent event, retry %d/%d", msg.retry, maxRetry)

		msg.sendAfter = now.Add(retryDelay)
		msg.retry++

		return false
	})
}

func (a *APIServer) updateMsgTags(msg *api.SecurityEventMessage, includeGlobalTags bool) {
	// on fargate, append global tags
	if includeGlobalTags && fargate.IsFargateInstance() {
		for _, tag := range a.getGlobalTags() {
			key, _, _ := strings.Cut(tag, ":")
			if !slices.ContainsFunc(msg.Tags, func(t string) bool {
				return strings.HasPrefix(t, key+":")
			}) {
				msg.Tags = append(msg.Tags, tag)
			}
		}
	}

	// look for the service tag if we don't have one yet
	if len(msg.Service) == 0 {
		for _, tag := range msg.Tags {
			if strings.HasPrefix(tag, "service:") {
				msg.Service = strings.TrimPrefix(tag, "service:")
				break
			}
		}
	}
}

func (a *APIServer) start(ctx context.Context) {
	ticker := time.NewTicker(200 * time.Millisecond)
	defer ticker.Stop()

	for {
		select {
		case now := <-ticker.C:
			a.dequeue(now, func(msg *pendingMsg) bool {
				if msg.extTagsCb != nil {
					// dedup
					for _, tag := range msg.extTagsCb() {
						if !slices.Contains(msg.tags, tag) {
							msg.tags = append(msg.tags, tag)
						}
					}
				}

				// not fully resolved, retry
				if !msg.isResolved() && msg.retry < maxRetry {
					return false
				}

				data, err := msg.toJSON()
				if err != nil {
					seclog.Errorf("failed to marshal event context: %v", err)
					return true
				}

				seclog.Tracef("Sending event message for rule `%s` to security-agent `%s`", msg.ruleID, string(data))

				m := &api.SecurityEventMessage{
					RuleID:  msg.ruleID,
					Data:    data,
					Service: msg.service,
					Tags:    msg.tags,
				}
				a.updateMsgTags(m, false)

				a.msgSender.Send(m, a.expireEvent)

				return true
			})
		case <-ctx.Done():
			a.stopChan <- struct{}{}
			return
		}
	}
}

// Start the api server, starts to consume the msg queue
func (a *APIServer) Start(ctx context.Context) {
	go a.start(ctx)
}

// GetConfig returns config of the runtime security module required by the security agent
func (a *APIServer) GetConfig(_ context.Context, _ *api.GetConfigParams) (*api.SecurityConfigMessage, error) {
	if a.cfg != nil {
		return &api.SecurityConfigMessage{
			FIMEnabled:          a.cfg.FIMEnabled,
			RuntimeEnabled:      a.cfg.RuntimeEnabled,
			ActivityDumpEnabled: a.probe.IsActivityDumpEnabled(),
		}, nil
	}
	return &api.SecurityConfigMessage{}, nil
}

// SendEvent forwards events sent by the runtime security module to Datadog
func (a *APIServer) SendEvent(rule *rules.Rule, event events.Event, extTagsCb func() []string, service string) {
	backendEvent := events.BackendEvent{
		Title: rule.Def.Description,
		AgentContext: events.AgentContext{
			RuleID:        rule.Def.ID,
			RuleVersion:   rule.Def.Version,
			Version:       version.AgentVersion,
			OS:            runtime.GOOS,
			Arch:          utils.RuntimeArch(),
			Origin:        a.probe.Origin(),
			KernelVersion: a.kernelVersion,
			Distribution:  a.distribution,
		},
	}

	if policy := rule.Policy; policy != nil {
		backendEvent.AgentContext.PolicyName = policy.Name
		backendEvent.AgentContext.PolicyVersion = policy.Def.Version
	}

	seclog.Tracef("Prepare event message for rule `%s`", rule.ID)

	// no retention if there is no ext tags to resolve
	retention := a.retention
	if extTagsCb == nil {
		retention = 0
	}

	ruleID := rule.Def.ID
	if rule.Def.GroupID != "" {
		ruleID = rule.Def.GroupID
	}

	// get type tags + container tags if already resolved, see ResolveContainerTags
	eventTags := event.GetTags()

	tags := []string{"rule_id:" + ruleID}
	tags = append(tags, rule.Tags...)
	tags = append(tags, eventTags...)
	tags = append(tags, common.QueryAccountIDTag())

	// model event or custom event ? if model event use queuing so that tags and actions can be handled
	if ev, ok := event.(*model.Event); ok {
		eventActionReports := ev.GetActionReports()
		actionReports := make([]model.ActionReport, 0, len(eventActionReports))
		for _, ar := range eventActionReports {
			if ar.IsMatchingRule(rule.ID) {
				actionReports = append(actionReports, ar)
			}
		}

		msg := &pendingMsg{
			ruleID:          ruleID,
			backendEvent:    backendEvent,
			eventSerializer: serializers.NewEventSerializer(ev, rule.Opts),
			extTagsCb:       extTagsCb,
			service:         service,
			sendAfter:       time.Now().Add(retention),
			tags:            tags,
			actionReports:   actionReports,
		}

		a.enqueue(msg)
	} else {
		var (
			backendEventJSON []byte
			eventJSON        []byte
			err              error
		)
		backendEventJSON, err = easyjson.Marshal(backendEvent)
		if err != nil {
			seclog.Errorf("failed to marshal event: %v", err)
		}

		if ev, ok := event.(events.EventMarshaler); ok {
			if eventJSON, err = ev.ToJSON(); err != nil {
				seclog.Errorf("failed to marshal event: %v", err)
				return
			}
		} else {
			if eventJSON, err = json.Marshal(event); err != nil {
				seclog.Errorf("failed to marshal event: %v", err)
				return
			}
		}

		data := mergeJSON(backendEventJSON, eventJSON)

		seclog.Tracef("Sending event message for rule `%s` to security-agent `%s`", ruleID, string(data))

		m := &api.SecurityEventMessage{
			RuleID:  ruleID,
			Data:    data,
			Service: service,
			Tags:    tags,
		}
		a.updateMsgTags(m, true)

		a.msgSender.Send(m, a.expireEvent)
	}
}

// expireEvent updates the count of expired messages for the appropriate rule
func (a *APIServer) expireEvent(msg *api.SecurityEventMessage) {
	a.expiredEventsLock.RLock()
	defer a.expiredEventsLock.RUnlock()

	// Update metric
	count, ok := a.expiredEvents[msg.RuleID]
	if ok {
		count.Inc()
	}
	seclog.Tracef("the event server channel is full, an event of ID %v was dropped", msg.RuleID)
}

// expireDump updates the count of expired dumps
func (a *APIServer) expireDump(dump *api.ActivityDumpStreamMessage) {
	// update metric
	a.expiredDumps.Inc()
	seclog.Tracef("the activity dump server channel is full, a dump of [%s] was dropped\n", dump.GetDump().GetMetadata().GetName())
}

// GetStats returns a map indexed by ruleIDs that describes the amount of events
// that were expired or rate limited before reaching
func (a *APIServer) GetStats() map[string]int64 {
	a.expiredEventsLock.RLock()
	defer a.expiredEventsLock.RUnlock()

	stats := make(map[string]int64, len(a.expiredEvents))
	for ruleID, val := range a.expiredEvents {
		stats[ruleID] = val.Swap(0)
	}
	return stats
}

// SendStats sends statistics about the number of dropped events
func (a *APIServer) SendStats() error {
	for ruleID, val := range a.GetStats() {
		tags := []string{fmt.Sprintf("rule_id:%s", ruleID)}
		if val > 0 {
			if err := a.statsdClient.Count(metrics.MetricEventServerExpired, val, tags, 1.0); err != nil {
				return err
			}
		}
	}
	return nil
}

// ReloadPolicies reloads the policies
func (a *APIServer) ReloadPolicies(_ context.Context, _ *api.ReloadPoliciesParams) (*api.ReloadPoliciesResultMessage, error) {
	if a.cwsConsumer == nil || a.cwsConsumer.ruleEngine == nil {
		return nil, errors.New("no rule engine")
	}

	if err := a.cwsConsumer.ruleEngine.ReloadPolicies(); err != nil {
		return nil, err
	}
	return &api.ReloadPoliciesResultMessage{}, nil
}

// GetRuleSetReport reports the ruleset loaded
func (a *APIServer) GetRuleSetReport(_ context.Context, _ *api.GetRuleSetReportParams) (*api.GetRuleSetReportResultMessage, error) {
	if a.cwsConsumer == nil || a.cwsConsumer.ruleEngine == nil {
		return nil, errors.New("no rule engine")
	}

	ruleSet := a.cwsConsumer.ruleEngine.GetRuleSet()
	if ruleSet == nil {
		return nil, fmt.Errorf("failed to get loaded rule set")
	}

	cfg := &pconfig.Config{
		EnableKernelFilters: a.probe.Config.Probe.EnableKernelFilters,
		EnableApprovers:     a.probe.Config.Probe.EnableApprovers,
		EnableDiscarders:    a.probe.Config.Probe.EnableDiscarders,
		PIDCacheSize:        a.probe.Config.Probe.PIDCacheSize,
	}

	report, err := kfilters.NewApplyRuleSetReport(cfg, ruleSet)
	if err != nil {
		return nil, err
	}

	return &api.GetRuleSetReportResultMessage{
		RuleSetReportMessage: api.FromKFiltersToProtoRuleSetReport(report),
	}, nil
}

// ApplyRuleIDs the rule ids
func (a *APIServer) ApplyRuleIDs(ruleIDs []rules.RuleID) {
	a.expiredEventsLock.Lock()
	defer a.expiredEventsLock.Unlock()

	a.expiredEvents = make(map[rules.RuleID]*atomic.Int64)
	for _, id := range ruleIDs {
		a.expiredEvents[id] = atomic.NewInt64(0)
	}
}

// ApplyPolicyStates the policy states
func (a *APIServer) ApplyPolicyStates(policies []*monitor.PolicyState) {
	a.policiesStatusLock.Lock()
	defer a.policiesStatusLock.Unlock()

	a.policiesStatus = []*api.PolicyStatus{}
	for _, policy := range policies {
		entry := api.PolicyStatus{
			Name:   policy.Name,
			Source: policy.Source,
		}

		for _, rule := range policy.Rules {
			entry.Status = append(entry.Status, &api.RuleStatus{
				ID:     rule.ID,
				Status: rule.Status,
				Error:  rule.Message,
			})
		}

		a.policiesStatus = append(a.policiesStatus, &entry)
	}
}

// Stop stops the API server
func (a *APIServer) Stop() {
	a.stopper.Stop()
}

// SetCWSConsumer sets the CWS consumer
func (a *APIServer) SetCWSConsumer(consumer *CWSConsumer) {
	a.cwsConsumer = consumer
}

func (a *APIServer) getGlobalTags() []string {
	tagger := a.probe.Opts.Tagger

	if tagger == nil {
		return nil
	}

	globalTags, err := tagger.GlobalTags(types.OrchestratorCardinality)
	if err != nil {
		seclog.Errorf("failed to get global tags: %v", err)
		return nil
	}
	return globalTags
}

// NewAPIServer returns a new gRPC event server
func NewAPIServer(cfg *config.RuntimeSecurityConfig, probe *sprobe.Probe, msgSender MsgSender, client statsd.ClientInterface, selfTester *selftests.SelfTester) (*APIServer, error) {
	stopper := startstop.NewSerialStopper()

	as := &APIServer{
		msgs:          make(chan *api.SecurityEventMessage, cfg.EventServerBurst*3),
		activityDumps: make(chan *api.ActivityDumpStreamMessage, model.MaxTracedCgroupsCount*2),
		expiredEvents: make(map[rules.RuleID]*atomic.Int64),
		expiredDumps:  atomic.NewInt64(0),
		statsdClient:  client,
		probe:         probe,
		retention:     cfg.EventServerRetention,
		cfg:           cfg,
		stopper:       stopper,
		selfTester:    selfTester,
		stopChan:      make(chan struct{}),
		msgSender:     msgSender,
	}

	as.collectOSReleaseData()

	if as.msgSender == nil {
		if pkgconfigsetup.SystemProbe().GetBool("runtime_security_config.direct_send_from_system_probe") {
			msgSender, err := NewDirectMsgSender(stopper)
			if err != nil {
				log.Errorf("failed to setup direct reporter: %v", err)
			} else {
				as.msgSender = msgSender
			}
		}

		if as.msgSender == nil {
			as.msgSender = NewChanMsgSender(as.msgs)
		}
	}

	return as, nil
}<|MERGE_RESOLUTION|>--- conflicted
+++ resolved
@@ -127,13 +127,10 @@
 	policiesStatusLock sync.RWMutex
 	policiesStatus     []*api.PolicyStatus
 	msgSender          MsgSender
-<<<<<<< HEAD
-=======
 
 	// os release data
 	kernelVersion string
 	distribution  string
->>>>>>> 3db398a4
 
 	stopChan chan struct{}
 	stopper  startstop.Stopper
