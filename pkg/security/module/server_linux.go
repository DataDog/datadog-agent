// Unless explicitly stated otherwise all files in this repository are licensed
// under the Apache License Version 2.0.
// This product includes software developed at Datadog (https://www.datadoghq.com/).
// Copyright 2016-present Datadog, Inc.

//go:build linux

package module

import (
	"context"
	"errors"
	"fmt"
	"os"
	"strconv"

	"github.com/DataDog/datadog-agent/pkg/security/probe"
	"github.com/DataDog/datadog-agent/pkg/security/proto/api"
	"github.com/DataDog/datadog-agent/pkg/security/secl/model"
	"github.com/DataDog/datadog-agent/pkg/security/seclog"
	"github.com/DataDog/datadog-agent/pkg/security/serializers"
	"github.com/DataDog/datadog-agent/pkg/util/kernel"
)

// DumpDiscarders handles discarder dump requests
func (a *APIServer) DumpDiscarders(_ context.Context, _ *api.DumpDiscardersParams) (*api.DumpDiscardersMessage, error) {
	filePath, err := a.probe.DumpDiscarders()
	if err != nil {
		return nil, err
	}
	seclog.Infof("Discarder dump file path: %s", filePath)

	return &api.DumpDiscardersMessage{DumpFilename: filePath}, nil
}

// DumpProcessCache handles process cache dump requests
func (a *APIServer) DumpProcessCache(_ context.Context, params *api.DumpProcessCacheParams) (*api.SecurityDumpProcessCacheMessage, error) {
	p, ok := a.probe.PlatformProbe.(*probe.EBPFProbe)
	if !ok {
		return nil, errors.New("not supported")
	}

	var (
		filename string
		err      error
	)

	switch params.Format {
	case "json":
		jsonContent, err := p.Resolvers.ProcessResolver.ToJSON(true)
		if err != nil {
			return nil, err
		}

		dump, err := os.CreateTemp("/tmp", "process-cache-dump-*.json")
		if err != nil {
			return nil, err
		}

		defer dump.Close()

		filename = dump.Name()
		if err := os.Chmod(dump.Name(), 0400); err != nil {
			return nil, err
		}

		if _, err := dump.Write(jsonContent); err != nil {
			return nil, err
		}

	case "dot", "":
		filename, err = p.Resolvers.ProcessResolver.ToDot(params.WithArgs)
		if err != nil {
			return nil, err
		}
	}

	return &api.SecurityDumpProcessCacheMessage{
		Filename: filename,
	}, nil
}

// DumpActivity handles an activity dump request
func (a *APIServer) DumpActivity(_ context.Context, params *api.ActivityDumpParams) (*api.ActivityDumpMessage, error) {
	p, ok := a.probe.PlatformProbe.(*probe.EBPFProbe)
	if !ok {
		return nil, errors.New("not supported")
	}

	if manager := p.GetProfileManager(); manager != nil {
		msg, err := manager.DumpActivity(params)
		if err != nil {
			seclog.Errorf("%s", err.Error())
		}
		return msg, nil
	}

	return nil, errors.New("monitor not configured")
}

// ListActivityDumps returns the list of active dumps
func (a *APIServer) ListActivityDumps(_ context.Context, params *api.ActivityDumpListParams) (*api.ActivityDumpListMessage, error) {
	p, ok := a.probe.PlatformProbe.(*probe.EBPFProbe)
	if !ok {
		return nil, errors.New("not supported")
	}

	if manager := p.GetProfileManager(); manager != nil {
		msg, err := manager.ListActivityDumps(params)
		if err != nil {
			seclog.Errorf("%s", err.Error())
		}
		return msg, nil
	}

	return nil, errors.New("monitor not configured")
}

// StopActivityDump stops an active activity dump if it exists
func (a *APIServer) StopActivityDump(_ context.Context, params *api.ActivityDumpStopParams) (*api.ActivityDumpStopMessage, error) {
	p, ok := a.probe.PlatformProbe.(*probe.EBPFProbe)
	if !ok {
		return nil, errors.New("not supported")
	}

	if manager := p.GetProfileManager(); manager != nil {
		msg, err := manager.StopActivityDump(params)
		if err != nil {
			seclog.Errorf("%s", err.Error())
		}
		return msg, nil
	}

	return nil, errors.New("monitor not configured")
}

// TranscodingRequest encodes an activity dump following the requested parameters
func (a *APIServer) TranscodingRequest(_ context.Context, params *api.TranscodingRequestParams) (*api.TranscodingRequestMessage, error) {
	p, ok := a.probe.PlatformProbe.(*probe.EBPFProbe)
	if !ok {
		return nil, errors.New("not supported")
	}

	if manager := p.GetProfileManager(); manager != nil {
		msg, err := manager.GenerateTranscoding(params)
		if err != nil {
			seclog.Errorf("%s", err.Error())
		}
		return msg, nil
	}

	return nil, errors.New("monitor not configured")
}

// ListSecurityProfiles returns the list of security profiles
func (a *APIServer) ListSecurityProfiles(_ context.Context, params *api.SecurityProfileListParams) (*api.SecurityProfileListMessage, error) {
	p, ok := a.probe.PlatformProbe.(*probe.EBPFProbe)
	if !ok {
		return nil, errors.New("not supported")
	}

	if manager := p.GetProfileManager(); manager != nil {
		msg, err := manager.ListSecurityProfiles(params)
		if err != nil {
			seclog.Errorf("%s", err.Error())
		}
		return msg, nil
	}

	return nil, errors.New("monitor not configured")
}

// SaveSecurityProfile saves the requested security profile to disk
func (a *APIServer) SaveSecurityProfile(_ context.Context, params *api.SecurityProfileSaveParams) (*api.SecurityProfileSaveMessage, error) {
	p, ok := a.probe.PlatformProbe.(*probe.EBPFProbe)
	if !ok {
		return nil, errors.New("not supported")
	}

	if manager := p.GetProfileManager(); manager != nil {
		msg, err := manager.SaveSecurityProfile(params)
		if err != nil {
			seclog.Errorf("%s", err.Error())
		}
		return msg, nil
	}

	return nil, errors.New("monitor not configured")
}

func (a *APIServer) fillStatusPlatform(apiStatus *api.Status) error {
	p, ok := a.probe.PlatformProbe.(*probe.EBPFProbe)
	if ok {
		status := p.GetConstantFetcherStatus()

		constants := make([]*api.ConstantValueAndSource, 0, len(status.Values))
		for _, v := range status.Values {
			constants = append(constants, &api.ConstantValueAndSource{
				ID:     v.ID,
				Value:  v.Value,
				Source: v.FetcherName,
			})
		}

		apiStatus.Environment = &api.EnvironmentStatus{
			Constants: &api.ConstantFetcherStatus{
				Fetchers: status.Fetchers,
				Values:   constants,
			},
			KernelLockdown:  string(kernel.GetLockdownMode()),
			UseMmapableMaps: p.GetKernelVersion().HaveMmapableMaps(),
			UseRingBuffer:   p.GetUseRingBuffers(),
			UseFentry:       p.GetUseFentry(),
		}

		envErrors := p.VerifyEnvironment()
		if envErrors != nil {
			apiStatus.Environment.Warnings = make([]string, len(envErrors.Errors))
			for i, err := range envErrors.Errors {
				apiStatus.Environment.Warnings[i] = err.Error()
			}
		}
	}
	return nil
}

// DumpNetworkNamespace handles network namespace cache dump requests
func (a *APIServer) DumpNetworkNamespace(_ context.Context, params *api.DumpNetworkNamespaceParams) (*api.DumpNetworkNamespaceMessage, error) {
	p, ok := a.probe.PlatformProbe.(*probe.EBPFProbe)
	if !ok {
		return nil, errors.New("not supported")
	}

	return p.Resolvers.NamespaceResolver.DumpNetworkNamespaces(params), nil
}

// RunSelfTest runs self test and then reload the current policies
func (a *APIServer) RunSelfTest(_ context.Context, _ *api.RunSelfTestParams) (*api.SecuritySelfTestResultMessage, error) {
	if a.cwsConsumer == nil {
		return nil, errors.New("failed to found module in APIServer")
	}

	if a.selfTester == nil {
		return &api.SecuritySelfTestResultMessage{
			Ok:    false,
			Error: "self-tests are disabled",
		}, nil
	}

	if _, err := a.cwsConsumer.RunSelfTest(true); err != nil {
		return &api.SecuritySelfTestResultMessage{
			Ok:    false,
			Error: err.Error(),
		}, nil
	}

	return &api.SecuritySelfTestResultMessage{
		Ok:    true,
		Error: "",
	}, nil
}

func (a *APIServer) collectOSReleaseData() {
	p, ok := a.probe.PlatformProbe.(*probe.EBPFProbe)
	if !ok {
		return
	}

	kv := p.GetKernelVersion()

	a.kernelVersion = kv.Code.String()
	a.distribution = fmt.Sprintf("%s - %s", kv.OsRelease["ID"], kv.OsRelease["VERSION_ID"])
}

type sshSessionPatcher = *probe.SSHUserSessionPatcher

// createSSHSessionPatcher creates an SSH session patcher for Linux
func createSSHSessionPatcher(ev *model.Event, p *probe.Probe) sshSessionPatcher {
	// Check if SSH session exists
	if ev.ProcessContext.UserSession.SSHSessionID != 0 {
		// Access the EBPFProbe to get the UserSessionsResolver
		if ebpfProbe, ok := p.PlatformProbe.(*probe.EBPFProbe); ok {
			if model.UserSessionTypeStrings == nil {
				model.InitUserSessionTypes()
			}
			// Create the user session context serializer
<<<<<<< HEAD
			userSessionCtx := &serializers.UserSessionContextSerializer{
				ID:          strconv.FormatUint(ev.ProcessContext.UserSession.ID, 16),
				SessionType: model.UserSessionTypeStrings[usersession.Type(ev.ProcessContext.UserSession.SessionType)],
				SSHPort:     ev.ProcessContext.UserSession.SSHPort,
				SSHClientIP: ev.ProcessContext.UserSession.SSHClientIP.IP.String(),
=======
			userSessionCtx := &serializers.SSHSessionContextSerializer{
				SSHSessionID:  fmt.Sprintf("%x", ev.ProcessContext.UserSession.SSHSessionID),
				SSHClientPort: ev.ProcessContext.UserSession.SSHClientPort,
				SSHClientIP:   ev.ProcessContext.UserSession.SSHClientIP.IP.String(),
>>>>>>> 8bfccc4a
			}
			return probe.NewSSHUserSessionPatcher(
				userSessionCtx,
				ebpfProbe.Resolvers.UserSessionsResolver,
			)
		}
	}
	return nil
}<|MERGE_RESOLUTION|>--- conflicted
+++ resolved
@@ -12,7 +12,6 @@
 	"errors"
 	"fmt"
 	"os"
-	"strconv"
 
 	"github.com/DataDog/datadog-agent/pkg/security/probe"
 	"github.com/DataDog/datadog-agent/pkg/security/proto/api"
@@ -284,18 +283,10 @@
 				model.InitUserSessionTypes()
 			}
 			// Create the user session context serializer
-<<<<<<< HEAD
-			userSessionCtx := &serializers.UserSessionContextSerializer{
-				ID:          strconv.FormatUint(ev.ProcessContext.UserSession.ID, 16),
-				SessionType: model.UserSessionTypeStrings[usersession.Type(ev.ProcessContext.UserSession.SessionType)],
-				SSHPort:     ev.ProcessContext.UserSession.SSHPort,
-				SSHClientIP: ev.ProcessContext.UserSession.SSHClientIP.IP.String(),
-=======
 			userSessionCtx := &serializers.SSHSessionContextSerializer{
 				SSHSessionID:  fmt.Sprintf("%x", ev.ProcessContext.UserSession.SSHSessionID),
 				SSHClientPort: ev.ProcessContext.UserSession.SSHClientPort,
 				SSHClientIP:   ev.ProcessContext.UserSession.SSHClientIP.IP.String(),
->>>>>>> 8bfccc4a
 			}
 			return probe.NewSSHUserSessionPatcher(
 				userSessionCtx,
