// Unless explicitly stated otherwise all files in this repository are licensed
// under the Apache License Version 2.0.
// This product includes software developed at Datadog (https://www.datadoghq.com/).
// Copyright 2016-present Datadog, Inc.

//go:build functionaltests
// +build functionaltests

package tests

import (
	"fmt"
	"math"
	"os"
	"os/exec"
	"path"
	"strings"
	"sync"
	"syscall"
	"testing"
	"time"

	"github.com/avast/retry-go"
<<<<<<< HEAD
=======
	"github.com/davecgh/go-spew/spew"
	"github.com/oliveagle/jsonpath"
>>>>>>> cc88f317
	"github.com/pkg/errors"
	"github.com/stretchr/testify/assert"
	"github.com/syndtr/gocapability/capability"

	sprobe "github.com/DataDog/datadog-agent/pkg/security/probe"
	"github.com/DataDog/datadog-agent/pkg/security/secl/model"
	"github.com/DataDog/datadog-agent/pkg/security/secl/rules"
)

func TestProcess(t *testing.T) {
	executable, err := os.Executable()
	if err != nil {
		t.Fatal(err)
	}

	ruleDef := &rules.RuleDefinition{
		ID:         "test_rule",
		Expression: fmt.Sprintf(`process.user != "" && process.file.name == "%s" && open.file.path == "{{.Root}}/test-process"`, path.Base(executable)),
	}

	test, err := newTestModule(t, nil, []*rules.RuleDefinition{ruleDef}, testOpts{})
	if err != nil {
		t.Fatal(err)
	}
	defer test.Close()

	test.WaitSignal(t, func() error {
		testFile, _, err := test.Create("test-process")
		if err != nil {
			return err
		}
		return os.Remove(testFile)
	}, func(event *sprobe.Event, rule *rules.Rule) {
		assertTriggeredRule(t, rule, "test_rule")
	})
}

func TestProcessContext(t *testing.T) {
	ruleDefs := []*rules.RuleDefinition{
		{
			ID:         "test_rule_inode",
			Expression: `open.file.path == "{{.Root}}/test-process-context" && open.flags & O_CREAT != 0`,
		},
		{
			ID:         "test_exec_time_1",
			Expression: `open.file.path == "{{.Root}}/test-exec-time-1" && process.created_at == 0`,
		},
		{
			ID:         "test_exec_time_2",
			Expression: `open.file.path == "{{.Root}}/test-exec-time-2" && process.created_at > 1s`,
		},
		{
			ID:         "test_rule_ancestors",
			Expression: `open.file.path == "{{.Root}}/test-process-ancestors" && process.ancestors[_].file.name in ["dash", "bash"]`,
		},
		{
			ID:         "test_rule_pid1",
			Expression: `open.file.path == "{{.Root}}/test-process-pid1" && process.ancestors[_].pid == 1`,
		},
		{
			ID:         "test_rule_args_envs",
			Expression: `exec.file.name == "ls" && exec.args in [~"*-al*"] && exec.envs in [~"LD_*"]`,
		},
		{
			ID:         "test_rule_argv",
			Expression: `exec.argv in ["-ll"]`,
		},
		{
			ID:         "test_rule_args_flags",
			Expression: `exec.args_flags == "l" && exec.args_flags == "s" && exec.args_flags == "escape"`,
		},
		{
			ID:         "test_rule_args_options",
			Expression: `exec.args_options in ["block-size=123"]`,
		},
		{
			ID:         "test_rule_tty",
			Expression: `open.file.path == "{{.Root}}/test-process-tty" && open.flags & O_CREAT == 0`,
		},
		{
			ID:         "test_rule_ancestors_args",
			Expression: `open.file.path == "{{.Root}}/test-ancestors-args" && process.ancestors.args_flags == "c" && process.ancestors.args_flags == "x"`,
		},
		{
			ID:         "test_rule_envp",
			Expression: `exec.file.name == "ls" && exec.envp in ["ENVP=test"] && exec.args =~ "*example.com"`,
		},
<<<<<<< HEAD
=======
		{
			ID:         "test_rule_args_envs_dedup",
			Expression: `exec.file.name == "ls" && exec.argv == "test123456"`,
		},
		{
			ID:         "test_rule_ancestors_glob",
			Expression: `exec.file.name == "ls" && exec.argv == "glob" && process.ancestors.file.path =~ "/usr/**"`,
		},
>>>>>>> cc88f317
	}

	test, err := newTestModule(t, nil, ruleDefs, testOpts{})
	if err != nil {
		t.Fatal(err)
	}
	defer test.Close()

	t.Run("exec-time", func(t *testing.T) {
		testFile, _, err := test.Path("test-exec-time-1")
		if err != nil {
			t.Fatal(err)
		}

		err = test.GetSignal(t, func() error {
			f, err := os.Create(testFile)
			if err != nil {
				return err
			}
			f.Close()
			os.Remove(testFile)

			return nil
		}, func(event *sprobe.Event, rule *rules.Rule) {
			t.Errorf("shouldn't get an event: got event: %s", event)
		})
		if err == nil {
			t.Fatal("shouldn't get an event")
		}

		test.WaitSignal(t, func() error {
			testFile, _, err := test.Path("test-exec-time-2")
			if err != nil {
				t.Fatal(err)
			}

			f, err := os.Create(testFile)
			if err != nil {
				return err
			}
			f.Close()
			os.Remove(testFile)

			return nil
		}, func(event *sprobe.Event, rule *rules.Rule) {
			assertTriggeredRule(t, rule, "test_exec_time_2")

			if !validateExecSchema(t, event) {
				t.Error(event.String())
			}
		})
	})

	t.Run("inode", func(t *testing.T) {
		testFile, _, err := test.Path("test-process-context")
		if err != nil {
			t.Fatal(err)
		}

		executable, err := os.Executable()
		if err != nil {
			t.Fatal(err)
		}

		test.WaitSignal(t, func() error {
			f, err := os.Create(testFile)
			if err != nil {
				return err
			}

			return f.Close()
		}, func(event *sprobe.Event, rule *rules.Rule) {
			assertFieldEqual(t, event, "process.file.path", executable)
			assert.Equal(t, getInode(t, executable), event.ResolveProcessCacheEntry().FileEvent.Inode, "wrong inode")
		})
	})

	test.Run(t, "args-envs", func(t *testing.T, kind wrapperType, cmdFunc func(cmd string, args []string, envs []string) *exec.Cmd) {
		args := []string{"-al", "--password", "secret", "--custom", "secret"}
		envs := []string{"LD_LIBRARY_PATH=/tmp/lib"}

		test.WaitSignal(t, func() error {
			cmd := cmdFunc("ls", args, envs)
			// we need to ignore the error because "--password" is not a valid option for ls
			_ = cmd.Run()
			return nil
		}, func(event *sprobe.Event, rule *rules.Rule) {
			argv0, err := event.GetFieldValue("exec.argv0")
			if err != nil {
				t.Errorf("not able to get argv0")
			}
			assert.Equal(t, "ls", argv0, "incorrect argv0: %s", argv0)

			// args
			args, err := event.GetFieldValue("exec.args")
			if err != nil || len(args.(string)) == 0 {
				t.Error("not able to get args")
			}

			contains := func(s string) bool {
				for _, arg := range strings.Split(args.(string), " ") {
					if s == arg {
						return true
					}
				}
				return false
			}

			if !contains("-al") || !contains("--password") || !contains("--custom") {
				t.Error("arg not found")
			}

			// envs
			envs, err := event.GetFieldValue("exec.envs")
			if err != nil || len(envs.([]string)) == 0 {
				t.Error("not able to get envs")
			}

			contains = func(s string) bool {
				for _, env := range envs.([]string) {
					if s == env {
						return true
					}
				}
				return false
			}

			if !contains("LD_LIBRARY_PATH") {
				t.Errorf("env not found: %v", event)
			}

			// trigger serialization to test scrubber
			str := event.String()

			if !strings.Contains(str, "password") || !strings.Contains(str, "custom") {
				t.Error("args not serialized")
			}

			if strings.Contains(str, "secret") || strings.Contains(str, "/tmp/lib") {
				t.Error("secret or env values exposed")
			}

			if !validateExecSchema(t, event) {
				t.Error(event.String())
			}
		})
	})

	test.Run(t, "envp", func(t *testing.T, kind wrapperType, cmdFunc func(cmd string, args []string, envs []string) *exec.Cmd) {
		args := []string{"-al", "http://example.com"}
		envs := []string{"ENVP=test"}

		test.WaitSignal(t, func() error {
			cmd := cmdFunc("ls", args, envs)
			// we need to ignore the error because "--password" is not a valid option for ls
			_ = cmd.Run()
			return nil
		}, func(event *sprobe.Event, rule *rules.Rule) {
			assert.Equal(t, "test_rule_envp", rule.ID, "wrong rule triggered")

			if !validateExecSchema(t, event) {
				t.Error(event.String())
			}
		})
	})

	t.Run("argv", func(t *testing.T) {
		lsExecutable := which(t, "ls")

		test.WaitSignal(t, func() error {
			cmd := exec.Command(lsExecutable, "-ll")
			return cmd.Run()
		}, func(event *sprobe.Event, rule *rules.Rule) {
			assertTriggeredRule(t, rule, "test_rule_argv")
		})
	})

	t.Run("args-flags", func(t *testing.T) {
		lsExecutable := which(t, "ls")

		test.WaitSignal(t, func() error {
			cmd := exec.Command(lsExecutable, "-ls", "--escape")
			return cmd.Run()
		}, func(event *sprobe.Event, rule *rules.Rule) {
			assertTriggeredRule(t, rule, "test_rule_args_flags")
		})
	})

	t.Run("args-options", func(t *testing.T) {
		lsExecutable := which(t, "ls")

		test.WaitSignal(t, func() error {
			cmd := exec.Command(lsExecutable, "--block-size", "123")
			return cmd.Run()
		}, func(event *sprobe.Event, rule *rules.Rule) {
			assertTriggeredRule(t, rule, "test_rule_args_options")
		})
	})

	test.Run(t, "args-overflow", func(t *testing.T, kind wrapperType, cmdFunc func(cmd string, args []string, envs []string) *exec.Cmd) {
		args := []string{"-al"}
		envs := []string{"LD_LIBRARY_PATH=/tmp/lib"}

		// size overflow
		var long string
		for i := 0; i != 1024; i++ {
			long += "a"
		}
		args = append(args, long)

		test.WaitSignal(t, func() error {
			cmd := cmdFunc("ls", args, envs)
			// we need to ignore the error because the string of "a" generates a "File name too long" error
			_ = cmd.Run()
			return nil
		}, func(event *sprobe.Event, rule *rules.Rule) {
			args, err := event.GetFieldValue("exec.args")
			if err != nil {
				t.Errorf("not able to get args")
			}

			argv := strings.Split(args.(string), " ")
			assert.Equal(t, 2, len(argv), "incorrect number of args: %s", argv)
			assert.Equal(t, true, strings.HasSuffix(argv[1], "..."), "args not truncated")

			argv0, err := event.GetFieldValue("exec.argv0")
			if err != nil {
				t.Errorf("not able to get argv0")
			}
			assert.Equal(t, "ls", argv0, "incorrect argv0: %s", argv0)
		})

		// number of args overflow
		nArgs, args := 200, []string{"-al"}
		for i := 0; i != nArgs; i++ {
			args = append(args, "aaa")
		}

		test.WaitSignal(t, func() error {
			cmd := cmdFunc("ls", args, envs)
			// we need to ignore the error because the string of "a" generates a "File name too long" error
			_ = cmd.Run()
			return nil
		}, func(event *sprobe.Event, rule *rules.Rule) {
			args, err := event.GetFieldValue("exec.args")
			if err != nil {
				t.Errorf("not able to get args")
			}

			argv := strings.Split(args.(string), " ")
			n := len(argv)
			if n == 0 || n > nArgs {
				t.Errorf("incorrect number of args %d: %s", n, args.(string))
			}

			truncated, err := event.GetFieldValue("exec.args_truncated")
			if err != nil {
				t.Errorf("not able to get args truncated")
			}
			if !truncated.(bool) {
				t.Errorf("arg not truncated: %s", args.(string))
			}

			if !validateExecSchema(t, event) {
				t.Error(event.String())
			}
		})
	})

	t.Run("tty", func(t *testing.T) {
		testFile, _, err := test.Path("test-process-tty")
		if err != nil {
			t.Fatal(err)
		}

		f, err := os.Create(testFile)
		if err != nil {
			t.Fatal(err)
		}

		if err := f.Close(); err != nil {
			t.Fatal(err)
		}
		defer os.Remove(testFile)

		executable := which(t, "tail")

		test.WaitSignal(t, func() error {
			var wg sync.WaitGroup

			errChan := make(chan error, 1)

			wg.Add(1)
			go func() {
				defer wg.Done()

				time.Sleep(2 * time.Second)
				cmd := exec.Command("script", "/dev/null", "-c", executable+" -f "+testFile)
				if err := cmd.Start(); err != nil {
					errChan <- err
					return
				}
				time.Sleep(2 * time.Second)

				cmd.Process.Kill()
				cmd.Wait()
			}()

			wg.Wait()

			select {
			case err = <-errChan:
				return err
			default:
			}
			return nil

		}, func(event *sprobe.Event, rule *rules.Rule) {
			assertFieldEqual(t, event, "process.file.path", executable)

			if name, _ := event.GetFieldValue("process.tty_name"); !strings.HasPrefix(name.(string), "pts") {
				t.Errorf("not able to get a tty name: %s\n", name)
			}

			if inode := getInode(t, executable); inode != event.ResolveProcessCacheEntry().FileEvent.Inode {
				t.Errorf("expected inode %d, got %d => %+v", event.ResolveProcessCacheEntry().FileEvent.Inode, inode, event)
			}

			str := event.String()

			if !strings.Contains(str, "pts") {
				t.Error("tty not serialized")
			}
		})
	})

	test.Run(t, "ancestors", func(t *testing.T, kind wrapperType, cmdFunc func(cmd string, args []string, envs []string) *exec.Cmd) {
		testFile, _, err := test.Path("test-process-ancestors")
		if err != nil {
			t.Fatal(err)
		}

		executable := "touch"

		// Bash attempts to optimize away forks in the last command in a function body
		// under appropriate circumstances (source: bash changelog)
		args := []string{"-c", "$(" + executable + " " + testFile + ")"}

		test.WaitSignal(t, func() error {
			cmd := cmdFunc("sh", args, nil)
			if out, err := cmd.CombinedOutput(); err != nil {
				return fmt.Errorf("%s: %w", out, err)
			}
			return nil
		}, func(event *sprobe.Event, rule *rules.Rule) {
			assertTriggeredRule(t, rule, "test_rule_ancestors")
			assert.Equal(t, "sh", event.ProcessContext.Ancestor.Comm)

			if !validateExecSchema(t, event) {
				t.Error(event.String())
			}
		})
	})

	test.Run(t, "pid1", func(t *testing.T, kind wrapperType, cmdFunc func(cmd string, args []string, envs []string) *exec.Cmd) {
		testFile, _, err := test.Path("test-process-pid1")
		if err != nil {
			t.Fatal(err)
		}

		shell, executable := "sh", "touch"

		// Bash attempts to optimize away forks in the last command in a function body
		// under appropriate circumstances (source: bash changelog)
		args := []string{"-c", "$(" + executable + " " + testFile + ")"}

		test.WaitSignal(t, func() error {
			cmd := cmdFunc(shell, args, nil)
			if out, err := cmd.CombinedOutput(); err != nil {
				return fmt.Errorf("%s: %w", out, err)
			}
			return nil
		}, func(event *sprobe.Event, rule *rules.Rule) {
			assert.Equal(t, "test_rule_pid1", rule.ID, "wrong rule triggered")

			if !validateExecSchema(t, event) {
				t.Error(event.String())
			}
		})
	})

	test.Run(t, "service-tag", func(t *testing.T, kind wrapperType, cmdFunc func(cmd string, args []string, envs []string) *exec.Cmd) {
		testFile, _, err := test.Path("test-process-context")
		if err != nil {
			t.Fatal(err)
		}

		shell, executable := "sh", "touch"

		// Bash attempts to optimize away forks in the last command in a function body
		// under appropriate circumstances (source: bash changelog)
		args := []string{"-c", "$(" + executable + " " + testFile + ")"}
		envs := []string{"DD_SERVICE=myservice"}

		test.WaitSignal(t, func() error {
			cmd := cmdFunc(shell, args, envs)
			if out, err := cmd.CombinedOutput(); err != nil {
				return fmt.Errorf("%s: %w", out, err)
			}
			return nil
		}, func(event *sprobe.Event, rule *rules.Rule) {
			assert.Equal(t, "test_rule_inode", rule.ID, "wrong rule triggered")

			if !validateExecSchema(t, event) {
				t.Error(event.String())
			}

			service := event.GetProcessServiceTag()
			assert.Equal(t, service, "myservice")
		})
	})

	test.Run(t, "ancestors-args", func(t *testing.T, kind wrapperType, cmdFunc func(cmd string, args []string, envs []string) *exec.Cmd) {
		testFile, _, err := test.Path("test-ancestors-args")
		if err != nil {
			t.Fatal(err)
		}

		shell, executable := "sh", "touch"
		args := []string{"-x", "-c", "$(" + executable + " " + testFile + ")"}

		test.WaitSignal(t, func() error {
			cmd := cmdFunc(shell, args, nil)
			if out, err := cmd.CombinedOutput(); err != nil {
				return fmt.Errorf("%s: %w", out, err)
			}
			return nil
		}, func(event *sprobe.Event, rule *rules.Rule) {
			assert.Equal(t, "test_rule_ancestors_args", rule.ID, "wrong rule triggered")

			if !validateExecSchema(t, event) {
				t.Error(event.String())
			}
		})
	})
<<<<<<< HEAD
=======

	test.Run(t, "args-envs-dedup", func(t *testing.T, kind wrapperType, cmdFunc func(cmd string, args []string, envs []string) *exec.Cmd) {
		shell, args, envs := "sh", []string{"-x", "-c", "ls -al test123456; echo"}, []string{"DEDUP=dedup123"}

		test.WaitSignal(t, func() error {
			cmd := cmdFunc(shell, args, envs)
			_ = cmd.Run()
			return nil
		}, func(event *sprobe.Event, rule *rules.Rule) {
			assert.Equal(t, "test_rule_args_envs_dedup", rule.ID, "wrong rule triggered")

			if !validateExecSchema(t, event) {
				t.Error(event.String())
			}

			var data interface{}
			serialized := event.String()
			if err := json.Unmarshal([]byte(serialized), &data); err != nil {
				t.Error(err)
			}

			if json, err := jsonpath.JsonPathLookup(data, "$.process.ancestors[0].args"); err == nil {
				t.Errorf("shouldn't have args, got %+v (%s)", json, spew.Sdump(data))
			}

			if json, err := jsonpath.JsonPathLookup(data, "$.process.ancestors[0].envs"); err == nil {
				t.Errorf("shouldn't have envs, got %+v (%s)", json, spew.Sdump(data))
			}

			if json, err := jsonpath.JsonPathLookup(data, "$.process.ancestors[1].args"); err != nil {
				t.Errorf("should have args, got %+v (%s)", json, spew.Sdump(data))
			}

			if json, err := jsonpath.JsonPathLookup(data, "$.process.ancestors[1].envs"); err != nil {
				t.Errorf("should have envs, got %+v (%s)", json, spew.Sdump(data))
			}
		})
	})

	t.Run("ancestors-glob", func(t *testing.T) {
		lsExecutable := which(t, "ls")

		test.WaitSignal(t, func() error {
			cmd := exec.Command(lsExecutable, "glob")
			_ = cmd.Run()
			return nil
		}, func(event *sprobe.Event, rule *rules.Rule) {
			assertTriggeredRule(t, rule, "test_rule_ancestors_glob")
		})
	})
>>>>>>> cc88f317
}

func TestProcessExecCTime(t *testing.T) {
	executable := which(t, "touch")

	ruleDef := &rules.RuleDefinition{
		ID:         "test_exec_ctime",
		Expression: "exec.file.change_time < 5s",
	}

	test, err := newTestModule(t, nil, []*rules.RuleDefinition{ruleDef}, testOpts{})
	if err != nil {
		t.Fatal(err)
	}
	defer test.Close()

	test.WaitSignal(t, func() error {
		testFile, _, err := test.Path("touch")
		if err != nil {
			return err
		}
		copyFile(executable, testFile, 0755)

		cmd := exec.Command(testFile, "/tmp/test")
		return cmd.Run()
	}, func(event *sprobe.Event, rule *rules.Rule) {
		assert.Equal(t, "test_exec_ctime", rule.ID, "wrong rule triggered")

		if !validateExecSchema(t, event) {
			t.Error(event.String())
		}
	})
}

func TestProcessPIDVariable(t *testing.T) {
	executable := which(t, "touch")

	ruleDef := &rules.RuleDefinition{
		ID:         "test_rule_var",
		Expression: `open.file.path =~ "/proc/*/maps" && open.file.path != "/proc/${process.pid}/maps"`,
	}

	test, err := newTestModule(t, nil, []*rules.RuleDefinition{ruleDef}, testOpts{})
	if err != nil {
		t.Fatal(err)
	}
	defer test.Close()

	test.WaitSignal(t, func() error {
		cmd := exec.Command(executable, fmt.Sprintf("/proc/%d/maps", os.Getpid()))
		return cmd.Run()
	}, func(event *sprobe.Event, rule *rules.Rule) {
		assert.Equal(t, "test_rule_var", rule.ID, "wrong rule triggered")
	})
	if err != nil {
		t.Error(err)
	}
}

func TestProcessMutableVariable(t *testing.T) {
	ruleDefs := []*rules.RuleDefinition{{
		ID:         "test_rule_set_mutable_vars",
		Expression: `open.file.path == "{{.Root}}/test-open"`,
		Actions: []rules.ActionDefinition{{
			Set: &rules.SetDefinition{
				Name:  "var1",
				Value: true,
				Scope: "process",
			},
		}, {
			Set: &rules.SetDefinition{
				Name:  "var2",
				Value: "off",
				Scope: "process",
			},
		}, {
			Set: &rules.SetDefinition{
				Name:  "var3",
				Value: []string{"aaa"},
				Scope: "process",
			},
		}, {
			Set: &rules.SetDefinition{
				Name:  "var3",
				Value: []string{"aaa"},
				Scope: "process",
			},
		}, {
			Set: &rules.SetDefinition{
				Name:  "var4",
				Field: "process.file.name",
			},
		}, {
			Set: &rules.SetDefinition{
				Name:  "var5",
				Field: "open.file.path",
			},
		}},
	}, {
		ID:         "test_rule_modify_mutable_vars",
		Expression: `open.file.path == "{{.Root}}/test-open-2"`,
		Actions: []rules.ActionDefinition{{
			Set: &rules.SetDefinition{
				Name:  "var2",
				Value: "on",
				Scope: "process",
			},
		}, {
			Set: &rules.SetDefinition{
				Name:   "var3",
				Value:  []string{"bbb"},
				Scope:  "process",
				Append: true,
			},
		}},
	}, {
		ID: "test_rule_test_mutable_vars",
		Expression: `open.file.path == "{{.Root}}/test-open-3"` +
			`&& ${process.var1} == true` +
			`&& ${process.var2} == "on"` +
			`&& "aaa" in ${process.var3}` +
			`&& "bbb" in ${process.var3}` +
			`&& process.file.name == "${var4}"` +
			`&& open.file.path == "${var5}-3"`,
	}}

	test, err := newTestModule(t, nil, ruleDefs, testOpts{})
	if err != nil {
		t.Fatal(err)
	}
	defer test.Close()

	var filename1, filename2, filename3 string

	test.WaitSignal(t, func() error {
		filename1, _, err = test.Create("test-open")
		return err
	}, func(event *sprobe.Event, rule *rules.Rule) {
		assert.Equal(t, "test_rule_set_mutable_vars", rule.ID, "wrong rule triggered")
	})
	if err != nil {
		t.Error(err)
	}
	defer os.Remove(filename1)

	test.WaitSignal(t, func() error {
		filename2, _, err = test.Create("test-open-2")
		return err
	}, func(event *sprobe.Event, rule *rules.Rule) {
		assert.Equal(t, "test_rule_modify_mutable_vars", rule.ID, "wrong rule triggered")
	})
	if err != nil {
		t.Error(err)
	}
	defer os.Remove(filename2)

	test.WaitSignal(t, func() error {
		filename3, _, err = test.Create("test-open-3")
		return err
	}, func(event *sprobe.Event, rule *rules.Rule) {
		assert.Equal(t, "test_rule_test_mutable_vars", rule.ID, "wrong rule triggered")
	})
	if err != nil {
		t.Error(err)
	}
	defer os.Remove(filename3)
}

func TestProcessExec(t *testing.T) {
	executable := which(t, "touch")

	ruleDef := &rules.RuleDefinition{
		ID:         "test_rule",
		Expression: fmt.Sprintf(`exec.file.path == "%s"`, executable),
	}

	test, err := newTestModule(t, nil, []*rules.RuleDefinition{ruleDef}, testOpts{})
	if err != nil {
		t.Fatal(err)
	}
	defer test.Close()

	test.WaitSignal(t, func() error {
		cmd := exec.Command("sh", "-c", executable+" /dev/null")
		return cmd.Run()
	}, func(event *sprobe.Event, rule *rules.Rule) {
		assertFieldEqual(t, event, "exec.file.path", executable)
		// TODO: use `process.ancestors[0].file.name` directly when this feature is reintroduced
		assertFieldStringArrayIndexedOneOf(t, event, "process.ancestors.file.name", 0, []string{"sh", "bash", "dash"})
	})
}

func TestProcessMetadata(t *testing.T) {
	ruleDefs := []*rules.RuleDefinition{
		{
			ID:         "test_executable",
			Expression: `exec.file.path == "{{.Root}}/test-exec" && exec.file.uid == 98 && exec.file.gid == 99`,
		},
		{
			ID:         "test_metadata",
			Expression: `exec.file.path == "{{.Root}}/test-exec" && process.uid == 1001 && process.euid == 1002 && process.fsuid == 1002 && process.gid == 2001 && process.egid == 2002 && process.fsgid == 2002`,
		},
	}

	test, err := newTestModule(t, nil, ruleDefs, testOpts{})
	if err != nil {
		t.Fatal(err)
	}
	defer test.Close()

	fileMode := 0o777
	expectedMode := applyUmask(fileMode)
	testFile, _, err := test.CreateWithOptions("test-exec", 98, 99, fileMode)
	if err != nil {
		t.Fatal(err)
	}
	defer os.Remove(testFile)

	f, err := os.OpenFile(testFile, os.O_WRONLY, 0)
	if err != nil {
		t.Fatal(err)
	}
	f.WriteString("#!/bin/bash\n")
	f.Close()

	t.Run("executable", func(t *testing.T) {
		test.WaitSignal(t, func() error {
			cmd := exec.Command(testFile)
			return cmd.Run()
		}, func(event *sprobe.Event, rule *rules.Rule) {
			assert.Equal(t, "exec", event.GetType(), "wrong event type")
			assertRights(t, event.Exec.FileEvent.Mode, uint16(expectedMode))
			assertNearTime(t, event.Exec.FileEvent.MTime)
			assertNearTime(t, event.Exec.FileEvent.CTime)
		})
	})

	t.Run("credentials", func(t *testing.T) {
		test.WaitSignal(t, func() error {
			attr := &syscall.ProcAttr{
				Sys: &syscall.SysProcAttr{
					Credential: &syscall.Credential{
						Uid: 1001,
						Gid: 2001,
					},
				},
			}
			_, err := syscall.ForkExec(testFile, []string{}, attr)
			return err
		}, func(event *sprobe.Event, rule *rules.Rule) {
			assert.Equal(t, "exec", event.GetType(), "wrong event type")
			assert.Equal(t, 1001, int(event.Exec.Credentials.UID), "wrong uid")
			assert.Equal(t, 1001, int(event.Exec.Credentials.EUID), "wrong euid")
			assert.Equal(t, 1001, int(event.Exec.Credentials.FSUID), "wrong fsuid")
			assert.Equal(t, 2001, int(event.Exec.Credentials.GID), "wrong gid")
			assert.Equal(t, 2001, int(event.Exec.Credentials.EGID), "wrong egid")
			assert.Equal(t, 2001, int(event.Exec.Credentials.FSGID), "wrong fsgid")
		})
	})
}

func TestProcessExecExit(t *testing.T) {
	executable := which(t, "touch")

	rule := &rules.RuleDefinition{
		ID:         "test_rule",
		Expression: fmt.Sprintf(`exec.file.path == "%s" && exec.args in [~"*01010101*"]`, executable),
	}

	test, err := newTestModule(t, nil, []*rules.RuleDefinition{rule}, testOpts{})
	if err != nil {
		t.Fatal(err)
	}
	defer test.Close()

	var execPid int // will be set by the first fork event

	err = test.GetProbeEvent(func() error {
		cmd := exec.Command(executable, "-t", "01010101", "/dev/null")
		return cmd.Run()
	}, func(event *sprobe.Event) bool {
		switch event.GetEventType() {
		case model.ExecEventType:
			if testProcessEEIsExpectedExecEvent(event) {
				execPid = int(event.ProcessContext.Pid)
				if err := testProcessEEExec(t, event); err != nil {
					t.Error(err)
				}
			}
		case model.ExitEventType:
			if execPid != 0 && int(event.ProcessContext.Pid) == execPid {
				return true
			}
		}
		return false
	}, 3*time.Second, model.ExecEventType, model.ExitEventType)
	if err != nil {
		t.Error(err)
	}

	testProcessEEExit(t, uint32(execPid), test)
}

func testProcessEEIsExpectedExecEvent(event *sprobe.Event) bool {
	if event.GetEventType() != model.ExecEventType {
		return false
	}

	basename, err := event.GetFieldValue("exec.file.name")
	if err != nil {
		return false
	}

	if basename.(string) != "touch" {
		return false
	}

	args, err := event.GetFieldValue("exec.args")
	if err != nil {
		return false
	}

	return strings.Contains(args.(string), "01010101")
}

func testProcessEEExec(t *testing.T, event *sprobe.Event) error {
	// check for the new process context
	cacheEntry := event.ResolveProcessCacheEntry()
	if cacheEntry == nil {
		return errors.New("expected a process cache entry, got nil")
	}
	// make sure the container ID was properly inherited from the parent
	if cacheEntry.Ancestor == nil {
		return errors.New("expected a parent, got nil")
	}
	assert.Equal(t, cacheEntry.Ancestor.ContainerID, cacheEntry.ContainerID)

	return nil
}

func testProcessEEExit(t *testing.T, pid uint32, test *testModule) {
	// make sure that the process cache entry of the process was properly deleted from the cache
	err := retry.Do(func() error {
		resolvers := test.probe.GetResolvers()
		entry := resolvers.ProcessResolver.Get(pid)
		if entry != nil {
			return errors.New("the process cache entry was not deleted from the user space cache")
		}

		return nil
	})

	if err != nil {
		t.Error(err)
	}
}

func TestProcessCredentialsUpdate(t *testing.T) {
	ruleDefs := []*rules.RuleDefinition{
		{
			ID:         "test_setuid",
			Expression: `setuid.uid == 1001 && process.file.name == "syscall_tester"`,
		},
		{
			ID:         "test_setreuid",
			Expression: `setuid.uid == 1002 && setuid.euid == 1003 && process.file.name == "syscall_tester"`,
		},
		{
			ID:         "test_setfsuid",
			Expression: `setuid.fsuid == 1004 && process.file.name == "syscall_tester"`,
		},
		{
			ID:         "test_setgid",
			Expression: `setgid.gid == 1005 && process.file.name == "syscall_tester"`,
		},
		{
			ID:         "test_setregid",
			Expression: `setgid.gid == 1006 && setgid.egid == 1007 && process.file.name == "syscall_tester"`,
		},
		{
			ID:         "test_setfsgid",
			Expression: `setgid.fsgid == 1008 && process.file.name == "syscall_tester"`,
		},
		{
			ID:         "test_capset",
			Expression: `capset.cap_effective & CAP_WAKE_ALARM == 0 && capset.cap_permitted & CAP_SYS_BOOT == 0 && process.file.name == "syscall_go_tester"`,
		},
	}

	test, err := newTestModule(t, nil, ruleDefs, testOpts{})
	if err != nil {
		t.Fatal(err)
	}
	defer test.Close()

	syscallTester, err := loadSyscallTester(t, test, "syscall_tester")
	if err != nil {
		t.Fatal(err)
	}

	goSyscallTester, err := loadSyscallTester(t, test, "syscall_go_tester")
	if err != nil {
		t.Fatal(err)
	}

	t.Run("setuid", func(t *testing.T) {
		test.WaitSignal(t, func() error {
			return runSyscallTesterFunc(t, syscallTester, "process-credentials", "setuid", "1001", "0")
		}, func(event *sprobe.Event, rule *rules.Rule) {
			assertTriggeredRule(t, rule, "test_setuid")
			assert.Equal(t, uint32(1001), event.SetUID.UID, "wrong uid")
		})
	})

	t.Run("setreuid", func(t *testing.T) {
		test.WaitSignal(t, func() error {
			return runSyscallTesterFunc(t, syscallTester, "process-credentials", "setreuid", "1002", "1003")
		}, func(event *sprobe.Event, rule *rules.Rule) {
			assertTriggeredRule(t, rule, "test_setreuid")
			assert.Equal(t, uint32(1002), event.SetUID.UID, "wrong uid")
			assert.Equal(t, uint32(1003), event.SetUID.EUID, "wrong euid")
		})
	})

	t.Run("setresuid", func(t *testing.T) {
		test.WaitSignal(t, func() error {
			return runSyscallTesterFunc(t, syscallTester, "process-credentials", "setresuid", "1002", "1003")
		}, func(event *sprobe.Event, rule *rules.Rule) {
			assertTriggeredRule(t, rule, "test_setreuid")
			assert.Equal(t, uint32(1002), event.SetUID.UID, "wrong uid")
			assert.Equal(t, uint32(1003), event.SetUID.EUID, "wrong euid")
		})
	})

	t.Run("setfsuid", func(t *testing.T) {
		test.WaitSignal(t, func() error {
			return runSyscallTesterFunc(t, syscallTester, "process-credentials", "setfsuid", "1004", "0")
		}, func(event *sprobe.Event, rule *rules.Rule) {
			assertTriggeredRule(t, rule, "test_setfsuid")
			assert.Equal(t, uint32(1004), event.SetUID.FSUID, "wrong fsuid")
		})
	})

	t.Run("setgid", func(t *testing.T) {
		test.WaitSignal(t, func() error {
			return runSyscallTesterFunc(t, syscallTester, "process-credentials", "setgid", "1005", "0")
		}, func(event *sprobe.Event, rule *rules.Rule) {
			assertTriggeredRule(t, rule, "test_setgid")
			assert.Equal(t, uint32(1005), event.SetGID.GID, "wrong gid")
		})
	})

	t.Run("setregid", func(t *testing.T) {
		test.WaitSignal(t, func() error {
			return runSyscallTesterFunc(t, syscallTester, "process-credentials", "setregid", "1006", "1007")
		}, func(event *sprobe.Event, rule *rules.Rule) {
			assertTriggeredRule(t, rule, "test_setregid")
			assert.Equal(t, uint32(1006), event.SetGID.GID, "wrong gid")
			assert.Equal(t, uint32(1007), event.SetGID.EGID, "wrong egid")
		})
	})

	t.Run("setresgid", func(t *testing.T) {
		test.WaitSignal(t, func() error {
			return runSyscallTesterFunc(t, syscallTester, "process-credentials", "setresgid", "1006", "1007")
		}, func(event *sprobe.Event, rule *rules.Rule) {
			assertTriggeredRule(t, rule, "test_setregid")
			assert.Equal(t, uint32(1006), event.SetGID.GID, "wrong gid")
			assert.Equal(t, uint32(1007), event.SetGID.EGID, "wrong egid")
		})
	})

	t.Run("setfsgid", func(t *testing.T) {
		test.WaitSignal(t, func() error {
			return runSyscallTesterFunc(t, syscallTester, "process-credentials", "setfsgid", "1008", "0")
		}, func(event *sprobe.Event, rule *rules.Rule) {
			assertTriggeredRule(t, rule, "test_setfsgid")
			assert.Equal(t, uint32(1008), event.SetGID.FSGID, "wrong gid")
		})
	})

	t.Run("capset", func(t *testing.T) {
		// Parse kernel capabilities of the current thread
		threadCapabilities, err := capability.NewPid2(0)
		if err != nil {
			t.Fatal(err)
		}
		if err := threadCapabilities.Load(); err != nil {
			t.Fatal(err)
		}
		// remove capabilities that are removed by syscall_go_tester
		threadCapabilities.Unset(capability.PERMITTED|capability.EFFECTIVE, capability.CAP_SYS_BOOT)
		threadCapabilities.Unset(capability.EFFECTIVE, capability.CAP_WAKE_ALARM)

		test.WaitSignal(t, func() error {
			return runSyscallTesterFunc(t, goSyscallTester, "-process-credentials-capset")
		}, func(event *sprobe.Event, rule *rules.Rule) {
			assertTriggeredRule(t, rule, "test_capset")

			// transform the collected kernel capabilities into a usable capability set
			newSet, err := capability.NewPid2(0)
			if err != nil {
				t.Error(err)
			}
			newSet.Clear(capability.PERMITTED | capability.EFFECTIVE)
			parseCapIntoSet(event.Capset.CapEffective, capability.EFFECTIVE, newSet, t)
			parseCapIntoSet(event.Capset.CapPermitted, capability.PERMITTED, newSet, t)

			for _, c := range capability.List() {
				if expectedValue := threadCapabilities.Get(capability.EFFECTIVE, c); expectedValue != newSet.Get(capability.EFFECTIVE, c) {
					t.Errorf("expected incorrect %s flag in cap_effective, expected %v", c, expectedValue)
				}
				if expectedValue := threadCapabilities.Get(capability.PERMITTED, c); expectedValue != newSet.Get(capability.PERMITTED, c) {
					t.Errorf("expected incorrect %s flag in cap_permitted, expected %v", c, expectedValue)
				}
			}
		})
	})
}

func parseCapIntoSet(capabilities uint64, flag capability.CapType, c capability.Capabilities, t *testing.T) {
	for _, v := range model.KernelCapabilityConstants {
		if v == 0 {
			continue
		}

		if capabilities&v == v {
			c.Set(flag, capability.Cap(math.Log2(float64(v))))
		}
	}
}<|MERGE_RESOLUTION|>--- conflicted
+++ resolved
@@ -21,11 +21,8 @@
 	"time"
 
 	"github.com/avast/retry-go"
-<<<<<<< HEAD
-=======
 	"github.com/davecgh/go-spew/spew"
 	"github.com/oliveagle/jsonpath"
->>>>>>> cc88f317
 	"github.com/pkg/errors"
 	"github.com/stretchr/testify/assert"
 	"github.com/syndtr/gocapability/capability"
@@ -113,8 +110,6 @@
 			ID:         "test_rule_envp",
 			Expression: `exec.file.name == "ls" && exec.envp in ["ENVP=test"] && exec.args =~ "*example.com"`,
 		},
-<<<<<<< HEAD
-=======
 		{
 			ID:         "test_rule_args_envs_dedup",
 			Expression: `exec.file.name == "ls" && exec.argv == "test123456"`,
@@ -123,7 +118,6 @@
 			ID:         "test_rule_ancestors_glob",
 			Expression: `exec.file.name == "ls" && exec.argv == "glob" && process.ancestors.file.path =~ "/usr/**"`,
 		},
->>>>>>> cc88f317
 	}
 
 	test, err := newTestModule(t, nil, ruleDefs, testOpts{})
@@ -569,8 +563,6 @@
 			}
 		})
 	})
-<<<<<<< HEAD
-=======
 
 	test.Run(t, "args-envs-dedup", func(t *testing.T, kind wrapperType, cmdFunc func(cmd string, args []string, envs []string) *exec.Cmd) {
 		shell, args, envs := "sh", []string{"-x", "-c", "ls -al test123456; echo"}, []string{"DEDUP=dedup123"}
@@ -621,7 +613,6 @@
 			assertTriggeredRule(t, rule, "test_rule_ancestors_glob")
 		})
 	})
->>>>>>> cc88f317
 }
 
 func TestProcessExecCTime(t *testing.T) {
