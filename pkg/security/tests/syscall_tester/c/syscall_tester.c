--- conflicted
+++ resolved
@@ -20,7 +20,6 @@
 #include <errno.h>
 #include <arpa/inet.h>
 #include <linux/un.h>
-#include <sys/mman.h>
 #include <err.h>
 #include <errno.h>
 
@@ -566,7 +565,47 @@
     return sigwait(&set, sigptr);
 }
 
-<<<<<<< HEAD
+void *thread_exec(void *arg) {
+    char **argv = (char **) arg;
+    if (argv == NULL || argv[0] == NULL) {
+        return NULL;
+    }
+
+    char *path_cpy = strdup(argv[0]);
+    char *progname = basename(argv[0]);
+    argv[0] = progname;
+
+    execv(path_cpy, argv);
+    return NULL;
+}
+
+int test_exec_in_pthread(int argc, char **argv) {
+    if (argc <= 1) {
+        return EXIT_FAILURE;
+    }
+
+    pthread_t thread;
+    if (pthread_create(&thread, NULL, thread_exec, &argv[1]) < 0) {
+        return EXIT_FAILURE;
+    }
+    pthread_join(thread, NULL);
+
+    return EXIT_SUCCESS;
+}
+
+int test_sleep(int argc, char **argv) {
+    if (argc != 2) {
+        fprintf(stderr, "Please specify at a sleep duration\n");
+        return EXIT_FAILURE;
+    }
+    int duration = atoi(argv[1]);
+    if (duration <= 0) {
+        fprintf(stderr, "Please specify at a valid sleep duration\n");
+    }
+    sleep(duration);
+    return EXIT_SUCCESS;
+}
+
 int test_memfd_create(int argc, char **argv) {
     if (argc < 2) {
         fprintf(stderr, "Please specify at least a file name \n");
@@ -575,7 +614,7 @@
 
     for (int i = 1; i != argc; i++) {
         char *filename = argv[i];
-            
+
         int fd = memfd_create(filename, 0);
         if (fd <= 0) {
             err(1, "%s failed", "memfd_create");
@@ -601,52 +640,10 @@
         fclose(stream);
         close(fd);
     }
-=======
-void *thread_exec(void *arg) {
-    char **argv = (char **) arg;
-    if (argv == NULL || argv[0] == NULL) {
-        return NULL;
-    }
-
-    char *path_cpy = strdup(argv[0]);
-    char *progname = basename(argv[0]);
-    argv[0] = progname;
-
-    execv(path_cpy, argv);
-    return NULL;
-}
-
-int test_exec_in_pthread(int argc, char **argv) {
-    if (argc <= 1) {
-        return EXIT_FAILURE;
-    }
-
-    pthread_t thread;
-    if (pthread_create(&thread, NULL, thread_exec, &argv[1]) < 0) {
-        return EXIT_FAILURE;
-    }
-    pthread_join(thread, NULL);
->>>>>>> e85f52bb
-
-    return EXIT_SUCCESS;
-}
-
-<<<<<<< HEAD
-=======
-int test_sleep(int argc, char **argv) {
-    if (argc != 2) {
-        fprintf(stderr, "Please specify at a sleep duration\n");
-        return EXIT_FAILURE;
-    }
-    int duration = atoi(argv[1]);
-    if (duration <= 0) {
-        fprintf(stderr, "Please specify at a valid sleep duration\n");
-    }
-    sleep(duration);
-    return EXIT_SUCCESS;
-}
-
->>>>>>> e85f52bb
+
+    return EXIT_SUCCESS;
+}
+
 int main(int argc, char **argv) {
     if (argc <= 1) {
         fprintf(stderr, "Please pass a command\n");
@@ -708,15 +705,12 @@
             exit_code = test_open(sub_argc, sub_argv);
         } else if (strcmp(cmd, "unlink") == 0) {
             exit_code = test_unlink(sub_argc, sub_argv);
-<<<<<<< HEAD
-        } else if (strcmp(cmd, "fileless") == 0) {
-            exit_code = test_memfd_create(sub_argc, sub_argv);
-=======
         } else if (strcmp(cmd, "exec-in-pthread") == 0) {
             exit_code = test_exec_in_pthread(sub_argc, sub_argv);
         } else if (strcmp(cmd, "sleep") == 0) {
             exit_code = test_sleep(sub_argc, sub_argv);
->>>>>>> e85f52bb
+        } else if (strcmp(cmd, "fileless") == 0) {
+            exit_code = test_memfd_create(sub_argc, sub_argv);
         } else {
             fprintf(stderr, "Unknown command `%s`\n", cmd);
             exit_code = EXIT_FAILURE;
