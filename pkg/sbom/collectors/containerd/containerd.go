// Unless explicitly stated otherwise all files in this repository are licensed
// under the Apache License Version 2.0.
// This product includes software developed at Datadog (https://www.datadoghq.com/).
// Copyright 2016-present Datadog, Inc.

//go:build containerd && trivy

// Package containerd holds containerd related files
package containerd

import (
	"context"
	"fmt"
	"reflect"

	"github.com/DataDog/datadog-agent/comp/core/config"
	"github.com/DataDog/datadog-agent/comp/core/workloadmeta"
	pkgconfig "github.com/DataDog/datadog-agent/pkg/config"
	"github.com/DataDog/datadog-agent/pkg/sbom"
	"github.com/DataDog/datadog-agent/pkg/sbom/collectors"
	cutil "github.com/DataDog/datadog-agent/pkg/util/containerd"
	"github.com/DataDog/datadog-agent/pkg/util/log"
	"github.com/DataDog/datadog-agent/pkg/util/optional"
	"github.com/DataDog/datadog-agent/pkg/util/trivy"
)

// resultChanSize defines the result channel size
// 1000 is already a very large default value
const resultChanSize = 1000

// scanRequest defines a scan request. This struct should be
// hashable to be pushed in the work queue for processing.
type scanRequest struct {
	imageID string
}

// NewScanRequest creates a new scan request
func NewScanRequest(imageID string) sbom.ScanRequest {
	return scanRequest{imageID: imageID}
}

// Collector returns the collector name
func (r scanRequest) Collector() string {
	return collectors.ContainerdCollector
}

// Type returns the scan request type
<<<<<<< HEAD
func (r ScanRequest) Type() string {
	if pkgconfig.Datadog.GetBool("sbom.container_image.use_mount") {
=======
func (r scanRequest) Type() string {
	if config.Datadog.GetBool("sbom.container_image.use_mount") {
>>>>>>> 15f7259e
		return sbom.ScanFilesystemType
	}
	return sbom.ScanDaemonType
}

// ID returns the scan request ID
func (r scanRequest) ID() string {
	return r.imageID
}

// Collector defines a containerd collector
type Collector struct {
	trivyCollector   *trivy.Collector
	resChan          chan sbom.ScanResult
	opts             sbom.ScanOptions
	containerdClient cutil.ContainerdItf
	wmeta            optional.Option[workloadmeta.Component]

	fromFileSystem bool
	closed         bool
}

// CleanCache cleans the cache
func (c *Collector) CleanCache() error {
	return c.trivyCollector.CleanCache()
}

// Init initializes the collector
func (c *Collector) Init(cfg config.Component, wmeta optional.Option[workloadmeta.Component]) error {
	trivyCollector, err := trivy.GetGlobalCollector(cfg, wmeta)
	if err != nil {
		return err
	}
	c.wmeta = wmeta
	c.trivyCollector = trivyCollector
	c.fromFileSystem = cfg.GetBool("sbom.container_image.use_mount")
	c.opts = sbom.ScanOptionsFromConfig(cfg, true)
	return nil
}

// Scan performs the scan
func (c *Collector) Scan(ctx context.Context, request sbom.ScanRequest) sbom.ScanResult {
	containerdScanRequest, ok := request.(scanRequest)
	if !ok {
		return sbom.ScanResult{Error: fmt.Errorf("invalid request type '%s' for collector '%s'", reflect.TypeOf(request), collectors.ContainerdCollector)}
	}

	if c.containerdClient == nil {
		cl, err := cutil.NewContainerdUtil()
		if err != nil {
			return sbom.ScanResult{Error: fmt.Errorf("error creating containerd client: %s", err)}
		}
		c.containerdClient = cl
	}

	wmeta, ok := c.wmeta.Get()
	if !ok {
		return sbom.ScanResult{Error: fmt.Errorf("workloadmeta store is not initialized")}
	}
	imageMeta, err := wmeta.GetImage(containerdScanRequest.ID())
	if err != nil {
		return sbom.ScanResult{Error: fmt.Errorf("image metadata not found for image id %s: %s", containerdScanRequest.ID(), err)}
	}
	log.Infof("containerd scan request [%v]: scanning image %v", containerdScanRequest.ID(), imageMeta.Name)

	image, err := c.containerdClient.Image(imageMeta.Namespace, imageMeta.Name)
	if err != nil {
		return sbom.ScanResult{Error: fmt.Errorf("error getting image %s/%s: %s", imageMeta.Namespace, imageMeta.Name, err)}
	}

	var report sbom.Report
	if c.fromFileSystem {
		report, err = c.trivyCollector.ScanContainerdImageFromFilesystem(
			ctx,
			imageMeta,
			image,
			c.containerdClient,
			c.opts,
		)
	} else {
		report, err = c.trivyCollector.ScanContainerdImage(
			ctx,
			imageMeta,
			image,
			c.containerdClient,
			c.opts,
		)
	}
	scanResult := sbom.ScanResult{
		Error:   err,
		Report:  report,
		ImgMeta: imageMeta,
	}

	return scanResult
}

// Type returns the container image scan type
func (c *Collector) Type() collectors.ScanType {
	return collectors.ContainerImageScanType
}

// Channel returns the channel to send scan results
func (c *Collector) Channel() chan sbom.ScanResult {
	return c.resChan
}

// Options returns the collector options
func (c *Collector) Options() sbom.ScanOptions {
	return c.opts
}

// Shutdown shuts down the collector
func (c *Collector) Shutdown() {
	if c.resChan != nil && !c.closed {
		close(c.resChan)
	}
	c.closed = true
}

func init() {
	collectors.RegisterCollector(collectors.ContainerdCollector, &Collector{
		resChan: make(chan sbom.ScanResult, resultChanSize),
	})
}<|MERGE_RESOLUTION|>--- conflicted
+++ resolved
@@ -45,13 +45,8 @@
 }
 
 // Type returns the scan request type
-<<<<<<< HEAD
-func (r ScanRequest) Type() string {
+func (r scanRequest) Type() string {
 	if pkgconfig.Datadog.GetBool("sbom.container_image.use_mount") {
-=======
-func (r scanRequest) Type() string {
-	if config.Datadog.GetBool("sbom.container_image.use_mount") {
->>>>>>> 15f7259e
 		return sbom.ScanFilesystemType
 	}
 	return sbom.ScanDaemonType
