--- conflicted
+++ resolved
@@ -63,7 +63,7 @@
 // CreateGlobalScanner creates a SBOM scanner, sets it as the default
 // global one, and returns it. Start() needs to be called before any data
 // collection happens.
-func CreateGlobalScanner(cfg config.Config) (*Scanner, error) {
+func CreateGlobalScanner(cfg config.Config, wmeta optional.Option[workloadmeta.Component]) (*Scanner, error) {
 	if !cfg.GetBool("sbom.host.enabled") && !cfg.GetBool("sbom.container_image.enabled") && !cfg.GetBool("runtime_security_config.sbom.enabled") {
 		return nil, nil
 	}
@@ -73,7 +73,7 @@
 	}
 
 	for name, collector := range collectors.Collectors {
-		if err := collector.Init(cfg); err != nil {
+		if err := collector.Init(cfg, wmeta); err != nil {
 			return nil, fmt.Errorf("failed to initialize SBOM collector '%s': %w", name, err)
 		}
 	}
@@ -231,18 +231,9 @@
 	return img
 }
 
-<<<<<<< HEAD
-// CreateGlobalScanner creates a SBOM scanner, sets it as the default
-// global one, and returns it. Start() needs to be called before any data
-// collection happens.
-func CreateGlobalScanner(cfg config.Config, wmeta optional.Option[workloadmeta.Component]) (*Scanner, error) {
-	if !cfg.GetBool("sbom.host.enabled") && !cfg.GetBool("sbom.container_image.enabled") && !cfg.GetBool("runtime_security_config.sbom.enabled") {
-		return nil, nil
-=======
 func (s *Scanner) processScan(ctx context.Context, request sbom.ScanRequest, imgMeta *workloadmeta.ContainerImageMetadata, collector collectors.Collector) {
 	if !s.checkDiskSpace(request, imgMeta, collector) {
 		return
->>>>>>> 6b1be21b
 	}
 	scanContext, cancel := context.WithTimeout(ctx, timeout(collector))
 	defer cancel()
@@ -268,11 +259,6 @@
 	return true
 }
 
-<<<<<<< HEAD
-	for name, collector := range collectors.Collectors {
-		if err := collector.Init(cfg, wmeta); err != nil {
-			return nil, fmt.Errorf("failed to initialize SBOM collector '%s': %w", name, err)
-=======
 func (s *Scanner) performScan(ctx context.Context, request sbom.ScanRequest, collector collectors.Collector) sbom.ScanResult {
 	createdAt := time.Now()
 
@@ -292,7 +278,6 @@
 		telemetry.SBOMFailures.Inc(request.Collector(), request.Type(), "scan")
 		if collector.Type() == collectors.ContainerImageScanType {
 			s.scanQueue.AddRateLimited(request)
->>>>>>> 6b1be21b
 		}
 	} else {
 		telemetry.SBOMGenerationDuration.Observe(scanResult.Duration.Seconds(), request.Collector(), request.Type())
