// Unless explicitly stated otherwise all files in this repository are licensed
// under the Apache License Version 2.0.
// This product includes software developed at Datadog (https://www.datadoghq.com/).
// Copyright 2016-present Datadog, Inc.

// Package scanner holds scanner related files
package scanner

import (
	"context"
	"errors"
	"fmt"
	"sync"
	"time"

	"k8s.io/client-go/util/workqueue"

	"github.com/DataDog/datadog-agent/comp/core/config"
	"github.com/DataDog/datadog-agent/comp/core/workloadmeta"
	"github.com/DataDog/datadog-agent/pkg/sbom"
	"github.com/DataDog/datadog-agent/pkg/sbom/collectors"
	"github.com/DataDog/datadog-agent/pkg/sbom/telemetry"
	"github.com/DataDog/datadog-agent/pkg/util/filesystem"
	"github.com/DataDog/datadog-agent/pkg/util/log"
	"github.com/DataDog/datadog-agent/pkg/util/optional"
)

const (
	defaultScanTimeout = 30 * time.Second
)

var (
	globalScanner *Scanner
)

type scannerConfig struct {
	cacheCleanInterval time.Duration
}

// Scanner defines the scanner
type Scanner struct {
	cfg scannerConfig

	startOnce sync.Once
	running   bool
	disk      filesystem.Disk
	// scanQueue is the workqueue used to process scan requests
	scanQueue workqueue.RateLimitingInterface
	// cacheMutex is used to protect the cache from concurrent access
	// It cannot be cleaned when a scan is running
	cacheMutex sync.Mutex

	wmeta      optional.Option[workloadmeta.Component]
	collectors map[string]collectors.Collector
}

// NewScanner creates a new SBOM scanner. Call Start to start the store and its
// collectors.
<<<<<<< HEAD
func NewScanner(cfg config.Component, wmeta optional.Option[workloadmeta.Component]) *Scanner {
=======
func NewScanner(cfg config.Config, collectors map[string]collectors.Collector, wmeta optional.Option[workloadmeta.Component]) *Scanner {
>>>>>>> 15f7259e
	return &Scanner{
		scanQueue: workqueue.NewRateLimitingQueueWithConfig(
			workqueue.NewItemExponentialFailureRateLimiter(
				cfg.GetDuration("sbom.scan_queue.base_backoff"),
				cfg.GetDuration("sbom.scan_queue.max_backoff"),
			),
			workqueue.RateLimitingQueueConfig{
				Name:            "sbom_request",
				MetricsProvider: telemetry.QueueMetricProvider{},
			},
		),
<<<<<<< HEAD
		disk:  filesystem.NewDisk(),
		wmeta: wmeta,
		cfg: scannerConfig{
			cfg.GetDuration("sbom.cache.clean_interval"),
		},
=======
		disk:       filesystem.NewDisk(),
		wmeta:      wmeta,
		collectors: collectors,
>>>>>>> 15f7259e
	}
}

// CreateGlobalScanner creates a SBOM scanner, sets it as the default
// global one, and returns it. Start() needs to be called before any data
// collection happens.
func CreateGlobalScanner(cfg config.Component, wmeta optional.Option[workloadmeta.Component]) (*Scanner, error) {
	if !cfg.GetBool("sbom.host.enabled") && !cfg.GetBool("sbom.container_image.enabled") && !cfg.GetBool("runtime_security_config.sbom.enabled") {
		return nil, nil
	}

	if globalScanner != nil {
		return nil, errors.New("global SBOM scanner already set, should only happen once")
	}

	for name, collector := range collectors.Collectors {
		if err := collector.Init(cfg, wmeta); err != nil {
			return nil, fmt.Errorf("failed to initialize SBOM collector '%s': %w", name, err)
		}
	}

	globalScanner = NewScanner(cfg, collectors.Collectors, wmeta)
	return globalScanner, nil
}

// SetGlobalScanner sets a global instance of the SBOM scanner. It should be
// used only for testing purposes.
func SetGlobalScanner(s *Scanner) {
	globalScanner = s
}

// GetGlobalScanner returns a global instance of the SBOM scanner. It does
// not create one if it's not already set (see CreateGlobalScanner) and returns
// nil in that case.
func GetGlobalScanner() *Scanner {
	return globalScanner
}

// Start starts the scanner
func (s *Scanner) Start(ctx context.Context) {
	s.startOnce.Do(func() {
		s.start(ctx)
	})
}

// Scan enqueues a scan request to the scanner
func (s *Scanner) Scan(request sbom.ScanRequest) error {
	if s.scanQueue == nil {
		return errors.New("scanner not started")
	}
	s.scanQueue.Add(request)
	return nil
}

func (s *Scanner) enoughDiskSpace(opts sbom.ScanOptions) error {
	if !opts.CheckDiskUsage {
		return nil
	}

	usage, err := s.disk.GetUsage("/")
	if err != nil {
		return err
	}

	if usage.Available < opts.MinAvailableDisk {
		return fmt.Errorf("not enough disk space to safely collect sbom, %d available, %d required", usage.Available, opts.MinAvailableDisk)
	}

	return nil
}

// sendResult sends a ScanResult to the channel associated with the scan request.
// This function should not be blocking
func sendResult(requestID string, result *sbom.ScanResult, collector collectors.Collector) {
	if result == nil {
		log.Errorf("nil result for '%s'", requestID)
		return
	}
	select {
	case collector.Channel() <- *result:
	default:
		_ = log.Errorf("Failed to push scanner result for '%s' into channel", requestID)
	}
}

// startCacheCleaner periodically cleans the SBOM cache of all collectors
func (s *Scanner) startCacheCleaner(ctx context.Context) {
	cleanTicker := time.NewTicker(s.cfg.cacheCleanInterval)
	defer func() {
		cleanTicker.Stop()
		s.running = false
	}()
	go func() {
		for {
			select {
			case <-ctx.Done():
				return
			case <-cleanTicker.C:
				s.cacheMutex.Lock()
				log.Debug("cleaning SBOM cache")
				for _, collector := range s.collectors {
					if err := collector.CleanCache(); err != nil {
						_ = log.Warnf("could not clean SBOM cache: %v", err)
					}
				}
				s.cacheMutex.Unlock()
			}
		}
	}()
}

func (s *Scanner) start(ctx context.Context) {
	if s.running {
		return
	}
	s.running = true
	s.startCacheCleaner(ctx)
	s.startScanRequestHandler(ctx)
}

func (s *Scanner) startScanRequestHandler(ctx context.Context) {
	go func() {
		<-ctx.Done()
		s.scanQueue.ShutDown()
	}()
	go func() {
		for {
			r, shutdown := s.scanQueue.Get()
			if shutdown {
				break
			}
			s.handleScanRequest(ctx, r)
			s.scanQueue.Done(r)
		}
		for _, collector := range s.collectors {
			collector.Shutdown()
		}
	}()
}

func (s *Scanner) handleScanRequest(ctx context.Context, r interface{}) {
	request, ok := r.(sbom.ScanRequest)
	if !ok {
		_ = log.Errorf("invalid scan request type '%T'", r)
		s.scanQueue.Forget(r)
		return
	}

	telemetry.SBOMAttempts.Inc(request.Collector(), request.Type())
	collector, ok := s.collectors[request.Collector()]
	if !ok {
		_ = log.Errorf("invalid collector '%s'", request.Collector())
		s.scanQueue.Forget(request)
		return
	}

	var imgMeta *workloadmeta.ContainerImageMetadata
	if collector.Type() == collectors.ContainerImageScanType {
		imgMeta = s.getImageMetadata(request)
		if imgMeta == nil {
			return
		}
	}
	s.processScan(ctx, request, imgMeta, collector)
}

// getImageMetadata returns the image metadata if the collector is a container image collector
// and the metadata is found in the store.
func (s *Scanner) getImageMetadata(request sbom.ScanRequest) *workloadmeta.ContainerImageMetadata {
	store, ok := s.wmeta.Get()
	if !ok {
		_ = log.Errorf("workloadmeta store is not initialized")
		s.scanQueue.AddRateLimited(request)
		return nil
	}
	img, err := store.GetImage(request.ID())
	if err != nil || img == nil {
		log.Debugf("image metadata not found for image id %s: %s", request.ID(), err)
		s.scanQueue.Forget(request)
		return nil
	}
	return img
}

func (s *Scanner) processScan(ctx context.Context, request sbom.ScanRequest, imgMeta *workloadmeta.ContainerImageMetadata, collector collectors.Collector) {
	result := s.checkDiskSpace(imgMeta, collector)
	errorType := "disk_space"

	if result == nil {
		scanContext, cancel := context.WithTimeout(ctx, timeout(collector))
		defer cancel()
		result = s.performScan(scanContext, request, collector)
		errorType = "scan"
	}
	sendResult(request.ID(), result, collector)
	s.handleScanResult(result, request, collector, errorType)
	waitAfterScanIfNecessary(ctx, collector)
}

// checkDiskSpace checks if there is enough disk space to perform the scan
// It sends a scan result wrapping an error if there is not enough space
// If everything is correct it returns nil.
func (s *Scanner) checkDiskSpace(imgMeta *workloadmeta.ContainerImageMetadata, collector collectors.Collector) *sbom.ScanResult {
	err := s.enoughDiskSpace(collector.Options())
	if err == nil {
		return nil
	}
	result := &sbom.ScanResult{
		ImgMeta: imgMeta,
		Error:   fmt.Errorf("failed to check current disk usage: %w", err),
	}
	return result
}

func (s *Scanner) performScan(ctx context.Context, request sbom.ScanRequest, collector collectors.Collector) *sbom.ScanResult {
	createdAt := time.Now()

	s.cacheMutex.Lock()
	scanResult := collector.Scan(ctx, request)
	s.cacheMutex.Unlock()

	generationDuration := time.Since(createdAt)

	scanResult.CreatedAt = createdAt
	scanResult.Duration = generationDuration
	return &scanResult
}

func (s *Scanner) handleScanResult(scanResult *sbom.ScanResult, request sbom.ScanRequest, collector collectors.Collector, errorType string) {
	if scanResult == nil {
		telemetry.SBOMFailures.Inc(request.Collector(), request.Type(), "nil_scan_result")
		log.Errorf("nil scan result for '%s'", request.ID())
		return
	}
	if scanResult.Error != nil {
		telemetry.SBOMFailures.Inc(request.Collector(), request.Type(), errorType)
		if collector.Type() == collectors.ContainerImageScanType {
			s.scanQueue.AddRateLimited(request)
		}
		return
	}

	telemetry.SBOMGenerationDuration.Observe(scanResult.Duration.Seconds(), request.Collector(), request.Type())
	s.scanQueue.Forget(request)
}

func waitAfterScanIfNecessary(ctx context.Context, collector collectors.Collector) {
	wait := collector.Options().WaitAfter
	if wait == 0 {
		return
	}
	t := time.NewTimer(wait)
	defer t.Stop()
	select {
	case <-ctx.Done():
	case <-t.C:
	}
}

func timeout(collector collectors.Collector) time.Duration {
	scanTimeout := collector.Options().Timeout
	if scanTimeout == 0 {
		scanTimeout = defaultScanTimeout
	}
	return scanTimeout
}<|MERGE_RESOLUTION|>--- conflicted
+++ resolved
@@ -56,11 +56,7 @@
 
 // NewScanner creates a new SBOM scanner. Call Start to start the store and its
 // collectors.
-<<<<<<< HEAD
-func NewScanner(cfg config.Component, wmeta optional.Option[workloadmeta.Component]) *Scanner {
-=======
-func NewScanner(cfg config.Config, collectors map[string]collectors.Collector, wmeta optional.Option[workloadmeta.Component]) *Scanner {
->>>>>>> 15f7259e
+func NewScanner(cfg config.Component, collectors map[string]collectors.Collector, wmeta optional.Option[workloadmeta.Component]) *Scanner {
 	return &Scanner{
 		scanQueue: workqueue.NewRateLimitingQueueWithConfig(
 			workqueue.NewItemExponentialFailureRateLimiter(
@@ -72,17 +68,12 @@
 				MetricsProvider: telemetry.QueueMetricProvider{},
 			},
 		),
-<<<<<<< HEAD
 		disk:  filesystem.NewDisk(),
 		wmeta: wmeta,
 		cfg: scannerConfig{
 			cfg.GetDuration("sbom.cache.clean_interval"),
 		},
-=======
-		disk:       filesystem.NewDisk(),
-		wmeta:      wmeta,
 		collectors: collectors,
->>>>>>> 15f7259e
 	}
 }
 
