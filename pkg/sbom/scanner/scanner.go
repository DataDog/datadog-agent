// Unless explicitly stated otherwise all files in this repository are licensed
// under the Apache License Version 2.0.
// This product includes software developed at Datadog (https://www.datadoghq.com/).
// Copyright 2016-present Datadog, Inc.

// Package scanner holds scanner related files
package scanner

import (
	"context"
	"errors"
	"fmt"
	"sync"
	"time"

	"k8s.io/client-go/util/workqueue"

	"github.com/DataDog/datadog-agent/comp/core/config"
	"github.com/DataDog/datadog-agent/comp/core/workloadmeta"
	"github.com/DataDog/datadog-agent/pkg/sbom"
	"github.com/DataDog/datadog-agent/pkg/sbom/collectors"
	"github.com/DataDog/datadog-agent/pkg/sbom/telemetry"
	"github.com/DataDog/datadog-agent/pkg/util/filesystem"
	"github.com/DataDog/datadog-agent/pkg/util/log"
	"github.com/DataDog/datadog-agent/pkg/util/optional"
)

const (
	defaultScanTimeout = 30 * time.Second
	sendTimeout        = 5 * time.Second
)

var (
	globalScanner *Scanner
)

type scannerConfig struct {
	cacheCleanInterval time.Duration
}

// Scanner defines the scanner
type Scanner struct {
	cfg scannerConfig

	startOnce sync.Once
	running   bool
	disk      filesystem.Disk
	// scanQueue is the workqueue used to process scan requests
	scanQueue workqueue.RateLimitingInterface
	// cacheMutex is used to protect the cache from concurrent access
	// It cannot be cleaned when a scan is running
	cacheMutex sync.Mutex

	wmeta      optional.Option[workloadmeta.Component]
	collectors map[string]collectors.Collector
}

// NewScanner creates a new SBOM scanner. Call Start to start the store and its
// collectors.
func NewScanner(cfg config.Component, collectors map[string]collectors.Collector, wmeta optional.Option[workloadmeta.Component]) *Scanner {
	return &Scanner{
		scanQueue: workqueue.NewRateLimitingQueueWithConfig(
			workqueue.NewItemExponentialFailureRateLimiter(
				cfg.GetDuration("sbom.scan_queue.base_backoff"),
				cfg.GetDuration("sbom.scan_queue.max_backoff"),
			),
			workqueue.RateLimitingQueueConfig{
				Name:            "sbom_request",
				MetricsProvider: telemetry.QueueMetricProvider{},
			},
		),
		disk:  filesystem.NewDisk(),
		wmeta: wmeta,
		cfg: scannerConfig{
			cfg.GetDuration("sbom.cache.clean_interval"),
		},
		collectors: collectors,
	}
}

// CreateGlobalScanner creates a SBOM scanner, sets it as the default
// global one, and returns it. Start() needs to be called before any data
// collection happens.
func CreateGlobalScanner(cfg config.Component, wmeta optional.Option[workloadmeta.Component]) (*Scanner, error) {
	if !cfg.GetBool("sbom.host.enabled") && !cfg.GetBool("sbom.container_image.enabled") && !cfg.GetBool("runtime_security_config.sbom.enabled") {
		return nil, nil
	}

	if globalScanner != nil {
		return nil, errors.New("global SBOM scanner already set, should only happen once")
	}

	for name, collector := range collectors.Collectors {
		if err := collector.Init(cfg, wmeta); err != nil {
			return nil, fmt.Errorf("failed to initialize SBOM collector '%s': %w", name, err)
		}
	}

	globalScanner = NewScanner(cfg, collectors.Collectors, wmeta)
	return globalScanner, nil
}

// SetGlobalScanner sets a global instance of the SBOM scanner. It should be
// used only for testing purposes.
func SetGlobalScanner(s *Scanner) {
	globalScanner = s
}

// GetGlobalScanner returns a global instance of the SBOM scanner. It does
// not create one if it's not already set (see CreateGlobalScanner) and returns
// nil in that case.
func GetGlobalScanner() *Scanner {
	return globalScanner
}

// Start starts the scanner
func (s *Scanner) Start(ctx context.Context) {
	s.startOnce.Do(func() {
		s.start(ctx)
	})
}

// Scan enqueues a scan request to the scanner
func (s *Scanner) Scan(request sbom.ScanRequest) error {
	if s.scanQueue == nil {
		return errors.New("scanner not started")
	}
	s.scanQueue.Add(request)
	return nil
}

func (s *Scanner) enoughDiskSpace(opts sbom.ScanOptions) error {
	if !opts.CheckDiskUsage {
		return nil
	}

	usage, err := s.disk.GetUsage("/")
	if err != nil {
		return err
	}

	if usage.Available < opts.MinAvailableDisk {
		return fmt.Errorf("not enough disk space to safely collect sbom, %d available, %d required", usage.Available, opts.MinAvailableDisk)
	}

	return nil
}

// sendResult sends a ScanResult to the channel associated with the collector.
// It adds an error in the scan result if the operation fails.
func sendResult(ctx context.Context, requestID string, result *sbom.ScanResult, collector collectors.Collector) {
	if result == nil {
		log.Errorf("nil result for '%s'", requestID)
		return
	}
	channel := collector.Channel()
	if channel == nil {
		result.Error = fmt.Errorf("nil channel for '%s'", requestID)
		log.Errorf("%s", result.Error)
		return
	}
	select {
	case channel <- *result:
	case <-ctx.Done():
		result.Error = fmt.Errorf("context cancelled while sending scan result for '%s'", requestID)
	case <-time.After(sendTimeout):
		result.Error = fmt.Errorf("timeout while sending scan result for '%s'", requestID)
		log.Errorf("%s", result.Error)
	}
}

// startCacheCleaner periodically cleans the SBOM cache of all collectors
func (s *Scanner) startCacheCleaner(ctx context.Context) {
	cleanTicker := time.NewTicker(s.cfg.cacheCleanInterval)
	defer func() {
		cleanTicker.Stop()
		s.running = false
	}()
	go func() {
		for {
			select {
			case <-ctx.Done():
				return
			case <-cleanTicker.C:
				s.cacheMutex.Lock()
				log.Debug("cleaning SBOM cache")
				for _, collector := range s.collectors {
					if err := collector.CleanCache(); err != nil {
						_ = log.Warnf("could not clean SBOM cache: %v", err)
					}
				}
				s.cacheMutex.Unlock()
			}
		}
	}()
}

func (s *Scanner) start(ctx context.Context) {
	if s.running {
		return
	}
	s.running = true
	s.startCacheCleaner(ctx)
	s.startScanRequestHandler(ctx)
}

func (s *Scanner) startScanRequestHandler(ctx context.Context) {
	go func() {
		<-ctx.Done()
		s.scanQueue.ShutDown()
	}()
	go func() {
		for {
			r, shutdown := s.scanQueue.Get()
			if shutdown {
				break
			}
			s.handleScanRequest(ctx, r)
			s.scanQueue.Done(r)
		}
		for _, collector := range s.collectors {
			collector.Shutdown()
		}
	}()
}

func (s *Scanner) handleScanRequest(ctx context.Context, r interface{}) {
	request, ok := r.(sbom.ScanRequest)
	if !ok {
		_ = log.Errorf("invalid scan request type '%T'", r)
		s.scanQueue.Forget(r)
		return
	}

	collector, ok := s.collectors[request.Collector()]
	if !ok {
		_ = log.Errorf("invalid collector '%s'", request.Collector())
		s.scanQueue.Forget(request)
		return
	}

	telemetry.SBOMAttempts.Inc(request.Collector(), request.Type(collector.Options()))

	var imgMeta *workloadmeta.ContainerImageMetadata
	if collector.Type() == collectors.ContainerImageScanType {
		imgMeta = s.getImageMetadata(request)
		if imgMeta == nil {
			return
		}
	}
	s.processScan(ctx, request, imgMeta, collector)
}

// getImageMetadata returns the image metadata if the collector is a container image collector
// and the metadata is found in the store.
func (s *Scanner) getImageMetadata(request sbom.ScanRequest) *workloadmeta.ContainerImageMetadata {
	store, ok := s.wmeta.Get()
	if !ok {
		_ = log.Errorf("workloadmeta store is not initialized")
		s.scanQueue.AddRateLimited(request)
		return nil
	}
	img, err := store.GetImage(request.ID())
	if err != nil || img == nil {
		log.Debugf("image metadata not found for image id %s: %s", request.ID(), err)
		s.scanQueue.Forget(request)
		return nil
	}
	return img
}

func (s *Scanner) processScan(ctx context.Context, request sbom.ScanRequest, imgMeta *workloadmeta.ContainerImageMetadata, collector collectors.Collector) {
	result := s.checkDiskSpace(imgMeta, collector)
	errorType := "disk_space"

	if result == nil {
		scanContext, cancel := context.WithTimeout(ctx, timeout(collector))
		defer cancel()
		result = s.performScan(scanContext, request, collector)
		errorType = "scan"
	}
	sendResult(ctx, request.ID(), result, collector)
	s.handleScanResult(result, request, errorType)
	waitAfterScanIfNecessary(ctx, collector)
}

// checkDiskSpace checks if there is enough disk space to perform the scan
// It sends a scan result wrapping an error if there is not enough space
// If everything is correct it returns nil.
func (s *Scanner) checkDiskSpace(imgMeta *workloadmeta.ContainerImageMetadata, collector collectors.Collector) *sbom.ScanResult {
	err := s.enoughDiskSpace(collector.Options())
	if err == nil {
		return nil
	}
	result := &sbom.ScanResult{
		ImgMeta: imgMeta,
		Error:   fmt.Errorf("failed to check current disk usage: %w", err),
	}
	return result
}

func (s *Scanner) performScan(ctx context.Context, request sbom.ScanRequest, collector collectors.Collector) *sbom.ScanResult {
	createdAt := time.Now()

	s.cacheMutex.Lock()
	scanResult := collector.Scan(ctx, request)
	s.cacheMutex.Unlock()

	generationDuration := time.Since(createdAt)

	scanResult.CreatedAt = createdAt
	scanResult.Duration = generationDuration
	return &scanResult
}

func (s *Scanner) handleScanResult(scanResult *sbom.ScanResult, request sbom.ScanRequest, errorType string) {
	if scanResult == nil {
		telemetry.SBOMFailures.Inc(request.Collector(), request.Type(collector.Options()), "nil_scan_result")
		log.Errorf("nil scan result for '%s'", request.ID())
		return
	}
	if scanResult.Error != nil {
<<<<<<< HEAD
		telemetry.SBOMFailures.Inc(request.Collector(), request.Type(collector.Options()), errorType)
		if collector.Type() == collectors.ContainerImageScanType {
			s.scanQueue.AddRateLimited(request)
		}
=======
		telemetry.SBOMFailures.Inc(request.Collector(), request.Type(), errorType)
		s.scanQueue.AddRateLimited(request)
>>>>>>> 4a581319
		return
	}

	telemetry.SBOMGenerationDuration.Observe(scanResult.Duration.Seconds(), request.Collector(), request.Type(collector.Options()))
	s.scanQueue.Forget(request)
}

func waitAfterScanIfNecessary(ctx context.Context, collector collectors.Collector) {
	wait := collector.Options().WaitAfter
	if wait == 0 {
		return
	}
	t := time.NewTimer(wait)
	defer t.Stop()
	select {
	case <-ctx.Done():
	case <-t.C:
	}
}

func timeout(collector collectors.Collector) time.Duration {
	scanTimeout := collector.Options().Timeout
	if scanTimeout == 0 {
		scanTimeout = defaultScanTimeout
	}
	return scanTimeout
}<|MERGE_RESOLUTION|>--- conflicted
+++ resolved
@@ -280,7 +280,7 @@
 		errorType = "scan"
 	}
 	sendResult(ctx, request.ID(), result, collector)
-	s.handleScanResult(result, request, errorType)
+	s.handleScanResult(result, collector, request, errorType)
 	waitAfterScanIfNecessary(ctx, collector)
 }
 
@@ -313,22 +313,15 @@
 	return &scanResult
 }
 
-func (s *Scanner) handleScanResult(scanResult *sbom.ScanResult, request sbom.ScanRequest, errorType string) {
+func (s *Scanner) handleScanResult(scanResult *sbom.ScanResult, collector collectors.Collector, request sbom.ScanRequest, errorType string) {
 	if scanResult == nil {
 		telemetry.SBOMFailures.Inc(request.Collector(), request.Type(collector.Options()), "nil_scan_result")
 		log.Errorf("nil scan result for '%s'", request.ID())
 		return
 	}
 	if scanResult.Error != nil {
-<<<<<<< HEAD
 		telemetry.SBOMFailures.Inc(request.Collector(), request.Type(collector.Options()), errorType)
-		if collector.Type() == collectors.ContainerImageScanType {
-			s.scanQueue.AddRateLimited(request)
-		}
-=======
-		telemetry.SBOMFailures.Inc(request.Collector(), request.Type(), errorType)
 		s.scanQueue.AddRateLimited(request)
->>>>>>> 4a581319
 		return
 	}
 
