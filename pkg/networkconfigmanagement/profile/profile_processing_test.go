--- conflicted
+++ resolved
@@ -18,107 +18,6 @@
 	"github.com/stretchr/testify/assert"
 )
 
-<<<<<<< HEAD
-=======
-var testProfile = &NCMProfile{
-	BaseProfile: BaseProfile{
-		Name: "test",
-	},
-	Commands: map[CommandType]Commands{
-		Running: {
-			Values: []string{"show running-config"},
-			ProcessingRules: ProcessingRules{
-				MetadataRules: []MetadataRule{
-					{
-						Type:   Timestamp,
-						Regex:  `Last configuration change at (.+)`,
-						Format: "15:04:05 MST Mon Jan 2 2006",
-					},
-					{
-						Type:  ConfigSize,
-						Regex: `Current configuration : (?P<Size>\d+)`,
-					},
-				},
-				ValidationRules: []ValidationRule{
-					{
-						Pattern: "Building configuration...",
-					},
-				},
-				RedactionRules: []RedactionRule{
-					{Regex: `(username .+ (password|secret) \d) .+`, Replacement: "<BIG OL SECRET>"},
-				},
-			},
-		},
-	},
-	Scrubber: scrubber.New(),
-}
-
-var example = `
-Building configuration...
-
-
-Current configuration : 3144 bytes
-!
-! Last configuration change at 20:53:27 UTC Thu Aug 14 2025
-!
-version 15.9
-service timestamps debug datetime msec
-service timestamps log datetime msec
-no service password-encryption
-!
-hostname qa-device
-!
-boot-start-marker
-boot-end-marker
-!
-ip domain name lab.local
-ip cef
-no ipv6 cef
-!
-multilink bundle-name authenticated
-!
-!
-!
-!
-username cisco privilege 15 secret 9 $9$BMUEX2PiO0KhAv$N7lS6KlzzGds54nvZM5zmpPuLrKr9CZC3A1/jTwjHzA
-!
-redundancy
-!
-`
-
-var expected = `
-Building configuration...
-
-
-Current configuration : 3144 bytes
-!
-! Last configuration change at 20:53:27 UTC Thu Aug 14 2025
-!
-version 15.9
-service timestamps debug datetime msec
-service timestamps log datetime msec
-no service password-encryption
-!
-hostname qa-device
-!
-boot-start-marker
-boot-end-marker
-!
-ip domain name lab.local
-ip cef
-no ipv6 cef
-!
-multilink bundle-name authenticated
-!
-!
-!
-!
-username cisco privilege 15 secret 9 <BIG OL SECRET>
-!
-redundancy
-!`
-
->>>>>>> 7daa7ed5
 func Test_extractMetadata(t *testing.T) {
 	tests := []struct {
 		name            string
@@ -144,12 +43,11 @@
 			},
 		},
 		{
-			name:         "extracting metadata failure",
-			profile:      newTestProfile(),
-			compileRules: false,
-			commandType:  Running,
-			configBytes:  []byte("huh"),
-			expected:     &ExtractedMetadata{},
+			name:        "extracting metadata failure",
+			profile:     testProfile,
+			commandType: Running,
+			configBytes: []byte("huh"),
+			expected:    &ExtractedMetadata{},
 			expectedLogMsgs: []string{
 				`profile "test" does not have a regexp for metadata rule ! Last configuration change at (.*)`,
 				`profile "test" does not have a regexp for metadata rule Current configuration : (?P<Size>\d+)`,
