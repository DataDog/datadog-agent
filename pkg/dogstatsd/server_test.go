// Unless explicitly stated otherwise all files in this repository are licensed
// under the Apache License Version 2.0.
// This product includes software developed at Datadog (https://www.datadoghq.com/).
// Copyright 2016-present Datadog, Inc.

package dogstatsd

import (
	"encoding/json"
	"fmt"
	"net"
	"os"
	"sort"
	"strconv"
	"strings"
	"testing"
	"time"

	"github.com/stretchr/testify/assert"
	"github.com/stretchr/testify/require"

	"github.com/DataDog/datadog-agent/pkg/aggregator"
	"github.com/DataDog/datadog-agent/pkg/aggregator/ckey"
	"github.com/DataDog/datadog-agent/pkg/config"
	"github.com/DataDog/datadog-agent/pkg/metrics"
	"github.com/DataDog/datadog-agent/pkg/tagset"
)

// getAvailableUDPPort requests a random port number and makes sure it is available
func getAvailableUDPPort() (int, error) {
	conn, err := net.ListenPacket("udp", ":0")
	if err != nil {
		return -1, fmt.Errorf("can't find an available udp port: %s", err)
	}
	defer conn.Close()

	_, portString, err := net.SplitHostPort(conn.LocalAddr().String())
	if err != nil {
		return -1, fmt.Errorf("can't find an available udp port: %s", err)
	}
	portInt, err := strconv.Atoi(portString)
	if err != nil {
		return -1, fmt.Errorf("can't convert udp port: %s", err)
	}

	return portInt, nil
}

func TestNewServer(t *testing.T) {
	port, err := getAvailableUDPPort()
	require.NoError(t, err)
	config.Datadog.SetDefault("dogstatsd_port", port)

<<<<<<< HEAD
	s, err := NewServer(mockDemultiplexer())
=======
	demux := aggregator.InitTestAgentDemultiplexerWithFlushInterval(10 * time.Millisecond)
	defer demux.Stop(false)
	s, err := NewServer(demux, nil)
>>>>>>> 54e51d6a
	require.NoError(t, err, "cannot start DSD")
	assert.NotNil(t, s)
	assert.True(t, s.Started)

	s.Stop()
}

func TestStopServer(t *testing.T) {
	port, err := getAvailableUDPPort()
	require.NoError(t, err)
	config.Datadog.SetDefault("dogstatsd_port", port)

<<<<<<< HEAD
	s, err := NewServer(mockDemultiplexer())
=======
	demux := aggregator.InitTestAgentDemultiplexerWithFlushInterval(10 * time.Millisecond)
	defer demux.Stop(false)
	s, err := NewServer(demux, nil)
>>>>>>> 54e51d6a
	require.NoError(t, err, "cannot start DSD")
	s.Stop()

	// check that the port can be bound, try for 100 ms
	address, err := net.ResolveUDPAddr("udp", fmt.Sprintf("127.0.0.1:%d", port))
	require.NoError(t, err, "cannot resolve address")
	for i := 0; i < 10; i++ {
		var conn net.Conn
		conn, err = net.ListenUDP("udp", address)
		if err == nil {
			conn.Close()
			break
		}
		time.Sleep(10 * time.Millisecond)
	}
	require.NoError(t, err, "port is not available, it should be")
}

func TestUDPReceive(t *testing.T) {
	port, err := getAvailableUDPPort()
	require.NoError(t, err)
	config.Datadog.SetDefault("dogstatsd_port", port)

<<<<<<< HEAD
	demux := mockDemultiplexerWithFlushInterval(10 * time.Millisecond)
	metricOut, eventOut, serviceOut := demux.Aggregator().GetBufferedChannels()
	s, err := NewServer(demux)
=======
	demux := aggregator.InitTestAgentDemultiplexerWithFlushInterval(10 * time.Millisecond)
	defer demux.Stop(false)
	s, err := NewServer(demux, nil)
>>>>>>> 54e51d6a
	require.NoError(t, err, "cannot start DSD")
	defer s.Stop()

	url := fmt.Sprintf("127.0.0.1:%d", config.Datadog.GetInt("dogstatsd_port"))
	conn, err := net.Dial("udp", url)
	require.NoError(t, err, "cannot connect to DSD socket")
	defer conn.Close()

	// Test metric
	conn.Write([]byte("daemon:666|g|#sometag1:somevalue1,sometag2:somevalue2"))
	samples := demux.WaitForSamples(time.Second * 2)
	require.Equal(t, 1, len(samples))
	sample := samples[0]
	assert.NotNil(t, sample)
	assert.Equal(t, sample.Name, "daemon")
	assert.EqualValues(t, sample.Value, 666.0)
	assert.Equal(t, sample.Mtype, metrics.GaugeType)
	assert.ElementsMatch(t, sample.Tags, []string{"sometag1:somevalue1", "sometag2:somevalue2"})
	demux.Reset()

	conn.Write([]byte("daemon:666|c|@0.5|#sometag1:somevalue1,sometag2:somevalue2"))
	samples = demux.WaitForSamples(time.Second * 2)
	require.Equal(t, 1, len(samples))
	sample = samples[0]
	assert.NotNil(t, sample)
	assert.Equal(t, sample.Name, "daemon")
	assert.EqualValues(t, sample.Value, 666.0)
	assert.Equal(t, metrics.CounterType, sample.Mtype)
	assert.Equal(t, 0.5, sample.SampleRate)
	demux.Reset()

	conn.Write([]byte("daemon:666|h|@0.5|#sometag1:somevalue1,sometag2:somevalue2"))
	samples = demux.WaitForSamples(time.Second * 2)
	require.Equal(t, 1, len(samples))
	sample = samples[0]
	assert.NotNil(t, sample)
	assert.Equal(t, sample.Name, "daemon")
	assert.EqualValues(t, sample.Value, 666.0)
	assert.Equal(t, metrics.HistogramType, sample.Mtype)
	assert.Equal(t, 0.5, sample.SampleRate)
	demux.Reset()

	conn.Write([]byte("daemon:666|ms|@0.5|#sometag1:somevalue1,sometag2:somevalue2"))
	samples = demux.WaitForSamples(time.Second * 2)
	require.Equal(t, 1, len(samples))
	sample = samples[0]
	assert.NotNil(t, sample)
	assert.Equal(t, sample.Name, "daemon")
	assert.EqualValues(t, sample.Value, 666.0)
	assert.Equal(t, metrics.HistogramType, sample.Mtype)
	assert.Equal(t, 0.5, sample.SampleRate)
	demux.Reset()

	conn.Write([]byte("daemon_set:abc|s|#sometag1:somevalue1,sometag2:somevalue2"))
	samples = demux.WaitForSamples(time.Second * 2)
	require.Equal(t, 1, len(samples))
	sample = samples[0]
	assert.NotNil(t, sample)
	assert.Equal(t, sample.Name, "daemon_set")
	assert.Equal(t, sample.RawValue, "abc")
	assert.Equal(t, sample.Mtype, metrics.SetType)
	demux.Reset()

	// multi-metric packet
	conn.Write([]byte("daemon1:666|c\ndaemon2:1000|c"))
	samples = demux.WaitForSamples(time.Second * 2)
	require.Equal(t, 2, len(samples))
	sample1 := samples[0]
	assert.NotNil(t, sample1)
	assert.Equal(t, sample1.Name, "daemon1")
	assert.EqualValues(t, sample1.Value, 666.0)
	assert.Equal(t, sample1.Mtype, metrics.CounterType)
	sample2 := samples[1]
	assert.NotNil(t, sample2)
	assert.Equal(t, sample2.Name, "daemon2")
	assert.EqualValues(t, sample2.Value, 1000.0)
	assert.Equal(t, sample2.Mtype, metrics.CounterType)
	demux.Reset()

	// multi-value packet
	conn.Write([]byte("daemon1:666:123|c\ndaemon2:1000|c"))
	samples = demux.WaitForSamples(time.Second * 2)
	require.Equal(t, 3, len(samples))
	sample1 = samples[0]
	assert.NotNil(t, sample1)
	assert.Equal(t, sample1.Name, "daemon1")
	assert.EqualValues(t, sample1.Value, 666.0)
	assert.Equal(t, sample1.Mtype, metrics.CounterType)
	sample2 = samples[1]
	assert.NotNil(t, sample2)
	assert.Equal(t, sample2.Name, "daemon1")
	assert.EqualValues(t, sample2.Value, 123.0)
	assert.Equal(t, sample2.Mtype, metrics.CounterType)
	sample3 := samples[2]
	assert.NotNil(t, sample3)
	assert.Equal(t, sample3.Name, "daemon2")
	assert.EqualValues(t, sample3.Value, 1000.0)
	assert.Equal(t, sample3.Mtype, metrics.CounterType)
	demux.Reset()

	// multi-value packet with skip empty
	conn.Write([]byte("daemon1::666::123::::|c\ndaemon2:1000|c"))
	samples = demux.WaitForSamples(time.Second * 2)
	require.Equal(t, 3, len(samples))
	sample1 = samples[0]
	assert.NotNil(t, sample1)
	assert.Equal(t, sample1.Name, "daemon1")
	assert.EqualValues(t, sample1.Value, 666.0)
	assert.Equal(t, sample1.Mtype, metrics.CounterType)
	sample2 = samples[1]
	assert.NotNil(t, sample2)
	assert.Equal(t, sample2.Name, "daemon1")
	assert.EqualValues(t, sample2.Value, 123.0)
	assert.Equal(t, sample2.Mtype, metrics.CounterType)
	sample3 = samples[2]
	assert.NotNil(t, sample3)
	assert.Equal(t, sample3.Name, "daemon2")
	assert.EqualValues(t, sample3.Value, 1000.0)
	assert.Equal(t, sample3.Mtype, metrics.CounterType)
	demux.Reset()

	//	// slightly malformed multi-metric packet, should still be parsed in whole
	conn.Write([]byte("daemon1:666|c\n\ndaemon2:1000|c\n"))
	samples = demux.WaitForSamples(time.Second * 2)
	require.Equal(t, 2, len(samples))
	sample1 = samples[0]
	assert.NotNil(t, sample1)
	assert.Equal(t, sample1.Name, "daemon1")
	assert.EqualValues(t, sample1.Value, 666.0)
	assert.Equal(t, sample1.Mtype, metrics.CounterType)
	sample2 = samples[1]
	assert.NotNil(t, sample2)
	assert.Equal(t, sample2.Name, "daemon2")
	assert.EqualValues(t, sample2.Value, 1000.0)
	assert.Equal(t, sample2.Mtype, metrics.CounterType)
	demux.Reset()

	// Test erroneous metric
	conn.Write([]byte("daemon1:666a|g\ndaemon2:666|g|#sometag1:somevalue1,sometag2:somevalue2"))
	samples = demux.WaitForSamples(time.Second * 2)
	require.Equal(t, 1, len(samples))
	sample = samples[0]
	assert.NotNil(t, sample)
	assert.Equal(t, sample.Name, "daemon2")
	demux.Reset()

	// Test empty metric
	conn.Write([]byte("daemon1:|g\ndaemon2:666|g|#sometag1:somevalue1,sometag2:somevalue2\ndaemon3: :1:|g"))
	samples = demux.WaitForSamples(time.Second * 2)
	require.Equal(t, 1, len(samples))
	sample = samples[0]
	assert.NotNil(t, sample)
	assert.Equal(t, sample.Name, "daemon2")

	// Test Service Check
	// ------------------

	eventOut, serviceOut := demux.Aggregator().GetBufferedChannels()

	conn.Write([]byte("_sc|agent.up|0|d:12345|h:localhost|m:this is fine|#sometag1:somevalyyue1,sometag2:somevalue2"))
	select {
	case res := <-serviceOut:
		assert.NotNil(t, res)
	case <-time.After(2 * time.Second):
		assert.FailNow(t, "Timeout on receive channel")
	}

	// Test erroneous Service Check
	conn.Write([]byte("_sc|agen.down\n_sc|agent.up|0|d:12345|h:localhost|m:this is fine|#sometag1:somevalyyue1,sometag2:somevalue2"))
	select {
	case res := <-serviceOut:
		assert.Equal(t, 1, len(res))
		serviceCheck := res[0]
		assert.NotNil(t, serviceCheck)
		assert.Equal(t, serviceCheck.CheckName, "agent.up")
	case <-time.After(2 * time.Second):
		assert.FailNow(t, "Timeout on receive channel")
	}

	// Test Event
	// ----------

	conn.Write([]byte("_e{10,10}:test title|test\\ntext|t:warning|d:12345|p:low|h:some.host|k:aggKey|s:source test|#tag1,tag2:test"))
	select {
	case res := <-eventOut:
		event := res[0]
		assert.NotNil(t, event)
		assert.ElementsMatch(t, event.Tags, []string{"tag1", "tag2:test"})
	case <-time.After(2 * time.Second):
		assert.FailNow(t, "Timeout on receive channel")
	}

	// Test erroneous Events
	conn.Write(
		[]byte("_e{0,9}:|test text\n" +
			"_e{-5,2}:abc\n" +
			"_e{11,10}:test title2|test\\ntext|" +
			"t:warning|d:12345|p:low|h:some.host|k:aggKey|s:source test|#tag1,tag2:test",
		),
	)
	select {
	case res := <-eventOut:
		assert.Equal(t, 1, len(res))
		event := res[0]
		assert.NotNil(t, event)
		assert.Equal(t, event.Title, "test title2")
	case <-time.After(2 * time.Second):
		assert.FailNow(t, "Timeout on receive channel")
	}
}

func TestUDPForward(t *testing.T) {
	fport, err := getAvailableUDPPort()
	require.NoError(t, err)

	// Setup UDP server to forward to
	config.Datadog.SetDefault("statsd_forward_port", fport)
	config.Datadog.SetDefault("statsd_forward_host", "127.0.0.1")

	addr := fmt.Sprintf("127.0.0.1:%d", fport)
	pc, err := net.ListenPacket("udp", addr)
	require.NoError(t, err)

	defer pc.Close()

	// Setup dogstatsd server
	port, err := getAvailableUDPPort()
	require.NoError(t, err)
	config.Datadog.SetDefault("dogstatsd_port", port)

	demux := mockDemultiplexer()
<<<<<<< HEAD
	s, err := NewServer(demux)
=======
	defer demux.Stop(false)
	s, err := NewServer(demux, nil)
>>>>>>> 54e51d6a
	require.NoError(t, err, "cannot start DSD")
	defer s.Stop()

	url := fmt.Sprintf("127.0.0.1:%d", config.Datadog.GetInt("dogstatsd_port"))
	conn, err := net.Dial("udp", url)
	require.NoError(t, err, "cannot connect to DSD socket")
	defer conn.Close()

	// Check if message is forwarded
	message := []byte("daemon:666|g|#sometag1:somevalue1,sometag2:somevalue2")

	conn.Write(message)

	pc.SetReadDeadline(time.Now().Add(2 * time.Second))

	buffer := make([]byte, len(message))
	_, _, err = pc.ReadFrom(buffer)
	require.NoError(t, err)

	assert.Equal(t, message, buffer)
}

func TestHistToDist(t *testing.T) {
	port, err := getAvailableUDPPort()
	require.NoError(t, err)
	defaultPort := config.Datadog.GetInt("dogstatsd_port")
	config.Datadog.SetDefault("dogstatsd_port", port)
	defer config.Datadog.SetDefault("dogstatsd_port", defaultPort)
	config.Datadog.SetDefault("histogram_copy_to_distribution", true)
	defer config.Datadog.SetDefault("histogram_copy_to_distribution", false)
	config.Datadog.SetDefault("histogram_copy_to_distribution_prefix", "dist.")
	defer config.Datadog.SetDefault("histogram_copy_to_distribution_prefix", "")

<<<<<<< HEAD
	demux := mockDemultiplexerWithFlushInterval(10 * time.Millisecond)
	metricOut, _, _ := demux.Aggregator().GetBufferedChannels()
	s, err := NewServer(demux)
=======
	demux := aggregator.InitTestAgentDemultiplexerWithFlushInterval(10 * time.Millisecond)
	defer demux.Stop(false)
	s, err := NewServer(demux, nil)
>>>>>>> 54e51d6a
	require.NoError(t, err, "cannot start DSD")
	defer s.Stop()

	url := fmt.Sprintf("127.0.0.1:%d", config.Datadog.GetInt("dogstatsd_port"))
	conn, err := net.Dial("udp", url)
	require.NoError(t, err, "cannot connect to DSD socket")
	defer conn.Close()

	// Test metric
	conn.Write([]byte("daemon:666|h|#sometag1:somevalue1,sometag2:somevalue2"))
	time.Sleep(time.Millisecond * 200) // give some time to the socket write/read
	samples := demux.WaitForSamples(time.Second * 2)
	require.Equal(t, 2, len(samples))
	histMetric := samples[0]
	distMetric := samples[1]
	assert.NotNil(t, histMetric)
	assert.Equal(t, histMetric.Name, "daemon")
	assert.EqualValues(t, histMetric.Value, 666.0)
	assert.Equal(t, metrics.HistogramType, histMetric.Mtype)

	assert.NotNil(t, distMetric)
	assert.Equal(t, distMetric.Name, "dist.daemon")
	assert.EqualValues(t, distMetric.Value, 666.0)
	assert.Equal(t, metrics.DistributionType, distMetric.Mtype)
	demux.Reset()
}

func TestScanLines(t *testing.T) {

	messages := []string{"foo", "bar", "baz", "quz", "hax", ""}
	packet := []byte(strings.Join(messages, "\n"))
	cnt := 0
	advance, tok, eol, err := ScanLines(packet, true)
	for tok != nil && err == nil {
		cnt++
		assert.Equal(t, eol, true)
		packet = packet[advance:]
		advance, tok, eol, err = ScanLines(packet, true)
	}

	assert.False(t, eol)
	assert.Equal(t, 5, cnt)

	cnt = 0
	packet = []byte(strings.Join(messages[0:len(messages)-1], "\n"))
	advance, tok, eol, err = ScanLines(packet, true)
	for tok != nil && err == nil {
		cnt++
		packet = packet[advance:]
		advance, tok, eol, err = ScanLines(packet, true)
	}

	assert.False(t, eol)
	assert.Equal(t, 5, cnt)

}

func TestEOLParsing(t *testing.T) {

	messages := []string{"foo", "bar", "baz", "quz", "hax", ""}
	packet := []byte(strings.Join(messages, "\n"))
	cnt := 0
	msg := nextMessage(&packet, true)
	for msg != nil {
		assert.Equal(t, string(msg), messages[cnt])
		msg = nextMessage(&packet, true)
		cnt++
	}

	assert.Equal(t, 5, cnt)

	packet = []byte(strings.Join(messages[0:len(messages)-1], "\r\n"))
	cnt = 0
	msg = nextMessage(&packet, true)
	for msg != nil {
		msg = nextMessage(&packet, true)
		cnt++
	}

	assert.Equal(t, 4, cnt)

}

func TestE2EParsing(t *testing.T) {
	port, err := getAvailableUDPPort()
	require.NoError(t, err)
	config.Datadog.SetDefault("dogstatsd_port", port)

<<<<<<< HEAD
	demux := mockDemultiplexerWithFlushInterval(10 * time.Millisecond)
	metricOut, _, _ := demux.Aggregator().GetBufferedChannels()
	s, err := NewServer(demux)
=======
	demux := aggregator.InitTestAgentDemultiplexerWithFlushInterval(10 * time.Millisecond)
	s, err := NewServer(demux, nil)
>>>>>>> 54e51d6a
	require.NoError(t, err, "cannot start DSD")

	url := fmt.Sprintf("127.0.0.1:%d", config.Datadog.GetInt("dogstatsd_port"))
	conn, err := net.Dial("udp", url)
	require.NoError(t, err, "cannot connect to DSD socket")
	defer conn.Close()

	// Test metric
	conn.Write([]byte("daemon:666|g|#foo:bar\ndaemon:666|g|#foo:bar"))
	samples := demux.WaitForSamples(time.Second * 2)
	assert.Equal(t, 2, len(samples))
	demux.Reset()
	demux.Stop(false)
	s.Stop()

	// EOL enabled
	config.Datadog.SetDefault("dogstatsd_eol_required", []string{"udp"})
	// reset to default
	defer config.Datadog.SetDefault("dogstatsd_eol_required", []string{})

<<<<<<< HEAD
	demux = mockDemultiplexerWithFlushInterval(10 * time.Millisecond)
	metricOut, _, _ = demux.Aggregator().GetBufferedChannels()
	s, err = NewServer(demux)
=======
	demux = aggregator.InitTestAgentDemultiplexerWithFlushInterval(10 * time.Millisecond)
	s, err = NewServer(demux, nil)
>>>>>>> 54e51d6a
	require.NoError(t, err, "cannot start DSD")

	// Test metric expecting an EOL
	conn.Write([]byte("daemon:666|g|#foo:bar\ndaemon:666|g|#foo:bar"))
	samples = demux.WaitForSamples(time.Second * 2)
	require.Equal(t, 1, len(samples))
	s.Stop()
	demux.Reset()
	demux.Stop(false)
}

func TestExtraTags(t *testing.T) {
	port, err := getAvailableUDPPort()
	require.NoError(t, err)
	config.Datadog.SetDefault("dogstatsd_port", port)
	config.Datadog.SetDefault("dogstatsd_tags", []string{"sometag3:somevalue3"})
	defer config.Datadog.SetDefault("dogstatsd_tags", []string{})

<<<<<<< HEAD
	demux := mockDemultiplexerWithFlushInterval(10 * time.Millisecond)
	metricOut, _, _ := demux.Aggregator().GetBufferedChannels()
	s, err := NewServer(demux)
=======
	demux := aggregator.InitTestAgentDemultiplexerWithFlushInterval(10 * time.Millisecond)
	s, err := NewServer(demux, nil)
>>>>>>> 54e51d6a
	require.NoError(t, err, "cannot start DSD")
	defer s.Stop()

	url := fmt.Sprintf("127.0.0.1:%d", config.Datadog.GetInt("dogstatsd_port"))
	conn, err := net.Dial("udp", url)
	require.NoError(t, err, "cannot connect to DSD socket")
	defer conn.Close()

	// Test metric
	conn.Write([]byte("daemon:666|g|#sometag1:somevalue1,sometag2:somevalue2"))
	samples := demux.WaitForSamples(time.Second * 2)
	require.Equal(t, 1, len(samples))
	sample := samples[0]
	assert.NotNil(t, sample)
	assert.Equal(t, sample.Name, "daemon")
	assert.EqualValues(t, sample.Value, 666.0)
	assert.Equal(t, sample.Mtype, metrics.GaugeType)
	assert.ElementsMatch(t, sample.Tags, []string{"sometag1:somevalue1", "sometag2:somevalue2", "sometag3:somevalue3"})
}

func TestStaticTags(t *testing.T) {
	port, err := getAvailableUDPPort()
	require.NoError(t, err)
	config.Datadog.SetDefault("dogstatsd_port", port)
	config.Datadog.SetDefault("dogstatsd_tags", []string{"sometag3:somevalue3"})
	config.Datadog.SetDefault("eks_fargate", true) // triggers DD_TAGS in static_tags
	config.Datadog.SetDefault("tags", []string{"from:dd_tags"})
	defer config.Datadog.SetDefault("dogstatsd_tags", []string{})
	defer config.Datadog.SetDefault("eks_fargate", false)

	demux := aggregator.InitTestAgentDemultiplexerWithFlushInterval(10 * time.Millisecond)
	s, err := NewServer(demux, nil)
	require.NoError(t, err, "cannot start DSD")
	defer s.Stop()

	url := fmt.Sprintf("127.0.0.1:%d", config.Datadog.GetInt("dogstatsd_port"))
	conn, err := net.Dial("udp", url)
	require.NoError(t, err, "cannot connect to DSD socket")
	defer conn.Close()

	// Test metric
	conn.Write([]byte("daemon:666|g|#sometag1:somevalue1,sometag2:somevalue2"))
	samples := demux.WaitForSamples(time.Second * 2)
	require.Equal(t, 1, len(samples))
	sample := samples[0]
	assert.NotNil(t, sample)
	assert.Equal(t, sample.Name, "daemon")
	assert.EqualValues(t, sample.Value, 666.0)
	assert.Equal(t, sample.Mtype, metrics.GaugeType)
	assert.ElementsMatch(t, sample.Tags, []string{
		"sometag1:somevalue1",
		"sometag2:somevalue2",
		"sometag3:somevalue3",
		"from:dd_tags",
	})
}

func TestDebugStatsSpike(t *testing.T) {
	assert := assert.New(t)
	demux := mockDemultiplexer()
	defer demux.Stop(false)
<<<<<<< HEAD
	s, err := NewServer(demux)
=======
	s, err := NewServer(demux, nil)
	require.NoError(t, err, "cannot start DSD")
>>>>>>> 54e51d6a
	defer s.Stop()
	require.NoError(t, err, "cannot start DSD")

	s.EnableMetricsStats()
	sample := metrics.MetricSample{Name: "some.metric1", Tags: make([]string, 0)}

	send := func(count int) {
		for i := 0; i < count; i++ {
			s.storeMetricStats(sample)
		}
	}

	send(10)
	time.Sleep(1050 * time.Millisecond)
	send(10)
	time.Sleep(1050 * time.Millisecond)
	send(10)
	time.Sleep(1050 * time.Millisecond)
	send(10)
	time.Sleep(1050 * time.Millisecond)
	send(500)

	// stop the debug loop to avoid data race
	s.DisableMetricsStats()
	time.Sleep(500 * time.Millisecond)
	assert.True(s.hasSpike())

	s.EnableMetricsStats()
	time.Sleep(1050 * time.Millisecond)
	send(500)

	// stop the debug loop to avoid data race
	s.DisableMetricsStats()
	time.Sleep(500 * time.Millisecond)
	// it is no more considered a spike because we had another second with 500 metrics
	assert.False(s.hasSpike())
}

func TestDebugStats(t *testing.T) {
	demux := mockDemultiplexer()
<<<<<<< HEAD
	s, err := NewServer(demux)
=======
	defer demux.Stop(false)
	s, err := NewServer(demux, nil)
>>>>>>> 54e51d6a
	require.NoError(t, err, "cannot start DSD")
	defer s.Stop()

	s.EnableMetricsStats()

	keygen := ckey.NewKeyGenerator()

	// data
	sample1 := metrics.MetricSample{Name: "some.metric1", Tags: make([]string, 0)}
	sample2 := metrics.MetricSample{Name: "some.metric2", Tags: []string{"a"}}
	sample3 := metrics.MetricSample{Name: "some.metric3", Tags: make([]string, 0)}
	sample4 := metrics.MetricSample{Name: "some.metric4", Tags: []string{"b", "c"}}
	sample5 := metrics.MetricSample{Name: "some.metric4", Tags: []string{"c", "b"}}
	hash1 := keygen.Generate(sample1.Name, "", tagset.NewHashingTagsAccumulatorWithTags(sample1.Tags))
	hash2 := keygen.Generate(sample2.Name, "", tagset.NewHashingTagsAccumulatorWithTags(sample2.Tags))
	hash3 := keygen.Generate(sample3.Name, "", tagset.NewHashingTagsAccumulatorWithTags(sample3.Tags))
	hash4 := keygen.Generate(sample4.Name, "", tagset.NewHashingTagsAccumulatorWithTags(sample4.Tags))
	hash5 := keygen.Generate(sample5.Name, "", tagset.NewHashingTagsAccumulatorWithTags(sample5.Tags))

	// test ingestion and ingestion time
	s.storeMetricStats(sample1)
	s.storeMetricStats(sample2)
	time.Sleep(10 * time.Millisecond)
	s.storeMetricStats(sample1)

	data, err := s.GetJSONDebugStats()
	require.NoError(t, err, "cannot get debug stats")
	require.NotNil(t, data)
	require.NotEmpty(t, data)

	var stats map[ckey.ContextKey]metricStat
	err = json.Unmarshal(data, &stats)
	require.NoError(t, err, "data is not valid")
	require.Len(t, stats, 2, "two metrics should have been captured")

	require.True(t, stats[hash1].LastSeen.After(stats[hash2].LastSeen), "some.metric1 should have appeared again after some.metric2")

	s.storeMetricStats(sample3)
	time.Sleep(10 * time.Millisecond)
	s.storeMetricStats(sample1)

	s.storeMetricStats(sample4)
	s.storeMetricStats(sample5)
	data, _ = s.GetJSONDebugStats()
	err = json.Unmarshal(data, &stats)
	require.NoError(t, err, "data is not valid")
	require.Len(t, stats, 4, "4 metrics should have been captured")

	// test stats array
	metric1 := stats[hash1]
	metric2 := stats[hash2]
	metric3 := stats[hash3]
	metric4 := stats[hash4]
	metric5 := stats[hash5]

	require.True(t, metric1.LastSeen.After(metric2.LastSeen), "some.metric1 should have appeared again after some.metric2")
	require.True(t, metric1.LastSeen.After(metric3.LastSeen), "some.metric1 should have appeared again after some.metric3")
	require.True(t, metric3.LastSeen.After(metric2.LastSeen), "some.metric3 should have appeared again after some.metric2")

	require.Equal(t, metric1.Count, uint64(3))
	require.Equal(t, metric2.Count, uint64(1))
	require.Equal(t, metric3.Count, uint64(1))

	// test context correctness
	require.Equal(t, metric4.Tags, "c b")
	require.Equal(t, metric5.Tags, "c b")
	require.Equal(t, hash4, hash5)
}

func TestNoMappingsConfig(t *testing.T) {
	datadogYaml := ``
	samples := []metrics.MetricSample{}

	port, err := getAvailableUDPPort()
	require.NoError(t, err)
	config.Datadog.SetDefault("dogstatsd_port", port)

	config.Datadog.SetConfigType("yaml")
	err = config.Datadog.ReadConfig(strings.NewReader(datadogYaml))
	require.NoError(t, err)

<<<<<<< HEAD
	s, err := NewServer(mockDemultiplexer())
=======
	demux := mockDemultiplexer()
	defer demux.Stop(false)
	s, err := NewServer(demux, nil)
>>>>>>> 54e51d6a
	require.NoError(t, err, "cannot start DSD")

	assert.Nil(t, s.mapper)

	parser := newParser(newFloat64ListPool())
	samples, err = s.parseMetricMessage(samples, parser, []byte("test.metric:666|g"), "", false)
	assert.NoError(t, err)
	assert.Len(t, samples, 1)
}

type MetricSample struct {
	Name  string
	Value float64
	Tags  []string
	Mtype metrics.MetricType
}

func TestMappingCases(t *testing.T) {
	scenarios := []struct {
		name              string
		config            string
		packets           []string
		expectedSamples   []MetricSample
		expectedCacheSize int
	}{
		{
			name: "Simple OK case",
			config: `
dogstatsd_mapper_profiles:
  - name: test
    prefix: 'test.'
    mappings:
      - match: "test.job.duration.*.*"
        name: "test.job.duration"
        tags:
          job_type: "$1"
          job_name: "$2"
      - match: "test.job.size.*.*"
        name: "test.job.size"
        tags:
          foo: "$1"
          bar: "$2"
`,
			packets: []string{
				"test.job.duration.my_job_type.my_job_name:666|g",
				"test.job.size.my_job_type.my_job_name:666|g",
				"test.job.size.not_match:666|g",
			},
			expectedSamples: []MetricSample{
				{Name: "test.job.duration", Tags: []string{"job_type:my_job_type", "job_name:my_job_name"}, Mtype: metrics.GaugeType, Value: 666.0},
				{Name: "test.job.size", Tags: []string{"foo:my_job_type", "bar:my_job_name"}, Mtype: metrics.GaugeType, Value: 666.0},
				{Name: "test.job.size.not_match", Tags: nil, Mtype: metrics.GaugeType, Value: 666.0},
			},
			expectedCacheSize: 1000,
		},
		{
			name: "Tag already present",
			config: `
dogstatsd_mapper_profiles:
  - name: test
    prefix: 'test.'
    mappings:
      - match: "test.job.duration.*.*"
        name: "test.job.duration"
        tags:
          job_type: "$1"
          job_name: "$2"
`,
			packets: []string{
				"test.job.duration.my_job_type.my_job_name:666|g",
				"test.job.duration.my_job_type.my_job_name:666|g|#some:tag",
				"test.job.duration.my_job_type.my_job_name:666|g|#some:tag,more:tags",
			},
			expectedSamples: []MetricSample{
				{Name: "test.job.duration", Tags: []string{"job_type:my_job_type", "job_name:my_job_name"}, Mtype: metrics.GaugeType, Value: 666.0},
				{Name: "test.job.duration", Tags: []string{"job_type:my_job_type", "job_name:my_job_name", "some:tag"}, Mtype: metrics.GaugeType, Value: 666.0},
				{Name: "test.job.duration", Tags: []string{"job_type:my_job_type", "job_name:my_job_name", "some:tag", "more:tags"}, Mtype: metrics.GaugeType, Value: 666.0},
			},
			expectedCacheSize: 1000,
		},
		{
			name: "Cache size",
			config: `
dogstatsd_mapper_cache_size: 999
dogstatsd_mapper_profiles:
  - name: test
    prefix: 'test.'
    mappings:
      - match: "test.job.duration.*.*"
        name: "test.job.duration"
        tags:
          job_type: "$1"
          job_name: "$2"
`,
			packets:           []string{},
			expectedSamples:   nil,
			expectedCacheSize: 999,
		},
	}

	samples := []metrics.MetricSample{}
	for _, scenario := range scenarios {
		t.Run(scenario.name, func(t *testing.T) {
			config.Datadog.SetConfigType("yaml")
			err := config.Datadog.ReadConfig(strings.NewReader(scenario.config))
			assert.NoError(t, err, "Case `%s` failed. ReadConfig should not return error %v", scenario.name, err)

			port, err := getAvailableUDPPort()
			require.NoError(t, err, "Case `%s` failed. getAvailableUDPPort should not return error %v", scenario.name, err)
			config.Datadog.SetDefault("dogstatsd_port", port)

<<<<<<< HEAD
			s, err := NewServer(mockDemultiplexer())
=======
			demux := mockDemultiplexer()
			defer demux.Stop(false)
			s, err := NewServer(demux, nil)
>>>>>>> 54e51d6a
			require.NoError(t, err, "Case `%s` failed. NewServer should not return error %v", scenario.name, err)

			assert.Equal(t, config.Datadog.Get("dogstatsd_mapper_cache_size"), scenario.expectedCacheSize, "Case `%s` failed. cache_size `%s` should be `%s`", scenario.name, config.Datadog.Get("dogstatsd_mapper_cache_size"), scenario.expectedCacheSize)

			var actualSamples []MetricSample
			for _, p := range scenario.packets {
				parser := newParser(newFloat64ListPool())
				samples, err := s.parseMetricMessage(samples, parser, []byte(p), "", false)
				assert.NoError(t, err, "Case `%s` failed. parseMetricMessage should not return error %v", err)
				for _, sample := range samples {
					actualSamples = append(actualSamples, MetricSample{Name: sample.Name, Tags: sample.Tags, Mtype: sample.Mtype, Value: sample.Value})
				}
			}
			for _, sample := range scenario.expectedSamples {
				sort.Strings(sample.Tags)
			}
			for _, sample := range actualSamples {
				sort.Strings(sample.Tags)
			}
			assert.Equal(t, scenario.expectedSamples, actualSamples, "Case `%s` failed. `%s` should be `%s`", scenario.name, actualSamples, scenario.expectedSamples)
			s.Stop()
		})
	}
}

func TestNewServerExtraTags(t *testing.T) {
	// restore env/config after having runned the test
	e := os.Getenv("DD_TAGS")
	ed := os.Getenv("DD_DOGSTATSD_TAGS")
	p := config.Datadog.Get("dogstatsd_port")
	defer func() {
		os.Setenv("DD_TAGS", e)
		os.Setenv("DD_DOGSTATSD_TAGS", ed)
		config.Datadog.SetDefault("dogstatsd_port", p)
	}()

	require := require.New(t)
	port, err := getAvailableUDPPort()
	require.NoError(err)
	config.Datadog.SetDefault("dogstatsd_port", port)

<<<<<<< HEAD
	demux := mockDemultiplexerWithFlushInterval(time.Hour)
	s, err := NewServer(demux)
=======
	demux := mockDemultiplexer()
	s, err := NewServer(demux, nil)
>>>>>>> 54e51d6a
	require.NoError(err, "starting the DogStatsD server shouldn't fail")
	require.Len(s.extraTags, 0, "no tags should have been read")
	s.Stop()
	demux.Stop(false)

	// when the extraTags parameter isn't used, the DogStatsD server is not reading this env var
	os.Setenv("DD_TAGS", "hello:world")
<<<<<<< HEAD
	demux = mockDemultiplexerWithFlushInterval(time.Hour)
	s, err = NewServer(demux)
=======
	demux = mockDemultiplexer()
	s, err = NewServer(demux, nil)
>>>>>>> 54e51d6a
	require.NoError(err, "starting the DogStatsD server shouldn't fail")
	require.Len(s.extraTags, 0, "no tags should have been read")
	s.Stop()
	demux.Stop(false)

	// when the extraTags parameter isn't used, the DogStatsD server is automatically reading this env var for extra tags
	os.Setenv("DD_DOGSTATSD_TAGS", "hello:world extra:tags")
<<<<<<< HEAD
	demux = mockDemultiplexerWithFlushInterval(time.Hour)
	s, err = NewServer(demux)
=======
	demux = mockDemultiplexer()
	s, err = NewServer(demux, nil)
>>>>>>> 54e51d6a
	require.NoError(err, "starting the DogStatsD server shouldn't fail")
	require.Len(s.extraTags, 2, "two tags should have been read")
	require.Equal(s.extraTags[0], "extra:tags", "the tag extra:tags should be set")
	require.Equal(s.extraTags[1], "hello:world", "the tag hello:world should be set")
	s.Stop()
	demux.Stop(false)
<<<<<<< HEAD
=======

	// when the extraTags parameter is used, it should be used as the extraTags for the server
	// and the DD_DOGSTATSD_TAGS environment var should be ignored.
	os.Setenv("DD_DOGSTATSD_TAGS", "hello:world") // this should be ignored
	demux = mockDemultiplexer()
	s, err = NewServer(demux, []string{"extra:tags", "new:constructor"})
	require.NoError(err, "starting the DogStatsD server shouldn't fail")
	require.Len(s.extraTags, 2, "two tags should have been read")
	require.Equal(s.extraTags[0], "extra:tags", "the tag extra:tags should be set")
	require.Equal(s.extraTags[1], "new:constructor", "the tag new:constructor should be set")
	s.Stop()
	demux.Stop(false)
>>>>>>> 54e51d6a
}

func TestProcessedMetricsOrigin(t *testing.T) {
	assert := assert.New(t)

<<<<<<< HEAD
	s, err := NewServer(mockDemultiplexer())
=======
	demux := mockDemultiplexer()
	defer demux.Stop(false)
	s, err := NewServer(demux, nil)
>>>>>>> 54e51d6a
	assert.NoError(err, "starting the DogStatsD server shouldn't fail")
	s.Stop()

	assert.Len(s.cachedTlmOriginIds, 0, "this cache must be empty")
	assert.Len(s.cachedOrder, 0, "this cache list must be empty")

	parser := newParser(newFloat64ListPool())
	samples := []metrics.MetricSample{}
	samples, err = s.parseMetricMessage(samples, parser, []byte("test.metric:666|g"), "container_id://test_container", false)
	assert.NoError(err)
	assert.Len(samples, 1)

	// one thing should have been stored when we parse a metric
	samples, err = s.parseMetricMessage(samples, parser, []byte("test.metric:555|g"), "container_id://test_container", true)
	assert.NoError(err)
	assert.Len(samples, 2)
	assert.Len(s.cachedTlmOriginIds, 1, "one entry should have been cached")
	assert.Len(s.cachedOrder, 1, "one entry should have been cached")
	assert.Equal(s.cachedOrder[0].origin, "container_id://test_container")

	// when we parse another metric (different value) with same origin, cache should contain only one entry
	samples, err = s.parseMetricMessage(samples, parser, []byte("test.second_metric:525|g"), "container_id://test_container", true)
	assert.NoError(err)
	assert.Len(samples, 3)
	assert.Len(s.cachedTlmOriginIds, 1, "one entry should have been cached")
	assert.Len(s.cachedOrder, 1, "one entry should have been cached")
	assert.Equal(s.cachedOrder[0].origin, "container_id://test_container")
	assert.Equal(s.cachedOrder[0].ok, map[string]string{"message_type": "metrics", "state": "ok", "origin": "container_id://test_container"})
	assert.Equal(s.cachedOrder[0].err, map[string]string{"message_type": "metrics", "state": "error", "origin": "container_id://test_container"})

	// when we parse another metric (different value) but with a different origin, we should store a new entry
	samples, err = s.parseMetricMessage(samples, parser, []byte("test.second_metric:525|g"), "container_id://another_container", true)
	assert.NoError(err)
	assert.Len(samples, 4)
	assert.Len(s.cachedTlmOriginIds, 2, "two entries should have been cached")
	assert.Len(s.cachedOrder, 2, "two entries should have been cached")
	assert.Equal(s.cachedOrder[0].origin, "container_id://test_container")
	assert.Equal(s.cachedOrder[0].ok, map[string]string{"message_type": "metrics", "state": "ok", "origin": "container_id://test_container"})
	assert.Equal(s.cachedOrder[0].err, map[string]string{"message_type": "metrics", "state": "error", "origin": "container_id://test_container"})
	assert.Equal(s.cachedOrder[1].origin, "container_id://another_container")
	assert.Equal(s.cachedOrder[1].ok, map[string]string{"message_type": "metrics", "state": "ok", "origin": "container_id://another_container"})
	assert.Equal(s.cachedOrder[1].err, map[string]string{"message_type": "metrics", "state": "error", "origin": "container_id://another_container"})

	// oldest one should be removed once we reach the limit of the cache
	maxOriginTagsCached = 2
	samples, err = s.parseMetricMessage(samples, parser, []byte("yetanothermetric:525|g"), "third_origin", true)
	assert.NoError(err)
	assert.Len(samples, 5)
	assert.Len(s.cachedTlmOriginIds, 2, "two entries should have been cached, one has been evicted already")
	assert.Len(s.cachedOrder, 2, "two entries should have been cached, one has been evicted already")
	assert.Equal(s.cachedOrder[0].origin, "container_id://another_container")
	assert.Equal(s.cachedOrder[0].ok, map[string]string{"message_type": "metrics", "state": "ok", "origin": "container_id://another_container"})
	assert.Equal(s.cachedOrder[0].err, map[string]string{"message_type": "metrics", "state": "error", "origin": "container_id://another_container"})
	assert.Equal(s.cachedOrder[1].origin, "third_origin")
	assert.Equal(s.cachedOrder[1].ok, map[string]string{"message_type": "metrics", "state": "ok", "origin": "third_origin"})
	assert.Equal(s.cachedOrder[1].err, map[string]string{"message_type": "metrics", "state": "error", "origin": "third_origin"})

	// oldest one should be removed once we reach the limit of the cache
	maxOriginTagsCached = 2
	samples, err = s.parseMetricMessage(samples, parser, []byte("blablabla:555|g"), "fourth_origin", true)
	assert.NoError(err)
	assert.Len(samples, 6)
	assert.Len(s.cachedTlmOriginIds, 2, "two entries should have been cached, two have been evicted already")
	assert.Len(s.cachedOrder, 2, "two entries should have been cached, two have been evicted already")
	assert.Equal(s.cachedOrder[0].origin, "third_origin")
	assert.Equal(s.cachedOrder[0].ok, map[string]string{"message_type": "metrics", "state": "ok", "origin": "third_origin"})
	assert.Equal(s.cachedOrder[0].err, map[string]string{"message_type": "metrics", "state": "error", "origin": "third_origin"})
	assert.Equal(s.cachedOrder[1].origin, "fourth_origin")
	assert.Equal(s.cachedOrder[1].ok, map[string]string{"message_type": "metrics", "state": "ok", "origin": "fourth_origin"})
	assert.Equal(s.cachedOrder[1].err, map[string]string{"message_type": "metrics", "state": "error", "origin": "fourth_origin"})
}

func TestContainerIDParsing(t *testing.T) {
	assert := assert.New(t)

	s, err := NewServer(mockDemultiplexer())
	assert.NoError(err, "starting the DogStatsD server shouldn't fail")
	s.Stop()

	parser := newParser(newFloat64ListPool())
	parser.dsdOriginEnabled = true

	// Metric
	metrics, err := s.parseMetricMessage(nil, parser, []byte("metric.name:123|g|c:metric-container"), "", false)
	assert.NoError(err)
	assert.Len(metrics, 1)
	assert.Equal("container_id://metric-container", metrics[0].OriginFromClient)

	// Event
	event, err := s.parseEventMessage(parser, []byte("_e{10,10}:event title|test\\ntext|c:event-container"), "")
	assert.NoError(err)
	assert.NotNil(event)
	assert.Equal("container_id://event-container", event.OriginFromClient)

	// Service check
	serviceCheck, err := s.parseServiceCheckMessage(parser, []byte("_sc|service-check.name|0|c:service-check-container"), "")
	assert.NoError(err)
	assert.NotNil(serviceCheck)
	assert.Equal("container_id://service-check-container", serviceCheck.OriginFromClient)
}<|MERGE_RESOLUTION|>--- conflicted
+++ resolved
@@ -51,13 +51,9 @@
 	require.NoError(t, err)
 	config.Datadog.SetDefault("dogstatsd_port", port)
 
-<<<<<<< HEAD
-	s, err := NewServer(mockDemultiplexer())
-=======
 	demux := aggregator.InitTestAgentDemultiplexerWithFlushInterval(10 * time.Millisecond)
 	defer demux.Stop(false)
-	s, err := NewServer(demux, nil)
->>>>>>> 54e51d6a
+	s, err := NewServer(demux)
 	require.NoError(t, err, "cannot start DSD")
 	assert.NotNil(t, s)
 	assert.True(t, s.Started)
@@ -70,13 +66,9 @@
 	require.NoError(t, err)
 	config.Datadog.SetDefault("dogstatsd_port", port)
 
-<<<<<<< HEAD
-	s, err := NewServer(mockDemultiplexer())
-=======
 	demux := aggregator.InitTestAgentDemultiplexerWithFlushInterval(10 * time.Millisecond)
 	defer demux.Stop(false)
-	s, err := NewServer(demux, nil)
->>>>>>> 54e51d6a
+	s, err := NewServer(demux)
 	require.NoError(t, err, "cannot start DSD")
 	s.Stop()
 
@@ -100,15 +92,9 @@
 	require.NoError(t, err)
 	config.Datadog.SetDefault("dogstatsd_port", port)
 
-<<<<<<< HEAD
-	demux := mockDemultiplexerWithFlushInterval(10 * time.Millisecond)
-	metricOut, eventOut, serviceOut := demux.Aggregator().GetBufferedChannels()
-	s, err := NewServer(demux)
-=======
 	demux := aggregator.InitTestAgentDemultiplexerWithFlushInterval(10 * time.Millisecond)
 	defer demux.Stop(false)
-	s, err := NewServer(demux, nil)
->>>>>>> 54e51d6a
+	s, err := NewServer(demux)
 	require.NoError(t, err, "cannot start DSD")
 	defer s.Stop()
 
@@ -340,12 +326,8 @@
 	config.Datadog.SetDefault("dogstatsd_port", port)
 
 	demux := mockDemultiplexer()
-<<<<<<< HEAD
-	s, err := NewServer(demux)
-=======
 	defer demux.Stop(false)
-	s, err := NewServer(demux, nil)
->>>>>>> 54e51d6a
+	s, err := NewServer(demux)
 	require.NoError(t, err, "cannot start DSD")
 	defer s.Stop()
 
@@ -379,15 +361,9 @@
 	config.Datadog.SetDefault("histogram_copy_to_distribution_prefix", "dist.")
 	defer config.Datadog.SetDefault("histogram_copy_to_distribution_prefix", "")
 
-<<<<<<< HEAD
-	demux := mockDemultiplexerWithFlushInterval(10 * time.Millisecond)
-	metricOut, _, _ := demux.Aggregator().GetBufferedChannels()
-	s, err := NewServer(demux)
-=======
 	demux := aggregator.InitTestAgentDemultiplexerWithFlushInterval(10 * time.Millisecond)
 	defer demux.Stop(false)
-	s, err := NewServer(demux, nil)
->>>>>>> 54e51d6a
+	s, err := NewServer(demux)
 	require.NoError(t, err, "cannot start DSD")
 	defer s.Stop()
 
@@ -476,14 +452,8 @@
 	require.NoError(t, err)
 	config.Datadog.SetDefault("dogstatsd_port", port)
 
-<<<<<<< HEAD
-	demux := mockDemultiplexerWithFlushInterval(10 * time.Millisecond)
-	metricOut, _, _ := demux.Aggregator().GetBufferedChannels()
-	s, err := NewServer(demux)
-=======
 	demux := aggregator.InitTestAgentDemultiplexerWithFlushInterval(10 * time.Millisecond)
-	s, err := NewServer(demux, nil)
->>>>>>> 54e51d6a
+	s, err := NewServer(demux)
 	require.NoError(t, err, "cannot start DSD")
 
 	url := fmt.Sprintf("127.0.0.1:%d", config.Datadog.GetInt("dogstatsd_port"))
@@ -504,14 +474,8 @@
 	// reset to default
 	defer config.Datadog.SetDefault("dogstatsd_eol_required", []string{})
 
-<<<<<<< HEAD
-	demux = mockDemultiplexerWithFlushInterval(10 * time.Millisecond)
-	metricOut, _, _ = demux.Aggregator().GetBufferedChannels()
+	demux = aggregator.InitTestAgentDemultiplexerWithFlushInterval(10 * time.Millisecond)
 	s, err = NewServer(demux)
-=======
-	demux = aggregator.InitTestAgentDemultiplexerWithFlushInterval(10 * time.Millisecond)
-	s, err = NewServer(demux, nil)
->>>>>>> 54e51d6a
 	require.NoError(t, err, "cannot start DSD")
 
 	// Test metric expecting an EOL
@@ -530,14 +494,8 @@
 	config.Datadog.SetDefault("dogstatsd_tags", []string{"sometag3:somevalue3"})
 	defer config.Datadog.SetDefault("dogstatsd_tags", []string{})
 
-<<<<<<< HEAD
-	demux := mockDemultiplexerWithFlushInterval(10 * time.Millisecond)
-	metricOut, _, _ := demux.Aggregator().GetBufferedChannels()
-	s, err := NewServer(demux)
-=======
 	demux := aggregator.InitTestAgentDemultiplexerWithFlushInterval(10 * time.Millisecond)
-	s, err := NewServer(demux, nil)
->>>>>>> 54e51d6a
+	s, err := NewServer(demux)
 	require.NoError(t, err, "cannot start DSD")
 	defer s.Stop()
 
@@ -569,7 +527,7 @@
 	defer config.Datadog.SetDefault("eks_fargate", false)
 
 	demux := aggregator.InitTestAgentDemultiplexerWithFlushInterval(10 * time.Millisecond)
-	s, err := NewServer(demux, nil)
+	s, err := NewServer(demux)
 	require.NoError(t, err, "cannot start DSD")
 	defer s.Stop()
 
@@ -599,12 +557,8 @@
 	assert := assert.New(t)
 	demux := mockDemultiplexer()
 	defer demux.Stop(false)
-<<<<<<< HEAD
-	s, err := NewServer(demux)
-=======
-	s, err := NewServer(demux, nil)
-	require.NoError(t, err, "cannot start DSD")
->>>>>>> 54e51d6a
+	s, err := NewServer(demux)
+	require.NoError(t, err, "cannot start DSD")
 	defer s.Stop()
 	require.NoError(t, err, "cannot start DSD")
 
@@ -645,12 +599,8 @@
 
 func TestDebugStats(t *testing.T) {
 	demux := mockDemultiplexer()
-<<<<<<< HEAD
-	s, err := NewServer(demux)
-=======
 	defer demux.Stop(false)
-	s, err := NewServer(demux, nil)
->>>>>>> 54e51d6a
+	s, err := NewServer(demux)
 	require.NoError(t, err, "cannot start DSD")
 	defer s.Stop()
 
@@ -732,13 +682,9 @@
 	err = config.Datadog.ReadConfig(strings.NewReader(datadogYaml))
 	require.NoError(t, err)
 
-<<<<<<< HEAD
-	s, err := NewServer(mockDemultiplexer())
-=======
 	demux := mockDemultiplexer()
 	defer demux.Stop(false)
-	s, err := NewServer(demux, nil)
->>>>>>> 54e51d6a
+	s, err := NewServer(demux)
 	require.NoError(t, err, "cannot start DSD")
 
 	assert.Nil(t, s.mapper)
@@ -850,13 +796,9 @@
 			require.NoError(t, err, "Case `%s` failed. getAvailableUDPPort should not return error %v", scenario.name, err)
 			config.Datadog.SetDefault("dogstatsd_port", port)
 
-<<<<<<< HEAD
-			s, err := NewServer(mockDemultiplexer())
-=======
 			demux := mockDemultiplexer()
 			defer demux.Stop(false)
-			s, err := NewServer(demux, nil)
->>>>>>> 54e51d6a
+			s, err := NewServer(demux)
 			require.NoError(t, err, "Case `%s` failed. NewServer should not return error %v", scenario.name, err)
 
 			assert.Equal(t, config.Datadog.Get("dogstatsd_mapper_cache_size"), scenario.expectedCacheSize, "Case `%s` failed. cache_size `%s` should be `%s`", scenario.name, config.Datadog.Get("dogstatsd_mapper_cache_size"), scenario.expectedCacheSize)
@@ -898,13 +840,8 @@
 	require.NoError(err)
 	config.Datadog.SetDefault("dogstatsd_port", port)
 
-<<<<<<< HEAD
-	demux := mockDemultiplexerWithFlushInterval(time.Hour)
-	s, err := NewServer(demux)
-=======
 	demux := mockDemultiplexer()
-	s, err := NewServer(demux, nil)
->>>>>>> 54e51d6a
+	s, err := NewServer(demux)
 	require.NoError(err, "starting the DogStatsD server shouldn't fail")
 	require.Len(s.extraTags, 0, "no tags should have been read")
 	s.Stop()
@@ -912,13 +849,8 @@
 
 	// when the extraTags parameter isn't used, the DogStatsD server is not reading this env var
 	os.Setenv("DD_TAGS", "hello:world")
-<<<<<<< HEAD
-	demux = mockDemultiplexerWithFlushInterval(time.Hour)
+	demux = mockDemultiplexer()
 	s, err = NewServer(demux)
-=======
-	demux = mockDemultiplexer()
-	s, err = NewServer(demux, nil)
->>>>>>> 54e51d6a
 	require.NoError(err, "starting the DogStatsD server shouldn't fail")
 	require.Len(s.extraTags, 0, "no tags should have been read")
 	s.Stop()
@@ -926,46 +858,22 @@
 
 	// when the extraTags parameter isn't used, the DogStatsD server is automatically reading this env var for extra tags
 	os.Setenv("DD_DOGSTATSD_TAGS", "hello:world extra:tags")
-<<<<<<< HEAD
-	demux = mockDemultiplexerWithFlushInterval(time.Hour)
+	demux = mockDemultiplexer()
 	s, err = NewServer(demux)
-=======
-	demux = mockDemultiplexer()
-	s, err = NewServer(demux, nil)
->>>>>>> 54e51d6a
 	require.NoError(err, "starting the DogStatsD server shouldn't fail")
 	require.Len(s.extraTags, 2, "two tags should have been read")
 	require.Equal(s.extraTags[0], "extra:tags", "the tag extra:tags should be set")
 	require.Equal(s.extraTags[1], "hello:world", "the tag hello:world should be set")
 	s.Stop()
 	demux.Stop(false)
-<<<<<<< HEAD
-=======
-
-	// when the extraTags parameter is used, it should be used as the extraTags for the server
-	// and the DD_DOGSTATSD_TAGS environment var should be ignored.
-	os.Setenv("DD_DOGSTATSD_TAGS", "hello:world") // this should be ignored
-	demux = mockDemultiplexer()
-	s, err = NewServer(demux, []string{"extra:tags", "new:constructor"})
-	require.NoError(err, "starting the DogStatsD server shouldn't fail")
-	require.Len(s.extraTags, 2, "two tags should have been read")
-	require.Equal(s.extraTags[0], "extra:tags", "the tag extra:tags should be set")
-	require.Equal(s.extraTags[1], "new:constructor", "the tag new:constructor should be set")
-	s.Stop()
-	demux.Stop(false)
->>>>>>> 54e51d6a
 }
 
 func TestProcessedMetricsOrigin(t *testing.T) {
 	assert := assert.New(t)
 
-<<<<<<< HEAD
-	s, err := NewServer(mockDemultiplexer())
-=======
 	demux := mockDemultiplexer()
 	defer demux.Stop(false)
-	s, err := NewServer(demux, nil)
->>>>>>> 54e51d6a
+	s, err := NewServer(demux)
 	assert.NoError(err, "starting the DogStatsD server shouldn't fail")
 	s.Stop()
 
