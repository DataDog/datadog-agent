package dogstatsd

import (
	"strings"

	"github.com/DataDog/datadog-agent/pkg/metrics"
	"github.com/DataDog/datadog-agent/pkg/util/kubernetes/kubelet"
)

var (
	hostTagPrefix       = "host:"
	entityIDTagPrefix   = "dd.internal.entity_id:"
	entityIDIgnoreValue = "none"
)

func extractTagsMetadata(tags []string, defaultHostname string, originTags string, entityIDPrecedenceEnabled bool) ([]string, string, string, string) {
	host := defaultHostname

	n := 0
	entityIDValue := ""
	for _, tag := range tags {
		if strings.HasPrefix(tag, hostTagPrefix) {
			host = tag[len(hostTagPrefix):]
		} else if strings.HasPrefix(tag, entityIDTagPrefix) {
			entityIDValue = tag[len(entityIDTagPrefix):]
		} else {
			tags[n] = tag
			n++
		}
	}
	tags = tags[:n]

	origin := ""
	// We use the UDS socket origin if no origin ID was specify in the tags
	// or 'dogstatsd_entity_id_precedence' is set to False (default false).
	if entityIDValue == "" || !entityIDPrecedenceEnabled {
		// Add origin tags only if the entity id tags is not provided
		origin = originTags
	}

	k8sOrigin := ""
	// We set k8sOriginID if the metrics contain a 'dd.internal.entity_id' tag different from 'none'.
	if entityIDValue != "" && entityIDValue != entityIDIgnoreValue {
		// Check if the value is not "none" in order to avoid calling
		// the tagger for entity that doesn't exist.

		// currently only supported for pods
		k8sOrigin = kubelet.KubePodTaggerEntityPrefix + entityIDValue
	}

	return tags, host, origin, k8sOrigin
}

func enrichMetricType(dogstatsdMetricType metricType) metrics.MetricType {
	switch dogstatsdMetricType {
	case gaugeType:
		return metrics.GaugeType
	case countType:
		return metrics.CounterType
	case distributionType:
		return metrics.DistributionType
	case histogramType:
		return metrics.HistogramType
	case setType:
		return metrics.SetType
	case timingType:
		return metrics.HistogramType
	}
	return metrics.GaugeType
}

func isBlacklisted(metricName, namespace string, namespaceBlacklist []string) bool {
	if namespace != "" {
		for _, prefix := range namespaceBlacklist {
			if strings.HasPrefix(metricName, prefix) {
				return true
			}
		}
	}
	return false
}

<<<<<<< HEAD
func enrichMetricSample(metricSample dogstatsdMetricSample, namespace string, namespaceBlacklist []string, defaultHostname string,
	originTagsFunc func() []string, entityIDPrecedenceEnabled bool, serverlessMode bool) metrics.MetricSample {
	metricName := metricSample.name
	tags, hostname := enrichTags(metricSample.tags, defaultHostname, originTagsFunc, entityIDPrecedenceEnabled)
=======
func enrichMetricSample(metricSamples []metrics.MetricSample, ddSample dogstatsdMetricSample, namespace string, namespaceBlacklist []string,
	defaultHostname string, origin string, entityIDPrecedenceEnabled bool, serverlessMode bool) []metrics.MetricSample {
	metricName := ddSample.name
	tags, hostnameFromTags, originID, k8sOriginID := extractTagsMetadata(ddSample.tags, defaultHostname, origin, entityIDPrecedenceEnabled)
>>>>>>> a3f7bcc4

	if !isBlacklisted(metricName, namespace, namespaceBlacklist) {
		metricName = namespace + metricName
	}

	if serverlessMode { // we don't want to set the host while running in serverless mode
<<<<<<< HEAD
		hostname = ""
	}

	return metrics.MetricSample{
		Host:       hostname,
		Name:       metricName,
		Tags:       tags,
		Mtype:      enrichMetricType(metricSample.metricType),
		Value:      metricSample.value,
		SampleRate: metricSample.sampleRate,
		RawValue:   metricSample.setValue,
=======
		hostnameFromTags = ""
	}

	mtype := enrichMetricType(ddSample.metricType)

	// if 'ddSample.values' contains values we're enriching a multi-value
	// dogstatsd message and will create a MetricSample per value. If not
	// we will use 'ddSample.value'and return a single MetricSample
	if len(ddSample.values) > 0 {
		for idx := range ddSample.values {
			metricSamples = append(metricSamples,
				metrics.MetricSample{
					Host:        hostnameFromTags,
					Name:        metricName,
					Tags:        tags,
					Mtype:       mtype,
					Value:       ddSample.values[idx],
					SampleRate:  ddSample.sampleRate,
					RawValue:    ddSample.setValue,
					OriginID:    originID,
					K8sOriginID: k8sOriginID,
				})
		}
		return metricSamples
>>>>>>> a3f7bcc4
	}

	// only one value contained, simple append it
	return append(metricSamples, metrics.MetricSample{
		Host:        hostnameFromTags,
		Name:        metricName,
		Tags:        tags,
		Mtype:       mtype,
		Value:       ddSample.value,
		SampleRate:  ddSample.sampleRate,
		RawValue:    ddSample.setValue,
		OriginID:    originID,
		K8sOriginID: k8sOriginID,
	})
}

func enrichEventPriority(priority eventPriority) metrics.EventPriority {
	switch priority {
	case priorityNormal:
		return metrics.EventPriorityNormal
	case priorityLow:
		return metrics.EventPriorityLow
	}
	return metrics.EventPriorityNormal
}

func enrichEventAlertType(dogstatsdAlertType alertType) metrics.EventAlertType {
	switch dogstatsdAlertType {
	case alertTypeSuccess:
		return metrics.EventAlertTypeSuccess
	case alertTypeInfo:
		return metrics.EventAlertTypeInfo
	case alertTypeWarning:
		return metrics.EventAlertTypeWarning
	case alertTypeError:
		return metrics.EventAlertTypeError
	}
	return metrics.EventAlertTypeSuccess
}

func enrichEvent(event dogstatsdEvent, defaultHostname string, origin string, entityIDPrecedenceEnabled bool) *metrics.Event {
	tags, hostnameFromTags, originID, k8sOriginID := extractTagsMetadata(event.tags, defaultHostname, origin, entityIDPrecedenceEnabled)

	enrichedEvent := &metrics.Event{
		Title:          event.title,
		Text:           event.text,
		Ts:             event.timestamp,
		Priority:       enrichEventPriority(event.priority),
		Tags:           tags,
		AlertType:      enrichEventAlertType(event.alertType),
		AggregationKey: event.aggregationKey,
		SourceTypeName: event.sourceType,
		OriginID:       originID,
		K8sOriginID:    k8sOriginID,
	}

	if len(event.hostname) != 0 {
		enrichedEvent.Host = event.hostname
	} else {
		enrichedEvent.Host = hostnameFromTags
	}
	return enrichedEvent
}

func enrichServiceCheckStatus(status serviceCheckStatus) metrics.ServiceCheckStatus {
	switch status {
	case serviceCheckStatusUnknown:
		return metrics.ServiceCheckUnknown
	case serviceCheckStatusOk:
		return metrics.ServiceCheckOK
	case serviceCheckStatusWarning:
		return metrics.ServiceCheckWarning
	case serviceCheckStatusCritical:
		return metrics.ServiceCheckCritical
	}
	return metrics.ServiceCheckUnknown
}

func enrichServiceCheck(serviceCheck dogstatsdServiceCheck, defaultHostname string, origin string, entityIDPrecedenceEnabled bool) *metrics.ServiceCheck {
	tags, hostnameFromTags, originID, k8sOriginID := extractTagsMetadata(serviceCheck.tags, defaultHostname, origin, entityIDPrecedenceEnabled)

	enrichedServiceCheck := &metrics.ServiceCheck{
		CheckName:   serviceCheck.name,
		Ts:          serviceCheck.timestamp,
		Status:      enrichServiceCheckStatus(serviceCheck.status),
		Message:     serviceCheck.message,
		Tags:        tags,
		OriginID:    originID,
		K8sOriginID: k8sOriginID,
	}

	if len(serviceCheck.hostname) != 0 {
		enrichedServiceCheck.Host = serviceCheck.hostname
	} else {
		enrichedServiceCheck.Host = hostnameFromTags
	}
	return enrichedServiceCheck
}<|MERGE_RESOLUTION|>--- conflicted
+++ resolved
@@ -80,36 +80,16 @@
 	return false
 }
 
-<<<<<<< HEAD
-func enrichMetricSample(metricSample dogstatsdMetricSample, namespace string, namespaceBlacklist []string, defaultHostname string,
-	originTagsFunc func() []string, entityIDPrecedenceEnabled bool, serverlessMode bool) metrics.MetricSample {
-	metricName := metricSample.name
-	tags, hostname := enrichTags(metricSample.tags, defaultHostname, originTagsFunc, entityIDPrecedenceEnabled)
-=======
 func enrichMetricSample(metricSamples []metrics.MetricSample, ddSample dogstatsdMetricSample, namespace string, namespaceBlacklist []string,
 	defaultHostname string, origin string, entityIDPrecedenceEnabled bool, serverlessMode bool) []metrics.MetricSample {
 	metricName := ddSample.name
 	tags, hostnameFromTags, originID, k8sOriginID := extractTagsMetadata(ddSample.tags, defaultHostname, origin, entityIDPrecedenceEnabled)
->>>>>>> a3f7bcc4
 
 	if !isBlacklisted(metricName, namespace, namespaceBlacklist) {
 		metricName = namespace + metricName
 	}
 
 	if serverlessMode { // we don't want to set the host while running in serverless mode
-<<<<<<< HEAD
-		hostname = ""
-	}
-
-	return metrics.MetricSample{
-		Host:       hostname,
-		Name:       metricName,
-		Tags:       tags,
-		Mtype:      enrichMetricType(metricSample.metricType),
-		Value:      metricSample.value,
-		SampleRate: metricSample.sampleRate,
-		RawValue:   metricSample.setValue,
-=======
 		hostnameFromTags = ""
 	}
 
@@ -134,7 +114,6 @@
 				})
 		}
 		return metricSamples
->>>>>>> a3f7bcc4
 	}
 
 	// only one value contained, simple append it
