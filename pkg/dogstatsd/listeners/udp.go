--- conflicted
+++ resolved
@@ -12,13 +12,9 @@
 	"strings"
 	"time"
 
-<<<<<<< HEAD
 	"github.com/DataDog/datadog-agent/pkg/config"
 	"github.com/DataDog/datadog-agent/pkg/dogstatsd/packets"
 	"github.com/DataDog/datadog-agent/pkg/dogstatsd/replay"
-	"github.com/DataDog/datadog-agent/pkg/telemetry"
-=======
->>>>>>> 50b3530b
 	"github.com/DataDog/datadog-agent/pkg/util/log"
 )
 
@@ -118,16 +114,11 @@
 			tlmUDPPacketsBytes.Add(float64(n))
 
 			// packetAssembler merges multiple packets together and sends them when its buffer is full
-			l.packetAssembler.addMessage(l.buffer[:n])
+			l.packetAssembler.AddMessage(l.buffer[:n])
 		}
 
-<<<<<<< HEAD
-		// packetAssembler merges multiple packets together and sends them when its buffer is full
-		l.packetAssembler.AddMessage(l.buffer[:n])
-=======
 		t2 = time.Now()
 		tlmListener.Observe(float64(t2.Sub(t1).Nanoseconds()), "udp")
->>>>>>> 50b3530b
 	}
 }
 
