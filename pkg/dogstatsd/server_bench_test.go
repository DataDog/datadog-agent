--- conflicted
+++ resolved
@@ -48,14 +48,9 @@
 	// our logger will log dogstatsd packet by default if nothing is setup
 	config.SetupLogger("", "off", "", "", false, true, false)
 
-<<<<<<< HEAD
-	demux := mockDemultiplexer()
-	s, _ := NewServer(demux)
-=======
 	demux := aggregator.InitTestAgentDemultiplexer()
 	defer demux.Stop(false)
-	s, _ := NewServer(demux, nil)
->>>>>>> 54e51d6a
+	s, _ := NewServer(demux)
 	defer s.Stop()
 
 	done := make(chan struct{})
@@ -100,13 +95,8 @@
 	// our logger will log dogstatsd packet by default if nothing is setup
 	config.SetupLogger("", "off", "", "", false, true, false)
 
-<<<<<<< HEAD
-	demux := mockDemultiplexer()
+	demux := aggregator.InitTestAgentDemultiplexer()
 	s, _ := NewServer(demux)
-=======
-	demux := aggregator.InitTestAgentDemultiplexer()
-	s, _ := NewServer(demux, nil)
->>>>>>> 54e51d6a
 	defer s.Stop()
 
 	done := make(chan struct{})
@@ -162,13 +152,8 @@
 	// our logger will log dogstatsd packet by default if nothing is setup
 	config.SetupLogger("", "off", "", "", false, true, false)
 
-<<<<<<< HEAD
-	demux := mockDemultiplexer()
+	demux := aggregator.InitTestAgentDemultiplexer()
 	s, _ := NewServer(demux)
-=======
-	demux := aggregator.InitTestAgentDemultiplexer()
-	s, _ := NewServer(demux, nil)
->>>>>>> 54e51d6a
 	defer s.Stop()
 
 	done := make(chan struct{})
