--- conflicted
+++ resolved
@@ -19,23 +19,12 @@
 	"github.com/DataDog/datadog-agent/pkg/dogstatsd/packets"
 )
 
-<<<<<<< HEAD
-func mockAggregator() *aggregator.BufferedAggregator {
-	agg := aggregator.NewBufferedAggregator(
-		serializer.NewSerializer(nil, nil, nil),
-		nil,
-		"hostname",
-		time.Millisecond*10,
-	)
-	return agg
-=======
 func mockDemultiplexer() aggregator.Demultiplexer {
 	opts := aggregator.DefaultDemultiplexerOptions(nil)
 	opts.FlushInterval = time.Millisecond * 10
 	opts.DontStartForwarders = true
 	demux := aggregator.InitAndStartAgentDemultiplexer(opts, "hostname")
 	return demux
->>>>>>> 582e5933
 }
 
 func buildPacketContent(numberOfMetrics int, nbValuePerMessage int) []byte {
