--- conflicted
+++ resolved
@@ -103,7 +103,6 @@
 	// Enabled is an atomic int used as a boolean
 	Enabled uint64                         `json:"enabled"`
 	Stats   map[ckey.ContextKey]metricStat `json:"stats"`
-<<<<<<< HEAD
 	// counting number of metrics processed last X seconds
 	metricsCounts metricsCountBuckets
 	// keyGen is used to generate hashes of the metrics received by dogstatsd
@@ -118,9 +117,6 @@
 	currentSec time.Time
 	metricChan chan struct{}
 	closeChan  chan struct{}
-=======
-	keyGen  *ckey.KeyGenerator
->>>>>>> 3925dc69
 }
 
 // NewServer returns a running Dogstatsd server
@@ -209,19 +205,14 @@
 		entityIDPrecedenceEnabled: entityIDPrecedenceEnabled,
 		disableVerboseLogs:        config.Datadog.GetBool("dogstatsd_disable_verbose_logs"),
 		Debug: dsdServerDebug{
-<<<<<<< HEAD
-			Stats: make(map[ckey.ContextKey]metricStat),
+			Enabled: metricsStatsEnabled,
+			Stats:   make(map[ckey.ContextKey]metricStat),
 			metricsCounts: metricsCountBuckets{
 				counts:     [5]uint64{0, 0, 0, 0, 0},
 				metricChan: make(chan struct{}),
 				closeChan:  make(chan struct{}),
 			},
 			keyGen: ckey.NewKeyGenerator(),
-=======
-			Enabled: metricsStatsEnabled,
-			Stats:   make(map[ckey.ContextKey]metricStat),
-			keyGen:  ckey.NewKeyGenerator(),
->>>>>>> 3925dc69
 		},
 	}
 
@@ -500,7 +491,6 @@
 	ms.Name = sample.Name
 	ms.Tags = strings.Join(sample.Tags, " ") // we don't want/need to share the underlying array
 	s.Debug.Stats[key] = ms
-<<<<<<< HEAD
 
 	s.Debug.metricsCounts.metricChan <- struct{}{}
 }
@@ -582,8 +572,6 @@
 	}
 
 	log.Info("Disabling DogStatsD debug metrics stats.")
-=======
->>>>>>> 3925dc69
 }
 
 // GetJSONDebugStats returns jsonified debug statistics.
