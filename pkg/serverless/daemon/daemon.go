--- conflicted
+++ resolved
@@ -59,18 +59,12 @@
 	// stopped represents whether the Daemon has been stopped
 	stopped bool
 
-<<<<<<< HEAD
-	// InvcWg is used to keep track of whether the daemon is doing any pending work
-	// before finishing an invocation
-	InvcWg *sync.WaitGroup
-=======
 	// RuntimeWg is used to keep track of whether the runtime is currently handling an invocation.
 	// It should be reset when we start a new invocation, as we may start a new invocation before hearing that the last one finished.
 	RuntimeWg *sync.WaitGroup
 
 	// FlushWg is used to keep track of whether there is currently a flush in progress
 	FlushWg *sync.WaitGroup
->>>>>>> 59f3d84b
 
 	ExtraTags *serverlessLog.Tags
 
@@ -78,11 +72,7 @@
 
 	// TellDaemonRuntimeDoneOnce asserts that TellDaemonRuntimeDone will be called at most once per invocation (at the end of the function OR after a timeout)
 	// this should be reset before each invocation
-<<<<<<< HEAD
-	finishInvocationOnce sync.Once
-=======
 	TellDaemonRuntimeDoneOnce sync.Once
->>>>>>> 59f3d84b
 
 	// metricsFlushMutex ensures that only one metrics flush can be underway at a given time
 	metricsFlushMutex sync.Mutex
@@ -98,11 +88,6 @@
 // The DogStatsD server is provided when ready (slightly later), to have the
 // hello route available as soon as possible. However, the HELLO route is blocking
 // to have a way for the runtime function to know when the Serverless Agent is ready.
-<<<<<<< HEAD
-// If the Flush route is called before the statsd server has been set, a 503
-// is returned by the HTTP route.
-=======
->>>>>>> 59f3d84b
 func StartDaemon(addr string) *Daemon {
 	log.Debug("Starting daemon to receive messages from runtime...")
 	mux := http.NewServeMux()
@@ -110,17 +95,10 @@
 	daemon := &Daemon{
 		httpServer:        &http.Server{Addr: addr, Handler: mux},
 		mux:               mux,
-<<<<<<< HEAD
-		InvcWg:            &sync.WaitGroup{},
-		lastInvocations:   make([]time.Time, 0),
-		useAdaptiveFlush:  true,
-		clientLibReady:    false,
-=======
 		RuntimeWg:         &sync.WaitGroup{},
 		FlushWg:           &sync.WaitGroup{},
 		lastInvocations:   make([]time.Time, 0),
 		useAdaptiveFlush:  true,
->>>>>>> 59f3d84b
 		flushStrategy:     &flush.AtTheEnd{},
 		ExtraTags:         &serverlessLog.Tags{},
 		ExecutionContext:  &serverlessLog.ExecutionContext{},
@@ -132,11 +110,7 @@
 	mux.Handle("/lambda/hello", &Hello{daemon})
 	mux.Handle("/lambda/flush", &Flush{daemon})
 
-<<<<<<< HEAD
-	// start the HTTP server used to communicate with the clients
-=======
 	// start the HTTP server used to communicate with the runtime and the Lambda platform
->>>>>>> 59f3d84b
 	go func() {
 		_ = daemon.httpServer.ListenAndServe()
 	}()
@@ -164,15 +138,6 @@
 // ServeHTTP - see type Flush comment.
 func (f *Flush) ServeHTTP(w http.ResponseWriter, r *http.Request) {
 	log.Debug("Hit on the serverless.Flush route.")
-<<<<<<< HEAD
-	if !f.daemon.ShouldFlush(flush.Stopping, time.Now()) {
-		log.Debugf("The flush strategy %s has decided to not flush at moment: %s", f.daemon.LogFlushStategy(), flush.Stopping)
-		f.daemon.FinishInvocation()
-		return
-	}
-
-	log.Debugf("The flush strategy %s has decided to flush at moment: %s", f.daemon.LogFlushStategy(), flush.Stopping)
-=======
 }
 
 // HandleRuntimeDone should be called when the runtime is done handling the current invocation. It will tell the daemon
@@ -185,7 +150,6 @@
 	}
 
 	log.Debugf("The flush strategy %s has decided to flush at moment: %s", d.GetFlushStrategy(), flush.Stopping)
->>>>>>> 59f3d84b
 
 	// if the DogStatsD daemon isn't ready, wait for it.
 	if !d.MetricAgent.IsReady() {
@@ -195,13 +159,8 @@
 	}
 
 	go func() {
-<<<<<<< HEAD
-		f.daemon.TriggerFlush(false)
-		f.daemon.FinishInvocation()
-=======
 		d.TriggerFlush(false)
 		d.TellDaemonRuntimeDone()
->>>>>>> 59f3d84b
 	}()
 }
 
@@ -256,13 +215,8 @@
 // flush may be continued on the next invocation.
 // In some circumstances, it may switch to another flush strategy after the flush.
 func (d *Daemon) TriggerFlush(isLastFlushBeforeShutdown bool) {
-<<<<<<< HEAD
-	d.InvcWg.Add(1)
-	defer d.InvcWg.Done()
-=======
 	d.FlushWg.Add(1)
 	defer d.FlushWg.Done()
->>>>>>> 59f3d84b
 
 	ctx, cancel := context.WithTimeout(context.Background(), FlushTimeout)
 
@@ -365,18 +319,6 @@
 	log.Debug("Serverless agent shutdown complete")
 }
 
-<<<<<<< HEAD
-// StartInvocation tells the daemon the invocation began
-func (d *Daemon) StartInvocation() {
-	d.finishInvocationOnce = sync.Once{}
-	d.InvcWg.Add(1)
-}
-
-// FinishInvocation finishes the current invocation
-func (d *Daemon) FinishInvocation() {
-	d.finishInvocationOnce.Do(func() {
-		d.InvcWg.Done()
-=======
 // TellDaemonRuntimeStarted tells the daemon that the runtime started handling an invocation
 func (d *Daemon) TellDaemonRuntimeStarted() {
 	// Reset the RuntimeWg on every new invocation.
@@ -390,7 +332,6 @@
 func (d *Daemon) TellDaemonRuntimeDone() {
 	d.TellDaemonRuntimeDoneOnce.Do(func() {
 		d.RuntimeWg.Done()
->>>>>>> 59f3d84b
 	})
 }
 
