// Unless explicitly stated otherwise all files in this repository are licensed
// under the Apache License Version 2.0.
// This product includes software developed at Datadog (https://www.datadoghq.com/).
// Copyright 2016-present Datadog, Inc.

//nolint:revive // TODO(SERV) Fix revive linter
package daemon

import (
	"context"
	"net/http"
	"sync"
	"time"

	logsAgent "github.com/DataDog/datadog-agent/comp/logs/agent"
	logConfig "github.com/DataDog/datadog-agent/comp/logs/agent/config"
	"github.com/DataDog/datadog-agent/pkg/serverless/executioncontext"
	"github.com/DataDog/datadog-agent/pkg/serverless/flush"
	"github.com/DataDog/datadog-agent/pkg/serverless/invocationlifecycle"
	serverlessLog "github.com/DataDog/datadog-agent/pkg/serverless/logs"
	"github.com/DataDog/datadog-agent/pkg/serverless/metrics"
	"github.com/DataDog/datadog-agent/pkg/serverless/otlp"
	"github.com/DataDog/datadog-agent/pkg/serverless/tags"
	"github.com/DataDog/datadog-agent/pkg/serverless/trace"
	"github.com/DataDog/datadog-agent/pkg/util/log"
)

// ShutdownDelay is the amount of time we wait before shutting down the HTTP server
// after we receive a Shutdown event. This allows time for the final log messages
// to arrive from the Logs API.
var ShutdownDelay = 200 * time.Millisecond

// FlushTimeout is the amount of time to wait for a flush to complete.
const FlushTimeout time.Duration = 5 * time.Second

// Daemon is the communication server between the runtime and the serverless agent and coordinates the flushing of telemetry.
type Daemon struct {
	httpServer *http.Server
	mux        *http.ServeMux

	MetricAgent *metrics.ServerlessMetricAgent

	LogsAgent logsAgent.ServerlessLogsAgent

	TraceAgent *trace.ServerlessTraceAgent

	ColdStartCreator *trace.ColdStartSpanCreator

	OTLPAgent *otlp.ServerlessOTLPAgent

	// lastInvocations stores last invocation times to be able to compute the
	// interval of invocation of the function.
	lastInvocations []time.Time

	// flushStrategy is the currently selected flush strategy, defaulting to the
	// the "flush at the end" naive strategy.
	flushStrategy flush.Strategy

	// useAdaptiveFlush is set to false when the flush strategy has been forced
	// through configuration.
	useAdaptiveFlush bool

	// Stopped represents whether the Daemon has been Stopped
	Stopped bool

	// LambdaLibraryDetected represents whether the Datadog Lambda Library was detected in the environment
	LambdaLibraryDetected bool

	// LambdaLibraryStateLock keeps track of whether the Datadog Lambda Library was detected in the environment
	LambdaLibraryStateLock sync.Mutex

<<<<<<< HEAD
	// executionSpanComplete indicates whether the Lambda span has been completed by the Extension
	executionSpanComplete bool
=======
	// executionSpanIncomplete indicates whether the Lambda span has been completed by the Extension
	executionSpanIncomplete bool
>>>>>>> 5ec593d5

	// ExecutionSpanStateLock keeps track of whether the serverless Invocation routes have been hit to complete the execution span
	ExecutionSpanStateLock sync.Mutex

	// runtimeStateMutex is used to ensure that modifying the state of the runtime is thread-safe
	runtimeStateMutex sync.Mutex

	// RuntimeWg is used to keep track of whether the runtime is currently handling an invocation.
	// It should be reset when we start a new invocation, as we may start a new invocation before hearing that the last one finished.
	RuntimeWg *sync.WaitGroup

	// FlushLock is used to keep track of whether there is currently a flush in progress
	FlushLock sync.Mutex

	ExtraTags *serverlessLog.Tags

	// ExecutionContext stores the context of the current invocation
	ExecutionContext *executioncontext.ExecutionContext

	// TellDaemonRuntimeDoneOnce asserts that TellDaemonRuntimeDone will be called at most once per invocation (at the end of the function OR after a timeout).
	// We store a pointer to a sync.Once, which should be reset to a new pointer at the beginning of each invocation.
	// Note that overwriting the actual underlying sync.Once is not thread safe,
	// so we must use a pointer here to create a new sync.Once without overwriting the old one when resetting.
	TellDaemonRuntimeDoneOnce *sync.Once

	// metricsFlushMutex ensures that only one metrics flush can be underway at a given time
	metricsFlushMutex sync.Mutex

	// tracesFlushMutex ensures that only one traces flush can be underway at a given time
	tracesFlushMutex sync.Mutex

	// logsFlushMutex ensures that only one logs flush can be underway at a given time
	logsFlushMutex sync.Mutex

	// InvocationProcessor is used to handle lifecycle events, either using the proxy or the lifecycle API
	InvocationProcessor invocationlifecycle.InvocationProcessor

	logCollector *serverlessLog.LambdaLogsCollector
}

// StartDaemon starts an HTTP server to receive messages from the runtime and coordinate
// the flushing of telemetry.
func StartDaemon(addr string) *Daemon {
	log.Debug("Starting daemon to receive messages from runtime...")
	mux := http.NewServeMux()

	daemon := &Daemon{
		httpServer:        &http.Server{Addr: addr, Handler: mux},
		mux:               mux,
		RuntimeWg:         &sync.WaitGroup{},
		FlushLock:         sync.Mutex{},
		lastInvocations:   make([]time.Time, 0),
		useAdaptiveFlush:  true,
		flushStrategy:     &flush.AtTheEnd{},
		ExtraTags:         &serverlessLog.Tags{},
		ExecutionContext:  &executioncontext.ExecutionContext{},
		metricsFlushMutex: sync.Mutex{},
		tracesFlushMutex:  sync.Mutex{},
		logsFlushMutex:    sync.Mutex{},
	}

	mux.Handle("/lambda/hello", wrapOtlpError(&Hello{daemon}))
	mux.Handle("/lambda/flush", &Flush{daemon})
	mux.Handle("/lambda/start-invocation", wrapOtlpError(&StartInvocation{daemon}))
	mux.Handle("/lambda/end-invocation", wrapOtlpError(&EndInvocation{daemon}))
	mux.Handle("/trace-context", &TraceContext{daemon})

	// start the HTTP server used to communicate with the runtime and the Lambda platform
	go func() {
		_ = daemon.httpServer.ListenAndServe()
	}()

	return daemon
}

func wrapOtlpError(handle http.Handler) http.Handler {
	if otlp.IsEnabled() {
		return http.HandlerFunc(func(w http.ResponseWriter, r *http.Request) {
			// The Datadog tracer should not be used when OTLP is enabled.
			// Doing so can lead to double creation of traces and over billing.
			log.Error("Datadog tracing layer detected when OTLP is enabled!  These features are mutually exclusive.")
			handle.ServeHTTP(w, r)
		})
	}
	return handle
}

// HandleRuntimeDone should be called when the runtime is done handling the current invocation. It will tell the daemon
// that the runtime is done, and may also flush telemetry.
func (d *Daemon) HandleRuntimeDone() {
	if !d.ShouldFlush(flush.Stopping) {
		log.Debugf("The flush strategy %s has decided to not flush at moment: %s", d.GetFlushStrategy(), flush.Stopping)
		d.TellDaemonRuntimeDone()
		return
	}

	log.Debugf("The flush strategy %s has decided to flush at moment: %s", d.GetFlushStrategy(), flush.Stopping)

	// if the DogStatsD daemon isn't ready, wait for it.
	if d.MetricAgent != nil && !d.MetricAgent.IsReady() {
		log.Debug("The metric agent wasn't ready, skipping flush.")
		d.TellDaemonRuntimeDone()
		return
	}

	go func() {
		d.TriggerFlush(false)
		d.TellDaemonRuntimeDone()
	}()
}

// ShouldFlush indicated whether or a flush is needed
func (d *Daemon) ShouldFlush(moment flush.Moment) bool {
	return d.flushStrategy.ShouldFlush(moment, time.Now())
}

// GetFlushStrategy returns the flush strategy
func (d *Daemon) GetFlushStrategy() string {
	return d.flushStrategy.String()
}

// SetupLogCollectionHandler configures the log collection route handler
func (d *Daemon) SetupLogCollectionHandler(route string, logsChan chan *logConfig.ChannelMessage, logsEnabled bool, enhancedMetricsEnabled bool, lambdaInitMetricChan chan<- *serverlessLog.LambdaInitMetric) {

	d.logCollector = serverlessLog.NewLambdaLogCollector(logsChan,
		d.MetricAgent.Demux, d.ExtraTags, logsEnabled, enhancedMetricsEnabled, d.ExecutionContext, d.HandleRuntimeDone, lambdaInitMetricChan)
	server := serverlessLog.NewLambdaLogsAPIServer(d.logCollector.In)

	d.mux.Handle(route, &server)
}

// SetStatsdServer sets the DogStatsD server instance running when it is ready.
func (d *Daemon) SetStatsdServer(metricAgent *metrics.ServerlessMetricAgent) {
	d.MetricAgent = metricAgent
	d.MetricAgent.SetExtraTags(d.ExtraTags.Tags)
}

// SetLogsAgent sets the logs agent instance running when it is ready.
func (d *Daemon) SetLogsAgent(logsAgent logsAgent.ServerlessLogsAgent) {
	d.LogsAgent = logsAgent
}

// SetTraceAgent sets the Agent instance for submitting traces
func (d *Daemon) SetTraceAgent(traceAgent *trace.ServerlessTraceAgent) {
	d.TraceAgent = traceAgent
}

//nolint:revive // TODO(SERV) Fix revive linter
func (d *Daemon) SetOTLPAgent(otlpAgent *otlp.ServerlessOTLPAgent) {
	d.OTLPAgent = otlpAgent
}

//nolint:revive // TODO(SERV) Fix revive linter
func (d *Daemon) SetColdStartSpanCreator(creator *trace.ColdStartSpanCreator) {
	d.ColdStartCreator = creator
}

// SetFlushStrategy sets the flush strategy to use.
func (d *Daemon) SetFlushStrategy(strategy flush.Strategy) {
	log.Debugf("Set flush strategy: %s (was: %s)", strategy.String(), d.GetFlushStrategy())
	d.flushStrategy = strategy
}

// UseAdaptiveFlush sets whether we use the adaptive flush or not.
// Set it to false when the flush strategy has been forced through configuration.
func (d *Daemon) UseAdaptiveFlush(enabled bool) {
	d.useAdaptiveFlush = enabled
}

// TriggerFlush triggers a flush of the aggregated metrics, traces and logs.
// If the flush times out, the daemon will stop waiting for the flush to complete, but the
// flush may be continued on the next invocation.
// In some circumstances, it may switch to another flush strategy after the flush.
func (d *Daemon) TriggerFlush(isLastFlushBeforeShutdown bool) {
	d.FlushLock.Lock()
	defer d.FlushLock.Unlock()

	ctx, cancel := context.WithTimeout(context.Background(), FlushTimeout)

	wg := sync.WaitGroup{}
	wg.Add(3)

	go d.flushMetrics(&wg)
	go d.flushTraces(&wg)
	go d.flushLogs(ctx, &wg)

	timedOut := waitWithTimeout(&wg, FlushTimeout)
	if timedOut {
		log.Warn("Timed out while flushing")
		d.flushStrategy.Failure(time.Now())
	} else {
		log.Debug("Finished flushing")
		d.flushStrategy.Success()
	}
	cancel()

	if !isLastFlushBeforeShutdown {
		d.UpdateStrategy()
	}
}

// flushMetrics flushes aggregated metrics to the intake.
// It is protected by a mutex to ensure only one metrics flush can be in progress at any given time.
func (d *Daemon) flushMetrics(wg *sync.WaitGroup) {
	d.metricsFlushMutex.Lock()
	flushStartTime := time.Now().Unix()
	log.Debugf("Beginning metrics flush at time %d", flushStartTime)
	if d.MetricAgent != nil {
		d.MetricAgent.Flush()
	}
	log.Debugf("Finished metrics flush that was started at time %d", flushStartTime)
	wg.Done()
	d.metricsFlushMutex.Unlock()
}

// flushTraces flushes aggregated traces to the intake.
// It is protected by a mutex to ensure only one traces flush can be in progress at any given time.
func (d *Daemon) flushTraces(wg *sync.WaitGroup) {
	d.tracesFlushMutex.Lock()
	flushStartTime := time.Now().Unix()
	log.Debugf("Beginning traces flush at time %d", flushStartTime)
	if d.TraceAgent != nil && d.TraceAgent.Get() != nil {
		d.TraceAgent.Get().FlushSync()
	}
	log.Debugf("Finished traces flush that was started at time %d", flushStartTime)
	wg.Done()
	d.tracesFlushMutex.Unlock()
}

// flushLogs flushes aggregated logs to the intake.
// It is protected by a mutex to ensure only one logs flush can be in progress at any given time.
func (d *Daemon) flushLogs(ctx context.Context, wg *sync.WaitGroup) {
	d.logsFlushMutex.Lock()
	flushStartTime := time.Now().Unix()
	log.Debugf("Beginning logs flush at time %d", flushStartTime)
	if d.LogsAgent != nil {
		d.LogsAgent.Flush(ctx)
	}
	log.Debugf("Finished logs flush that was started at time %d", flushStartTime)
	wg.Done()
	d.logsFlushMutex.Unlock()
}

// Stop causes the Daemon to gracefully shut down. After a delay, the HTTP server
// is shut down, data is flushed a final time, and then the agents are shut down.
func (d *Daemon) Stop() {
	// Can't shut down before starting
	// If the DogStatsD daemon isn't ready, wait for it.

	if d.Stopped {
		log.Debug("Daemon.Stop() was called, but Daemon was already stopped")
		return
	}
	d.Stopped = true

	// Wait for any remaining logs to arrive via the logs API before shutting down the HTTP server
	log.Debug("Waiting to shut down HTTP server")
	time.Sleep(ShutdownDelay)

	log.Debug("Shutting down HTTP server")
	err := d.httpServer.Shutdown(context.Background())
	if err != nil {
		log.Error("Error shutting down HTTP server")
	}

	if d.logCollector != nil {
		d.logCollector.Shutdown()
	}

	// Once the HTTP server is shut down, it is safe to shut down the agents
	// Otherwise, we might try to handle API calls after the agent has already been shut down
	if d.ShouldFlush(flush.Stopping) {
		d.TriggerFlush(true)
	}

	log.Debug("Shutting down agents")

	if d.TraceAgent != nil {
		d.TraceAgent.Stop()
	}

	if d.MetricAgent != nil {
		d.MetricAgent.Stop()
	}

	if d.ColdStartCreator != nil {
		d.ColdStartCreator.Stop()
	}

	if d.OTLPAgent != nil {
		d.OTLPAgent.Stop()
	}

	if d.LogsAgent != nil {
		d.LogsAgent.Stop()
	}
	log.Debug("Serverless agent shutdown complete")
}

// TellDaemonRuntimeStarted tells the daemon that the runtime started handling an invocation
func (d *Daemon) TellDaemonRuntimeStarted() {
	// Reset the RuntimeWg on every new invocation.
	// We might receive a new invocation before we learn that the previous invocation has finished.
	d.runtimeStateMutex.Lock()
	defer d.runtimeStateMutex.Unlock()
	d.RuntimeWg = &sync.WaitGroup{}
	d.TellDaemonRuntimeDoneOnce = &sync.Once{}
	d.RuntimeWg.Add(1)
}

// TellDaemonRuntimeDone tells the daemon that the runtime finished handling an invocation
func (d *Daemon) TellDaemonRuntimeDone() {
	d.runtimeStateMutex.Lock()
	defer d.runtimeStateMutex.Unlock()
	// It's possible that we have a lambda function from a previous invocation sending a finished
	// log line to the agent, and it's possible that this happens before the current invocation is
	// received, in which case TellDaemonRuntimeDoneOnce is nil. We add this check in to ensure that
	// if this is the case, it won't crash the extension. This should be safe, since the code that modifies
	// the Once is locked by a mutex.
	if d.TellDaemonRuntimeDoneOnce == nil {
		return
	}
	d.TellDaemonRuntimeDoneOnce.Do(func() {
		d.RuntimeWg.Done()
	})
}

// WaitForDaemon waits until the daemon has finished handling the current invocation
func (d *Daemon) WaitForDaemon() {
	// We always want to wait for any in-progress flush to complete
	d.FlushLock.Lock()
	d.FlushLock.Unlock() //nolint:staticcheck

	// If we are flushing at the end of the invocation, we need to wait for the invocation itself to end
	// before we finish handling it. Otherwise, the daemon does not actually need to wait for the runtime to
	// complete the invocation before it is done.
	if d.ShouldFlush(flush.Stopping) {
		d.RuntimeWg.Wait()
	}
}

// ComputeGlobalTags extracts tags from the ARN, merges them with any user-defined tags and adds them to traces, logs and metrics
func (d *Daemon) ComputeGlobalTags(configTags []string) {
	if len(d.ExtraTags.Tags) == 0 {
		ecs := d.ExecutionContext.GetCurrentState()
		tagMap := tags.BuildTagMap(ecs.ARN, configTags)
		d.ExecutionContext.UpdateRuntime(tagMap[tags.RuntimeKey])
		tagArray := tags.BuildTagsFromMap(tagMap)
		if d.MetricAgent != nil {
			d.MetricAgent.SetExtraTags(tagArray)
		}
		d.setTraceTags(tagMap)

		d.ExtraTags.Tags = tagArray
		serverlessLog.SetLogsTags(tagArray)
	}
}

// StartLogCollection begins processing the logs we have already received from the Lambda Logs API.
// This should be called after an ARN and RequestId is available. Can safely be called multiple times.
func (d *Daemon) StartLogCollection() {
	d.logCollector.Start()
}

// setTraceTags tries to set extra tags to the Trace agent.
// setTraceTags returns a boolean which indicate whether or not the operation succeed for testing purpose.
func (d *Daemon) setTraceTags(tagMap map[string]string) bool {
	if d.TraceAgent != nil && d.TraceAgent.Get() != nil {
		d.TraceAgent.SetTags(tags.BuildTracerTags(tagMap))
		return true
	}
	return false
}

// IsLambdaLibraryDetected returns if the Lambda Library is in use
func (d *Daemon) IsLambdaLibraryDetected() bool {
	d.LambdaLibraryStateLock.Lock()
	defer d.LambdaLibraryStateLock.Unlock()
	return d.LambdaLibraryDetected
}

<<<<<<< HEAD
// IsExecutionSpanComplete checks if the Lambda execution span was finished
func (d *Daemon) IsExecutionSpanComplete() bool {
	d.ExecutionSpanStateLock.Lock()
	defer d.ExecutionSpanStateLock.Unlock()
	return d.executionSpanComplete
}

// SetExecutionSpanComplete keeps track of whether the Extension completed the Lambda execution span
func (d *Daemon) SetExecutionSpanComplete(spanComplete bool) {
	d.ExecutionSpanStateLock.Lock()
	defer d.ExecutionSpanStateLock.Unlock()
	d.executionSpanComplete = spanComplete
=======
// IsExecutionSpanIncomplete checks if the Lambda execution span was finished
func (d *Daemon) IsExecutionSpanIncomplete() bool {
	d.ExecutionSpanStateLock.Lock()
	defer d.ExecutionSpanStateLock.Unlock()
	return d.executionSpanIncomplete
}

// SetExecutionSpanIncomplete keeps track of whether the Extension completed the Lambda execution span
func (d *Daemon) SetExecutionSpanIncomplete(spanIncomplete bool) {
	d.ExecutionSpanStateLock.Lock()
	defer d.ExecutionSpanStateLock.Unlock()
	d.executionSpanIncomplete = spanIncomplete
>>>>>>> 5ec593d5
}<|MERGE_RESOLUTION|>--- conflicted
+++ resolved
@@ -69,13 +69,8 @@
 	// LambdaLibraryStateLock keeps track of whether the Datadog Lambda Library was detected in the environment
 	LambdaLibraryStateLock sync.Mutex
 
-<<<<<<< HEAD
-	// executionSpanComplete indicates whether the Lambda span has been completed by the Extension
-	executionSpanComplete bool
-=======
 	// executionSpanIncomplete indicates whether the Lambda span has been completed by the Extension
 	executionSpanIncomplete bool
->>>>>>> 5ec593d5
 
 	// ExecutionSpanStateLock keeps track of whether the serverless Invocation routes have been hit to complete the execution span
 	ExecutionSpanStateLock sync.Mutex
@@ -457,20 +452,6 @@
 	return d.LambdaLibraryDetected
 }
 
-<<<<<<< HEAD
-// IsExecutionSpanComplete checks if the Lambda execution span was finished
-func (d *Daemon) IsExecutionSpanComplete() bool {
-	d.ExecutionSpanStateLock.Lock()
-	defer d.ExecutionSpanStateLock.Unlock()
-	return d.executionSpanComplete
-}
-
-// SetExecutionSpanComplete keeps track of whether the Extension completed the Lambda execution span
-func (d *Daemon) SetExecutionSpanComplete(spanComplete bool) {
-	d.ExecutionSpanStateLock.Lock()
-	defer d.ExecutionSpanStateLock.Unlock()
-	d.executionSpanComplete = spanComplete
-=======
 // IsExecutionSpanIncomplete checks if the Lambda execution span was finished
 func (d *Daemon) IsExecutionSpanIncomplete() bool {
 	d.ExecutionSpanStateLock.Lock()
@@ -483,5 +464,4 @@
 	d.ExecutionSpanStateLock.Lock()
 	defer d.ExecutionSpanStateLock.Unlock()
 	d.executionSpanIncomplete = spanIncomplete
->>>>>>> 5ec593d5
 }