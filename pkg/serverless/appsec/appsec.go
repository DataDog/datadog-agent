// Unless explicitly stated otherwise all files in this repository are licensed
// under the Apache License Version 2.0.
// This product includes software developed at Datadog (https://www.datadoghq.com/).
// Copyright 2016-present Datadog, Inc.

// Package appsec provides a simple Application Security Monitoring API for
// serverless.
package appsec

import (
	"time"

	"github.com/DataDog/appsec-internal-go/appsec"
	"github.com/DataDog/datadog-agent/pkg/serverless/appsec/httpsec"
	"github.com/DataDog/datadog-agent/pkg/serverless/proxy"
	"github.com/DataDog/go-libddwaf"

	"github.com/DataDog/datadog-agent/pkg/util/log"
)

<<<<<<< HEAD
// New exported function should have comment or be unexported
func New() (*httpsec.InvocationSubProcessor, *httpsec.ProxyLifecycleProcessor, error) {
=======
func New() (*httpsec.ProxyLifecycleProcessor, error) {
>>>>>>> 3818fadc
	appsecInstance, err := newAppSec() // note that the assigned variable is in the parent scope
	if err != nil {
		return nil, err
	}
	if appsecInstance == nil {
		return nil, nil // appsec disabled
	}

	// AppSec monitors the invocations by acting as a proxy of the AWS Lambda Runtime API.
	lp := httpsec.NewProxyLifecycleProcessor(appsecInstance)
	proxy.Start(
		"127.0.0.1:9000",
		"127.0.0.1:9001",
		lp,
	)
	log.Debug("appsec: started successfully using the runtime api proxy monitoring mode")
	return lp, nil
}

// AppSec exported type should have comment or be unexported
type AppSec struct {
	cfg *Config
	// WAF handle instance of the appsec event rules.
	handle *waf.Handle
	// Events rate limiter to limit the max amount of appsec events we can send
	// per second.
	eventsRateLimiter *TokenTicker
}

// New returns a new AppSec instance if it is enabled with the DD_APPSEC_ENABLED
// env var. An error is returned when AppSec couldn't be started due to
// compilation or configuration errors. When AppSec is not enabled, the returned
// appsec instance is nil, along with a nil error (nil, nil return values).
func newAppSec() (*AppSec, error) {
	// Check if appsec is enabled
	if enabled, _, err := isEnabled(); err != nil {
		return nil, err
	} else if !enabled {
		log.Debug("appsec: security monitoring is not enabled: DD_SERVERLESS_APPSEC_ENABLED is not set to true")
		return nil, nil
	}

	// Check if AppSec can actually run properly
	if err := waf.Health(); err != nil {
		return nil, err
	}

	cfg, err := newConfig()
	if err != nil {
		return nil, err
	}

	handle, err := waf.NewHandle([]byte(appsec.StaticRecommendedRules), cfg.obfuscator.KeyRegex, cfg.obfuscator.ValueRegex)
	if err != nil {
		return nil, err
	}

	eventsRateLimiter := NewTokenTicker(int64(cfg.traceRateLimit), int64(cfg.traceRateLimit))
	eventsRateLimiter.Start()

	return &AppSec{
		cfg:               cfg,
		handle:            handle,
		eventsRateLimiter: eventsRateLimiter,
	}, nil
}

// Close the AppSec instance.
func (a *AppSec) Close() error {
	a.handle.Close()
	a.eventsRateLimiter.Stop()
	return nil
}

// Monitor runs the security event rules and return the events as raw JSON byte
// array.
func (a *AppSec) Monitor(addresses map[string]interface{}) (events []byte) {
	log.Debugf("appsec: monitoring the request context %v", addresses)
	ctx := waf.NewContext(a.handle)
	if ctx == nil {
		return nil
	}
	defer ctx.Close()
	timeout := a.cfg.wafTimeout
	events, _, err := ctx.Run(addresses, timeout)
	if err != nil {
		if err == waf.ErrTimeout {
			log.Debugf("appsec: waf timeout value of %s reached", timeout)
		} else {
			log.Errorf("appsec: unexpected waf execution error: %v", err)
			return nil
		}
	}
	dt, _ := ctx.TotalRuntime()
	if len(events) > 0 {
		log.Debugf("appsec: security events found in %s: %s", time.Duration(dt), string(events))
	}
	if !a.eventsRateLimiter.Allow() {
		log.Debugf("appsec: security events discarded: the rate limit of %d events/s is reached", a.cfg.traceRateLimit)
		return nil
	}
	return events
}<|MERGE_RESOLUTION|>--- conflicted
+++ resolved
@@ -13,17 +13,13 @@
 	"github.com/DataDog/appsec-internal-go/appsec"
 	"github.com/DataDog/datadog-agent/pkg/serverless/appsec/httpsec"
 	"github.com/DataDog/datadog-agent/pkg/serverless/proxy"
-	"github.com/DataDog/go-libddwaf"
+	waf "github.com/DataDog/go-libddwaf"
 
 	"github.com/DataDog/datadog-agent/pkg/util/log"
 )
 
-<<<<<<< HEAD
 // New exported function should have comment or be unexported
-func New() (*httpsec.InvocationSubProcessor, *httpsec.ProxyLifecycleProcessor, error) {
-=======
 func New() (*httpsec.ProxyLifecycleProcessor, error) {
->>>>>>> 3818fadc
 	appsecInstance, err := newAppSec() // note that the assigned variable is in the parent scope
 	if err != nil {
 		return nil, err
