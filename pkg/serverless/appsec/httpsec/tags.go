// Unless explicitly stated otherwise all files in this repository are licensed
// under the Apache License Version 2.0.
// This product includes software developed at Datadog (https://www.datadoghq.com/).
// Copyright 2016-present Datadog, Inc.

//nolint:deadcode,unused
package httpsec

import (
	"encoding/json"
	"fmt"
	"os"
	"sort"
	"strings"

	"github.com/DataDog/appsec-internal-go/httpsec"
	"github.com/DataDog/datadog-agent/pkg/util/log"
)

// envClientIPHeader is the name of the env var used to specify the IP header to be used for client IP collection.
const envClientIPHeader = "DD_TRACE_CLIENT_IP_HEADER"

var (
	clientIPHeader string

	defaultIPHeaders = []string{
		"x-forwarded-for",
		"x-real-ip",
		"x-client-ip",
		"x-forwarded",
		"x-cluster-client-ip",
		"forwarded-for",
		"forwarded",
		"via",
		"true-client-ip",
	}

	// Configured list of IP-related headers leveraged to retrieve the public
	// client IP address. Defined at init-time in the init() function below.
	monitoredClientIPHeadersCfg []string

	// List of HTTP headers we collect and send.
	collectedHTTPHeaders = append(defaultIPHeaders,
		"host",
		"content-length",
		"content-type",
		"content-encoding",
		"content-language",
		"forwarded",
		"user-agent",
		"accept",
		"accept-encoding",
		"accept-language")
)

func init() {
	if cfg := os.Getenv(envClientIPHeader); cfg != "" {
		// Collect this header value too
		collectedHTTPHeaders = append(collectedHTTPHeaders, cfg)
		// Set this IP header as the only one to consider for ClientIP()
		monitoredClientIPHeadersCfg = []string{cfg}
	} else {
		monitoredClientIPHeadersCfg = defaultIPHeaders
	}

	// Ensure the list of headers are sorted for sort.SearchStrings()
	sort.Strings(collectedHTTPHeaders[:])
}

// span interface expected by this package to set span tags.
type span interface {
	SetMetaTag(tag string, value string)
	SetMetricsTag(tag string, value float64)
	GetMetaTag(tag string) (value string, exists bool)
}

// setAppSecEnabledTags sets the AppSec-specific span tags that are expected to
// be in service entry span when AppSec is enabled.
func setAppSecEnabledTags(span span) {
	span.SetMetricsTag("_dd.appsec.enabled", 1)
}

// setEventSpanTags sets the security event span tags into the service entry span.
func setEventSpanTags(span span, events json.RawMessage) error {
	// Set the appsec event span tag
	val, err := makeEventsTagValue(events)
	if err != nil {
		return err
	}
	span.SetMetaTag("_dd.appsec.json", string(val))
	// Set the appsec.event tag needed by the appsec backend
	span.SetMetaTag("appsec.event", "true")
	return nil
}

// Create the value of the security events tag.
func makeEventsTagValue(events json.RawMessage) (json.RawMessage, error) {
	// Create the structure to use in the `_dd.appsec.json` span tag.
	v := struct {
		Triggers json.RawMessage `json:"triggers"`
	}{Triggers: events}
	tag, err := json.Marshal(v)
	if err != nil {
		return nil, fmt.Errorf("unexpected error while serializing the appsec event span tag: %v", err)
	}
	return tag, nil
}

// setSecurityEventsTags sets the AppSec-specific span tags when security events were found.
func setSecurityEventsTags(span span, events json.RawMessage, headers, respHeaders map[string][]string) {
	if err := setEventSpanTags(span, events); err != nil {
		log.Errorf("appsec: unexpected error while creating the appsec event tags: %v", err)
		return
	}
	for h, v := range normalizeHTTPHeaders(headers) {
		span.SetMetaTag("http.request.headers."+h, v)
	}
	for h, v := range normalizeHTTPHeaders(respHeaders) {
		span.SetMetaTag("http.response.headers."+h, v)
	}
}

// normalizeHTTPHeaders returns the HTTP headers following Datadog's
// normalization format.
func normalizeHTTPHeaders(headers map[string][]string) (normalized map[string]string) {
	if len(headers) == 0 {
		return nil
	}
	normalized = make(map[string]string)
	for k, v := range headers {
		k = strings.ToLower(k)
		if i := sort.SearchStrings(collectedHTTPHeaders[:], k); i < len(collectedHTTPHeaders) && collectedHTTPHeaders[i] == k {
			normalized[k] = strings.Join(v, ",")
		}
	}
	if len(normalized) == 0 {
		return nil
	}
	return normalized
}

// setClientIPTags sets the http.client_ip, http.request.headers.*, and
// network.client.ip span tags according to the request headers and remote
// connection address. Note that the given request headers reqHeaders must be
// normalized with lower-cased keys for this function to work.
func setClientIPTags(span span, remoteAddr string, reqHeaders map[string][]string) {
<<<<<<< HEAD
	remoteIP, clientIP := httpsec.ClientIP(reqHeaders, false, remoteAddr, monitoredClientIPHeadersCfg)
	tags := httpsec.ClientIPTags(remoteIP, clientIP)
=======
	ipHeaders := defaultIPHeaders
	if len(clientIPHeader) > 0 {
		ipHeaders = []string{clientIPHeader}
	}

	var (
		headers []string
		ips     []string
	)
	for _, hdr := range ipHeaders {
		if v := reqHeaders[hdr]; len(v) > 0 {
			headers = append(headers, hdr)
			ips = append(ips, v...)
		}
	}

	var remoteIP netip.Addr
	if remoteAddr != "" {
		remoteIP = parseIP(remoteAddr)
		if remoteIP.IsValid() {
			span.SetMetaTag("network.client.ip", remoteIP.String())
		}
	}

	switch len(ips) {
	case 0:
		ip := remoteIP.String()
		if remoteIP.IsValid() && isGlobal(remoteIP) {
			span.SetMetaTag("http.client_ip", ip)
		}
	case 1:
		for _, ipstr := range strings.Split(ips[0], ",") {
			ip := parseIP(strings.TrimSpace(ipstr))
			if ip.IsValid() && isGlobal(ip) {
				span.SetMetaTag("http.client_ip", ip.String())
				break
			}
		}
	default:
		for _, hdr := range headers {
			span.SetMetaTag("http.request.headers."+hdr, strings.Join(reqHeaders[hdr], ","))
		}
		span.SetMetaTag("_dd.multiple-ip-headers", strings.Join(headers, ","))
	}
}
>>>>>>> 4b6d17d4

	for k, v := range tags {
		span.SetMetaTag(k, v)
	}

}<|MERGE_RESOLUTION|>--- conflicted
+++ resolved
@@ -144,59 +144,10 @@
 // connection address. Note that the given request headers reqHeaders must be
 // normalized with lower-cased keys for this function to work.
 func setClientIPTags(span span, remoteAddr string, reqHeaders map[string][]string) {
-<<<<<<< HEAD
 	remoteIP, clientIP := httpsec.ClientIP(reqHeaders, false, remoteAddr, monitoredClientIPHeadersCfg)
 	tags := httpsec.ClientIPTags(remoteIP, clientIP)
-=======
-	ipHeaders := defaultIPHeaders
-	if len(clientIPHeader) > 0 {
-		ipHeaders = []string{clientIPHeader}
-	}
-
-	var (
-		headers []string
-		ips     []string
-	)
-	for _, hdr := range ipHeaders {
-		if v := reqHeaders[hdr]; len(v) > 0 {
-			headers = append(headers, hdr)
-			ips = append(ips, v...)
-		}
-	}
-
-	var remoteIP netip.Addr
-	if remoteAddr != "" {
-		remoteIP = parseIP(remoteAddr)
-		if remoteIP.IsValid() {
-			span.SetMetaTag("network.client.ip", remoteIP.String())
-		}
-	}
-
-	switch len(ips) {
-	case 0:
-		ip := remoteIP.String()
-		if remoteIP.IsValid() && isGlobal(remoteIP) {
-			span.SetMetaTag("http.client_ip", ip)
-		}
-	case 1:
-		for _, ipstr := range strings.Split(ips[0], ",") {
-			ip := parseIP(strings.TrimSpace(ipstr))
-			if ip.IsValid() && isGlobal(ip) {
-				span.SetMetaTag("http.client_ip", ip.String())
-				break
-			}
-		}
-	default:
-		for _, hdr := range headers {
-			span.SetMetaTag("http.request.headers."+hdr, strings.Join(reqHeaders[hdr], ","))
-		}
-		span.SetMetaTag("_dd.multiple-ip-headers", strings.Join(headers, ","))
-	}
-}
->>>>>>> 4b6d17d4
 
 	for k, v := range tags {
 		span.SetMetaTag(k, v)
 	}
-
 }