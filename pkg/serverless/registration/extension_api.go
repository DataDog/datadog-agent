// Unless explicitly stated otherwise all files in this repository are licensed
// under the Apache License Version 2.0.
// This product includes software developed at Datadog (https://www.datadoghq.com/).
// Copyright 2016-present Datadog, Inc.

package registration

import (
	"bytes"
	"context"
	"fmt"
	"net/http"
	"time"

	"github.com/DataDog/datadog-agent/pkg/util/log"
)

const (
	extensionName = "datadog-agent"
	headerExtName = "Lambda-Extension-Name"

	//HeaderExtID is the header name for the extension identifier
	HeaderExtID = "Lambda-Extension-Identifier"

	routeEventNext string = "/2020-01-01/extension/event/next"
)

// RegisterExtension registers the serverless daemon and subscribe to INVOKE and SHUTDOWN messages.
// Returns either (the serverless ID assigned by the serverless daemon + the api key as read from
// the environment) or an error.
func RegisterExtension(runtimeURL string, registrationRoute string, timeout time.Duration) (ID, error) {
	extesionRegistrationURL := BuildURL(registrationRoute)
	payload := createRegistrationPayload()

	request, err := buildRegisterRequest(headerExtName, extensionName, extesionRegistrationURL, payload)
	if err != nil {
		return "", fmt.Errorf("registerExtension: can't create the POST register request: %v", err)
	}

	response, err := sendRequest(&http.Client{Timeout: timeout}, request)
	if err != nil {
		return "", fmt.Errorf("registerExtension: error while POST register route: %v", err)
	}
<<<<<<< HEAD
	defer response.Body.Close()

=======
	response.Body.Close()
>>>>>>> c1a34fe5
	if !isAValidResponse(response) {
		return "", fmt.Errorf("registerExtension: didn't receive an HTTP 200")
	}

	id := extractID(response)
	if len(id) == 0 {
		return "", fmt.Errorf("registerExtension: didn't receive an identifier")
	}

	return ID(id), nil
}

func createRegistrationPayload() *bytes.Buffer {
	payload := bytes.NewBuffer(nil)
	payload.Write([]byte(`{"events":["INVOKE", "SHUTDOWN"]}`))
	return payload
}

func extractID(response *http.Response) string {
	return response.Header.Get(HeaderExtID)
}

func isAValidResponse(response *http.Response) bool {
	return response.StatusCode == 200
}

func buildRegisterRequest(headerExtensionName string, extensionName string, url string, payload *bytes.Buffer) (*http.Request, error) {
	request, err := http.NewRequest(http.MethodPost, url, payload)
	if err != nil {
		return nil, err
	}
	request.Header.Set(headerExtensionName, extensionName)
	return request, nil
}

func sendRequest(client HTTPClient, request *http.Request) (*http.Response, error) {
	return client.Do(request)
}

// NoOpProcessEvent conforms to the Lambda Runtime API but act as a no-op
// this is required NOT to fail the extension (and customer code) when no api key has been set
func NoOpProcessEvent(ctx context.Context, id ID) error {
	var err error
	var request *http.Request
	var response *http.Response
	for {
		select {
		case <-ctx.Done():
			return nil
		default:
			if request, err = http.NewRequest(http.MethodGet, NextUrl(), nil); err != nil {
				return fmt.Errorf("NoOp WaitForNextInvocation: can't create the GET request: %v", err)
			}
			request.Header.Set(HeaderExtID, id.String())
			// make a blocking HTTP call to wait for the next event from AWS
			client := &http.Client{Timeout: 0} // this one should never timeout
			if response, err = client.Do(request); err != nil {
				return fmt.Errorf("WaitForNextInvocation: while GET next route: %v", err)
			}

			defer response.Body.Close()
			log.Warn("The extension is running as a no-op extension")
		}
	}
}

// NextUrl returns the /next endpoint
func NextUrl() string {
	return BuildURL(routeEventNext)
}<|MERGE_RESOLUTION|>--- conflicted
+++ resolved
@@ -41,13 +41,9 @@
 	if err != nil {
 		return "", fmt.Errorf("registerExtension: error while POST register route: %v", err)
 	}
-<<<<<<< HEAD
-	defer response.Body.Close()
+	response.Body.Close()
 
-=======
-	response.Body.Close()
->>>>>>> c1a34fe5
-	if !isAValidResponse(response) {
+  if !isAValidResponse(response) {
 		return "", fmt.Errorf("registerExtension: didn't receive an HTTP 200")
 	}
 
