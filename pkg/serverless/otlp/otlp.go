// Unless explicitly stated otherwise all files in this repository are licensed
// under the Apache License Version 2.0.
// This product includes software developed at Datadog (https://www.datadoghq.com/).
// Copyright 2021-present Datadog, Inc.

//go:build otlp

//nolint:revive // TODO(SERV) Fix revive linter
package otlp

import (
	"context"
	"fmt"
	"time"

	"go.opentelemetry.io/collector/otelcol"

	coreOtlp "github.com/DataDog/datadog-agent/comp/otelcol/otlp"
	"github.com/DataDog/datadog-agent/pkg/config"
	"github.com/DataDog/datadog-agent/pkg/serializer"
	"github.com/DataDog/datadog-agent/pkg/util/log"
)

// ServerlessOTLPAgent represents an OTLP agent in a serverless context
type ServerlessOTLPAgent struct {
	pipeline *coreOtlp.Pipeline
}

// NewServerlessOTLPAgent creates a new ServerlessOTLPAgent with the correct
// otel pipeline.
func NewServerlessOTLPAgent(serializer serializer.MetricSerializer) *ServerlessOTLPAgent {
<<<<<<< HEAD
	pipeline, err := coreOtlp.NewPipelineFromAgentConfig(config.Datadog, serializer, nil, nil)
=======
	pipeline, err := coreOtlp.NewPipelineFromAgentConfig(config.Datadog(), serializer, nil)
>>>>>>> c7efe438
	if err != nil {
		log.Error("Error creating new otlp pipeline:", err)
		return nil
	}
	return &ServerlessOTLPAgent{
		pipeline: pipeline,
	}
}

// Start starts the OTLP agent listening for traces and metrics
func (o *ServerlessOTLPAgent) Start() {
	go func() {
		if err := o.pipeline.Run(context.Background()); err != nil {
			log.Errorf("Error running the OTLP pipeline: %s", err)
		}
	}()
}

// Stop stops the OTLP agent.
func (o *ServerlessOTLPAgent) Stop() {
	if o == nil {
		return
	}
	o.pipeline.Stop()
	if err := o.waitForState(collectorStateClosed, time.Second); err != nil {
		log.Error("Error stopping OTLP endpints:", err)
	}
}

// IsEnabled returns true if the OTLP endpoint should be enabled.
func IsEnabled() bool {
	return coreOtlp.IsEnabled(config.Datadog())
}

var (
	collectorStateRunning = otelcol.StateRunning.String()
	collectorStateClosed  = otelcol.StateClosed.String()
)

// state returns the current state of the underlying otel collector.
func (o *ServerlessOTLPAgent) state() string {
	return o.pipeline.GetCollectorStatus().Status
}

// Wait waits until the OTLP agent is running.
func (o *ServerlessOTLPAgent) Wait(timeout time.Duration) error {
	return o.waitForState(collectorStateRunning, timeout)
}

// waitForState waits until the underlying otel collector is in a given state.
func (o *ServerlessOTLPAgent) waitForState(state string, timeout time.Duration) error {
	after := time.After(timeout)
	for {
		if o.state() == state {
			return nil
		}
		select {
		case <-after:
			return fmt.Errorf("timeout waiting for otlp agent state %s", state)
		default:
			time.Sleep(10 * time.Millisecond)
		}
	}
}<|MERGE_RESOLUTION|>--- conflicted
+++ resolved
@@ -29,11 +29,7 @@
 // NewServerlessOTLPAgent creates a new ServerlessOTLPAgent with the correct
 // otel pipeline.
 func NewServerlessOTLPAgent(serializer serializer.MetricSerializer) *ServerlessOTLPAgent {
-<<<<<<< HEAD
-	pipeline, err := coreOtlp.NewPipelineFromAgentConfig(config.Datadog, serializer, nil, nil)
-=======
-	pipeline, err := coreOtlp.NewPipelineFromAgentConfig(config.Datadog(), serializer, nil)
->>>>>>> c7efe438
+	pipeline, err := coreOtlp.NewPipelineFromAgentConfig(config.Datadog(), serializer, nil, nil)
 	if err != nil {
 		log.Error("Error creating new otlp pipeline:", err)
 		return nil
