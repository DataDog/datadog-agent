--- conflicted
+++ resolved
@@ -149,7 +149,6 @@
 	return nil
 }
 
-<<<<<<< HEAD
 // ShouldProcessLog returns whether or not the log should be further processed.
 func ShouldProcessLog(arn string, lastRequestID string, message LogMessage) bool {
 	// If the global request ID or ARN variable isn't set at this point, do not process further
@@ -161,7 +160,6 @@
 		return false
 	}
 	return true
-=======
 func createStringRecordForReportLog(l *LogMessage) string {
 	stringRecord := fmt.Sprintf("REPORT RequestId: %s\tDuration: %.2f ms\tBilled Duration: %d ms\tMemory Size: %d MB\tMax Memory Used: %d MB",
 		l.ObjectRecord.RequestID,
@@ -175,5 +173,4 @@
 	}
 
 	return stringRecord
->>>>>>> 8bbd3c01
 }