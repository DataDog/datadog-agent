// Unless explicitly stated otherwise all files in this repository are licensed
// under the Apache License Version 2.0.
// This product includes software developed at Datadog (https://www.datadoghq.com/).
// Copyright 2016-present Datadog, Inc.
package metrics

import (
	"sync"
	"testing"
	"time"

	"github.com/DataDog/datadog-agent/pkg/serverless/proc"
	"github.com/stretchr/testify/assert"

	"github.com/DataDog/datadog-agent/comp/aggregator/demultiplexer"
	"github.com/DataDog/datadog-agent/comp/aggregator/demultiplexer/demultiplexerimpl"
	"github.com/DataDog/datadog-agent/comp/core/hostname/hostnameimpl"
	"github.com/DataDog/datadog-agent/comp/core/log/logimpl"
	"github.com/DataDog/datadog-agent/comp/serializer/compression/compressionimpl"
	"github.com/DataDog/datadog-agent/pkg/metrics"
	serverlessTags "github.com/DataDog/datadog-agent/pkg/serverless/tags"
	"github.com/DataDog/datadog-agent/pkg/util/fxutil"
)

func TestGenerateEnhancedMetricsFromFunctionLogOutOfMemory(t *testing.T) {
	demux := createDemultiplexer(t)
	tags := []string{"functionname:test-function"}
	reportLogTime := time.Now()
	isOOM := ContainsOutOfMemoryLog("JavaScript heap out of memory")
	if isOOM {
		GenerateOutOfMemoryEnhancedMetrics(reportLogTime, tags, demux)
	}

	generatedMetrics, timedMetrics := demux.WaitForNumberOfSamples(2, 0, 100*time.Millisecond)
	assert.True(t, isOOM)
	assert.Len(t, generatedMetrics, 2, "two enhanced metrics should have been generated")
	assert.Len(t, timedMetrics, 0)
	assert.Equal(t, generatedMetrics, []metrics.MetricSample{{
		Name:       OutOfMemoryMetric,
		Value:      1.0,
		Mtype:      metrics.DistributionType,
		Tags:       tags,
		SampleRate: 1,
		Timestamp:  float64(reportLogTime.UnixNano()) / float64(time.Second),
	}, {
		Name:       ErrorsMetric,
		Value:      1.0,
		Mtype:      metrics.DistributionType,
		Tags:       tags,
		SampleRate: 1,
		Timestamp:  float64(reportLogTime.UnixNano()) / float64(time.Second),
	}})
}

func TestGenerateEnhancedMetricsFromFunctionLogNoMetric(t *testing.T) {
	demux := createDemultiplexer(t)
	tags := []string{"functionname:test-function"}
	isOOM := ContainsOutOfMemoryLog("Task timed out after 30.03 seconds")
	if isOOM {
		GenerateOutOfMemoryEnhancedMetrics(time.Now(), tags, demux)
	}

	generatedMetrics, timedMetrics := demux.WaitForSamples(100 * time.Millisecond)
	assert.False(t, isOOM)
	assert.Len(t, generatedMetrics, 0, "no metrics should have been generated")
	assert.Len(t, timedMetrics, 0)
}

func TestGenerateEnhancedMetricsFromReportLogColdStart(t *testing.T) {
	demux := createDemultiplexer(t)
	tags := []string{"functionname:test-function"}
	reportLogTime := time.Now()
	runtimeStartTime := reportLogTime.Add(-20 * time.Millisecond)
	runtimeEndTime := reportLogTime.Add(-10 * time.Millisecond)
	args := GenerateEnhancedMetricsFromReportLogArgs{
		InitDurationMs:   100.0,
		DurationMs:       1000.0,
		BilledDurationMs: 800.0,
		MemorySizeMb:     1024.0,
		MaxMemoryUsedMb:  256.0,
		RuntimeStart:     runtimeStartTime,
		RuntimeEnd:       runtimeEndTime,
		T:                reportLogTime,
		Tags:             tags,
		Demux:            demux,
	}
	go GenerateEnhancedMetricsFromReportLog(args)

	generatedMetrics, timedMetrics := demux.WaitForNumberOfSamples(7, 0, 100*time.Millisecond)

	assert.Equal(t, generatedMetrics[:7], []metrics.MetricSample{{
		Name:       maxMemoryUsedMetric,
		Value:      256.0,
		Mtype:      metrics.DistributionType,
		Tags:       tags,
		SampleRate: 1,
		Timestamp:  float64(reportLogTime.UnixNano()) / float64(time.Second),
	}, {
		Name:       memorySizeMetric,
		Value:      1024.0,
		Mtype:      metrics.DistributionType,
		Tags:       tags,
		SampleRate: 1,
		Timestamp:  float64(reportLogTime.UnixNano()) / float64(time.Second),
	}, {
		Name:       billedDurationMetric,
		Value:      0.80,
		Mtype:      metrics.DistributionType,
		Tags:       tags,
		SampleRate: 1,
		Timestamp:  float64(reportLogTime.UnixNano()) / float64(time.Second),
	}, {
		Name:       durationMetric,
		Value:      1.0,
		Mtype:      metrics.DistributionType,
		Tags:       tags,
		SampleRate: 1,
		Timestamp:  float64(reportLogTime.UnixNano()) / float64(time.Second),
	}, {
		Name:       estimatedCostMetric,
		Value:      calculateEstimatedCost(800.0, 1024.0, serverlessTags.ResolveRuntimeArch()),
		Mtype:      metrics.DistributionType,
		Tags:       tags,
		SampleRate: 1,
		Timestamp:  float64(reportLogTime.UnixNano()) / float64(time.Second),
	}, {
		Name:       postRuntimeDurationMetric,
		Value:      990.0,
		Mtype:      metrics.DistributionType,
		Tags:       tags,
		SampleRate: 1,
		Timestamp:  float64(reportLogTime.UnixNano()) / float64(time.Second),
	}, {
		Name:       initDurationMetric,
		Value:      0.1,
		Mtype:      metrics.DistributionType,
		Tags:       tags,
		SampleRate: 1,
		Timestamp:  float64(reportLogTime.UnixNano()) / float64(time.Second),
	}})
	assert.Len(t, timedMetrics, 0)
}

func TestGenerateEnhancedMetricsFromReportLogNoColdStart(t *testing.T) {
	demux := createDemultiplexer(t)
	tags := []string{"functionname:test-function"}
	reportLogTime := time.Now()
	runtimeStartTime := reportLogTime.Add(-20 * time.Millisecond)
	runtimeEndTime := reportLogTime.Add(-10 * time.Millisecond)
	args := GenerateEnhancedMetricsFromReportLogArgs{
		InitDurationMs:   0,
		DurationMs:       1000.0,
		BilledDurationMs: 800.0,
		MemorySizeMb:     1024.0,
		MaxMemoryUsedMb:  256.0,
		RuntimeStart:     runtimeStartTime,
		RuntimeEnd:       runtimeEndTime,
		T:                reportLogTime,
		Tags:             tags,
		Demux:            demux,
	}
	go GenerateEnhancedMetricsFromReportLog(args)

	generatedMetrics, timedMetrics := demux.WaitForNumberOfSamples(6, 0, 0100*time.Millisecond)

	assert.Equal(t, generatedMetrics[:6], []metrics.MetricSample{{
		Name:       maxMemoryUsedMetric,
		Value:      256.0,
		Mtype:      metrics.DistributionType,
		Tags:       tags,
		SampleRate: 1,
		Timestamp:  float64(reportLogTime.UnixNano()) / float64(time.Second),
	}, {
		Name:       memorySizeMetric,
		Value:      1024.0,
		Mtype:      metrics.DistributionType,
		Tags:       tags,
		SampleRate: 1,
		Timestamp:  float64(reportLogTime.UnixNano()) / float64(time.Second),
	}, {
		Name:       billedDurationMetric,
		Value:      0.80,
		Mtype:      metrics.DistributionType,
		Tags:       tags,
		SampleRate: 1,
		Timestamp:  float64(reportLogTime.UnixNano()) / float64(time.Second),
	}, {
		Name:       durationMetric,
		Value:      1.0,
		Mtype:      metrics.DistributionType,
		Tags:       tags,
		SampleRate: 1,
		Timestamp:  float64(reportLogTime.UnixNano()) / float64(time.Second),
	}, {
		Name:       estimatedCostMetric,
		Value:      calculateEstimatedCost(800.0, 1024.0, serverlessTags.ResolveRuntimeArch()),
		Mtype:      metrics.DistributionType,
		Tags:       tags,
		SampleRate: 1,
		Timestamp:  float64(reportLogTime.UnixNano()) / float64(time.Second),
	}, {
		Name:       postRuntimeDurationMetric,
		Value:      990.0,
		Mtype:      metrics.DistributionType,
		Tags:       tags,
		SampleRate: 1,
		Timestamp:  float64(reportLogTime.UnixNano()) / float64(time.Second),
	}})
	assert.Len(t, timedMetrics, 0)
}

func TestSendTimeoutEnhancedMetric(t *testing.T) {
	demux := createDemultiplexer(t)
	tags := []string{"functionname:test-function"}

	go SendTimeoutEnhancedMetric(tags, demux)

	generatedMetrics, timedMetrics := demux.WaitForNumberOfSamples(1, 0, 100*time.Millisecond)

	assert.Equal(t, generatedMetrics[:1], []metrics.MetricSample{{
		Name:       timeoutsMetric,
		Value:      1.0,
		Mtype:      metrics.DistributionType,
		Tags:       tags,
		SampleRate: 1,
		// compare the generated timestamp to itself because we can't know its value
		Timestamp: generatedMetrics[0].Timestamp,
	}})
	assert.Len(t, timedMetrics, 0)
}

func TestSendInvocationEnhancedMetric(t *testing.T) {
	demux := createDemultiplexer(t)
	tags := []string{"functionname:test-function"}

	go SendInvocationEnhancedMetric(tags, demux)

	generatedMetrics, timedMetrics := demux.WaitForNumberOfSamples(1, 0, 100*time.Millisecond)

	assert.Equal(t, generatedMetrics[:1], []metrics.MetricSample{{
		Name:       invocationsMetric,
		Value:      1.0,
		Mtype:      metrics.DistributionType,
		Tags:       tags,
		SampleRate: 1,
		// compare the generated timestamp to itself because we can't know its value
		Timestamp: generatedMetrics[0].Timestamp,
	}})
	assert.Len(t, timedMetrics, 0)
}

func TestDisableEnhancedMetrics(t *testing.T) {
	var wg sync.WaitGroup
	enhancedMetricsDisabled = true
	demux := createDemultiplexer(t)
	tags := []string{"functionname:test-function"}

	wg.Add(1)
	go func() {
		defer wg.Done()
		SendInvocationEnhancedMetric(tags, demux)
	}()

	generatedMetrics, timedMetrics := demux.WaitForNumberOfSamples(1, 0, 100*time.Millisecond)

	assert.Len(t, generatedMetrics, 0)
	assert.Len(t, timedMetrics, 0)

	wg.Wait()
	enhancedMetricsDisabled = false
}

func TestSendOutOfMemoryEnhancedMetric(t *testing.T) {
	demux := createDemultiplexer(t)
	tags := []string{"functionname:test-function"}
	mockTime := time.Now()
	go SendOutOfMemoryEnhancedMetric(tags, mockTime, demux)

	generatedMetrics, timedMetrics := demux.WaitForNumberOfSamples(1, 0, 100*time.Millisecond)

	assert.Equal(t, generatedMetrics[:1], []metrics.MetricSample{{
		Name:       OutOfMemoryMetric,
		Value:      1.0,
		Mtype:      metrics.DistributionType,
		Tags:       tags,
		SampleRate: 1,
		Timestamp:  float64(mockTime.UnixNano()) / float64(time.Second),
	}})
	assert.Len(t, timedMetrics, 0)
}

func TestSendErrorsEnhancedMetric(t *testing.T) {
	demux := createDemultiplexer(t)
	tags := []string{"functionname:test-function"}
	mockTime := time.Now()
	go SendErrorsEnhancedMetric(tags, mockTime, demux)

	generatedMetrics, timedMetrics := demux.WaitForNumberOfSamples(1, 0, 100*time.Millisecond)

	assert.Equal(t, generatedMetrics[:1], []metrics.MetricSample{{
		Name:       ErrorsMetric,
		Value:      1.0,
		Mtype:      metrics.DistributionType,
		Tags:       tags,
		SampleRate: 1,
		Timestamp:  float64(mockTime.UnixNano()) / float64(time.Second),
	}})
	assert.Len(t, timedMetrics, 0)
}

func TestCalculateEstimatedCost(t *testing.T) {
	// Latest Lambda pricing and billing examples from https://aws.amazon.com/lambda/pricing/
	// two different architects: X86_64 and Arm64
	const freeTierX86ComputeCost = x86LambdaPricePerGbSecond * 400000
	const freeTierArmComputeCost = armLambdaPricePerGbSecond * 400000
	const freeTierRequestCost = baseLambdaInvocationPrice * 1000000
	const freeTierX86CostAdjustment = freeTierX86ComputeCost + freeTierRequestCost
	const freeTierArmCostAdjustment = freeTierArmComputeCost + freeTierRequestCost

	// The case of X86_64
	// Example 1: If you allocated 512MB of memory to your function, executed it 3 million times in one month,
	// and it ran for 1 second each time, your charges would be $18.74
	estimatedCost := 3000000.0 * calculateEstimatedCost(1000.0, 512.0, serverlessTags.X86LambdaPlatform)
	assert.InDelta(t, 18.74, estimatedCost-freeTierX86CostAdjustment, 0.01)
	// Example 2: If you allocated 128MB of memory to your function, executed it 30 million times in one month,
	// and it ran for 200ms each time, your charges would be $11.63
	estimatedCost = 30000000.0 * calculateEstimatedCost(200.0, 128.0, serverlessTags.X86LambdaPlatform)
	assert.InDelta(t, 11.63, estimatedCost-freeTierX86CostAdjustment, 0.01)

	// The case of Amd64, which is an extension of X86_64
	// Example 1: If you allocated 512MB of memory to your function, executed it 3 million times in one month,
	// and it ran for 1 second each time, your charges would be $18.74
	estimatedCost = 3000000.0 * calculateEstimatedCost(1000.0, 512.0, serverlessTags.AmdLambdaPlatform)
	assert.InDelta(t, 18.74, estimatedCost-freeTierX86CostAdjustment, 0.01)
	// Example 2: If you allocated 128MB of memory to your function, executed it 30 million times in one month,
	// and it ran for 200ms each time, your charges would be $11.63
	estimatedCost = 30000000.0 * calculateEstimatedCost(200.0, 128.0, serverlessTags.AmdLambdaPlatform)
	assert.InDelta(t, 11.63, estimatedCost-freeTierX86CostAdjustment, 0.01)

	// The case of Arm86
	// Example 1: If you allocated 512MB of memory to your function, executed it 3 million times in one month,
	// and it ran for 1 second each time, your charges would be $15.07
	estimatedCost = 3000000.0 * calculateEstimatedCost(1000.0, 512.0, serverlessTags.ArmLambdaPlatform)
	assert.InDelta(t, 15.07, estimatedCost-freeTierArmCostAdjustment, 0.01)
	// Example 2: If you allocated 128MB of memory to your function, executed it 30 million times in one month,
	// and it ran for 200ms each time, your charges would be $10.47
	estimatedCost = 30000000.0 * calculateEstimatedCost(200.0, 128.0, serverlessTags.ArmLambdaPlatform)
	assert.InDelta(t, 10.47, estimatedCost-freeTierArmCostAdjustment, 0.01)
}

func TestGenerateEnhancedMetricsFromRuntimeDoneLogNoStartDate(t *testing.T) {
	demux := createDemultiplexer(t)
	tags := []string{"functionname:test-function"}
	startTime := time.Time{}
	endTime := time.Now()
	args := GenerateEnhancedMetricsFromRuntimeDoneLogArgs{
		Start:            startTime,
		End:              endTime,
		ResponseLatency:  19,
		ResponseDuration: 3,
		ProducedBytes:    53,
		Tags:             tags,
		Demux:            demux,
	}
	go GenerateEnhancedMetricsFromRuntimeDoneLog(args)
	generatedMetrics, timedMetrics := demux.WaitForNumberOfSamples(3, 0, 100*time.Millisecond)
	assert.Equal(t, generatedMetrics, []metrics.MetricSample{{
		Name:       responseLatencyMetric,
		Value:      19,
		Mtype:      metrics.DistributionType,
		Tags:       tags,
		SampleRate: 1,
		Timestamp:  float64(endTime.UnixNano()) / float64(time.Second),
	}, {
		Name:       responseDurationMetric,
		Value:      3,
		Mtype:      metrics.DistributionType,
		Tags:       tags,
		SampleRate: 1,
		Timestamp:  float64(endTime.UnixNano()) / float64(time.Second),
	}, {
		Name:       producedBytesMetric,
		Value:      53,
		Mtype:      metrics.DistributionType,
		Tags:       tags,
		SampleRate: 1,
		Timestamp:  float64(endTime.UnixNano()) / float64(time.Second),
	}})
	assert.Len(t, timedMetrics, 0)
}

func TestGenerateEnhancedMetricsFromRuntimeDoneLogNoEndDate(t *testing.T) {
	demux := createDemultiplexer(t)
	tags := []string{"functionname:test-function"}
	startTime := time.Now()
	endTime := time.Time{}
	args := GenerateEnhancedMetricsFromRuntimeDoneLogArgs{
		Start:            startTime,
		End:              endTime,
		ResponseLatency:  19,
		ResponseDuration: 3,
		ProducedBytes:    53,
		Tags:             tags,
		Demux:            demux,
	}
	go GenerateEnhancedMetricsFromRuntimeDoneLog(args)
	generatedMetrics, timedMetrics := demux.WaitForNumberOfSamples(3, 0, 100*time.Millisecond)
	assert.Equal(t, generatedMetrics, []metrics.MetricSample{{
		Name:       responseLatencyMetric,
		Value:      19,
		Mtype:      metrics.DistributionType,
		Tags:       tags,
		SampleRate: 1,
		Timestamp:  float64(endTime.UnixNano()) / float64(time.Second),
	}, {
		Name:       responseDurationMetric,
		Value:      3,
		Mtype:      metrics.DistributionType,
		Tags:       tags,
		SampleRate: 1,
		Timestamp:  float64(endTime.UnixNano()) / float64(time.Second),
	}, {
		Name:       producedBytesMetric,
		Value:      53,
		Mtype:      metrics.DistributionType,
		Tags:       tags,
		SampleRate: 1,
		Timestamp:  float64(endTime.UnixNano()) / float64(time.Second),
	}})
	assert.Len(t, timedMetrics, 0)
}

func TestGenerateEnhancedMetricsFromRuntimeDoneLogOK(t *testing.T) {
	demux := createDemultiplexer(t)
	tags := []string{"functionname:test-function"}
	startTime := time.Date(2020, 01, 01, 01, 01, 01, 500000000, time.UTC)
	endTime := time.Date(2020, 01, 01, 01, 01, 01, 653000000, time.UTC) //153 ms later
	args := GenerateEnhancedMetricsFromRuntimeDoneLogArgs{
		Start:            startTime,
		End:              endTime,
		ResponseLatency:  19,
		ResponseDuration: 3,
		ProducedBytes:    53,
		Tags:             tags,
		Demux:            demux,
	}
	go GenerateEnhancedMetricsFromRuntimeDoneLog(args)
	generatedMetrics, timedMetrics := demux.WaitForNumberOfSamples(4, 0, 100*time.Millisecond)
	assert.Equal(t, generatedMetrics, []metrics.MetricSample{{
		Name:       runtimeDurationMetric,
		Value:      153,
		Mtype:      metrics.DistributionType,
		Tags:       tags,
		SampleRate: 1,
		Timestamp:  float64(endTime.UnixNano()) / float64(time.Second),
	}, {
		Name:       responseLatencyMetric,
		Value:      19,
		Mtype:      metrics.DistributionType,
		Tags:       tags,
		SampleRate: 1,
		Timestamp:  float64(endTime.UnixNano()) / float64(time.Second),
	}, {
		Name:       responseDurationMetric,
		Value:      3,
		Mtype:      metrics.DistributionType,
		Tags:       tags,
		SampleRate: 1,
		Timestamp:  float64(endTime.UnixNano()) / float64(time.Second),
	}, {
		Name:       producedBytesMetric,
		Value:      53,
		Mtype:      metrics.DistributionType,
		Tags:       tags,
		SampleRate: 1,
		Timestamp:  float64(endTime.UnixNano()) / float64(time.Second),
	}})
	assert.Len(t, timedMetrics, 0)
}

func TestGenerateCPUEnhancedMetrics(t *testing.T) {
	demux := createDemultiplexer(t)
	tags := []string{"functionname:test-function"}
	now := float64(time.Now().UnixNano()) / float64(time.Second)
	args := generateCPUEnhancedMetricsArgs{100, 53, 200, tags, demux, now}
	go generateCPUEnhancedMetrics(args)
	generatedMetrics, timedMetrics := demux.WaitForNumberOfSamples(4, 0, 100*time.Millisecond)
	assert.Equal(t, []metrics.MetricSample{
		{
			Name:       cpuSystemTimeMetric,
			Value:      53,
			Mtype:      metrics.DistributionType,
			Tags:       tags,
			SampleRate: 1,
			Timestamp:  now,
		},
		{
			Name:       cpuUserTimeMetric,
			Value:      100,
			Mtype:      metrics.DistributionType,
			Tags:       tags,
			SampleRate: 1,
			Timestamp:  now,
		},
		{
			Name:       cpuTotalTimeMetric,
			Value:      153,
			Mtype:      metrics.DistributionType,
			Tags:       tags,
			SampleRate: 1,
			Timestamp:  now,
		}},
		generatedMetrics,
	)
	assert.Len(t, timedMetrics, 0)
}

<<<<<<< HEAD
func TestDisableCPUEnhancedMetrics(t *testing.T) {
=======
func TestGenerateCPUEnhancedMetricsDisabled(t *testing.T) {
>>>>>>> 1cfabef6
	var wg sync.WaitGroup
	enhancedMetricsDisabled = true
	demux := createDemultiplexer(t)
	tags := []string{"functionname:test-function"}
<<<<<<< HEAD
=======
	now := time.Now()
>>>>>>> 1cfabef6

	wg.Add(1)
	go func() {
		defer wg.Done()
<<<<<<< HEAD
		SendCPUEnhancedMetrics(&proc.CPUData{}, 0, tags, demux)
=======
		GenerateCPUEnhancedMetrics(GenerateCPUEnhancedMetricsArgs{100, 53, tags, demux, now})
>>>>>>> 1cfabef6
	}()

	generatedMetrics, timedMetrics := demux.WaitForNumberOfSamples(1, 0, 100*time.Millisecond)

	assert.Len(t, generatedMetrics, 0)
	assert.Len(t, timedMetrics, 0)
<<<<<<< HEAD
=======

>>>>>>> 1cfabef6
	wg.Wait()
	enhancedMetricsDisabled = false
}

<<<<<<< HEAD
func TestGenerateCPUUtilizationEnhancedMetrics(t *testing.T) {
	demux := createDemultiplexer(t)
	tags := []string{"functionname:test-function"}
	now := float64(time.Now().UnixNano()) / float64(time.Second)
	args := GenerateCPUUtilizationEnhancedMetricArgs{
		IndividualCPUIdleTimes: map[string]float64{
			"cpu0": 30,
			"cpu1": 80,
		},
		IndividualCPUIdleOffsetTimes: map[string]float64{
			"cpu0": 10,
			"cpu1": 20,
		},
		IdleTimeMs:       100,
		IdleTimeOffsetMs: 20,
		UptimeMs:         150,
		UptimeOffsetMs:   50,
		Tags:             tags,
		Demux:            demux,
		Time:             now,
	}
	go GenerateCPUUtilizationEnhancedMetrics(args)
	generatedMetrics, timedMetrics := demux.WaitForNumberOfSamples(5, 0, 100*time.Millisecond)
	assert.Equal(t, []metrics.MetricSample{
		{
			Name:       cpuTotalUtilizationPctMetric,
			Value:      60,
			Mtype:      metrics.DistributionType,
			Tags:       tags,
			SampleRate: 1,
			Timestamp:  now,
		},
		{
			Name:       cpuTotalUtilizationMetric,
			Value:      1.2,
			Mtype:      metrics.DistributionType,
			Tags:       tags,
			SampleRate: 1,
			Timestamp:  now,
		},
		{
			Name:       numCoresMetric,
			Value:      2,
=======
func TestGenerateNetworkEnhancedMetrics(t *testing.T) {
	demux := createDemultiplexer(t)
	tags := []string{"functionname:test-function"}
	now := float64(time.Now().UnixNano()) / float64(time.Second)
	args := generateNetworkEnhancedMetricArgs{
		RxBytesOffset: 10,
		RxBytes:       100,
		TxBytesOffset: 20,
		TxBytes:       50,
		Tags:          tags,
		Demux:         demux,
		Time:          now,
	}
	go generateNetworkEnhancedMetrics(args)
	generatedMetrics, timedMetrics := demux.WaitForNumberOfSamples(3, 0, 100*time.Millisecond)
	assert.Equal(t, []metrics.MetricSample{
		{
			Name:       rxBytesMetric,
			Value:      90,
>>>>>>> 1cfabef6
			Mtype:      metrics.DistributionType,
			Tags:       tags,
			SampleRate: 1,
			Timestamp:  now,
		},
		{
<<<<<<< HEAD
			Name:       cpuMaxUtilizationMetric,
			Value:      80,
=======
			Name:       txBytesMetric,
			Value:      30,
>>>>>>> 1cfabef6
			Mtype:      metrics.DistributionType,
			Tags:       tags,
			SampleRate: 1,
			Timestamp:  now,
		},
		{
<<<<<<< HEAD
			Name:       cpuMinUtilizationMetric,
			Value:      40,
=======
			Name:       totalNetworkMetric,
			Value:      120,
>>>>>>> 1cfabef6
			Mtype:      metrics.DistributionType,
			Tags:       tags,
			SampleRate: 1,
			Timestamp:  now,
		}},
		generatedMetrics,
	)
	assert.Len(t, timedMetrics, 0)
<<<<<<< HEAD
=======
}

func TestNetworkEnhancedMetricsDisabled(t *testing.T) {
	var wg sync.WaitGroup
	enhancedMetricsDisabled = true
	demux := createDemultiplexer(t)
	tags := []string{"functionname:test-function"}

	wg.Add(1)
	go func() {
		defer wg.Done()
		SendNetworkEnhancedMetrics(&proc.NetworkData{}, tags, demux)
	}()

	generatedMetrics, timedMetrics := demux.WaitForNumberOfSamples(1, 0, 100*time.Millisecond)

	assert.Len(t, generatedMetrics, 0)
	assert.Len(t, timedMetrics, 0)

	wg.Wait()
	enhancedMetricsDisabled = false
>>>>>>> 1cfabef6
}

func createDemultiplexer(t *testing.T) demultiplexer.FakeSamplerMock {
	return fxutil.Test[demultiplexer.FakeSamplerMock](t, logimpl.MockModule(), compressionimpl.MockModule(), demultiplexerimpl.FakeSamplerMockModule(), hostnameimpl.MockModule())
}<|MERGE_RESOLUTION|>--- conflicted
+++ resolved
@@ -515,43 +515,26 @@
 	assert.Len(t, timedMetrics, 0)
 }
 
-<<<<<<< HEAD
 func TestDisableCPUEnhancedMetrics(t *testing.T) {
-=======
-func TestGenerateCPUEnhancedMetricsDisabled(t *testing.T) {
->>>>>>> 1cfabef6
 	var wg sync.WaitGroup
 	enhancedMetricsDisabled = true
 	demux := createDemultiplexer(t)
 	tags := []string{"functionname:test-function"}
-<<<<<<< HEAD
-=======
-	now := time.Now()
->>>>>>> 1cfabef6
 
 	wg.Add(1)
 	go func() {
 		defer wg.Done()
-<<<<<<< HEAD
 		SendCPUEnhancedMetrics(&proc.CPUData{}, 0, tags, demux)
-=======
-		GenerateCPUEnhancedMetrics(GenerateCPUEnhancedMetricsArgs{100, 53, tags, demux, now})
->>>>>>> 1cfabef6
 	}()
 
 	generatedMetrics, timedMetrics := demux.WaitForNumberOfSamples(1, 0, 100*time.Millisecond)
 
 	assert.Len(t, generatedMetrics, 0)
 	assert.Len(t, timedMetrics, 0)
-<<<<<<< HEAD
-=======
-
->>>>>>> 1cfabef6
 	wg.Wait()
 	enhancedMetricsDisabled = false
 }
 
-<<<<<<< HEAD
 func TestGenerateCPUUtilizationEnhancedMetrics(t *testing.T) {
 	demux := createDemultiplexer(t)
 	tags := []string{"functionname:test-function"}
@@ -595,7 +578,32 @@
 		{
 			Name:       numCoresMetric,
 			Value:      2,
-=======
+			Mtype:      metrics.DistributionType,
+			Tags:       tags,
+			SampleRate: 1,
+			Timestamp:  now,
+		},
+		{
+			Name:       cpuMaxUtilizationMetric,
+			Value:      80,
+			Mtype:      metrics.DistributionType,
+			Tags:       tags,
+			SampleRate: 1,
+			Timestamp:  now,
+		},
+		{
+			Name:       cpuMinUtilizationMetric,
+			Value:      40,
+			Mtype:      metrics.DistributionType,
+			Tags:       tags,
+			SampleRate: 1,
+			Timestamp:  now,
+		}},
+		generatedMetrics,
+	)
+	assert.Len(t, timedMetrics, 0)
+}
+
 func TestGenerateNetworkEnhancedMetrics(t *testing.T) {
 	demux := createDemultiplexer(t)
 	tags := []string{"functionname:test-function"}
@@ -615,33 +623,22 @@
 		{
 			Name:       rxBytesMetric,
 			Value:      90,
->>>>>>> 1cfabef6
-			Mtype:      metrics.DistributionType,
-			Tags:       tags,
-			SampleRate: 1,
-			Timestamp:  now,
-		},
-		{
-<<<<<<< HEAD
-			Name:       cpuMaxUtilizationMetric,
-			Value:      80,
-=======
+			Mtype:      metrics.DistributionType,
+			Tags:       tags,
+			SampleRate: 1,
+			Timestamp:  now,
+		},
+		{
 			Name:       txBytesMetric,
 			Value:      30,
->>>>>>> 1cfabef6
-			Mtype:      metrics.DistributionType,
-			Tags:       tags,
-			SampleRate: 1,
-			Timestamp:  now,
-		},
-		{
-<<<<<<< HEAD
-			Name:       cpuMinUtilizationMetric,
-			Value:      40,
-=======
+			Mtype:      metrics.DistributionType,
+			Tags:       tags,
+			SampleRate: 1,
+			Timestamp:  now,
+		},
+		{
 			Name:       totalNetworkMetric,
 			Value:      120,
->>>>>>> 1cfabef6
 			Mtype:      metrics.DistributionType,
 			Tags:       tags,
 			SampleRate: 1,
@@ -650,8 +647,6 @@
 		generatedMetrics,
 	)
 	assert.Len(t, timedMetrics, 0)
-<<<<<<< HEAD
-=======
 }
 
 func TestNetworkEnhancedMetricsDisabled(t *testing.T) {
@@ -673,7 +668,6 @@
 
 	wg.Wait()
 	enhancedMetricsDisabled = false
->>>>>>> 1cfabef6
 }
 
 func createDemultiplexer(t *testing.T) demultiplexer.FakeSamplerMock {
