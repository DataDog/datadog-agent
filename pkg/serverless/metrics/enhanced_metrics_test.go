// Unless explicitly stated otherwise all files in this repository are licensed
// under the Apache License Version 2.0.
// This product includes software developed at Datadog (https://www.datadoghq.com/).
// Copyright 2016-present Datadog, Inc.

package metrics

import (
	"testing"
	"time"

	"github.com/stretchr/testify/assert"

	"github.com/DataDog/datadog-agent/pkg/aggregator"
	"github.com/DataDog/datadog-agent/pkg/metrics"
	serverlessTags "github.com/DataDog/datadog-agent/pkg/serverless/tags"
)

func TestGenerateEnhancedMetricsFromFunctionLogOutOfMemory(t *testing.T) {
	demux := aggregator.InitTestAgentDemultiplexerWithFlushInterval(time.Hour)
	defer demux.Stop(false)
	tags := []string{"functionname:test-function"}
	reportLogTime := time.Now()
	isOOM := ContainsOutOfMemoryLog("JavaScript heap out of memory")
	if isOOM {
		GenerateEnhancedMetricsFromFunctionLog(reportLogTime, tags, demux)
	}

<<<<<<< HEAD
	generatedMetrics, timedMetrics := demux.WaitForSamples(100 * time.Millisecond)
	assert.True(t, isOOM)
=======
	generatedMetrics, timedMetrics := demux.WaitForNumberOfSamples(2, 0, 100*time.Millisecond)
>>>>>>> 485cea40
	assert.Len(t, generatedMetrics, 2, "two enhanced metrics should have been generated")
	assert.Len(t, timedMetrics, 0)
	assert.Equal(t, generatedMetrics, []metrics.MetricSample{{
		Name:       OutOfMemoryMetric,
		Value:      1.0,
		Mtype:      metrics.DistributionType,
		Tags:       tags,
		SampleRate: 1,
		Timestamp:  float64(reportLogTime.UnixNano()) / float64(time.Second),
	}, {
		Name:       ErrorsMetric,
		Value:      1.0,
		Mtype:      metrics.DistributionType,
		Tags:       tags,
		SampleRate: 1,
		Timestamp:  float64(reportLogTime.UnixNano()) / float64(time.Second),
	}})
}

func TestGenerateEnhancedMetricsFromFunctionLogNoMetric(t *testing.T) {
	demux := aggregator.InitTestAgentDemultiplexerWithFlushInterval(time.Hour)
	defer demux.Stop(false)
	tags := []string{"functionname:test-function"}
	isOOM := ContainsOutOfMemoryLog("Task timed out after 30.03 seconds")
	if isOOM {
		GenerateEnhancedMetricsFromFunctionLog(time.Now(), tags, demux)
	}

	generatedMetrics, timedMetrics := demux.WaitForSamples(100 * time.Millisecond)
	assert.False(t, isOOM)
	assert.Len(t, generatedMetrics, 0, "no metrics should have been generated")
	assert.Len(t, timedMetrics, 0)
}

func TestGenerateEnhancedMetricsFromReportLogColdStart(t *testing.T) {
	demux := aggregator.InitTestAgentDemultiplexerWithFlushInterval(time.Hour)
	defer demux.Stop(false)
	tags := []string{"functionname:test-function"}
	reportLogTime := time.Now()
	runtimeStartTime := reportLogTime.Add(-20 * time.Millisecond)
	runtimeEndTime := reportLogTime.Add(-10 * time.Millisecond)
	args := GenerateEnhancedMetricsFromReportLogArgs{
		InitDurationMs:   100.0,
		DurationMs:       1000.0,
		BilledDurationMs: 800.0,
		MemorySizeMb:     1024.0,
		MaxMemoryUsedMb:  256.0,
		RuntimeStart:     runtimeStartTime,
		RuntimeEnd:       runtimeEndTime,
		T:                reportLogTime,
		Tags:             tags,
		Demux:            demux,
	}
	go GenerateEnhancedMetricsFromReportLog(args)

	generatedMetrics, timedMetrics := demux.WaitForNumberOfSamples(7, 0, 100*time.Millisecond)

	assert.Equal(t, generatedMetrics[:7], []metrics.MetricSample{{
		Name:       maxMemoryUsedMetric,
		Value:      256.0,
		Mtype:      metrics.DistributionType,
		Tags:       tags,
		SampleRate: 1,
		Timestamp:  float64(reportLogTime.UnixNano()) / float64(time.Second),
	}, {
		Name:       memorySizeMetric,
		Value:      1024.0,
		Mtype:      metrics.DistributionType,
		Tags:       tags,
		SampleRate: 1,
		Timestamp:  float64(reportLogTime.UnixNano()) / float64(time.Second),
	}, {
		Name:       billedDurationMetric,
		Value:      0.80,
		Mtype:      metrics.DistributionType,
		Tags:       tags,
		SampleRate: 1,
		Timestamp:  float64(reportLogTime.UnixNano()) / float64(time.Second),
	}, {
		Name:       durationMetric,
		Value:      1.0,
		Mtype:      metrics.DistributionType,
		Tags:       tags,
		SampleRate: 1,
		Timestamp:  float64(reportLogTime.UnixNano()) / float64(time.Second),
	}, {
		Name:       estimatedCostMetric,
		Value:      calculateEstimatedCost(800.0, 1024.0, serverlessTags.ResolveRuntimeArch()),
		Mtype:      metrics.DistributionType,
		Tags:       tags,
		SampleRate: 1,
		Timestamp:  float64(reportLogTime.UnixNano()) / float64(time.Second),
	}, {
		Name:       postRuntimeDurationMetric,
		Value:      990.0,
		Mtype:      metrics.DistributionType,
		Tags:       tags,
		SampleRate: 1,
		Timestamp:  float64(reportLogTime.UnixNano()) / float64(time.Second),
	}, {
		Name:       initDurationMetric,
		Value:      0.1,
		Mtype:      metrics.DistributionType,
		Tags:       tags,
		SampleRate: 1,
		Timestamp:  float64(reportLogTime.UnixNano()) / float64(time.Second),
	}})
	assert.Len(t, timedMetrics, 0)
}

func TestGenerateEnhancedMetricsFromReportLogNoColdStart(t *testing.T) {
	demux := aggregator.InitTestAgentDemultiplexerWithFlushInterval(time.Hour)
	defer demux.Stop(false)
	tags := []string{"functionname:test-function"}
	reportLogTime := time.Now()
	runtimeStartTime := reportLogTime.Add(-20 * time.Millisecond)
	runtimeEndTime := reportLogTime.Add(-10 * time.Millisecond)
	args := GenerateEnhancedMetricsFromReportLogArgs{
		InitDurationMs:   0,
		DurationMs:       1000.0,
		BilledDurationMs: 800.0,
		MemorySizeMb:     1024.0,
		MaxMemoryUsedMb:  256.0,
		RuntimeStart:     runtimeStartTime,
		RuntimeEnd:       runtimeEndTime,
		T:                reportLogTime,
		Tags:             tags,
		Demux:            demux,
	}
	go GenerateEnhancedMetricsFromReportLog(args)

	generatedMetrics, timedMetrics := demux.WaitForNumberOfSamples(6, 0, 0100*time.Millisecond)

	assert.Equal(t, generatedMetrics[:6], []metrics.MetricSample{{
		Name:       maxMemoryUsedMetric,
		Value:      256.0,
		Mtype:      metrics.DistributionType,
		Tags:       tags,
		SampleRate: 1,
		Timestamp:  float64(reportLogTime.UnixNano()) / float64(time.Second),
	}, {
		Name:       memorySizeMetric,
		Value:      1024.0,
		Mtype:      metrics.DistributionType,
		Tags:       tags,
		SampleRate: 1,
		Timestamp:  float64(reportLogTime.UnixNano()) / float64(time.Second),
	}, {
		Name:       billedDurationMetric,
		Value:      0.80,
		Mtype:      metrics.DistributionType,
		Tags:       tags,
		SampleRate: 1,
		Timestamp:  float64(reportLogTime.UnixNano()) / float64(time.Second),
	}, {
		Name:       durationMetric,
		Value:      1.0,
		Mtype:      metrics.DistributionType,
		Tags:       tags,
		SampleRate: 1,
		Timestamp:  float64(reportLogTime.UnixNano()) / float64(time.Second),
	}, {
		Name:       estimatedCostMetric,
		Value:      calculateEstimatedCost(800.0, 1024.0, serverlessTags.ResolveRuntimeArch()),
		Mtype:      metrics.DistributionType,
		Tags:       tags,
		SampleRate: 1,
		Timestamp:  float64(reportLogTime.UnixNano()) / float64(time.Second),
	}, {
		Name:       postRuntimeDurationMetric,
		Value:      990.0,
		Mtype:      metrics.DistributionType,
		Tags:       tags,
		SampleRate: 1,
		Timestamp:  float64(reportLogTime.UnixNano()) / float64(time.Second),
	}})
	assert.Len(t, timedMetrics, 0)
}

func TestSendTimeoutEnhancedMetric(t *testing.T) {
	demux := aggregator.InitTestAgentDemultiplexerWithFlushInterval(time.Hour)
	defer demux.Stop(false)
	tags := []string{"functionname:test-function"}

	go SendTimeoutEnhancedMetric(tags, demux)

	generatedMetrics, timedMetrics := demux.WaitForNumberOfSamples(1, 0, 100*time.Millisecond)

	assert.Equal(t, generatedMetrics[:1], []metrics.MetricSample{{
		Name:       timeoutsMetric,
		Value:      1.0,
		Mtype:      metrics.DistributionType,
		Tags:       tags,
		SampleRate: 1,
		// compare the generated timestamp to itself because we can't know its value
		Timestamp: generatedMetrics[0].Timestamp,
	}})
	assert.Len(t, timedMetrics, 0)
}

func TestSendInvocationEnhancedMetric(t *testing.T) {
	demux := aggregator.InitTestAgentDemultiplexerWithFlushInterval(time.Hour)
	defer demux.Stop(false)
	tags := []string{"functionname:test-function"}

	go SendInvocationEnhancedMetric(tags, demux)

	generatedMetrics, timedMetrics := demux.WaitForNumberOfSamples(1, 0, 100*time.Millisecond)

	assert.Equal(t, generatedMetrics[:1], []metrics.MetricSample{{
		Name:       invocationsMetric,
		Value:      1.0,
		Mtype:      metrics.DistributionType,
		Tags:       tags,
		SampleRate: 1,
		// compare the generated timestamp to itself because we can't know its value
		Timestamp: generatedMetrics[0].Timestamp,
	}})
	assert.Len(t, timedMetrics, 0)
}

func TestSendOutOfMemoryEnhancedMetric(t *testing.T) {
	demux := aggregator.InitTestAgentDemultiplexerWithFlushInterval(time.Hour)
	defer demux.Stop(false)
	tags := []string{"functionname:test-function"}
	mockTime := time.Now()
	go SendOutOfMemoryEnhancedMetric(tags, mockTime, demux)

	generatedMetrics, timedMetrics := demux.WaitForNumberOfSamples(1, 0, 100*time.Millisecond)

	assert.Equal(t, generatedMetrics[:1], []metrics.MetricSample{{
		Name:       OutOfMemoryMetric,
		Value:      1.0,
		Mtype:      metrics.DistributionType,
		Tags:       tags,
		SampleRate: 1,
		Timestamp:  float64(mockTime.UnixNano()) / float64(time.Second),
	}})
	assert.Len(t, timedMetrics, 0)
}

func TestSendErrorsEnhancedMetric(t *testing.T) {
	demux := aggregator.InitTestAgentDemultiplexerWithFlushInterval(time.Hour)
	defer demux.Stop(false)
	tags := []string{"functionname:test-function"}
	mockTime := time.Now()
	go SendErrorsEnhancedMetric(tags, mockTime, demux)

	generatedMetrics, timedMetrics := demux.WaitForNumberOfSamples(1, 0, 100*time.Millisecond)

	assert.Equal(t, generatedMetrics[:1], []metrics.MetricSample{{
		Name:       ErrorsMetric,
		Value:      1.0,
		Mtype:      metrics.DistributionType,
		Tags:       tags,
		SampleRate: 1,
		Timestamp:  float64(mockTime.UnixNano()) / float64(time.Second),
	}})
	assert.Len(t, timedMetrics, 0)
}

func TestCalculateEstimatedCost(t *testing.T) {
	// Latest Lambda pricing and billing examples from https://aws.amazon.com/lambda/pricing/
	// two different architects: X86_64 and Arm64
	const freeTierX86ComputeCost = x86LambdaPricePerGbSecond * 400000
	const freeTierArmComputeCost = armLambdaPricePerGbSecond * 400000
	const freeTierRequestCost = baseLambdaInvocationPrice * 1000000
	const freeTierX86CostAdjustment = freeTierX86ComputeCost + freeTierRequestCost
	const freeTierArmCostAdjustment = freeTierArmComputeCost + freeTierRequestCost

	// The case of X86_64
	// Example 1: If you allocated 512MB of memory to your function, executed it 3 million times in one month,
	// and it ran for 1 second each time, your charges would be $18.74
	estimatedCost := 3000000.0 * calculateEstimatedCost(1000.0, 512.0, serverlessTags.X86LambdaPlatform)
	assert.InDelta(t, 18.74, estimatedCost-freeTierX86CostAdjustment, 0.01)
	// Example 2: If you allocated 128MB of memory to your function, executed it 30 million times in one month,
	// and it ran for 200ms each time, your charges would be $11.63
	estimatedCost = 30000000.0 * calculateEstimatedCost(200.0, 128.0, serverlessTags.X86LambdaPlatform)
	assert.InDelta(t, 11.63, estimatedCost-freeTierX86CostAdjustment, 0.01)

	// The case of Amd64, which is an extension of X86_64
	// Example 1: If you allocated 512MB of memory to your function, executed it 3 million times in one month,
	// and it ran for 1 second each time, your charges would be $18.74
	estimatedCost = 3000000.0 * calculateEstimatedCost(1000.0, 512.0, serverlessTags.AmdLambdaPlatform)
	assert.InDelta(t, 18.74, estimatedCost-freeTierX86CostAdjustment, 0.01)
	// Example 2: If you allocated 128MB of memory to your function, executed it 30 million times in one month,
	// and it ran for 200ms each time, your charges would be $11.63
	estimatedCost = 30000000.0 * calculateEstimatedCost(200.0, 128.0, serverlessTags.AmdLambdaPlatform)
	assert.InDelta(t, 11.63, estimatedCost-freeTierX86CostAdjustment, 0.01)

	// The case of Arm86
	// Example 1: If you allocated 512MB of memory to your function, executed it 3 million times in one month,
	// and it ran for 1 second each time, your charges would be $15.07
	estimatedCost = 3000000.0 * calculateEstimatedCost(1000.0, 512.0, serverlessTags.ArmLambdaPlatform)
	assert.InDelta(t, 15.07, estimatedCost-freeTierArmCostAdjustment, 0.01)
	// Example 2: If you allocated 128MB of memory to your function, executed it 30 million times in one month,
	// and it ran for 200ms each time, your charges would be $10.47
	estimatedCost = 30000000.0 * calculateEstimatedCost(200.0, 128.0, serverlessTags.ArmLambdaPlatform)
	assert.InDelta(t, 10.47, estimatedCost-freeTierArmCostAdjustment, 0.01)
}

func TestGenerateEnhancedMetricsFromRuntimeDoneLogNoStartDate(t *testing.T) {
	demux := aggregator.InitTestAgentDemultiplexerWithFlushInterval(time.Hour)
	defer demux.Stop(false)
	tags := []string{"functionname:test-function"}
	startTime := time.Time{}
	endTime := time.Now()
	args := GenerateEnhancedMetricsFromRuntimeDoneLogArgs{
		Start:            startTime,
		End:              endTime,
		ResponseLatency:  19,
		ResponseDuration: 3,
		ProducedBytes:    53,
		Tags:             tags,
		Demux:            demux,
	}
	go GenerateEnhancedMetricsFromRuntimeDoneLog(args)
	generatedMetrics, timedMetrics := demux.WaitForNumberOfSamples(3, 0, 100*time.Millisecond)
	assert.Equal(t, generatedMetrics, []metrics.MetricSample{{
		Name:       responseLatencyMetric,
		Value:      19,
		Mtype:      metrics.DistributionType,
		Tags:       tags,
		SampleRate: 1,
		Timestamp:  float64(endTime.UnixNano()) / float64(time.Second),
	}, {
		Name:       responseDurationMetric,
		Value:      3,
		Mtype:      metrics.DistributionType,
		Tags:       tags,
		SampleRate: 1,
		Timestamp:  float64(endTime.UnixNano()) / float64(time.Second),
	}, {
		Name:       producedBytesMetric,
		Value:      53,
		Mtype:      metrics.DistributionType,
		Tags:       tags,
		SampleRate: 1,
		Timestamp:  float64(endTime.UnixNano()) / float64(time.Second),
	}})
	assert.Len(t, timedMetrics, 0)
}

func TestGenerateEnhancedMetricsFromRuntimeDoneLogNoEndDate(t *testing.T) {
	demux := aggregator.InitTestAgentDemultiplexerWithFlushInterval(time.Hour)
	defer demux.Stop(false)
	tags := []string{"functionname:test-function"}
	startTime := time.Now()
	endTime := time.Time{}
	args := GenerateEnhancedMetricsFromRuntimeDoneLogArgs{
		Start:            startTime,
		End:              endTime,
		ResponseLatency:  19,
		ResponseDuration: 3,
		ProducedBytes:    53,
		Tags:             tags,
		Demux:            demux,
	}
	go GenerateEnhancedMetricsFromRuntimeDoneLog(args)
	generatedMetrics, timedMetrics := demux.WaitForNumberOfSamples(3, 0, 100*time.Millisecond)
	assert.Equal(t, generatedMetrics, []metrics.MetricSample{{
		Name:       responseLatencyMetric,
		Value:      19,
		Mtype:      metrics.DistributionType,
		Tags:       tags,
		SampleRate: 1,
		Timestamp:  float64(endTime.UnixNano()) / float64(time.Second),
	}, {
		Name:       responseDurationMetric,
		Value:      3,
		Mtype:      metrics.DistributionType,
		Tags:       tags,
		SampleRate: 1,
		Timestamp:  float64(endTime.UnixNano()) / float64(time.Second),
	}, {
		Name:       producedBytesMetric,
		Value:      53,
		Mtype:      metrics.DistributionType,
		Tags:       tags,
		SampleRate: 1,
		Timestamp:  float64(endTime.UnixNano()) / float64(time.Second),
	}})
	assert.Len(t, timedMetrics, 0)
}

func TestGenerateEnhancedMetricsFromRuntimeDoneLogOK(t *testing.T) {
	demux := aggregator.InitTestAgentDemultiplexerWithFlushInterval(time.Hour)
	defer demux.Stop(false)
	tags := []string{"functionname:test-function"}
	startTime := time.Date(2020, 01, 01, 01, 01, 01, 500000000, time.UTC)
	endTime := time.Date(2020, 01, 01, 01, 01, 01, 653000000, time.UTC) //153 ms later
	args := GenerateEnhancedMetricsFromRuntimeDoneLogArgs{
		Start:            startTime,
		End:              endTime,
		ResponseLatency:  19,
		ResponseDuration: 3,
		ProducedBytes:    53,
		Tags:             tags,
		Demux:            demux,
	}
	go GenerateEnhancedMetricsFromRuntimeDoneLog(args)
	generatedMetrics, timedMetrics := demux.WaitForNumberOfSamples(4, 0, 100*time.Millisecond)
	assert.Equal(t, generatedMetrics, []metrics.MetricSample{{
		Name:       runtimeDurationMetric,
		Value:      153,
		Mtype:      metrics.DistributionType,
		Tags:       tags,
		SampleRate: 1,
		Timestamp:  float64(endTime.UnixNano()) / float64(time.Second),
	}, {
		Name:       responseLatencyMetric,
		Value:      19,
		Mtype:      metrics.DistributionType,
		Tags:       tags,
		SampleRate: 1,
		Timestamp:  float64(endTime.UnixNano()) / float64(time.Second),
	}, {
		Name:       responseDurationMetric,
		Value:      3,
		Mtype:      metrics.DistributionType,
		Tags:       tags,
		SampleRate: 1,
		Timestamp:  float64(endTime.UnixNano()) / float64(time.Second),
	}, {
		Name:       producedBytesMetric,
		Value:      53,
		Mtype:      metrics.DistributionType,
		Tags:       tags,
		SampleRate: 1,
		Timestamp:  float64(endTime.UnixNano()) / float64(time.Second),
	}})
	assert.Len(t, timedMetrics, 0)
}<|MERGE_RESOLUTION|>--- conflicted
+++ resolved
@@ -26,12 +26,8 @@
 		GenerateEnhancedMetricsFromFunctionLog(reportLogTime, tags, demux)
 	}
 
-<<<<<<< HEAD
-	generatedMetrics, timedMetrics := demux.WaitForSamples(100 * time.Millisecond)
-	assert.True(t, isOOM)
-=======
 	generatedMetrics, timedMetrics := demux.WaitForNumberOfSamples(2, 0, 100*time.Millisecond)
->>>>>>> 485cea40
+  assert.True(t, isOOM)
 	assert.Len(t, generatedMetrics, 2, "two enhanced metrics should have been generated")
 	assert.Len(t, timedMetrics, 0)
 	assert.Equal(t, generatedMetrics, []metrics.MetricSample{{
