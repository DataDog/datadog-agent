--- conflicted
+++ resolved
@@ -102,7 +102,7 @@
 	billedDuration := float64(args.BilledDurationMs)
 	memorySize := float64(args.MemorySizeMb)
 	postRuntimeDuration := args.DurationMs - float64(args.RuntimeEnd.Sub(args.RuntimeStart).Milliseconds())
-	args.Demux.AddTimeSample(metrics.MetricSample{
+	args.Demux.AggregateSample(metrics.MetricSample{
 		Name:       maxMemoryUsedMetric,
 		Value:      float64(args.MaxMemoryUsedMb),
 		Mtype:      metrics.DistributionType,
@@ -110,7 +110,7 @@
 		SampleRate: 1,
 		Timestamp:  timestamp,
 	})
-	args.Demux.AddTimeSample(metrics.MetricSample{
+	args.Demux.AggregateSample(metrics.MetricSample{
 		Name:       memorySizeMetric,
 		Value:      memorySize,
 		Mtype:      metrics.DistributionType,
@@ -118,7 +118,7 @@
 		SampleRate: 1,
 		Timestamp:  timestamp,
 	})
-	args.Demux.AddTimeSample(metrics.MetricSample{
+	args.Demux.AggregateSample(metrics.MetricSample{
 		Name:       billedDurationMetric,
 		Value:      billedDuration * msToSec,
 		Mtype:      metrics.DistributionType,
@@ -126,7 +126,7 @@
 		SampleRate: 1,
 		Timestamp:  timestamp,
 	})
-	args.Demux.AddTimeSample(metrics.MetricSample{
+	args.Demux.AggregateSample(metrics.MetricSample{
 		Name:       durationMetric,
 		Value:      args.DurationMs * msToSec,
 		Mtype:      metrics.DistributionType,
@@ -134,7 +134,7 @@
 		SampleRate: 1,
 		Timestamp:  timestamp,
 	})
-	args.Demux.AddTimeSample(metrics.MetricSample{
+	args.Demux.AggregateSample(metrics.MetricSample{
 		Name:       estimatedCostMetric,
 		Value:      calculateEstimatedCost(billedDuration, memorySize, serverlessTags.ResolveRuntimeArch()),
 		Mtype:      metrics.DistributionType,
@@ -142,7 +142,7 @@
 		SampleRate: 1,
 		Timestamp:  timestamp,
 	})
-	args.Demux.AddTimeSample(metrics.MetricSample{
+	args.Demux.AggregateSample(metrics.MetricSample{
 		Name:       postRuntimeDurationMetric,
 		Value:      postRuntimeDuration,
 		Mtype:      metrics.DistributionType,
@@ -151,23 +151,14 @@
 		Timestamp:  timestamp,
 	})
 	if args.InitDurationMs > 0 {
-		args.Demux.AddTimeSample(metrics.MetricSample{
+		args.Demux.AggregateSample(metrics.MetricSample{
 			Name:       initDurationMetric,
 			Value:      args.InitDurationMs * msToSec,
 			Mtype:      metrics.DistributionType,
 			Tags:       args.Tags,
 			SampleRate: 1,
 			Timestamp:  timestamp,
-<<<<<<< HEAD
-		}
-		enhancedMetrics = append(enhancedMetrics, initDurationMetric)
-	}
-
-	for _, metric := range enhancedMetrics {
-		args.Demux.AggregateSample(metric)
-=======
 		})
->>>>>>> 39696924
 	}
 }
 
