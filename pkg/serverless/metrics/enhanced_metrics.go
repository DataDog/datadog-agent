// Unless explicitly stated otherwise all files in this repository are licensed
// under the Apache License Version 2.0.
// This product includes software developed at Datadog (https://www.datadoghq.com/).
// Copyright 2016-present Datadog, Inc.

//nolint:revive // TODO(SERV) Fix revive linter
package metrics

import (
	"math"
	"os"
	"strings"
	"time"

	"github.com/DataDog/datadog-agent/pkg/aggregator"
	"github.com/DataDog/datadog-agent/pkg/metrics"
	"github.com/DataDog/datadog-agent/pkg/serverless/proc"
	serverlessTags "github.com/DataDog/datadog-agent/pkg/serverless/tags"
	"github.com/DataDog/datadog-agent/pkg/util/log"
)

const (
	// Latest Lambda pricing per https://aws.amazon.com/lambda/pricing/
	baseLambdaInvocationPrice = 0.0000002
	x86LambdaPricePerGbSecond = 0.0000166667
	armLambdaPricePerGbSecond = 0.0000133334
	msToSec                   = 0.001

	// Enhanced metrics
	maxMemoryUsedMetric       = "aws.lambda.enhanced.max_memory_used"
	memorySizeMetric          = "aws.lambda.enhanced.memorysize"
	runtimeDurationMetric     = "aws.lambda.enhanced.runtime_duration"
	billedDurationMetric      = "aws.lambda.enhanced.billed_duration"
	durationMetric            = "aws.lambda.enhanced.duration"
	postRuntimeDurationMetric = "aws.lambda.enhanced.post_runtime_duration"
	estimatedCostMetric       = "aws.lambda.enhanced.estimated_cost"
	initDurationMetric        = "aws.lambda.enhanced.init_duration"
	responseLatencyMetric     = "aws.lambda.enhanced.response_latency"
	responseDurationMetric    = "aws.lambda.enhanced.response_duration"
	producedBytesMetric       = "aws.lambda.enhanced.produced_bytes"
	// OutOfMemoryMetric is the name of the out of memory enhanced Lambda metric
	OutOfMemoryMetric = "aws.lambda.enhanced.out_of_memory"
	timeoutsMetric    = "aws.lambda.enhanced.timeouts"
	// ErrorsMetric is the name of the errors enhanced Lambda metric
<<<<<<< HEAD
	ErrorsMetric                 = "aws.lambda.enhanced.errors"
	invocationsMetric            = "aws.lambda.enhanced.invocations"
	asmInvocationsMetric         = "aws.lambda.enhanced.asm.invocations"
	cpuSystemTimeMetric          = "aws.lambda.enhanced.cpu_system_time"
	cpuUserTimeMetric            = "aws.lambda.enhanced.cpu_user_time"
	cpuTotalTimeMetric           = "aws.lambda.enhanced.cpu_total_time"
	cpuTotalUtilizationPctMetric = "aws.lambda.enhanced.cpu_total_utilization_pct"
	cpuTotalUtilizationMetric    = "aws.lambda.enhanced.cpu_total_utilization"
	numCoresMetric               = "aws.lambda.enhanced.num_cores"
	cpuMaxUtilizationMetric      = "aws.lambda.enhanced.cpu_max_utilization"
	cpuMinUtilizationMetric      = "aws.lambda.enhanced.cpu_min_utilization"
	enhancedMetricsEnvVar        = "DD_ENHANCED_METRICS"
=======
	ErrorsMetric          = "aws.lambda.enhanced.errors"
	invocationsMetric     = "aws.lambda.enhanced.invocations"
	asmInvocationsMetric  = "aws.lambda.enhanced.asm.invocations"
	cpuSystemTimeMetric   = "aws.lambda.enhanced.cpu_system_time"
	cpuUserTimeMetric     = "aws.lambda.enhanced.cpu_user_time"
	cpuTotalTimeMetric    = "aws.lambda.enhanced.cpu_total_time"
	rxBytesMetric         = "aws.lambda.enhanced.rx_bytes"
	txBytesMetric         = "aws.lambda.enhanced.tx_bytes"
	totalNetworkMetric    = "aws.lambda.enhanced.total_network"
	enhancedMetricsEnvVar = "DD_ENHANCED_METRICS"
>>>>>>> 1cfabef6
)

var enhancedMetricsDisabled = strings.ToLower(os.Getenv(enhancedMetricsEnvVar)) == "false"

func getOutOfMemorySubstrings() []string {
	return []string{
		"fatal error: runtime: out of memory",       // Go
		"java.lang.OutOfMemoryError",                // Java
		"JavaScript heap out of memory",             // Node
		"Runtime exited with error: signal: killed", // Node
		"MemoryError", // Python
		"failed to allocate memory (NoMemoryError)", // Ruby
		"OutOfMemoryException",                      // .NET
	}
}

// GenerateEnhancedMetricsFromRuntimeDoneLogArgs are the arguments required for
// the GenerateEnhancedMetricsFromRuntimeDoneLog func
type GenerateEnhancedMetricsFromRuntimeDoneLogArgs struct {
	Start            time.Time
	End              time.Time
	ResponseLatency  float64
	ResponseDuration float64
	ProducedBytes    float64
	Tags             []string
	Demux            aggregator.Demultiplexer
}

// GenerateEnhancedMetricsFromRuntimeDoneLog generates the runtime duration metric
func GenerateEnhancedMetricsFromRuntimeDoneLog(args GenerateEnhancedMetricsFromRuntimeDoneLogArgs) {
	// first check if both date are set
	if args.Start.IsZero() || args.End.IsZero() {
		log.Debug("Impossible to compute aws.lambda.enhanced.runtime_duration due to an invalid interval")
	} else {
		duration := args.End.Sub(args.Start).Milliseconds()
		args.Demux.AggregateSample(metrics.MetricSample{
			Name:       runtimeDurationMetric,
			Value:      float64(duration),
			Mtype:      metrics.DistributionType,
			Tags:       args.Tags,
			SampleRate: 1,
			Timestamp:  float64(args.End.UnixNano()) / float64(time.Second),
		})
	}
	args.Demux.AggregateSample(metrics.MetricSample{
		Name:       responseLatencyMetric,
		Value:      args.ResponseLatency,
		Mtype:      metrics.DistributionType,
		Tags:       args.Tags,
		SampleRate: 1,
		Timestamp:  float64(args.End.UnixNano()) / float64(time.Second),
	})
	args.Demux.AggregateSample(metrics.MetricSample{
		Name:       responseDurationMetric,
		Value:      args.ResponseDuration,
		Mtype:      metrics.DistributionType,
		Tags:       args.Tags,
		SampleRate: 1,
		Timestamp:  float64(args.End.UnixNano()) / float64(time.Second),
	})
	args.Demux.AggregateSample(metrics.MetricSample{
		Name:       producedBytesMetric,
		Value:      args.ProducedBytes,
		Mtype:      metrics.DistributionType,
		Tags:       args.Tags,
		SampleRate: 1,
		Timestamp:  float64(args.End.UnixNano()) / float64(time.Second),
	})
}

// ContainsOutOfMemoryLog determines whether a runtime specific out of memory string is found in the log line
func ContainsOutOfMemoryLog(logString string) bool {
	for _, substring := range getOutOfMemorySubstrings() {
		if strings.Contains(logString, substring) {
			return true
		}
	}
	return false
}

// GenerateOutOfMemoryEnhancedMetrics generates enhanced metrics specific to an out of memory error
func GenerateOutOfMemoryEnhancedMetrics(time time.Time, tags []string, demux aggregator.Demultiplexer) {
	SendOutOfMemoryEnhancedMetric(tags, time, demux)
	SendErrorsEnhancedMetric(tags, time, demux)
}

// GenerateEnhancedMetricsFromReportLogArgs provides the arguments required for
// the GenerateEnhancedMetricsFromReportLog func
type GenerateEnhancedMetricsFromReportLogArgs struct {
	InitDurationMs   float64
	DurationMs       float64
	BilledDurationMs int
	MemorySizeMb     int
	MaxMemoryUsedMb  int
	RuntimeStart     time.Time
	RuntimeEnd       time.Time
	T                time.Time
	Tags             []string
	Demux            aggregator.Demultiplexer
}

// GenerateEnhancedMetricsFromReportLog generates enhanced metrics from a LogTypePlatformReport log message
func GenerateEnhancedMetricsFromReportLog(args GenerateEnhancedMetricsFromReportLogArgs) {
	timestamp := float64(args.T.UnixNano()) / float64(time.Second)
	billedDuration := float64(args.BilledDurationMs)
	memorySize := float64(args.MemorySizeMb)
	args.Demux.AggregateSample(metrics.MetricSample{
		Name:       maxMemoryUsedMetric,
		Value:      float64(args.MaxMemoryUsedMb),
		Mtype:      metrics.DistributionType,
		Tags:       args.Tags,
		SampleRate: 1,
		Timestamp:  timestamp,
	})
	args.Demux.AggregateSample(metrics.MetricSample{
		Name:       memorySizeMetric,
		Value:      memorySize,
		Mtype:      metrics.DistributionType,
		Tags:       args.Tags,
		SampleRate: 1,
		Timestamp:  timestamp,
	})
	args.Demux.AggregateSample(metrics.MetricSample{
		Name:       billedDurationMetric,
		Value:      billedDuration * msToSec,
		Mtype:      metrics.DistributionType,
		Tags:       args.Tags,
		SampleRate: 1,
		Timestamp:  timestamp,
	})
	args.Demux.AggregateSample(metrics.MetricSample{
		Name:       durationMetric,
		Value:      args.DurationMs * msToSec,
		Mtype:      metrics.DistributionType,
		Tags:       args.Tags,
		SampleRate: 1,
		Timestamp:  timestamp,
	})
	args.Demux.AggregateSample(metrics.MetricSample{
		Name:       estimatedCostMetric,
		Value:      calculateEstimatedCost(billedDuration, memorySize, serverlessTags.ResolveRuntimeArch()),
		Mtype:      metrics.DistributionType,
		Tags:       args.Tags,
		SampleRate: 1,
		Timestamp:  timestamp,
	})
	if args.RuntimeStart.IsZero() || args.RuntimeEnd.IsZero() {
		log.Debug("Impossible to compute aws.lambda.enhanced.post_runtime_duration due to an invalid interval")
	} else {
		postRuntimeDuration := args.DurationMs - float64(args.RuntimeEnd.Sub(args.RuntimeStart).Milliseconds())
		args.Demux.AggregateSample(metrics.MetricSample{
			Name:       postRuntimeDurationMetric,
			Value:      postRuntimeDuration,
			Mtype:      metrics.DistributionType,
			Tags:       args.Tags,
			SampleRate: 1,
			Timestamp:  timestamp,
		})
	}
	if args.InitDurationMs > 0 {
		args.Demux.AggregateSample(metrics.MetricSample{
			Name:       initDurationMetric,
			Value:      args.InitDurationMs * msToSec,
			Mtype:      metrics.DistributionType,
			Tags:       args.Tags,
			SampleRate: 1,
			Timestamp:  timestamp,
		})
	}
}

// SendOutOfMemoryEnhancedMetric sends an enhanced metric representing a function running out of memory at a given time
func SendOutOfMemoryEnhancedMetric(tags []string, t time.Time, demux aggregator.Demultiplexer) {
	incrementEnhancedMetric(OutOfMemoryMetric, tags, float64(t.UnixNano())/float64(time.Second), demux, false)
}

// SendErrorsEnhancedMetric sends an enhanced metric representing an error at a given time
func SendErrorsEnhancedMetric(tags []string, t time.Time, demux aggregator.Demultiplexer) {
	incrementEnhancedMetric(ErrorsMetric, tags, float64(t.UnixNano())/float64(time.Second), demux, false)
}

// SendTimeoutEnhancedMetric sends an enhanced metric representing a timeout at the current time
func SendTimeoutEnhancedMetric(tags []string, demux aggregator.Demultiplexer) {
	incrementEnhancedMetric(timeoutsMetric, tags, float64(time.Now().UnixNano())/float64(time.Second), demux, false)
}

// SendInvocationEnhancedMetric sends an enhanced metric representing an invocation at the current time
func SendInvocationEnhancedMetric(tags []string, demux aggregator.Demultiplexer) {
	incrementEnhancedMetric(invocationsMetric, tags, float64(time.Now().UnixNano())/float64(time.Second), demux, false)
}

// SendASMInvocationEnhancedMetric sends an enhanced metric representing an appsec supported invocation at the current time
// Metric is sent even if enhanced metrics are disabled
func SendASMInvocationEnhancedMetric(tags []string, demux aggregator.Demultiplexer) {
	incrementEnhancedMetric(asmInvocationsMetric, tags, float64(time.Now().UnixNano())/float64(time.Second), demux, true)
}

type generateCPUEnhancedMetricsArgs struct {
	UserCPUTimeMs   float64
	SystemCPUTimeMs float64
	Uptime          float64
	Tags            []string
	Demux           aggregator.Demultiplexer
	Time            float64
}

type GenerateCPUUtilizationEnhancedMetricArgs struct {
	IndividualCPUIdleTimes       map[string]float64
	IndividualCPUIdleOffsetTimes map[string]float64
	IdleTimeMs                   float64
	IdleTimeOffsetMs             float64
	UptimeMs                     float64
	UptimeOffsetMs               float64
	Tags                         []string
	Demux                        aggregator.Demultiplexer
	Time                         float64
}

// generateCPUEnhancedMetrics generates enhanced metrics for CPU time spent running the function in kernel mode,
// in user mode, and in total
<<<<<<< HEAD
func generateCPUEnhancedMetrics(args generateCPUEnhancedMetricsArgs) {
=======
func GenerateCPUEnhancedMetrics(args GenerateCPUEnhancedMetricsArgs) {
	if enhancedMetricsDisabled {
		return
	}
	timestamp := float64(args.Time.UnixNano()) / float64(time.Second)
>>>>>>> 1cfabef6
	args.Demux.AggregateSample(metrics.MetricSample{
		Name:       cpuSystemTimeMetric,
		Value:      args.SystemCPUTimeMs,
		Mtype:      metrics.DistributionType,
		Tags:       args.Tags,
		SampleRate: 1,
		Timestamp:  args.Time,
	})
	args.Demux.AggregateSample(metrics.MetricSample{
		Name:       cpuUserTimeMetric,
		Value:      args.UserCPUTimeMs,
		Mtype:      metrics.DistributionType,
		Tags:       args.Tags,
		SampleRate: 1,
		Timestamp:  args.Time,
	})
	args.Demux.AggregateSample(metrics.MetricSample{
		Name:       cpuTotalTimeMetric,
		Value:      args.SystemCPUTimeMs + args.UserCPUTimeMs,
		Mtype:      metrics.DistributionType,
		Tags:       args.Tags,
		SampleRate: 1,
		Timestamp:  args.Time,
	})
}

// SendCPUEnhancedMetrics sends CPU enhanced metrics for the invocation
<<<<<<< HEAD
func SendCPUEnhancedMetrics(cpuOffsetData *proc.CPUData, uptimeOffset float64, tags []string, demux aggregator.Demultiplexer) {
	if enhancedMetricsDisabled {
		return
	}
	cpuData, err := proc.GetCPUData()
=======
func SendCPUEnhancedMetrics(userCPUOffsetMs, systemCPUOffsetMs float64, tags []string, demux aggregator.Demultiplexer) {
	userCPUTimeMs, systemCPUTimeMs, err := proc.GetCPUData()
>>>>>>> 1cfabef6
	if err != nil {
		log.Debug("Could not emit CPU enhanced metrics")
		return
	}

	now := float64(time.Now().UnixNano()) / float64(time.Second)
	generateCPUEnhancedMetrics(generateCPUEnhancedMetricsArgs{
		UserCPUTimeMs:   cpuData.TotalUserTimeMs - cpuOffsetData.TotalUserTimeMs,
		SystemCPUTimeMs: cpuData.TotalSystemTimeMs - cpuOffsetData.TotalSystemTimeMs,
		Tags:            tags,
		Demux:           demux,
		Time:            now,
	})

	perCoreData := cpuData.IndividualCPUIdleTimes
	if perCoreData != nil {
		uptimeMs, err := proc.GetUptime()
		if err != nil {
			log.Debug("Could not emit CPU enhanced metrics")
			return
		}
		GenerateCPUUtilizationEnhancedMetrics(GenerateCPUUtilizationEnhancedMetricArgs{
			cpuData.IndividualCPUIdleTimes,
			cpuOffsetData.IndividualCPUIdleTimes,
			cpuData.TotalIdleTimeMs,
			cpuOffsetData.TotalIdleTimeMs,
			uptimeMs,
			uptimeOffset,
			tags,
			demux,
			now,
		})
	}

}

func GenerateCPUUtilizationEnhancedMetrics(args GenerateCPUUtilizationEnhancedMetricArgs) {
	maxIdleTime := 0.0
	minIdleTime := math.MaxFloat64
	for cpuName, cpuIdleTime := range args.IndividualCPUIdleTimes {
		adjustedIdleTime := cpuIdleTime - args.IndividualCPUIdleOffsetTimes[cpuName]
		// Maximally utilized CPU is the one with the least time spent in the idle process
		if adjustedIdleTime < minIdleTime {
			minIdleTime = adjustedIdleTime
		}
		// Minimally utilized CPU is the one with the most time spent in the idle process
		if adjustedIdleTime >= maxIdleTime {
			maxIdleTime = adjustedIdleTime
		}
	}

	adjustedUptime := args.UptimeMs - args.UptimeOffsetMs

	maxUtilizedPercent := 100 * (adjustedUptime - minIdleTime) / adjustedUptime
	minUtilizedPercent := 100 * (adjustedUptime - maxIdleTime) / adjustedUptime

	numberCPUs := float64(len(args.IndividualCPUIdleTimes))
	adjustedIdleTime := args.IdleTimeMs - args.IdleTimeOffsetMs
	totalUtilizedDecimal := (adjustedUptime*numberCPUs - adjustedIdleTime) / (adjustedUptime * numberCPUs)
	totalUtilizedPercent := 100 * totalUtilizedDecimal
	totalUtilizedCores := numberCPUs * totalUtilizedDecimal

	args.Demux.AggregateSample(metrics.MetricSample{
		Name:       cpuTotalUtilizationPctMetric,
		Value:      totalUtilizedPercent,
		Mtype:      metrics.DistributionType,
		Tags:       args.Tags,
		SampleRate: 1,
		Timestamp:  args.Time,
	})
	args.Demux.AggregateSample(metrics.MetricSample{
		Name:       cpuTotalUtilizationMetric,
		Value:      totalUtilizedCores,
		Mtype:      metrics.DistributionType,
		Tags:       args.Tags,
		SampleRate: 1,
		Timestamp:  args.Time,
	})
	args.Demux.AggregateSample(metrics.MetricSample{
		Name:       numCoresMetric,
		Value:      float64(len(args.IndividualCPUIdleTimes)),
		Mtype:      metrics.DistributionType,
		Tags:       args.Tags,
		SampleRate: 1,
		Timestamp:  args.Time,
	})
	args.Demux.AggregateSample(metrics.MetricSample{
		Name:       cpuMaxUtilizationMetric,
		Value:      maxUtilizedPercent,
		Mtype:      metrics.DistributionType,
		Tags:       args.Tags,
		SampleRate: 1,
		Timestamp:  args.Time,
	})
	args.Demux.AggregateSample(metrics.MetricSample{
		Name:       cpuMinUtilizationMetric,
		Value:      minUtilizedPercent,
		Mtype:      metrics.DistributionType,
		Tags:       args.Tags,
		SampleRate: 1,
		Timestamp:  args.Time,
	})
}

func SendNetworkEnhancedMetrics(networkOffsetData *proc.NetworkData, tags []string, demux aggregator.Demultiplexer) {
	if enhancedMetricsDisabled {
		return
	}

	networkData, err := proc.GetNetworkData()
	if err != nil {
		log.Debug("Could not emit network enhanced metrics")
		return
	}

	now := float64(time.Now().UnixNano()) / float64(time.Second)
	generateNetworkEnhancedMetrics(generateNetworkEnhancedMetricArgs{
		networkOffsetData.RxBytes,
		networkData.RxBytes,
		networkOffsetData.TxBytes,
		networkData.TxBytes,
		tags,
		demux,
		now,
	})
}

type generateNetworkEnhancedMetricArgs struct {
	RxBytesOffset float64
	RxBytes       float64
	TxBytesOffset float64
	TxBytes       float64
	Tags          []string
	Demux         aggregator.Demultiplexer
	Time          float64
}

func generateNetworkEnhancedMetrics(args generateNetworkEnhancedMetricArgs) {
	adjustedRxBytes := args.RxBytes - args.RxBytesOffset
	adjustedTxBytes := args.TxBytes - args.TxBytesOffset
	args.Demux.AggregateSample(metrics.MetricSample{
		Name:       rxBytesMetric,
		Value:      adjustedRxBytes,
		Mtype:      metrics.DistributionType,
		Tags:       args.Tags,
		SampleRate: 1,
		Timestamp:  args.Time,
	})
	args.Demux.AggregateSample(metrics.MetricSample{
		Name:       txBytesMetric,
		Value:      adjustedTxBytes,
		Mtype:      metrics.DistributionType,
		Tags:       args.Tags,
		SampleRate: 1,
		Timestamp:  args.Time,
	})
	args.Demux.AggregateSample(metrics.MetricSample{
		Name:       totalNetworkMetric,
		Value:      adjustedRxBytes + adjustedTxBytes,
		Mtype:      metrics.DistributionType,
		Tags:       args.Tags,
		SampleRate: 1,
		Timestamp:  args.Time,
	})
}

// incrementEnhancedMetric sends an enhanced metric with a value of 1 to the metrics channel
func incrementEnhancedMetric(name string, tags []string, timestamp float64, demux aggregator.Demultiplexer, force bool) {
	// TODO - pass config here, instead of directly looking up var
	if !force && enhancedMetricsDisabled {
		return
	}
	demux.AggregateSample(metrics.MetricSample{
		Name:       name,
		Value:      1.0,
		Mtype:      metrics.DistributionType,
		Tags:       tags,
		SampleRate: 1,
		Timestamp:  timestamp,
	})
}

// calculateEstimatedCost returns the estimated cost in USD of a Lambda invocation
func calculateEstimatedCost(billedDurationMs float64, memorySizeMb float64, architecture string) float64 {
	billedDurationSeconds := billedDurationMs / 1000.0
	memorySizeGb := memorySizeMb / 1024.0
	gbSeconds := billedDurationSeconds * memorySizeGb
	// round the final float result because float math could have float point imprecision
	// on some arch. (i.e. 1.00000000000002 values)
	return math.Round((baseLambdaInvocationPrice+(gbSeconds*getLambdaPricePerGbSecond(architecture)))*10e12) / 10e12
}

// get the lambda price per Gb second based on the runtime platform
func getLambdaPricePerGbSecond(architecture string) float64 {
	switch architecture {
	case serverlessTags.ArmLambdaPlatform:
		// for arm64
		return armLambdaPricePerGbSecond
	default:
		// for x86 and amd64
		return x86LambdaPricePerGbSecond
	}
}<|MERGE_RESOLUTION|>--- conflicted
+++ resolved
@@ -42,7 +42,6 @@
 	OutOfMemoryMetric = "aws.lambda.enhanced.out_of_memory"
 	timeoutsMetric    = "aws.lambda.enhanced.timeouts"
 	// ErrorsMetric is the name of the errors enhanced Lambda metric
-<<<<<<< HEAD
 	ErrorsMetric                 = "aws.lambda.enhanced.errors"
 	invocationsMetric            = "aws.lambda.enhanced.invocations"
 	asmInvocationsMetric         = "aws.lambda.enhanced.asm.invocations"
@@ -54,19 +53,10 @@
 	numCoresMetric               = "aws.lambda.enhanced.num_cores"
 	cpuMaxUtilizationMetric      = "aws.lambda.enhanced.cpu_max_utilization"
 	cpuMinUtilizationMetric      = "aws.lambda.enhanced.cpu_min_utilization"
+	rxBytesMetric                = "aws.lambda.enhanced.rx_bytes"
+	txBytesMetric                = "aws.lambda.enhanced.tx_bytes"
+	totalNetworkMetric           = "aws.lambda.enhanced.total_network"
 	enhancedMetricsEnvVar        = "DD_ENHANCED_METRICS"
-=======
-	ErrorsMetric          = "aws.lambda.enhanced.errors"
-	invocationsMetric     = "aws.lambda.enhanced.invocations"
-	asmInvocationsMetric  = "aws.lambda.enhanced.asm.invocations"
-	cpuSystemTimeMetric   = "aws.lambda.enhanced.cpu_system_time"
-	cpuUserTimeMetric     = "aws.lambda.enhanced.cpu_user_time"
-	cpuTotalTimeMetric    = "aws.lambda.enhanced.cpu_total_time"
-	rxBytesMetric         = "aws.lambda.enhanced.rx_bytes"
-	txBytesMetric         = "aws.lambda.enhanced.tx_bytes"
-	totalNetworkMetric    = "aws.lambda.enhanced.total_network"
-	enhancedMetricsEnvVar = "DD_ENHANCED_METRICS"
->>>>>>> 1cfabef6
 )
 
 var enhancedMetricsDisabled = strings.ToLower(os.Getenv(enhancedMetricsEnvVar)) == "false"
@@ -287,15 +277,7 @@
 
 // generateCPUEnhancedMetrics generates enhanced metrics for CPU time spent running the function in kernel mode,
 // in user mode, and in total
-<<<<<<< HEAD
 func generateCPUEnhancedMetrics(args generateCPUEnhancedMetricsArgs) {
-=======
-func GenerateCPUEnhancedMetrics(args GenerateCPUEnhancedMetricsArgs) {
-	if enhancedMetricsDisabled {
-		return
-	}
-	timestamp := float64(args.Time.UnixNano()) / float64(time.Second)
->>>>>>> 1cfabef6
 	args.Demux.AggregateSample(metrics.MetricSample{
 		Name:       cpuSystemTimeMetric,
 		Value:      args.SystemCPUTimeMs,
@@ -323,16 +305,11 @@
 }
 
 // SendCPUEnhancedMetrics sends CPU enhanced metrics for the invocation
-<<<<<<< HEAD
 func SendCPUEnhancedMetrics(cpuOffsetData *proc.CPUData, uptimeOffset float64, tags []string, demux aggregator.Demultiplexer) {
 	if enhancedMetricsDisabled {
 		return
 	}
 	cpuData, err := proc.GetCPUData()
-=======
-func SendCPUEnhancedMetrics(userCPUOffsetMs, systemCPUOffsetMs float64, tags []string, demux aggregator.Demultiplexer) {
-	userCPUTimeMs, systemCPUTimeMs, err := proc.GetCPUData()
->>>>>>> 1cfabef6
 	if err != nil {
 		log.Debug("Could not emit CPU enhanced metrics")
 		return
