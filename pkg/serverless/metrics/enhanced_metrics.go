// Unless explicitly stated otherwise all files in this repository are licensed
// under the Apache License Version 2.0.
// This product includes software developed at Datadog (https://www.datadoghq.com/).
// Copyright 2016-present Datadog, Inc.

package metrics

import (
	"math"
	"strings"
	"time"

	"github.com/DataDog/datadog-agent/pkg/metrics"
	"github.com/DataDog/datadog-agent/pkg/util/log"
)

const (
	// Latest Lambda pricing per https://aws.amazon.com/lambda/pricing/
	baseLambdaInvocationPrice = 0.0000002
	lambdaPricePerGbSecond    = 0.0000166667
	msToSec                   = 0.001

	// Enhanced metrics
	maxMemoryUsedMetric   = "aws.lambda.enhanced.max_memory_used"
	memorySizeMetric      = "aws.lambda.enhanced.memorysize"
	runtimeDurationMetric = "aws.lambda.enhanced.runtime_duration"
	billedDurationMetric  = "aws.lambda.enhanced.billed_duration"
	durationMetric        = "aws.lambda.enhanced.duration"
	estimatedCostMetric   = "aws.lambda.enhanced.estimated_cost"
	initDurationMetric    = "aws.lambda.enhanced.init_duration"
	// OutOfMemoryMetric is the name of the out of memory enhanced Lambda metric
	OutOfMemoryMetric = "aws.lambda.enhanced.out_of_memory"
	timeoutsMetric    = "aws.lambda.enhanced.timeouts"
	errorsMetric      = "aws.lambda.enhanced.errors"
	invocationsMetric = "aws.lambda.enhanced.invocations"
)

func getOutOfMemorySubstrings() []string {
	return []string{
		"fatal error: runtime: out of memory",       // Go
		"java.lang.OutOfMemoryError",                // Java
		"JavaScript heap out of memory",             // Node
		"Runtime exited with error: signal: killed", // Node
		"MemoryError", // Python
		"failed to allocate memory (NoMemoryError)", // Ruby
	}
}

// GenerateRuntimeDurationMetric generates the runtime duration metric
func GenerateRuntimeDurationMetric(start time.Time, end time.Time, status string, tags []string, metricsChan chan []metrics.MetricSample) {
	// first check if both date are set
	if start.IsZero() || end.IsZero() {
		log.Debug("Impossible to compute aws.lambda.enhanced.runtime_duration due to an invalid interval")
	} else {
		duration := end.Sub(start).Milliseconds()
		metricsChan <- []metrics.MetricSample{{
<<<<<<< HEAD
			Name:       "aws.lambda.enhanced.runtime_duration",
=======
			Name:       runtimeDurationMetric,
>>>>>>> 59f3d84b
			Value:      float64(duration),
			Mtype:      metrics.DistributionType,
			Tags:       tags,
			SampleRate: 1,
			Timestamp:  float64(end.UnixNano()),
		}}
	}
}

// GenerateEnhancedMetricsFromFunctionLog generates enhanced metrics from a LogTypeFunction message
func GenerateEnhancedMetricsFromFunctionLog(logString string, time time.Time, tags []string, metricsChan chan []metrics.MetricSample) {
	for _, substring := range getOutOfMemorySubstrings() {
		if strings.Contains(logString, substring) {
			SendOutOfMemoryEnhancedMetric(tags, time, metricsChan)
			SendErrorsEnhancedMetric(tags, time, metricsChan)
			return
		}
	}
}

// GenerateEnhancedMetricsFromReportLog generates enhanced metrics from a LogTypePlatformReport log message
func GenerateEnhancedMetricsFromReportLog(initDurationMs float64, durationMs float64, billedDurationMs int, memorySizeMb int, maxMemoryUsedMb int, time time.Time, tags []string, metricsChan chan []metrics.MetricSample) {
	timestamp := float64(time.UnixNano())
	billedDuration := float64(billedDurationMs)
	memorySize := float64(memorySizeMb)
	enhancedMetrics := []metrics.MetricSample{{
		Name:       maxMemoryUsedMetric,
		Value:      float64(maxMemoryUsedMb),
		Mtype:      metrics.DistributionType,
		Tags:       tags,
		SampleRate: 1,
		Timestamp:  timestamp,
	}, {
		Name:       memorySizeMetric,
		Value:      memorySize,
		Mtype:      metrics.DistributionType,
		Tags:       tags,
		SampleRate: 1,
		Timestamp:  timestamp,
	}, {
		Name:       billedDurationMetric,
		Value:      billedDuration * msToSec,
		Mtype:      metrics.DistributionType,
		Tags:       tags,
		SampleRate: 1,
		Timestamp:  timestamp,
	}, {
		Name:       durationMetric,
		Value:      durationMs * msToSec,
		Mtype:      metrics.DistributionType,
		Tags:       tags,
		SampleRate: 1,
		Timestamp:  timestamp,
	}, {
		Name:       estimatedCostMetric,
		Value:      calculateEstimatedCost(billedDuration, memorySize),
		Mtype:      metrics.DistributionType,
		Tags:       tags,
		SampleRate: 1,
		Timestamp:  timestamp,
	}}
	if initDurationMs > 0 {
		initDurationMetric := metrics.MetricSample{
			Name:       initDurationMetric,
			Value:      initDurationMs * msToSec,
			Mtype:      metrics.DistributionType,
			Tags:       tags,
			SampleRate: 1,
			Timestamp:  timestamp,
		}
		enhancedMetrics = append(enhancedMetrics, initDurationMetric)
	}
	metricsChan <- enhancedMetrics
}

// SendOutOfMemoryEnhancedMetric sends an enhanced metric representing a function running out of memory at a given time
func SendOutOfMemoryEnhancedMetric(tags []string, time time.Time, metricsChan chan []metrics.MetricSample) {
	incrementEnhancedMetric(OutOfMemoryMetric, tags, float64(time.UnixNano()), metricsChan)
}

// SendErrorsEnhancedMetric sends an enhanced metric representing an error at a given time
func SendErrorsEnhancedMetric(tags []string, time time.Time, metricsChan chan []metrics.MetricSample) {
	incrementEnhancedMetric(errorsMetric, tags, float64(time.UnixNano()), metricsChan)
}

// SendTimeoutEnhancedMetric sends an enhanced metric representing a timeout at the current time
func SendTimeoutEnhancedMetric(tags []string, metricsChan chan []metrics.MetricSample) {
	incrementEnhancedMetric(timeoutsMetric, tags, float64(time.Now().UnixNano()), metricsChan)
}

// SendInvocationEnhancedMetric sends an enhanced metric representing an invocation at the current time
func SendInvocationEnhancedMetric(tags []string, metricsChan chan []metrics.MetricSample) {
	incrementEnhancedMetric(invocationsMetric, tags, float64(time.Now().UnixNano()), metricsChan)
}

// incrementEnhancedMetric sends an enhanced metric with a value of 1 to the metrics channel
func incrementEnhancedMetric(name string, tags []string, timestamp float64, metricsChan chan []metrics.MetricSample) {
	metricsChan <- []metrics.MetricSample{{
		Name:       name,
		Value:      1.0,
		Mtype:      metrics.DistributionType,
		Tags:       tags,
		SampleRate: 1,
		Timestamp:  timestamp,
	}}
}

// calculateEstimatedCost returns the estimated cost in USD of a Lambda invocation
func calculateEstimatedCost(billedDurationMs float64, memorySizeMb float64) float64 {
	billedDurationSeconds := billedDurationMs / 1000.0
	memorySizeGb := memorySizeMb / 1024.0
	gbSeconds := billedDurationSeconds * memorySizeGb
	// round the final float result because float math could have float point imprecision
	// on some arch. (i.e. 1.00000000000002 values)
	return math.Round((baseLambdaInvocationPrice+(gbSeconds*lambdaPricePerGbSecond))*10e12) / 10e12
}<|MERGE_RESOLUTION|>--- conflicted
+++ resolved
@@ -54,11 +54,7 @@
 	} else {
 		duration := end.Sub(start).Milliseconds()
 		metricsChan <- []metrics.MetricSample{{
-<<<<<<< HEAD
-			Name:       "aws.lambda.enhanced.runtime_duration",
-=======
 			Name:       runtimeDurationMetric,
->>>>>>> 59f3d84b
 			Value:      float64(duration),
 			Mtype:      metrics.DistributionType,
 			Tags:       tags,
