--- conflicted
+++ resolved
@@ -300,11 +300,7 @@
 			d.traceAgent.SetGlobalTags(buildTracerTags(tagMap))
 		}
 		d.extraTags = tagArray
-<<<<<<< HEAD
-		source := aws.GetLambdaSource(scheduler.GetScheduler())
-=======
 		source := aws.GetLambdaSource()
->>>>>>> 03f170f3
 		if source != nil {
 			source.Config.Tags = tagArray
 		}
