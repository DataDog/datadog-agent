--- conflicted
+++ resolved
@@ -65,16 +65,9 @@
 
 	// aggregator used by the statsd server
 	aggregator *aggregator.BufferedAggregator
-<<<<<<< HEAD
-=======
 
 	// stopped represents whether the Daemon has been stopped
 	stopped bool
-
-	// stopCh is the channel that the the Daemon can use to shut down the extension.
-	stopCh chan struct{}
->>>>>>> c8a3eb84
-
 	// Wait on this WaitGroup in controllers to be sure that the Daemon is ready.
 	// (i.e. that the DogStatsD server is properly instantiated)
 	ReadyWg *sync.WaitGroup
@@ -116,17 +109,11 @@
 // TriggerFlush triggers a flush of the aggregated metrics, traces and logs.
 // They are flushed concurrently.
 // In some circumstances, it may switch to another flush strategy after the flush.
-<<<<<<< HEAD
-// shutdown indicates whether this is the last flush before the shutdown or not.
-func (d *Daemon) TriggerFlush(ctx context.Context, shutdown bool) {
+// isLastFlush indicates whether this is the last flush before the shutdown or not.
+func (d *Daemon) TriggerFlush(ctx context.Context, isLastFlush bool) {
 	// Increment the invocation wait group which tracks whether work is in progress for the daemon
 	d.InvcWg.Add(1)
 	defer d.InvcWg.Done()
-
-=======
-// isLastFlush indicates whether this is the last flush before the shutdown or not.
-func (d *Daemon) TriggerFlush(ctx context.Context, isLastFlush bool) {
->>>>>>> c8a3eb84
 	wg := sync.WaitGroup{}
 	wg.Add(1)
 	wg.Add(1)
@@ -157,21 +144,9 @@
 	wg.Wait()
 	log.Debug("Flush done")
 
-<<<<<<< HEAD
-	// we've just flushed, we can maybe try to change the flush strategy?
-	// (but do that only if the flush strategy hasn't be forced through configuration)
-	// note that we don't mind doing that if we are shutting down.
-	if !shutdown {
+	// After flushing, re-evaluate flush strategy (if applicable)
+	if !isLastFlush {
 		d.UpdateStrategy()
-=======
-	// After flushing, re-evaluate flush strategy (if applicable)
-	if d.useAdaptiveFlush && !isLastFlush {
-		newStrat := d.AutoSelectStrategy()
-		if newStrat.String() != d.flushStrategy.String() {
-			log.Debug("Switching to flush strategy:", newStrat)
-			d.flushStrategy = newStrat
-		}
->>>>>>> c8a3eb84
 	}
 }
 
@@ -208,7 +183,9 @@
 
 	log.Debug("Shutting down agents")
 	d.stopTraceAgent()
-	d.statsdServer.Stop()
+	if d.statsdServer != nil {
+		d.statsdServer.Stop()
+	}
 	logs.Stop()
 	log.Debug("Serverless agent shutdown complete")
 }
@@ -219,11 +196,7 @@
 // to have a way for the runtime function to know when the Serverless Agent is ready.
 // If the Flush route is called before the statsd server has been set, a 503
 // is returned by the HTTP route.
-<<<<<<< HEAD
-func StartDaemon() *Daemon {
-=======
-func StartDaemon(stopTraceAgent context.CancelFunc, stopCh chan struct{}) *Daemon {
->>>>>>> c8a3eb84
+func StartDaemon(stopTraceAgent context.CancelFunc) *Daemon {
 	log.Debug("Starting daemon to receive messages from runtime...")
 	mux := http.NewServeMux()
 
@@ -283,14 +256,6 @@
 func (d *Daemon) WaitForDaemon() {
 	if d.clientLibReady {
 		d.InvcWg.Wait()
-	}
-}
-
-// Shutdown the relevant systems.
-func (d *Daemon) Shutdown(ctx context.Context) {
-	err := d.httpServer.Shutdown(ctx)
-	if err != nil {
-		log.Errorf("Couldn't shutdown daemon: %s", err)
 	}
 }
 
