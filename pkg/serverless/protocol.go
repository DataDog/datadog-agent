// Unless explicitly stated otherwise all files in this repository are licensed
// under the Apache License Version 2.0.
// This product includes software developed at Datadog (https://www.datadoghq.com/).
// Copyright 2016-present Datadog, Inc.

package serverless

import (
	"context"
	"encoding/json"
	"fmt"
	"io/ioutil"
	"net/http"
	"sync"
	"time"

	"github.com/DataDog/datadog-agent/pkg/config"
	traceAgent "github.com/DataDog/datadog-agent/pkg/trace/agent"

	"github.com/DataDog/datadog-agent/pkg/aggregator"
	"github.com/DataDog/datadog-agent/pkg/config"
	"github.com/DataDog/datadog-agent/pkg/dogstatsd"
	"github.com/DataDog/datadog-agent/pkg/logs"
	"github.com/DataDog/datadog-agent/pkg/serverless/aws"
	"github.com/DataDog/datadog-agent/pkg/serverless/flush"
	"github.com/DataDog/datadog-agent/pkg/util/log"
)

// httpServerPort will be the default port used to run the HTTP server listening
// to calls from the client libraries and to logs from the AWS environment.
const httpServerPort int = 8124

const httpLogsCollectionRoute string = "/lambda/logs"

// Daemon is the communcation server for between the runtime and the serverless Agent.
// The name "daemon" is just in order to avoid serverless.StartServer ...
type Daemon struct {
	httpServer *http.Server
	mux        *http.ServeMux

	statsdServer *dogstatsd.Server
	traceAgent   *traceAgent.Agent

	// lastInvocations stores last invocations time to be able to compute the
	// interval of invocation of the function.
	lastInvocations []time.Time
	// flushStrategy is the currently selected flush strategy, defaulting to the
	// the "flush at the end" naive strategy.
	flushStrategy flush.Strategy
	// useAdaptiveFlush is set to false when the flush strategy has been forced
	// through configuration.
	useAdaptiveFlush bool

	// aggregator used by the statsd server
	aggregator *aggregator.BufferedAggregator
	stopCh     chan struct{}

	// Wait on this WaitGroup in controllers to be sure that the Daemon is ready.
	// (i.e. that the DogStatsD server is properly instantiated)
	ReadyWg *sync.WaitGroup
}

// SetStatsdServer sets the DogStatsD server instance running when it is ready.
func (d *Daemon) SetStatsdServer(statsdServer *dogstatsd.Server) {
	d.statsdServer = statsdServer
}

// SetTraceAgent sets the Agent instance for submitting traces
func (d *Daemon) SetTraceAgent(traceAgent *traceAgent.Agent) {
	d.traceAgent = traceAgent
}

// SetAggregator sets the aggregator used within the DogStatsD server.
// Use this aggregator `GetChannels()` or `GetBufferedChannels()` to send metrics
// directly to the aggregator, with caution.
func (d *Daemon) SetAggregator(aggregator *aggregator.BufferedAggregator) {
	d.aggregator = aggregator
}

<<<<<<< HEAD
// StartDaemon starts an HTTP server to receive messages from the Datadog Lambda Library or AWS.
=======
// SetFlushStrategy sets the flush strategy to use.
func (d *Daemon) SetFlushStrategy(strategy flush.Strategy) {
	log.Debugf("Set flush strategy: %s (was: %s)", strategy.String(), d.flushStrategy.String())
	d.flushStrategy = strategy
}

// UseAdaptiveFlush sets whether we use the adaptive flush or not.
// Set it to false when the flush strategy has been forced through configuration.
func (d *Daemon) UseAdaptiveFlush(enabled bool) {
	d.useAdaptiveFlush = enabled
}

// TriggerFlush triggers a flush of the aggregated metrics, traces and logs.
// They are flushed concurrently.
// In some circumstances, it may switch to another flush strategy after the flush.
// shutdown indicates whether this is the last flush before the shutdown or not.
func (d *Daemon) TriggerFlush(ctx context.Context, shutdown bool) {
	wg := sync.WaitGroup{}
	wg.Add(1)
	wg.Add(1)
	wg.Add(1)

	// metrics
	go func() {
		if d.statsdServer != nil {
			d.statsdServer.Flush()
		}
		wg.Done()
	}()

	// traces
	go func() {
		if d.traceAgent != nil {
			d.traceAgent.FlushSync()
		}
		wg.Done()
	}()

	// logs
	go func() {
		if shutdown {
			logs.Stop() // stop the logs agent, everything will be flushed
		} else {
			logs.Flush(ctx)
		}
		wg.Done()
	}()

	wg.Wait()
	log.Debug("Flush done")

	// we've just flushed, we can maybe try to change the flush strategy?
	// (but do that only if the flush strategy hasn't be forced through configuration)
	// note that we don't mind doing that if we are shutting down.
	if d.useAdaptiveFlush && !shutdown {
		newStrat := d.AutoSelectStrategy()
		if newStrat.String() != d.flushStrategy.String() {
			log.Debug("Switching to flush strategy:", newStrat)
			d.flushStrategy = newStrat
		}
	}
}

// StartDaemon starts an HTTP server to receive messages from the runtime.
>>>>>>> 181c947b
// The DogStatsD server is provided when ready (slightly later), to have the
// hello route available as soon as possible. However, the HELLO route is blocking
// to have a way for the runtime function to know when the Serverless Agent is ready.
// If the Flush route is called before the statsd server has been set, a 503
// is returned by the HTTP route.
func StartDaemon(stopCh chan struct{}) *Daemon {
	log.Debug("Starting daemon to receive messages from runtime...")
	mux := http.NewServeMux()

	daemon := &Daemon{
		statsdServer:     nil,
		httpServer:       &http.Server{Addr: fmt.Sprintf(":%d", httpServerPort), Handler: mux},
		mux:              mux,
		stopCh:           stopCh,
		ReadyWg:          &sync.WaitGroup{},
		lastInvocations:  make([]time.Time, 0),
		useAdaptiveFlush: true,
		flushStrategy:    &flush.AtTheEnd{},
	}

	log.Debug("Adaptive flush is enabled")

	mux.Handle("/lambda/hello", &Hello{daemon})
	mux.Handle("/lambda/flush", &Flush{daemon})

	// this wait group will be blocking until the DogStatsD server has been instantiated
	daemon.ReadyWg.Add(1)

	// start the HTTP server used to communicate with the clients
	go func() {
		if err := daemon.httpServer.ListenAndServe(); err != nil {
			log.Error(err)
		}
	}()

	return daemon
}

// EnableLogsCollection is adding the HTTP route on which the HTTP server will receive
// logs from AWS.
// Returns the HTTP URL on which AWS should send the logs.
func (d *Daemon) EnableLogsCollection() (string, chan aws.LogMessage, error) {
	httpAddr := fmt.Sprintf("http://sandbox:%d%s", httpServerPort, httpLogsCollectionRoute)
	logsChan := make(chan aws.LogMessage)
	d.mux.Handle(httpLogsCollectionRoute, &LogsCollection{daemon: d, ch: logsChan})
	log.Debugf("Logs collection route has been initialized. Logs must be sent to %s", httpAddr)
	return httpAddr, logsChan, nil
}

// LogsCollection is the route on which the AWS environment is sending the logs
// for the extension to collect them. It is attached to the main HTTP server
// already receiving hits from the libraries client.
type LogsCollection struct {
	daemon *Daemon
	ch     chan aws.LogMessage
}

// ServeHTTP - see type LogsCollection comment.
func (l *LogsCollection) ServeHTTP(w http.ResponseWriter, r *http.Request) {
	// If the DogStatsD daemon isn't ready, wait for it.
	l.daemon.ReadyWg.Wait()

	data, _ := ioutil.ReadAll(r.Body)
	defer r.Body.Close()
	var messages []aws.LogMessage

	if err := json.Unmarshal(data, &messages); err != nil {
		log.Error("Can't read log message")
		w.WriteHeader(400)
	} else {
		metricsChan := l.daemon.aggregator.GetBufferedMetricsWithTsChannel()
		metricTags := getTagsForEnhancedMetrics()
		sendLogsToIntake := config.Datadog.GetBool("logs_enabled")
		for _, message := range messages {
			// Do not send logs or metrics if we can't associate them with an ARN or Request ID
			// First, if the log has a Request ID, set the global Request ID variable
			if message.Type == aws.LogTypePlatformStart {
				if len(message.ObjectRecord.RequestID) > 0 {
					aws.SetRequestID(message.ObjectRecord.RequestID)
				}
			}
			// If the global request ID or ARN variable isn't set at this point, do not process further
			if aws.GetARN() == "" || aws.GetRequestID() == "" {
				continue
			}

			switch message.Type {
			case aws.LogTypeFunction:
				generateEnhancedMetricsFromFunctionLog(message, metricTags, metricsChan)
			case aws.LogTypePlatformReport:
				generateEnhancedMetricsFromReportLog(message, metricTags, metricsChan)
			case aws.LogTypePlatformLogsDropped:
				log.Debug("Logs were dropped by the AWS Lambda Logs API")
			}

			// We always collect and process logs for the purpose of extracting enhanced metrics.
			// However, if logs are not enabled, we do not send them to the intake.
			if sendLogsToIntake {
				l.ch <- message
			}
		}
		w.WriteHeader(200)
	}
}

// Hello implements the basic Hello route, creating a way for the Datadog Lambda Library
// to know that the serverless agent is running. It is blocking until the DogStatsD daemon is ready.
type Hello struct {
	daemon *Daemon
}

// ServeHTTP - see type Hello comment.
func (h *Hello) ServeHTTP(w http.ResponseWriter, r *http.Request) {
	log.Debug("Hit on the serverless.Hello route.")
	// if the DogStatsD daemon isn't ready, wait for it.
	h.daemon.ReadyWg.Wait()
}

// Flush is the route to call to do an immediate flush on the serverless agent.
// Returns 503 if the DogStatsD is not ready yet, 200 otherwise.
type Flush struct {
	daemon *Daemon
}

// ServeHTTP - see type Flush comment.
func (f *Flush) ServeHTTP(w http.ResponseWriter, r *http.Request) {
	log.Debug("Hit on the serverless.Flush route.")

	if !f.daemon.flushStrategy.ShouldFlush(flush.Stopping, time.Now()) {
		log.Debug("The flush strategy", f.daemon.flushStrategy, " has decided to not flush in moment:", flush.Stopping)
		return
	}

	log.Debug("The flush strategy", f.daemon.flushStrategy, " has decided to flush in moment:", flush.Stopping)

	// if the DogStatsD daemon isn't ready, wait for it.
	f.daemon.ReadyWg.Wait()
	if f.daemon.statsdServer == nil {
		w.WriteHeader(503)
		w.Write([]byte("DogStatsD server not ready"))
		return
	}

	// note that I am not using the request context because I think that we don't
	// want the flush to be canceled if the client is closing the request.
	flushTimeout := config.Datadog.GetDuration("forwarder_timeout") * time.Second
	ctx, cancel := context.WithTimeout(context.Background(), flushTimeout)
	f.daemon.TriggerFlush(ctx, false)
	cancel()
}<|MERGE_RESOLUTION|>--- conflicted
+++ resolved
@@ -77,9 +77,6 @@
 	d.aggregator = aggregator
 }
 
-<<<<<<< HEAD
-// StartDaemon starts an HTTP server to receive messages from the Datadog Lambda Library or AWS.
-=======
 // SetFlushStrategy sets the flush strategy to use.
 func (d *Daemon) SetFlushStrategy(strategy flush.Strategy) {
 	log.Debugf("Set flush strategy: %s (was: %s)", strategy.String(), d.flushStrategy.String())
@@ -144,7 +141,6 @@
 }
 
 // StartDaemon starts an HTTP server to receive messages from the runtime.
->>>>>>> 181c947b
 // The DogStatsD server is provided when ready (slightly later), to have the
 // hello route available as soon as possible. However, the HELLO route is blocking
 // to have a way for the runtime function to know when the Serverless Agent is ready.
