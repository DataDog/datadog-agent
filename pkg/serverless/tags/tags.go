--- conflicted
+++ resolved
@@ -54,18 +54,11 @@
 	tags := make(map[string]string)
 
 	architecture := ResolveRuntimeArch()
-<<<<<<< HEAD
 	tags = setIfNotEmpty(tags, architectureKey, architecture)
 
 	cleanedRuntime := strings.Replace(os.Getenv(runtimeVar), "AWS_Lambda_", "", 1)
 
 	tags = setIfNotEmpty(tags, runtimeKey, cleanedRuntime)
-=======
-
-	tags = setIfNotEmpty(tags, architectureKey, architecture)
-
-	tags = setIfNotEmpty(tags, runtimeKey, getRuntime("/proc", "/etc", runtimeVar))
->>>>>>> 59f3d84b
 	tags = setIfNotEmpty(tags, memorySizeKey, os.Getenv(memorySizeVar))
 
 	tags = setIfNotEmpty(tags, envKey, os.Getenv(envEnvVar))
