--- conflicted
+++ resolved
@@ -36,10 +36,7 @@
 	serviceKey               = "service"
 	runtimeKey               = "runtime"
 	memorySizeKey            = "memorysize"
-<<<<<<< HEAD
 	architectureKey          = "architecture"
-=======
->>>>>>> 380bf316
 )
 
 // currentExtensionVersion represents the current version of the Datadog Lambda Extension.
@@ -62,14 +59,11 @@
 	tags = setIfNotEmpty(tags, envKey, os.Getenv(envEnvVar))
 	tags = setIfNotEmpty(tags, versionKey, os.Getenv(versionEnvVar))
 	tags = setIfNotEmpty(tags, serviceKey, os.Getenv(serviceEnvVar))
-<<<<<<< HEAD
-=======
 
 	cleanedRuntime := strings.Replace(os.Getenv(runtimeVar), "AWS_Lambda_", "", 1)
 
 	tags = setIfNotEmpty(tags, runtimeKey, cleanedRuntime)
 	tags = setIfNotEmpty(tags, memorySizeKey, os.Getenv(memorySizeVar))
->>>>>>> 380bf316
 
 	for _, tag := range configTags {
 		splitTags := strings.Split(tag, ",")
