--- conflicted
+++ resolved
@@ -31,11 +31,7 @@
 	}
 	mockProcessTrace := func(*api.Payload) {}
 	mockDetectLambdaLibrary := func() bool { return true }
-<<<<<<< HEAD
-	log := fxutil.Test[log.Component](t, log.MockModule())
-=======
-	log := fxutil.Test[log.Component](t, logimpl.MockModule)
->>>>>>> bc6a27c1
+	log := fxutil.Test[log.Component](t, logimpl.MockModule())
 	demux := aggregator.InitTestAgentDemultiplexerWithFlushInterval(log, time.Hour)
 
 	endInvocationTime := time.Now()
@@ -66,11 +62,7 @@
 	extraTags := &logs.Tags{
 		Tags: []string{"functionname:test-function"},
 	}
-<<<<<<< HEAD
-	log := fxutil.Test[log.Component](t, log.MockModule())
-=======
-	log := fxutil.Test[log.Component](t, logimpl.MockModule)
->>>>>>> bc6a27c1
+	log := fxutil.Test[log.Component](t, logimpl.MockModule())
 	demux := aggregator.InitTestAgentDemultiplexerWithFlushInterval(log, time.Hour)
 	mockProcessTrace := func(*api.Payload) {}
 	mockDetectLambdaLibrary := func() bool { return false }
@@ -105,11 +97,7 @@
 	extraTags := &logs.Tags{
 		Tags: []string{"functionname:test-function"},
 	}
-<<<<<<< HEAD
-	log := fxutil.Test[log.Component](t, log.MockModule())
-=======
-	log := fxutil.Test[log.Component](t, logimpl.MockModule)
->>>>>>> bc6a27c1
+	log := fxutil.Test[log.Component](t, logimpl.MockModule())
 	demux := aggregator.InitTestAgentDemultiplexerWithFlushInterval(log, time.Hour)
 	mockProcessTrace := func(*api.Payload) {}
 	mockDetectLambdaLibrary := func() bool { return true }
@@ -139,11 +127,7 @@
 	extraTags := &logs.Tags{
 		Tags: []string{"functionname:test-function"},
 	}
-<<<<<<< HEAD
-	log := fxutil.Test[log.Component](t, log.MockModule())
-=======
-	log := fxutil.Test[log.Component](t, logimpl.MockModule)
->>>>>>> bc6a27c1
+	log := fxutil.Test[log.Component](t, logimpl.MockModule())
 	demux := aggregator.InitTestAgentDemultiplexerWithFlushInterval(log, time.Hour)
 	mockDetectLambdaLibrary := func() bool { return false }
 
@@ -192,11 +176,7 @@
 	extraTags := &logs.Tags{
 		Tags: []string{"functionname:test-function"},
 	}
-<<<<<<< HEAD
-	log := fxutil.Test[log.Component](t, log.MockModule())
-=======
-	log := fxutil.Test[log.Component](t, logimpl.MockModule)
->>>>>>> bc6a27c1
+	log := fxutil.Test[log.Component](t, logimpl.MockModule())
 	demux := aggregator.InitTestAgentDemultiplexerWithFlushInterval(log, time.Hour)
 	mockDetectLambdaLibrary := func() bool { return true }
 
@@ -235,11 +215,7 @@
 	extraTags := &logs.Tags{
 		Tags: []string{"functionname:test-function"},
 	}
-<<<<<<< HEAD
-	log := fxutil.Test[log.Component](t, log.MockModule())
-=======
-	log := fxutil.Test[log.Component](t, logimpl.MockModule)
->>>>>>> bc6a27c1
+	log := fxutil.Test[log.Component](t, logimpl.MockModule())
 	demux := aggregator.InitTestAgentDemultiplexerWithFlushInterval(log, time.Hour)
 	mockDetectLambdaLibrary := func() bool { return false }
 
@@ -296,11 +272,7 @@
 	extraTags := &logs.Tags{
 		Tags: []string{"functionname:test-function"},
 	}
-<<<<<<< HEAD
-	log := fxutil.Test[log.Component](t, log.MockModule())
-=======
-	log := fxutil.Test[log.Component](t, logimpl.MockModule)
->>>>>>> bc6a27c1
+	log := fxutil.Test[log.Component](t, logimpl.MockModule())
 	demux := aggregator.InitTestAgentDemultiplexerWithFlushInterval(log, time.Hour)
 	mockDetectLambdaLibrary := func() bool { return false }
 
@@ -362,11 +334,7 @@
 	extraTags := &logs.Tags{
 		Tags: []string{"functionname:test-function"},
 	}
-<<<<<<< HEAD
-	log := fxutil.Test[log.Component](t, log.MockModule())
-=======
-	log := fxutil.Test[log.Component](t, logimpl.MockModule)
->>>>>>> bc6a27c1
+	log := fxutil.Test[log.Component](t, logimpl.MockModule())
 	demux := aggregator.InitTestAgentDemultiplexerWithFlushInterval(log, time.Hour)
 	mockDetectLambdaLibrary := func() bool { return false }
 
@@ -453,11 +421,7 @@
 	mockProcessTrace := func(payload *api.Payload) {
 		tracePayload = payload
 	}
-<<<<<<< HEAD
-	log := fxutil.Test[log.Component](t, log.MockModule())
-=======
-	log := fxutil.Test[log.Component](t, logimpl.MockModule)
->>>>>>> bc6a27c1
+	log := fxutil.Test[log.Component](t, logimpl.MockModule())
 	demux := aggregator.InitTestAgentDemultiplexerWithFlushInterval(log, time.Hour)
 	defer demux.Stop(false)
 
@@ -552,11 +516,7 @@
 	mockProcessTrace := func(payload *api.Payload) {
 		tracePayload = payload
 	}
-<<<<<<< HEAD
-	log := fxutil.Test[log.Component](t, log.MockModule())
-=======
-	log := fxutil.Test[log.Component](t, logimpl.MockModule)
->>>>>>> bc6a27c1
+	log := fxutil.Test[log.Component](t, logimpl.MockModule())
 	demux := aggregator.InitTestAgentDemultiplexerWithFlushInterval(log, time.Hour)
 	defer demux.Stop(false)
 
@@ -646,11 +606,7 @@
 	mockProcessTrace := func(payload *api.Payload) {
 		tracePayload = payload
 	}
-<<<<<<< HEAD
-	log := fxutil.Test[log.Component](t, log.MockModule())
-=======
-	log := fxutil.Test[log.Component](t, logimpl.MockModule)
->>>>>>> bc6a27c1
+	log := fxutil.Test[log.Component](t, logimpl.MockModule())
 	demux := aggregator.InitTestAgentDemultiplexerWithFlushInterval(log, time.Hour)
 	defer demux.Stop(false)
 
@@ -737,11 +693,7 @@
 	mockProcessTrace := func(payload *api.Payload) {
 		tracePayload = payload
 	}
-<<<<<<< HEAD
-	log := fxutil.Test[log.Component](t, log.MockModule())
-=======
-	log := fxutil.Test[log.Component](t, logimpl.MockModule)
->>>>>>> bc6a27c1
+	log := fxutil.Test[log.Component](t, logimpl.MockModule())
 	demux := aggregator.InitTestAgentDemultiplexerWithFlushInterval(log, time.Hour)
 	defer demux.Stop(false)
 
