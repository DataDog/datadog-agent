--- conflicted
+++ resolved
@@ -56,16 +56,12 @@
 
 		if lp.InferredSpansEnabled {
 			log.Debug("[lifecycle] Attempting to complete the inferred span")
-<<<<<<< HEAD
 			if inferredSpan.Span.Start != 0 {
-				inferredspan.CompleteInferredSpan(lp.ProcessTrace, endDetails.EndTime, endDetails.IsError, inferredSpan, TraceID(), SamplingPriority())
+				inferredSpan.CompleteInferredSpan(lp.ProcessTrace, endDetails.EndTime, endDetails.IsError, TraceID(), SamplingPriority())
+				log.Debugf("[lifecycle] The inferred span attributes are: %v", inferredSpan)
 			} else {
 				log.Debug("[lifecyle] Failed to complete inferred span due to a missing start time. Please check that the payload is being populated with the appropriate data")
 			}
-=======
-			log.Debugf("[lifecycle] The inferred span attributes are: %s", inferredSpan)
-			inferredSpan.CompleteInferredSpan(lp.ProcessTrace, endDetails.EndTime, endDetails.IsError, TraceID(), SamplingPriority())
->>>>>>> 763ccead
 		}
 	}
 
