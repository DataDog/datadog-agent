--- conflicted
+++ resolved
@@ -56,13 +56,8 @@
 
 		if lp.InferredSpansEnabled {
 			log.Debug("[lifecycle] Attempting to complete the inferred span")
-<<<<<<< HEAD
 			log.Debugf("[lifecycle] The inferred span attributes are: %s", inferredSpan)
-			inferredSpan.CompleteInferredSpan(lp.ProcessTrace, endDetails.EndTime, endDetails.IsError)
-
-=======
-			inferredspan.CompleteInferredSpan(lp.ProcessTrace, endDetails.EndTime, endDetails.IsError, inferredSpan, TraceID(), SamplingPriority())
->>>>>>> cb4db815
+			inferredSpan.CompleteInferredSpan(lp.ProcessTrace, endDetails.EndTime, endDetails.IsError, TraceID(), SamplingPriority())
 		}
 	}
 
