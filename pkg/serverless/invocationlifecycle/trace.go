// Unless explicitly stated otherwise all files in this repository are licensed
// under the Apache License Version 2.0.
// This product includes software developed at Datadog (https://www.datadoghq.com/).
// Copyright 2016-present Datadog, Inc.

package invocationlifecycle

import (
	"encoding/json"
	"os"
	"regexp"
	"strconv"
	"time"

	"github.com/DataDog/datadog-agent/pkg/config"
	"github.com/DataDog/datadog-agent/pkg/trace/api"
	"github.com/DataDog/datadog-agent/pkg/trace/info"
	"github.com/DataDog/datadog-agent/pkg/trace/pb"
	"github.com/DataDog/datadog-agent/pkg/trace/sampler"
	"github.com/DataDog/datadog-agent/pkg/util/log"
)

const (
	functionNameEnvVar = "AWS_LAMBDA_FUNCTION_NAME"
)

// executionStartInfo is saved information from when an execution span was started
type executionStartInfo struct {
	startTime      time.Time
	traceID        uint64
	spanID         uint64
	parentID       uint64
	requestPayload string
}
type invocationPayload struct {
	Headers map[string]string `json:"headers"`
}

// currentExecutionInfo represents information from the start of the current execution span
var currentExecutionInfo executionStartInfo

// startExecutionSpan records information from the start of the invocation.
// It should be called at the start of the invocation.
func startExecutionSpan(startTime time.Time, rawPayload string, invokeEventHeaders LambdaInvokeEventHeaders) {
	currentExecutionInfo.startTime = startTime
	currentExecutionInfo.traceID = random.Uint64()
	currentExecutionInfo.spanID = random.Uint64()
	currentExecutionInfo.parentID = 0

	payload := convertRawPayload(rawPayload)

	currentExecutionInfo.requestPayload = rawPayload

<<<<<<< HEAD
=======
	var traceID, parentID uint64
	var e1, e2 error

>>>>>>> da140563
	if payload.Headers != nil {
		traceID, e1 = convertStrToUnit64(payload.Headers[TraceIDHeader])
		parentID, e2 = convertStrToUnit64(payload.Headers[ParentIDHeader])
	} else if invokeEventHeaders.TraceID != "" { // trace context from a direct invocation
		traceID, e1 = convertStrToUnit64(invokeEventHeaders.TraceID)
		parentID, e2 = convertStrToUnit64(invokeEventHeaders.ParentID)
	}

	if e1 == nil && traceID != 0 {
		currentExecutionInfo.traceID = traceID
	}

	if e2 == nil && parentID != 0 {
		currentExecutionInfo.parentID = parentID
	}
}

// endExecutionSpan builds the function execution span and sends it to the intake.
// It should be called at the end of the invocation.
func endExecutionSpan(processTrace func(p *api.Payload), requestID string, endTime time.Time, isError bool, responsePayload []byte) {
	duration := endTime.UnixNano() - currentExecutionInfo.startTime.UnixNano()

	executionSpan := &pb.Span{
		Service:  "aws.lambda", // will be replaced by the span processor
		Name:     "aws.lambda",
		Resource: os.Getenv(functionNameEnvVar),
		Type:     "serverless",
		TraceID:  currentExecutionInfo.traceID,
		SpanID:   currentExecutionInfo.spanID,
		ParentID: currentExecutionInfo.parentID,
		Start:    currentExecutionInfo.startTime.UnixNano(),
		Duration: duration,
		Meta: map[string]string{
			"request_id": requestID,
		},
	}
	captureLambdaPayloadEnabled := config.Datadog.GetBool("capture_lambda_payload")
	if captureLambdaPayloadEnabled {
		executionSpan.Meta["function.request"] = currentExecutionInfo.requestPayload
		executionSpan.Meta["function.response"] = string(responsePayload)
	}

	if isError {
		executionSpan.Error = 1
	}

	traceChunk := &pb.TraceChunk{
		Priority: int32(sampler.PriorityNone),
		Spans:    []*pb.Span{executionSpan},
	}

	tracerPayload := &pb.TracerPayload{
		Chunks: []*pb.TraceChunk{traceChunk},
	}

	processTrace(&api.Payload{
		Source:        info.NewReceiverStats().GetTagStats(info.Tags{}),
		TracerPayload: tracerPayload,
	})
}

func convertRawPayload(rawPayload string) invocationPayload {
	//Need to remove unwanted text from the initial payload
	reg := regexp.MustCompile(`{(?:|(.*))*}`)
	subString := reg.FindString(rawPayload)

	payload := invocationPayload{}

	err := json.Unmarshal([]byte(subString), &payload)
	if err != nil {
		log.Debug("Could not unmarshal the invocation event payload")
	}

	return payload
}

func convertStrToUnit64(s string) (uint64, error) {
	num, err := strconv.ParseUint(s, 0, 64)
	if err != nil {
		log.Debug("Error with string conversion of trace or parent ID")
	}

	return num, err
}

// TraceID returns the current TraceID
func TraceID() uint64 {
	return currentExecutionInfo.traceID
}

// SpanID returns the current SpanID
func SpanID() uint64 {
	return currentExecutionInfo.spanID
}<|MERGE_RESOLUTION|>--- conflicted
+++ resolved
@@ -51,12 +51,9 @@
 
 	currentExecutionInfo.requestPayload = rawPayload
 
-<<<<<<< HEAD
-=======
 	var traceID, parentID uint64
 	var e1, e2 error
 
->>>>>>> da140563
 	if payload.Headers != nil {
 		traceID, e1 = convertStrToUnit64(payload.Headers[TraceIDHeader])
 		parentID, e2 = convertStrToUnit64(payload.Headers[ParentIDHeader])
