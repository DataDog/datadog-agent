--- conflicted
+++ resolved
@@ -17,13 +17,8 @@
 	"strings"
 	"time"
 
-<<<<<<< HEAD
-	"github.com/DataDog/datadog-agent/pkg/dogstatsd"
-	"github.com/DataDog/datadog-agent/pkg/logs"
+	"github.com/DataDog/datadog-agent/pkg/config"
 	"github.com/DataDog/datadog-agent/pkg/metrics"
-=======
-	"github.com/DataDog/datadog-agent/pkg/config"
->>>>>>> 181c947b
 	"github.com/DataDog/datadog-agent/pkg/serverless/aws"
 	"github.com/DataDog/datadog-agent/pkg/serverless/flush"
 	"github.com/DataDog/datadog-agent/pkg/util/log"
@@ -238,11 +233,7 @@
 // WaitForNextInvocation makes a blocking HTTP call to receive the next event from AWS.
 // Note that for now, we only subscribe to INVOKE and SHUTDOWN events.
 // Write into stopCh to stop the main thread of the running program.
-<<<<<<< HEAD
-func WaitForNextInvocation(stopCh chan struct{}, statsdServer *dogstatsd.Server, metricsChan chan []metrics.MetricSample, traceAgent *traceAgent.Agent, id ID) error {
-=======
-func WaitForNextInvocation(stopCh chan struct{}, daemon *Daemon, id ID) error {
->>>>>>> 181c947b
+func WaitForNextInvocation(stopCh chan struct{}, metricsChan chan []metrics.MetricSample, id ID) error {
 	var err error
 	var request *http.Request
 	var response *http.Response
@@ -259,13 +250,9 @@
 		return fmt.Errorf("WaitForNextInvocation: while GET next route: %v", err)
 	}
 
-<<<<<<< HEAD
 	// we received an INVOKE or SHUTDOWN event
-=======
-	// we received a response, meaning we've been invoked
 	daemon.StoreInvocationTime(time.Now())
 
->>>>>>> 181c947b
 	var body []byte
 	if body, err = ioutil.ReadAll(response.Body); err != nil {
 		return fmt.Errorf("WaitForNextInvocation: can't read the body: %v", err)
@@ -280,8 +267,24 @@
 	if payload.EventType == "INVOKE" {
 		log.Debug("Received invocation event")
 		aws.SetARN(payload.InvokedFunctionArn)
-	}
-<<<<<<< HEAD
+
+		// immediately check if we should flush data
+		// note that since we're flushing synchronously here, there is a scenario
+		// where this could be blocking the function if the flush is slow (if the
+		// extension is not quickly going back to listen on the "wait next event"
+		// route). That's why we use a context.Context with a timeout `flushTimeout``
+		// to avoid blocking for too long.
+		// This flushTimeout is re-using the forwarder_timeout value.
+		if daemon.flushStrategy.ShouldFlush(flush.Starting, time.Now()) {
+			log.Debugf("The flush strategy %s has decided to flush the data in the moment: %s", daemon.flushStrategy, flush.Starting)
+			flushTimeout := config.Datadog.GetDuration("forwarder_timeout") * time.Second
+			ctx, cancel := context.WithTimeout(context.Background(), flushTimeout)
+			daemon.TriggerFlush(ctx, false)
+			cancel() // free the resource of the context
+		} else {
+			log.Debugf("The flush strategy %s has decided to not flush in the moment: %s", daemon.flushStrategy, flush.Starting)
+		}
+	}
 	if payload.EventType == "SHUTDOWN" {
 		log.Debug("Received shutdown event. Reason: " + payload.ShutdownReason)
 
@@ -296,42 +299,10 @@
 			// Ensure that timeout metric has been received by the statsdServer before flushing
 			time.Sleep(arbitraryShortDelay)
 		}
-		if statsdServer != nil {
-			// flush metrics synchronously
-			statsdServer.Flush(true)
-		}
-		if traceAgent != nil {
-			traceAgent.FlushSync()
-		}
-		if logs.IsAgentRunning() {
-			logs.Stop()
-		}
-=======
-
-	// immediately check if we should flush data
-	// note that since we're flushing synchronously here, there is a scenario
-	// where this could be blocking the function if the flush is slow (if the
-	// extension is not quickly going back to listen on the "wait next event"
-	// route). That's why we use a context.Context with a timeout `flushTimeout``
-	// to avoid blocking for too long.
-	// This flushTimeout is re-using the forwarder_timeout value.
-	if daemon.flushStrategy.ShouldFlush(flush.Starting, time.Now()) {
-		log.Debugf("The flush strategy %s has decided to flush the data in the moment: %s", daemon.flushStrategy, flush.Starting)
-		flushTimeout := config.Datadog.GetDuration("forwarder_timeout") * time.Second
-		ctx, cancel := context.WithTimeout(context.Background(), flushTimeout)
-		daemon.TriggerFlush(ctx, false)
-		cancel() // free the resource of the context
-	} else {
-		log.Debugf("The flush strategy %s has decided to not flush in the moment: %s", daemon.flushStrategy, flush.Starting)
-	}
-
-	if payload.EventType == "SHUTDOWN" {
-		// note that there is no scenario where we would not want to flush while the env
-		// is shutting down, then, we're not relying on the current flush strategy,
-		// we are flushing in all cases.
+
+		// Always flush when shutting down, regardless of flushing strategy
 		daemon.TriggerFlush(context.Background(), true)
 
->>>>>>> 181c947b
 		// shutdown the serverless agent
 		stopCh <- struct{}{}
 	}
