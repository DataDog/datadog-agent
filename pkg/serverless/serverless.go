--- conflicted
+++ resolved
@@ -37,13 +37,8 @@
 	headerExtErrType  string = "Lambda-Extension-Function-Error-Type"
 	headerContentType string = "Content-Type"
 
-<<<<<<< HEAD
-	requestTimeout      time.Duration = 5 * time.Second
-	clientReadyTimeout  time.Duration = 2 * time.Second
-	arbitraryShortDelay time.Duration = 10 * time.Millisecond
-=======
-	requestTimeout time.Duration = 5 * time.Second
->>>>>>> c8a3eb84
+	requestTimeout     time.Duration = 5 * time.Second
+	clientReadyTimeout time.Duration = 2 * time.Second
 
 	// FatalNoAPIKey is the error reported to the AWS Extension environment when
 	// no API key has been set. Unused until we can report error
