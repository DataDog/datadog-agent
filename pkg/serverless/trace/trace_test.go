// Unless explicitly stated otherwise all files in this repository are licensed
// under the Apache License Version 2.0.
// This product includes software developed at Datadog (https://www.datadoghq.com/).
// Copyright 2016-present Datadog, Inc.

// +build !windows

package trace

import (
	"fmt"
	"os"
	"testing"
	"time"

	"github.com/DataDog/datadog-agent/pkg/trace/config"
	"github.com/stretchr/testify/assert"
)

func TestStartEnabledFalse(t *testing.T) {
	var agent = &ServerlessTraceAgent{}
	agent.Start(false, nil)
	defer agent.Stop()
	assert.Nil(t, agent.ta)
	assert.Nil(t, agent.Get())
	assert.Nil(t, agent.cancel)
}

type LoadConfigMocked struct {
	Path string
}

func (l *LoadConfigMocked) Load() (*config.AgentConfig, error) {
	return nil, fmt.Errorf("error")
}

func TestStartEnabledTrueInvalidConfig(t *testing.T) {
	var agent = &ServerlessTraceAgent{}
	agent.Start(true, &LoadConfigMocked{})
	defer agent.Stop()
	assert.Nil(t, agent.ta)
	assert.Nil(t, agent.Get())
	assert.Nil(t, agent.cancel)
}

func TestStartEnabledTrueValidConfigUnvalidPath(t *testing.T) {
	var agent = &ServerlessTraceAgent{}

	os.Setenv("DD_API_KEY", "x")
	defer os.Unsetenv("DD_API_KEY")
	agent.Start(true, &LoadConfig{Path: "invalid.yml"})
	defer agent.Stop()
	assert.NotNil(t, agent.ta)
	assert.NotNil(t, agent.Get())
	assert.NotNil(t, agent.cancel)
}

func TestStartEnabledTrueValidConfigValidPath(t *testing.T) {
	var agent = &ServerlessTraceAgent{}

	agent.Start(true, &LoadConfig{Path: "./testdata/valid.yml"})
	defer agent.Stop()
	assert.NotNil(t, agent.ta)
	assert.NotNil(t, agent.Get())
	assert.NotNil(t, agent.cancel)
}

func TestLoadConfigShouldBeFast(t *testing.T) {
	startTime := time.Now()
	agent := &ServerlessTraceAgent{}
	agent.Start(true, &LoadConfig{Path: "./testdata/valid.yml"})
	defer agent.Stop()
	assert.True(t, time.Since(startTime) < time.Second)
}

func TestBuildTraceBlocklist(t *testing.T) {
	userProvidedBlocklist := []string{
		"GET /toto",
		"PATCH /tutu",
	}
	expected := []string{
		"GET /toto",
		"PATCH /tutu",
		"GET /lambda/hello",
		"POST /lambda/flush",
	}
<<<<<<< HEAD
}

func TestBuildTraceBlocklist(t *testing.T) {
	userProvidedBlocklist := []string{
		"GET /toto",
		"PATCH /tutu",
	}
	expected := []string{
		"GET /toto",
		"PATCH /tutu",
		"GET /lambda/hello",
		"POST /lambda/flush",
	}
=======
>>>>>>> 165893d9
	result := buildTraceBlocklist(userProvidedBlocklist)
	assert.Equal(t, expected, result)
}<|MERGE_RESOLUTION|>--- conflicted
+++ resolved
@@ -84,7 +84,8 @@
 		"GET /lambda/hello",
 		"POST /lambda/flush",
 	}
-<<<<<<< HEAD
+	result := buildTraceBlocklist(userProvidedBlocklist)
+	assert.Equal(t, expected, result)
 }
 
 func TestBuildTraceBlocklist(t *testing.T) {
@@ -98,8 +99,6 @@
 		"GET /lambda/hello",
 		"POST /lambda/flush",
 	}
-=======
->>>>>>> 165893d9
 	result := buildTraceBlocklist(userProvidedBlocklist)
 	assert.Equal(t, expected, result)
 }