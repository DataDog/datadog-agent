--- conflicted
+++ resolved
@@ -51,114 +51,6 @@
 
 func (m *mockTraceWriter) UpdateAPIKey(_, _ string) {}
 
-<<<<<<< HEAD
-func TestServerlessServiceRewrite(t *testing.T) {
-	cfg := config.New()
-	cfg.GlobalTags = map[string]string{
-		"service": "myTestService",
-	}
-	cfg.Endpoints[0].APIKey = "test"
-	ctx, cancel := context.WithCancel(context.Background())
-	agnt := agent.NewAgent(ctx, cfg, telemetry.NewNoopCollector(), &statsd.NoOpClient{}, gzip.NewComponent())
-	agnt.SpanModifier = &spanModifier{
-		tags: cfg.GlobalTags,
-	}
-	agnt.TraceWriterV1 = &mockTraceWriter{}
-	defer cancel()
-
-	tc := testutil.RandomTraceChunk(1, 1)
-	tc.Priority = 1 // ensure trace is never sampled out
-	tp := testutil.TracerPayloadWithChunk(tc)
-	tp.Chunks[0].Spans[0].Service = "aws.lambda"
-	agnt.Process(&api.Payload{
-		TracerPayload: tp,
-		Source:        agnt.Receiver.Stats.GetTagStats(info.Tags{}),
-	})
-	payloads := agnt.TraceWriterV1.(*mockTraceWriter).payloadsV1
-	assert.NotEmpty(t, payloads, "no payloads were written")
-	span := payloads[0].TracerPayload.Chunks[0].Spans[0]
-	assert.Equal(t, "myTestService", span.Service())
-}
-
-func TestInferredSpanFunctionTagFiltering(t *testing.T) {
-	cfg := config.New()
-	cfg.GlobalTags = map[string]string{"some": "tag", "function_arn": "arn:aws:foo:bar:baz"}
-	cfg.Endpoints[0].APIKey = "test"
-	ctx, cancel := context.WithCancel(context.Background())
-	agnt := agent.NewAgent(ctx, cfg, telemetry.NewNoopCollector(), &statsd.NoOpClient{}, gzip.NewComponent())
-	agnt.SpanModifier = &spanModifier{
-		tags: cfg.GlobalTags,
-	}
-	agnt.TraceWriterV1 = &mockTraceWriter{}
-	defer cancel()
-
-	tc := testutil.RandomTraceChunk(2, 1)
-	tc.Priority = 1 // ensure trace is never sampled out
-	tp := testutil.TracerPayloadWithChunk(tc)
-	tp.Chunks[0].Spans[0].Meta["_inferred_span.tag_source"] = "self"
-	tp.Chunks[0].Spans[1].Meta["_dd_origin"] = "lambda"
-	agnt.Process(&api.Payload{
-		TracerPayload: tp,
-		Source:        agnt.Receiver.Stats.GetTagStats(info.Tags{}),
-	})
-	payloads := agnt.TraceWriterV1.(*mockTraceWriter).payloadsV1
-	assert.NotEmpty(t, payloads, "no payloads were written")
-	actualTracerPayload := payloads[0].TracerPayload
-
-	_, lambdaSpanHasGlobalTags := actualTracerPayload.Chunks[0].Spans[1].GetAttributeAsString("function_arn")
-	assert.True(t, lambdaSpanHasGlobalTags, "The regular span should get global tags")
-	_, tagOriginSelfSpanHasGlobalTags := actualTracerPayload.Chunks[0].Spans[0].GetAttributeAsString("function_arn")
-	assert.False(t, tagOriginSelfSpanHasGlobalTags, "A span with meta._inferred_span.tag_origin = self should not get global tags")
-}
-
-func TestSpanModifierAddsOriginToAllSpans(t *testing.T) {
-	cfg := config.New()
-	cfg.GlobalTags = map[string]string{"some": "tag", "_dd.origin": "lambda"}
-	cfg.Endpoints[0].APIKey = "test"
-	ctx, cancel := context.WithCancel(context.Background())
-	defer cancel()
-
-	testOriginTags := func(withModifier bool) {
-		agnt := agent.NewAgent(ctx, cfg, telemetry.NewNoopCollector(), &statsd.NoOpClient{}, gzip.NewComponent())
-		if withModifier {
-			agnt.SpanModifier = &spanModifier{tags: cfg.GlobalTags, ddOrigin: getDDOrigin()}
-		}
-		agnt.TraceWriterV1 = &mockTraceWriter{}
-		tc := testutil.RandomTraceChunk(2, 1)
-		tc.Priority = 1 // ensure trace is never sampled out
-		tp := testutil.TracerPayloadWithChunk(tc)
-
-		agnt.Process(&api.Payload{
-			TracerPayload: tp,
-			Source:        agnt.Receiver.Stats.GetTagStats(info.Tags{}),
-		})
-		payloads := agnt.TraceWriterV1.(*mockTraceWriter).payloadsV1
-		assert.NotEmpty(t, payloads, "no payloads were written")
-		actualTracerPayload := payloads[0].TracerPayload
-
-		for _, chunk := range actualTracerPayload.Chunks {
-			if chunk.Origin() != "lambda" {
-				t.Errorf("chunk should have Origin=lambda but has %s", chunk.Origin())
-			}
-			for _, span := range chunk.Spans {
-				originVal, ok := span.GetAttributeAsString("_dd.origin")
-				if withModifier != ok {
-					t.Errorf("unexpected span tags, should have _dd.origin tag %#v: span=%s",
-						withModifier, span.DebugString())
-				}
-				if withModifier && originVal != "lambda" {
-					t.Errorf("got the wrong origin tag value: %#v", originVal)
-				}
-			}
-		}
-	}
-
-	testOriginTags(true)
-	testOriginTags(false)
-}
-
-=======
->>>>>>> e7592111
 func TestSpanModifierDetectsCloudService(t *testing.T) {
 	cfg := config.New()
 	cfg.Endpoints[0].APIKey = "test"
@@ -212,80 +104,7 @@
 		t.Setenv(cloudServiceEnvVar, "myService")
 		cfg.GlobalTags = map[string]string{"some": "tag", "_dd.origin": origin}
 		testOriginTags(true, origin)
-		//testOriginTags(false, origin)
+		testOriginTags(false, origin)
 		os.Unsetenv(cloudServiceEnvVar)
 	}
-<<<<<<< HEAD
-}
-
-func TestLambdaSpanChan(t *testing.T) {
-	cfg := config.New()
-	cfg.GlobalTags = map[string]string{
-		"service": "myTestService",
-	}
-	cfg.Endpoints[0].APIKey = "test"
-	ctx, cancel := context.WithCancel(context.Background())
-	agnt := agent.NewAgent(ctx, cfg, telemetry.NewNoopCollector(), &statsd.NoOpClient{}, gzip.NewComponent())
-	lambdaSpanChan := make(chan *LambdaSpan)
-	agnt.SpanModifier = &spanModifier{
-		tags:           cfg.GlobalTags,
-		lambdaSpanChan: lambdaSpanChan,
-	}
-	defer cancel()
-
-	tc := testutil.RandomTraceChunk(1, 1)
-	tc.Priority = 1 // ensure trace is never sampled out
-	tp := testutil.TracerPayloadWithChunk(tc)
-	tp.Chunks[0].Spans[0].Service = "aws.lambda"
-	tp.Chunks[0].Spans[0].Name = "aws.lambda"
-	go agnt.Process(&api.Payload{
-		TracerPayload: tp,
-		Source:        agnt.Receiver.Stats.GetTagStats(info.Tags{}),
-	})
-	timeout := time.After(2 * time.Second)
-	var span *LambdaSpan
-	select {
-	case ss := <-lambdaSpanChan:
-		span = ss
-	case <-timeout:
-		t.Fatal("timed out")
-	}
-	assert.Equal(t, "myTestService", span.Span.Service())
-}
-
-func TestLambdaSpanChanWithInvalidSpan(t *testing.T) {
-	cfg := config.New()
-	cfg.GlobalTags = map[string]string{
-		"service": "myTestService",
-	}
-	cfg.Endpoints[0].APIKey = "test"
-	ctx, cancel := context.WithCancel(context.Background())
-	agnt := agent.NewAgent(ctx, cfg, telemetry.NewNoopCollector(), &statsd.NoOpClient{}, gzip.NewComponent())
-	lambdaSpanChan := make(chan *LambdaSpan)
-	agnt.SpanModifier = &spanModifier{
-		tags:           cfg.GlobalTags,
-		lambdaSpanChan: lambdaSpanChan,
-	}
-	defer cancel()
-
-	tc := testutil.RandomTraceChunk(1, 1)
-	tc.Priority = 1 // ensure trace is never sampled out
-	tp := testutil.TracerPayloadWithChunk(tc)
-	tp.Chunks[0].Spans[0].Service = "aws.lambda"
-	tp.Chunks[0].Spans[0].Name = "not.aws.lambda"
-	go agnt.Process(&api.Payload{
-		TracerPayload: tp,
-		Source:        agnt.Receiver.Stats.GetTagStats(info.Tags{}),
-	})
-	timeout := time.After(time.Millisecond)
-	timedOut := false
-	select {
-	case ss := <-lambdaSpanChan:
-		t.Fatalf("received a non-lambda named span, %v", ss)
-	case <-timeout:
-		timedOut = true
-	}
-	assert.Equal(t, true, timedOut)
-=======
->>>>>>> e7592111
 }