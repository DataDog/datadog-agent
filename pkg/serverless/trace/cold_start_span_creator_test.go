// Unless explicitly stated otherwise all files in this repository are licensed
// under the Apache License Version 2.0.
// This product includes software developed at Datadog (https://www.datadoghq.com/).
// Copyright 2016-present Datadog, Inc.

//go:build !windows

package trace

import (
	"context"
	"testing"
	"time"

	"github.com/stretchr/testify/assert"

	pb "github.com/DataDog/datadog-agent/pkg/proto/pbgo/trace"
	"github.com/DataDog/datadog-agent/pkg/serverless/random"
	"github.com/DataDog/datadog-go/v5/statsd"

	gzip "github.com/DataDog/datadog-agent/comp/trace/compression/impl-gzip"
	serverlessLog "github.com/DataDog/datadog-agent/pkg/serverless/logs"
	"github.com/DataDog/datadog-agent/pkg/trace/agent"
	"github.com/DataDog/datadog-agent/pkg/trace/config"
	"github.com/DataDog/datadog-agent/pkg/trace/telemetry"
)

func TestColdStartSpanCreatorCreateValid(t *testing.T) {
	setupTraceAgentTest(t)

	cfg := config.New()
	cfg.GlobalTags = map[string]string{}
	cfg.Endpoints[0].APIKey = "test"
	ctx, cancel := context.WithCancel(context.Background())
	defer cancel()
<<<<<<< HEAD
	agnt := agent.NewAgent(ctx, cfg, telemetry.NewNoopCollector(), &statsd.NoOpClient{}, gzip.NewComponent())
=======
	agnt := agent.NewAgent(ctx, cfg, telemetry.NewNoopCollector(), &statsd.NoOpClient{})
	agnt.TraceWriter = &mockTraceWriter{}
>>>>>>> 147c4943
	traceAgent := &ServerlessTraceAgent{
		ta: agnt,
	}

	coldStartDuration := 50.0 // Given in millis

	lambdaSpanChan := make(chan *pb.Span)
	lambdaInitMetricChan := make(chan *serverlessLog.LambdaInitMetric)
	stopChan := make(chan struct{})
	//nolint:revive // TODO(SERV) Fix revive linter
	coldStartSpanId := random.Random.Uint64()
	initReportStartTime := time.Now().Add(-1 * time.Second)
	lambdaInitMetricDuration := &serverlessLog.LambdaInitMetric{
		InitDurationTelemetry: coldStartDuration,
	}
	lambdaInitMetricStartTime := &serverlessLog.LambdaInitMetric{
		InitStartTime: initReportStartTime,
	}
	coldStartSpanCreator := &ColdStartSpanCreator{
		TraceAgent:           traceAgent,
		LambdaSpanChan:       lambdaSpanChan,
		LambdaInitMetricChan: lambdaInitMetricChan,
		ColdStartSpanId:      coldStartSpanId,
		StopChan:             stopChan,
	}

	coldStartSpanCreator.Run()
	defer coldStartSpanCreator.Stop()

	now := time.Now().UnixNano()
	lambdaSpan := &pb.Span{
		Service:  "aws.lambda",
		Name:     "aws.lambda",
		Start:    now,
		TraceID:  random.Random.Uint64(),
		SpanID:   random.Random.Uint64(),
		ParentID: random.Random.Uint64(),
		Duration: 500000000,
	}
	lambdaSpanChan <- lambdaSpan
	lambdaInitMetricChan <- lambdaInitMetricDuration
	lambdaInitMetricChan <- lambdaInitMetricStartTime

	span := firstWrittenSpan(t, agnt.TraceWriter.(*mockTraceWriter))

	assert.Equal(t, "aws.lambda", span.Service)
	assert.Equal(t, "aws.lambda.cold_start", span.Name)
	assert.Equal(t, initReportStartTime.UnixNano(), span.Start)
	assert.Equal(t, int64(coldStartDuration*1000000), span.Duration)
}

func TestColdStartSpanCreatorCreateValidNoOverlap(t *testing.T) {
	setupTraceAgentTest(t)

	cfg := config.New()
	cfg.GlobalTags = map[string]string{}
	cfg.Endpoints[0].APIKey = "test"
	ctx, cancel := context.WithCancel(context.Background())
	defer cancel()
<<<<<<< HEAD
	agnt := agent.NewAgent(ctx, cfg, telemetry.NewNoopCollector(), &statsd.NoOpClient{}, gzip.NewComponent())
=======
	agnt := agent.NewAgent(ctx, cfg, telemetry.NewNoopCollector(), &statsd.NoOpClient{})
	agnt.TraceWriter = &mockTraceWriter{}
>>>>>>> 147c4943
	traceAgent := &ServerlessTraceAgent{
		ta: agnt,
	}

	coldStartDuration := 50.0 // Given in millis

	lambdaSpanChan := make(chan *pb.Span)
	lambdaInitMetricChan := make(chan *serverlessLog.LambdaInitMetric)
	initReportStartTime := time.Now().Add(10 * time.Second)
	lambdaInitMetricDuration := &serverlessLog.LambdaInitMetric{
		InitDurationTelemetry: coldStartDuration,
	}
	lambdaInitMetricStartTime := &serverlessLog.LambdaInitMetric{
		InitStartTime: initReportStartTime,
	}
	stopChan := make(chan struct{})
	//nolint:revive // TODO(SERV) Fix revive linter
	coldStartSpanId := random.Random.Uint64()
	coldStartSpanCreator := &ColdStartSpanCreator{
		TraceAgent:           traceAgent,
		LambdaSpanChan:       lambdaSpanChan,
		LambdaInitMetricChan: lambdaInitMetricChan,
		ColdStartSpanId:      coldStartSpanId,
		StopChan:             stopChan,
	}

	coldStartSpanCreator.Run()
	defer coldStartSpanCreator.Stop()

	now := time.Now().UnixNano()
	lambdaSpan := &pb.Span{
		Service:  "aws.lambda",
		Name:     "aws.lambda",
		Start:    now,
		TraceID:  random.Random.Uint64(),
		SpanID:   random.Random.Uint64(),
		ParentID: random.Random.Uint64(),
		Duration: 500000000,
	}
	lambdaSpanChan <- lambdaSpan
	lambdaInitMetricChan <- lambdaInitMetricDuration
	lambdaInitMetricChan <- lambdaInitMetricStartTime
	span := firstWrittenSpan(t, agnt.TraceWriter.(*mockTraceWriter))
	assert.Equal(t, "aws.lambda", span.Service)
	assert.Equal(t, "aws.lambda.cold_start", span.Name)
	assert.Equal(t, now-int64(coldStartDuration*1000000), span.Start)
	assert.Equal(t, int64(coldStartDuration*1000000), span.Duration)
}

func TestColdStartSpanCreatorCreateDuplicate(t *testing.T) {
	setupTraceAgentTest(t)

	cfg := config.New()
	cfg.GlobalTags = map[string]string{}
	cfg.Endpoints[0].APIKey = "test"
	ctx, cancel := context.WithCancel(context.Background())
	defer cancel()
<<<<<<< HEAD
	agnt := agent.NewAgent(ctx, cfg, telemetry.NewNoopCollector(), &statsd.NoOpClient{}, gzip.NewComponent())
=======
	agnt := agent.NewAgent(ctx, cfg, telemetry.NewNoopCollector(), &statsd.NoOpClient{})
	agnt.TraceWriter = &mockTraceWriter{}
>>>>>>> 147c4943
	traceAgent := &ServerlessTraceAgent{
		ta: agnt,
	}
	coldStartDuration := 50.0 // Given in millis
	lambdaSpanChan := make(chan *pb.Span)
	lambdaInitMetricChan := make(chan *serverlessLog.LambdaInitMetric)
	initReportStartTime := time.Now().Add(-1 * time.Second)
	lambdaInitMetricDuration := &serverlessLog.LambdaInitMetric{
		InitDurationTelemetry: coldStartDuration,
	}
	lambdaInitMetricStartTime := &serverlessLog.LambdaInitMetric{
		InitStartTime: initReportStartTime,
	}
	stopChan := make(chan struct{})
	//nolint:revive // TODO(SERV) Fix revive linter
	coldStartSpanId := random.Random.Uint64()
	coldStartSpanCreator := &ColdStartSpanCreator{
		TraceAgent:           traceAgent,
		LambdaSpanChan:       lambdaSpanChan,
		LambdaInitMetricChan: lambdaInitMetricChan,
		ColdStartSpanId:      coldStartSpanId,
		StopChan:             stopChan,
	}

	coldStartSpanCreator.Run()
	defer coldStartSpanCreator.Stop()

	lambdaSpan := &pb.Span{
		Service:  "aws.lambda",
		Name:     "aws.lambda.cold_start",
		Start:    time.Now().Unix(),
		TraceID:  random.Random.Uint64(),
		SpanID:   random.Random.Uint64(),
		ParentID: random.Random.Uint64(),
		Duration: 500,
	}
	lambdaSpanChan <- lambdaSpan
	lambdaInitMetricChan <- lambdaInitMetricDuration
	lambdaInitMetricChan <- lambdaInitMetricStartTime
	<-time.After(time.Millisecond)
	payloads := agnt.TraceWriter.(*mockTraceWriter).payloads
	assert.Empty(t, payloads, "created a coldstart span when we should have passed")
}

func TestColdStartSpanCreatorNotColdStart(t *testing.T) {
	setupTraceAgentTest(t)

	cfg := config.New()
	cfg.GlobalTags = map[string]string{}
	cfg.Endpoints[0].APIKey = "test"
	ctx, cancel := context.WithCancel(context.Background())
	defer cancel()
<<<<<<< HEAD
	agnt := agent.NewAgent(ctx, cfg, telemetry.NewNoopCollector(), &statsd.NoOpClient{}, gzip.NewComponent())
=======
	agnt := agent.NewAgent(ctx, cfg, telemetry.NewNoopCollector(), &statsd.NoOpClient{})
	agnt.TraceWriter = &mockTraceWriter{}
>>>>>>> 147c4943
	traceAgent := &ServerlessTraceAgent{
		ta: agnt,
	}
	lambdaSpanChan := make(chan *pb.Span)
	lambdaInitMetricChan := make(chan *serverlessLog.LambdaInitMetric)
	stopChan := make(chan struct{})
	//nolint:revive // TODO(SERV) Fix revive linter
	coldStartSpanId := random.Random.Uint64()
	coldStartSpanCreator := &ColdStartSpanCreator{
		TraceAgent:           traceAgent,
		LambdaSpanChan:       lambdaSpanChan,
		LambdaInitMetricChan: lambdaInitMetricChan,
		ColdStartSpanId:      coldStartSpanId,
		StopChan:             stopChan,
	}

	coldStartSpanCreator.Run()
	defer coldStartSpanCreator.Stop()

	lambdaSpan := &pb.Span{
		Service:  "aws.lambda",
		Name:     "aws.lambda.my-function",
		Start:    time.Now().Unix(),
		TraceID:  random.Random.Uint64(),
		SpanID:   random.Random.Uint64(),
		ParentID: random.Random.Uint64(),
		Duration: 500,
	}
	lambdaSpanChan <- lambdaSpan
	// Don't write to lambdaInitMetricChan, as this is not a cold start
	<-time.After(time.Millisecond)
	payloads := agnt.TraceWriter.(*mockTraceWriter).payloads
	assert.Empty(t, payloads, "created a coldstart span when we should have passed")
}

func TestColdStartSpanCreatorColdStartExists(t *testing.T) {
	setupTraceAgentTest(t)

	cfg := config.New()
	cfg.GlobalTags = map[string]string{}
	cfg.Endpoints[0].APIKey = "test"
	ctx, cancel := context.WithCancel(context.Background())
	defer cancel()
<<<<<<< HEAD
	agnt := agent.NewAgent(ctx, cfg, telemetry.NewNoopCollector(), &statsd.NoOpClient{}, gzip.NewComponent())
=======
	agnt := agent.NewAgent(ctx, cfg, telemetry.NewNoopCollector(), &statsd.NoOpClient{})
	agnt.TraceWriter = &mockTraceWriter{}

>>>>>>> 147c4943
	traceAgent := &ServerlessTraceAgent{
		ta: agnt,
	}
	coldStartDuration := 50.0 // Given in millis
	lambdaSpanChan := make(chan *pb.Span)
	lambdaInitMetricChan := make(chan *serverlessLog.LambdaInitMetric)
	initReportStartTime := time.Now().Add(-1 * time.Second)
	lambdaInitMetricDuration := &serverlessLog.LambdaInitMetric{
		InitDurationTelemetry: coldStartDuration,
	}
	lambdaInitMetricStartTime := &serverlessLog.LambdaInitMetric{
		InitStartTime: initReportStartTime,
	}
	stopChan := make(chan struct{})
	coldStartSpanID := random.Random.Uint64()
	coldStartSpanCreator := &ColdStartSpanCreator{
		TraceAgent:           traceAgent,
		LambdaSpanChan:       lambdaSpanChan,
		LambdaInitMetricChan: lambdaInitMetricChan,
		ColdStartSpanId:      coldStartSpanID,
		StopChan:             stopChan,
		ColdStartRequestID:   "test",
	}

	coldStartSpanCreator.Run()
	defer coldStartSpanCreator.Stop()

	lambdaSpan := &pb.Span{
		Service:  "aws.lambda",
		Name:     "aws.lambda",
		Start:    time.Now().Unix(),
		TraceID:  random.Random.Uint64(),
		SpanID:   random.Random.Uint64(),
		ParentID: random.Random.Uint64(),
		Duration: 500,
	}
	lambdaSpanChan <- lambdaSpan
	lambdaInitMetricChan <- lambdaInitMetricDuration
	lambdaInitMetricChan <- lambdaInitMetricStartTime
	<-time.After(time.Millisecond)
	payloads := agnt.TraceWriter.(*mockTraceWriter).payloads
	assert.Empty(t, payloads, "created a coldstart span when we should have passed")
}

func TestColdStartSpanCreatorCreateValidProvisionedConcurrency(t *testing.T) {
	setupTraceAgentTest(t)

	cfg := config.New()
	cfg.GlobalTags = map[string]string{}
	cfg.Endpoints[0].APIKey = "test"
	ctx, cancel := context.WithCancel(context.Background())
	defer cancel()
<<<<<<< HEAD
	agnt := agent.NewAgent(ctx, cfg, telemetry.NewNoopCollector(), &statsd.NoOpClient{}, gzip.NewComponent())
=======
	agnt := agent.NewAgent(ctx, cfg, telemetry.NewNoopCollector(), &statsd.NoOpClient{})
	agnt.TraceWriter = &mockTraceWriter{}

>>>>>>> 147c4943
	traceAgent := &ServerlessTraceAgent{
		ta: agnt,
	}

	coldStartDuration := 50.0 // Given in millis

	lambdaSpanChan := make(chan *pb.Span)
	lambdaInitMetricChan := make(chan *serverlessLog.LambdaInitMetric)
	stopChan := make(chan struct{})
	//nolint:revive // TODO(SERV) Fix revive linter
	coldStartSpanId := random.Random.Uint64()
	initReportStartTime := time.Now().Add(-10 * time.Minute)
	lambdaInitMetricDuration := &serverlessLog.LambdaInitMetric{
		InitDurationTelemetry: coldStartDuration,
	}
	lambdaInitMetricStartTime := &serverlessLog.LambdaInitMetric{
		InitStartTime: initReportStartTime,
	}
	coldStartSpanCreator := &ColdStartSpanCreator{
		TraceAgent:           traceAgent,
		LambdaSpanChan:       lambdaSpanChan,
		LambdaInitMetricChan: lambdaInitMetricChan,
		ColdStartSpanId:      coldStartSpanId,
		StopChan:             stopChan,
	}

	coldStartSpanCreator.Run()
	defer coldStartSpanCreator.Stop()

	now := time.Now().UnixNano()
	lambdaSpan := &pb.Span{
		Service:  "aws.lambda",
		Name:     "aws.lambda",
		Start:    now,
		TraceID:  random.Random.Uint64(),
		SpanID:   random.Random.Uint64(),
		ParentID: random.Random.Uint64(),
		Duration: 500000000,
	}
	lambdaSpanChan <- lambdaSpan
	lambdaInitMetricChan <- lambdaInitMetricStartTime
	lambdaInitMetricChan <- lambdaInitMetricDuration

	span := firstWrittenSpan(t, agnt.TraceWriter.(*mockTraceWriter))

	assert.Equal(t, "aws.lambda", span.Service)
	assert.Equal(t, "aws.lambda.cold_start", span.Name)
	assert.Equal(t, initReportStartTime.UnixNano(), span.Start)
	assert.Equal(t, int64(coldStartDuration*1000000), span.Duration)
}

func firstWrittenSpan(t *testing.T, tw *mockTraceWriter) *pb.Span {
	timeout := time.After(2 * time.Second)
	for {
		select {
		default:
			tw.mu.Lock()
			payloads := tw.payloads
			if len(payloads) > 0 {
				return payloads[0].TracerPayload.Chunks[0].Spans[0]
			}
			tw.mu.Unlock()
		case <-timeout:
			t.Fatal("timed out")
		}
	}
}<|MERGE_RESOLUTION|>--- conflicted
+++ resolved
@@ -33,12 +33,8 @@
 	cfg.Endpoints[0].APIKey = "test"
 	ctx, cancel := context.WithCancel(context.Background())
 	defer cancel()
-<<<<<<< HEAD
-	agnt := agent.NewAgent(ctx, cfg, telemetry.NewNoopCollector(), &statsd.NoOpClient{}, gzip.NewComponent())
-=======
-	agnt := agent.NewAgent(ctx, cfg, telemetry.NewNoopCollector(), &statsd.NoOpClient{})
-	agnt.TraceWriter = &mockTraceWriter{}
->>>>>>> 147c4943
+	agnt := agent.NewAgent(ctx, cfg, telemetry.NewNoopCollector(), &statsd.NoOpClient{}, gzip.NewComponent())
+	agnt.TraceWriter = &mockTraceWriter{}
 	traceAgent := &ServerlessTraceAgent{
 		ta: agnt,
 	}
@@ -98,12 +94,8 @@
 	cfg.Endpoints[0].APIKey = "test"
 	ctx, cancel := context.WithCancel(context.Background())
 	defer cancel()
-<<<<<<< HEAD
-	agnt := agent.NewAgent(ctx, cfg, telemetry.NewNoopCollector(), &statsd.NoOpClient{}, gzip.NewComponent())
-=======
-	agnt := agent.NewAgent(ctx, cfg, telemetry.NewNoopCollector(), &statsd.NoOpClient{})
-	agnt.TraceWriter = &mockTraceWriter{}
->>>>>>> 147c4943
+	agnt := agent.NewAgent(ctx, cfg, telemetry.NewNoopCollector(), &statsd.NoOpClient{}, gzip.NewComponent())
+	agnt.TraceWriter = &mockTraceWriter{}
 	traceAgent := &ServerlessTraceAgent{
 		ta: agnt,
 	}
@@ -161,12 +153,8 @@
 	cfg.Endpoints[0].APIKey = "test"
 	ctx, cancel := context.WithCancel(context.Background())
 	defer cancel()
-<<<<<<< HEAD
-	agnt := agent.NewAgent(ctx, cfg, telemetry.NewNoopCollector(), &statsd.NoOpClient{}, gzip.NewComponent())
-=======
-	agnt := agent.NewAgent(ctx, cfg, telemetry.NewNoopCollector(), &statsd.NoOpClient{})
-	agnt.TraceWriter = &mockTraceWriter{}
->>>>>>> 147c4943
+	agnt := agent.NewAgent(ctx, cfg, telemetry.NewNoopCollector(), &statsd.NoOpClient{}, gzip.NewComponent())
+	agnt.TraceWriter = &mockTraceWriter{}
 	traceAgent := &ServerlessTraceAgent{
 		ta: agnt,
 	}
@@ -219,12 +207,8 @@
 	cfg.Endpoints[0].APIKey = "test"
 	ctx, cancel := context.WithCancel(context.Background())
 	defer cancel()
-<<<<<<< HEAD
-	agnt := agent.NewAgent(ctx, cfg, telemetry.NewNoopCollector(), &statsd.NoOpClient{}, gzip.NewComponent())
-=======
-	agnt := agent.NewAgent(ctx, cfg, telemetry.NewNoopCollector(), &statsd.NoOpClient{})
-	agnt.TraceWriter = &mockTraceWriter{}
->>>>>>> 147c4943
+	agnt := agent.NewAgent(ctx, cfg, telemetry.NewNoopCollector(), &statsd.NoOpClient{}, gzip.NewComponent())
+	agnt.TraceWriter = &mockTraceWriter{}
 	traceAgent := &ServerlessTraceAgent{
 		ta: agnt,
 	}
@@ -268,13 +252,9 @@
 	cfg.Endpoints[0].APIKey = "test"
 	ctx, cancel := context.WithCancel(context.Background())
 	defer cancel()
-<<<<<<< HEAD
-	agnt := agent.NewAgent(ctx, cfg, telemetry.NewNoopCollector(), &statsd.NoOpClient{}, gzip.NewComponent())
-=======
-	agnt := agent.NewAgent(ctx, cfg, telemetry.NewNoopCollector(), &statsd.NoOpClient{})
-	agnt.TraceWriter = &mockTraceWriter{}
-
->>>>>>> 147c4943
+	agnt := agent.NewAgent(ctx, cfg, telemetry.NewNoopCollector(), &statsd.NoOpClient{}, gzip.NewComponent())
+	agnt.TraceWriter = &mockTraceWriter{}
+
 	traceAgent := &ServerlessTraceAgent{
 		ta: agnt,
 	}
@@ -327,13 +307,9 @@
 	cfg.Endpoints[0].APIKey = "test"
 	ctx, cancel := context.WithCancel(context.Background())
 	defer cancel()
-<<<<<<< HEAD
-	agnt := agent.NewAgent(ctx, cfg, telemetry.NewNoopCollector(), &statsd.NoOpClient{}, gzip.NewComponent())
-=======
-	agnt := agent.NewAgent(ctx, cfg, telemetry.NewNoopCollector(), &statsd.NoOpClient{})
-	agnt.TraceWriter = &mockTraceWriter{}
-
->>>>>>> 147c4943
+	agnt := agent.NewAgent(ctx, cfg, telemetry.NewNoopCollector(), &statsd.NoOpClient{}, gzip.NewComponent())
+	agnt.TraceWriter = &mockTraceWriter{}
+
 	traceAgent := &ServerlessTraceAgent{
 		ta: agnt,
 	}
