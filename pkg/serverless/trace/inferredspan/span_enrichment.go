// Unless explicitly stated otherwise all files in this repository are licensed
// under the Apache License Version 2.0.
// This product includes software developed at Datadog (https://www.datadoghq.com/).
// Copyright 2016-present Datadog, Inc.

package inferredspan

import (
	"fmt"
	"strings"
	"time"

	"github.com/DataDog/datadog-agent/pkg/util/log"
)

// EnrichInferredSpanWithAPIGatewayRESTEvent uses the parsed event
// payload to enrich the current inferred span. It applies a
// specific set of data to the span expected from a REST event.
func EnrichInferredSpanWithAPIGatewayRESTEvent(attributes EventKeys, inferredSpan InferredSpan) {

	log.Debug("Enriching an inferred span for a REST API Gateway")
	requestContext := attributes.RequestContext
	resource := fmt.Sprintf("%s %s", attributes.HTTPMethod, attributes.Path)
	httpurl := fmt.Sprintf("%s%s", requestContext.Domain, attributes.Path)
	startTime := calculateStartTime(requestContext.RequestTimeEpoch)

	inferredSpan.Span.Name = "aws.apigateway"
	inferredSpan.Span.Service = requestContext.Domain
	inferredSpan.Span.Resource = resource
	inferredSpan.Span.Start = startTime
	inferredSpan.Span.Type = "http"
	inferredSpan.Span.Meta = map[string]string{
		APIID:         requestContext.APIID,
		APIName:       requestContext.APIID,
		Endpoint:      attributes.Path,
		HTTPURL:       httpurl,
		OperationName: "aws.apigateway.rest",
		RequestID:     requestContext.RequestID,
		ResourceNames: resource,
		Stage:         requestContext.Stage,
	}

	inferredSpan.IsAsync = isAsyncEvent(attributes)
}

// EnrichInferredSpanWithAPIGatewayHTTPEvent uses the parsed event
// payload to enrich the current inferred span. It applies a
// specific set of data to the span expected from a HTTP event.
func EnrichInferredSpanWithAPIGatewayHTTPEvent(attributes EventKeys, inferredSpan InferredSpan) {
	log.Debug("Enriching an inferred span for a HTTP API Gateway")
	requestContext := attributes.RequestContext
	http := requestContext.HTTP
	path := requestContext.RawPath
	resource := fmt.Sprintf("%s %s", http.Method, path)
	httpurl := fmt.Sprintf("%s%s", requestContext.Domain, path)
	startTime := calculateStartTime(requestContext.TimeEpoch)

	inferredSpan.Span.Name = "aws.httpapi"
	inferredSpan.Span.Service = requestContext.Domain
	inferredSpan.Span.Resource = resource
	inferredSpan.Span.Type = "http"
	inferredSpan.Span.Start = startTime
	inferredSpan.Span.Meta = map[string]string{
		Endpoint:      path,
		HTTPURL:       httpurl,
		HTTPMethod:    http.Method,
		HTTPProtocol:  http.Protocol,
		HTTPSourceIP:  http.SourceIP,
		HTTPUserAgent: http.UserAgent,
		OperationName: "aws.httpapi",
		RequestID:     requestContext.RequestID,
		ResourceNames: resource,
	}

	inferredSpan.IsAsync = isAsyncEvent(attributes)
}

// EnrichInferredSpanWithAPIGatewayWebsocketEvent uses the parsed event
// payload to enrich the current inferred span. It applies a
// specific set of data to the span expected from a Websocket event.
func EnrichInferredSpanWithAPIGatewayWebsocketEvent(attributes EventKeys, inferredSpan InferredSpan) {
	log.Debug("Enriching an inferred span for a Websocket API Gateway")
	requestContext := attributes.RequestContext
	endpoint := requestContext.RouteKey
	httpurl := fmt.Sprintf("%s%s", requestContext.Domain, endpoint)
	startTime := calculateStartTime(requestContext.RequestTimeEpoch)

	inferredSpan.Span.Name = "aws.apigateway.websocket"
	inferredSpan.Span.Service = requestContext.Domain
	inferredSpan.Span.Resource = endpoint
	inferredSpan.Span.Type = "web"
	inferredSpan.Span.Start = startTime
	inferredSpan.Span.Meta = map[string]string{
		APIID:            requestContext.APIID,
		APIName:          requestContext.APIID,
		ConnectionID:     requestContext.ConnectionID,
		Endpoint:         endpoint,
		EventType:        requestContext.EventType,
		HTTPURL:          httpurl,
		MessageDirection: requestContext.MessageDirection,
		OperationName:    "aws.apigateway.websocket",
		RequestID:        requestContext.RequestID,
		ResourceNames:    endpoint,
		Stage:            requestContext.Stage,
	}

	inferredSpan.IsAsync = isAsyncEvent(attributes)
}

<<<<<<< HEAD
func EnrichInferredSpanWithSNSEvent(attributes EventKeys, inferredSpan InferredSpan) {
	eventRecord := attributes.Records[0]
	snsMessage := eventRecord.SNS
	splitArn := strings.Split(snsMessage.TopicArn, ":")
	topicName := splitArn[len(snsMessage.TopicArn)-1]
	startTime := formatISOStartTime(snsMessage.TimeStamp)

	inferredSpan.IsAsync = true
	inferredSpan.Span.Name = "aws.sns"
	inferredSpan.Span.Service = "sns"
	inferredSpan.Span.Start = startTime
	inferredSpan.Span.Resource = topicName
	inferredSpan.Span.Type = "web"
	inferredSpan.Span.Meta = map[string]string{
		OperationName: "aws.sns",
		ResourceNames: topicName,
		TopicName:     topicName,
		TopicARN:      snsMessage.TopicArn,
		MessageID:     snsMessage.MessageID,
		Type:          snsMessage.Type,
	}

	// Subject not available in SNS => SQS scenario
	if snsMessage.Subject != nil {
		inferredSpan.Span.Meta[Subject] = *snsMessage.Subject
	}
}

func setSynchronicity(attributes EventKeys) bool {
=======
func isAsyncEvent(attributes EventKeys) bool {
>>>>>>> 21a3f045
	return attributes.Headers.InvocationType == "Event"
}

// CalculateStartTime converts AWS event timeEpochs to nanoseconds
func calculateStartTime(epoch int64) int64 {
	return (epoch / 1000) * 1e9
}

// formatISOStartTime converts ISO timestamps and returns
// a Unix timestamp in nanoseconds
func formatISOStartTime(isotime string) int64 {
	layout := "2006-01-02T15:04:05.000Z"
	startTime, _ := time.Parse(layout, isotime)
	return startTime.UnixNano()
}<|MERGE_RESOLUTION|>--- conflicted
+++ resolved
@@ -107,7 +107,6 @@
 	inferredSpan.IsAsync = isAsyncEvent(attributes)
 }
 
-<<<<<<< HEAD
 func EnrichInferredSpanWithSNSEvent(attributes EventKeys, inferredSpan InferredSpan) {
 	eventRecord := attributes.Records[0]
 	snsMessage := eventRecord.SNS
@@ -136,10 +135,7 @@
 	}
 }
 
-func setSynchronicity(attributes EventKeys) bool {
-=======
 func isAsyncEvent(attributes EventKeys) bool {
->>>>>>> 21a3f045
 	return attributes.Headers.InvocationType == "Event"
 }
 
