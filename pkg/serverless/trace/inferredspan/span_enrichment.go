// Unless explicitly stated otherwise all files in this repository are licensed
// under the Apache License Version 2.0.
// This product includes software developed at Datadog (https://www.datadoghq.com/).
// Copyright 2016-present Datadog, Inc.

package inferredspan

import (
	"fmt"
	"strconv"
	"strings"
	"time"

	"github.com/DataDog/datadog-agent/pkg/util/log"
	"github.com/aws/aws-lambda-go/events"
)

// EnrichInferredSpanWithAPIGatewayRESTEvent uses the parsed event
// payload to enrich the current inferred span. It applies a
// specific set of data to the span expected from a REST event.
func (inferredSpan *InferredSpan) EnrichInferredSpanWithAPIGatewayRESTEvent(eventPayload events.APIGatewayProxyRequest) {
	log.Debug("Enriching an inferred span for a REST API Gateway")
	requestContext := eventPayload.RequestContext
	resource := fmt.Sprintf("%s %s", eventPayload.HTTPMethod, eventPayload.Path)
	httpurl := fmt.Sprintf("%s%s", requestContext.DomainName, eventPayload.Path)
	startTime := calculateStartTime(requestContext.RequestTimeEpoch)

	inferredSpan.Span.Name = "aws.apigateway"
	inferredSpan.Span.Service = requestContext.DomainName
	inferredSpan.Span.Resource = resource
	inferredSpan.Span.Start = startTime
	inferredSpan.Span.Type = "http"
	inferredSpan.Span.Meta = map[string]string{
		apiID:         requestContext.APIID,
		apiName:       requestContext.APIID,
		endpoint:      eventPayload.Path,
		httpURL:       httpurl,
		operationName: "aws.apigateway.rest",
		requestID:     requestContext.RequestID,
		resourceNames: resource,
		stage:         requestContext.Stage,
	}

	inferredSpan.IsAsync = eventPayload.Headers[invocationType] == "Event"
}

// EnrichInferredSpanWithAPIGatewayHTTPEvent uses the parsed event
// payload to enrich the current inferred span. It applies a
// specific set of data to the span expected from a HTTP event.
func (inferredSpan *InferredSpan) EnrichInferredSpanWithAPIGatewayHTTPEvent(eventPayload events.APIGatewayV2HTTPRequest) {
	log.Debug("Enriching an inferred span for a HTTP API Gateway")
	requestContext := eventPayload.RequestContext
	http := requestContext.HTTP
	path := eventPayload.RequestContext.HTTP.Path
	resource := fmt.Sprintf("%s %s", http.Method, path)
	httpurl := fmt.Sprintf("%s%s", requestContext.DomainName, path)
	startTime := calculateStartTime(requestContext.TimeEpoch)

	inferredSpan.Span.Name = "aws.httpapi"
	inferredSpan.Span.Service = requestContext.DomainName
	inferredSpan.Span.Resource = resource
	inferredSpan.Span.Type = "http"
	inferredSpan.Span.Start = startTime
	inferredSpan.Span.Meta = map[string]string{
		endpoint:      path,
		httpURL:       httpurl,
		httpMethod:    http.Method,
		httpProtocol:  http.Protocol,
		httpSourceIP:  http.SourceIP,
		httpUserAgent: http.UserAgent,
		operationName: "aws.httpapi",
		requestID:     requestContext.RequestID,
		resourceNames: resource,
	}

	inferredSpan.IsAsync = eventPayload.Headers[invocationType] == "Event"
}

// EnrichInferredSpanWithAPIGatewayWebsocketEvent uses the parsed event
// payload to enrich the current inferred span. It applies a
// specific set of data to the span expected from a Websocket event.
func (inferredSpan *InferredSpan) EnrichInferredSpanWithAPIGatewayWebsocketEvent(eventPayload events.APIGatewayWebsocketProxyRequest) {
	log.Debug("Enriching an inferred span for a Websocket API Gateway")
	requestContext := eventPayload.RequestContext
	routeKey := requestContext.RouteKey
	httpurl := fmt.Sprintf("%s%s", requestContext.DomainName, routeKey)
	startTime := calculateStartTime(requestContext.RequestTimeEpoch)

	inferredSpan.Span.Name = "aws.apigateway.websocket"
	inferredSpan.Span.Service = requestContext.DomainName
	inferredSpan.Span.Resource = routeKey
	inferredSpan.Span.Type = "web"
	inferredSpan.Span.Start = startTime
	inferredSpan.Span.Meta = map[string]string{
		apiID:            requestContext.APIID,
		apiName:          requestContext.APIID,
		connectionID:     requestContext.ConnectionID,
		endpoint:         routeKey,
		eventType:        requestContext.EventType,
		httpURL:          httpurl,
		messageDirection: requestContext.MessageDirection,
		operationName:    "aws.apigateway.websocket",
		requestID:        requestContext.RequestID,
		resourceNames:    routeKey,
		stage:            requestContext.Stage,
	}

	inferredSpan.IsAsync = eventPayload.Headers[invocationType] == "Event"
}

// EnrichInferredSpanWithSNSEvent TODO <serverless>
func (inferredSpan *InferredSpan) EnrichInferredSpanWithSNSEvent(eventPayload events.SNSEvent) {
	eventRecord := eventPayload.Records[0]
	snsMessage := eventRecord.SNS
	splitArn := strings.Split(snsMessage.TopicArn, ":")
	topicNameValue := splitArn[len(splitArn)-1]
	startTime := snsMessage.Timestamp.UnixNano()

	inferredSpan.IsAsync = true
	inferredSpan.Span.Name = "aws.sns"
	inferredSpan.Span.Service = sns
	inferredSpan.Span.Start = startTime
	inferredSpan.Span.Resource = topicNameValue
	inferredSpan.Span.Type = "web"
	inferredSpan.Span.Meta = map[string]string{
		operationName: "aws.sns",
		resourceNames: topicNameValue,
		topicName:     topicNameValue,
		topicARN:      snsMessage.TopicArn,
		messageID:     snsMessage.MessageID,
		metadataType:  snsMessage.Type,
	}

	//Subject not available in SNS => SQS scenario
	if snsMessage.Subject != "" {
		inferredSpan.Span.Meta[subject] = snsMessage.Subject
	}
}

// EnrichInferredSpanWithSQSEvent uses the parsed event
// payload to enrich the current inferred span. It applies a
// specific set of data to the span expected from an SQS event.
func (inferredSpan *InferredSpan) EnrichInferredSpanWithSQSEvent(eventPayload events.SQSEvent) {
	eventRecord := eventPayload.Records[0]
	splitArn := strings.Split(eventRecord.EventSourceARN, ":")
	parsedQueueName := splitArn[len(splitArn)-1]
	startTime := calculateStartTime(convertStringTimestamp(eventRecord.Attributes[sentTimestamp]))

	inferredSpan.IsAsync = true
	inferredSpan.Span.Name = "aws.sqs"
	inferredSpan.Span.Service = "sqs"
	inferredSpan.Span.Start = startTime
	inferredSpan.Span.Resource = parsedQueueName
	inferredSpan.Span.Type = "web"
	inferredSpan.Span.Meta = map[string]string{
		operationName:  "aws.sqs",
		resourceNames:  parsedQueueName,
		queueName:      parsedQueueName,
		eventSourceArn: eventRecord.EventSourceARN,
		receiptHandle:  eventRecord.ReceiptHandle,
		senderID:       eventRecord.Attributes["SenderId"],
	}
}

<<<<<<< HEAD
// EnrichInferredSpanWithKinesisEvent uses the parsed event
// payload to enrich the current inferred span. It applies a
// specific set of data to the span expected from a Kinesis event.
func (inferredSpan *InferredSpan) EnrichInferredSpanWithKinesisEvent(eventPayload events.KinesisEvent) {
	eventRecord := eventPayload.Records[0]
	splitArn := strings.Split(eventRecord.EventSourceArn, ":")
	parsedStreamName := splitArn[len(splitArn)-1]
	parsedShardID := strings.Split(eventRecord.EventID, ":")[0]

	inferredSpan.IsAsync = true
	inferredSpan.Span.Name = "aws.kinesis"
	inferredSpan.Span.Service = "kinesis"
	inferredSpan.Span.Start = eventRecord.Kinesis.ApproximateArrivalTimestamp.UnixNano()
	inferredSpan.Span.Resource = parsedStreamName
	inferredSpan.Span.Type = "web"
	inferredSpan.Span.Meta = map[string]string{
		operationName:  "aws.kinesis",
		resourceNames:  parsedStreamName,
		streamName:     parsedStreamName,
		shardID:        parsedShardID,
=======
// EnrichInferredSpanWithDynamoDBEvent uses the parsed event
// payload to enrich the current inferred span. It applies a
// specific set of data to the span expected from a DynamoDB event.
func (inferredSpan *InferredSpan) EnrichInferredSpanWithDynamoDBEvent(eventPayload events.DynamoDBEvent) {
	eventRecord := eventPayload.Records[0]
	parsedTableName := strings.Split(eventRecord.EventSourceArn, "/")[1]
	eventMessage := eventRecord.Change

	inferredSpan.IsAsync = true
	inferredSpan.Span.Name = "aws.dynamodb"
	inferredSpan.Span.Service = "dynamodb"
	inferredSpan.Span.Start = eventMessage.ApproximateCreationDateTime.UnixNano()
	inferredSpan.Span.Resource = parsedTableName
	inferredSpan.Span.Type = "web"
	inferredSpan.Span.Meta = map[string]string{
		operationName:  "aws.dynamodb",
		resourceNames:  parsedTableName,
		tableName:      parsedTableName,
>>>>>>> 54fb52b9
		eventSourceArn: eventRecord.EventSourceArn,
		eventID:        eventRecord.EventID,
		eventName:      eventRecord.EventName,
		eventVersion:   eventRecord.EventVersion,
<<<<<<< HEAD
		partitionKey:   eventRecord.Kinesis.PartitionKey,
=======
		streamViewType: eventRecord.Change.StreamViewType,
		sizeBytes:      strconv.FormatInt(eventRecord.Change.SizeBytes, 10),
>>>>>>> 54fb52b9
	}
}

// CalculateStartTime converts AWS event timeEpochs to nanoseconds
func calculateStartTime(epoch int64) int64 {
	return epoch * 1e6
}

// formatISOStartTime converts ISO timestamps and returns
// a Unix timestamp in nanoseconds
func formatISOStartTime(isotime string) int64 {
	layout := "2006-01-02T15:04:05.000Z"
	startTime, err := time.Parse(layout, isotime)
	if err != nil {
		log.Debugf("Error parsing ISO time %s, failing with: %s", isotime, err)
		return 0
	}
	return startTime.UnixNano()
}

func convertStringTimestamp(timestamp string) int64 {
	t, err := strconv.ParseInt(timestamp, 0, 64)
	if err != nil {
		log.Debug("Could not parse timestamp from string")
		return 0
	}
	return t
}<|MERGE_RESOLUTION|>--- conflicted
+++ resolved
@@ -162,7 +162,6 @@
 	}
 }
 
-<<<<<<< HEAD
 // EnrichInferredSpanWithKinesisEvent uses the parsed event
 // payload to enrich the current inferred span. It applies a
 // specific set of data to the span expected from a Kinesis event.
@@ -183,7 +182,14 @@
 		resourceNames:  parsedStreamName,
 		streamName:     parsedStreamName,
 		shardID:        parsedShardID,
-=======
+		eventSourceArn: eventRecord.EventSourceArn,
+		eventID:        eventRecord.EventID,
+		eventName:      eventRecord.EventName,
+		eventVersion:   eventRecord.EventVersion,
+		partitionKey:   eventRecord.Kinesis.PartitionKey,
+	}
+}
+
 // EnrichInferredSpanWithDynamoDBEvent uses the parsed event
 // payload to enrich the current inferred span. It applies a
 // specific set of data to the span expected from a DynamoDB event.
@@ -202,17 +208,12 @@
 		operationName:  "aws.dynamodb",
 		resourceNames:  parsedTableName,
 		tableName:      parsedTableName,
->>>>>>> 54fb52b9
 		eventSourceArn: eventRecord.EventSourceArn,
 		eventID:        eventRecord.EventID,
 		eventName:      eventRecord.EventName,
 		eventVersion:   eventRecord.EventVersion,
-<<<<<<< HEAD
-		partitionKey:   eventRecord.Kinesis.PartitionKey,
-=======
 		streamViewType: eventRecord.Change.StreamViewType,
 		sizeBytes:      strconv.FormatInt(eventRecord.Change.SizeBytes, 10),
->>>>>>> 54fb52b9
 	}
 }
 
