// Unless explicitly stated otherwise all files in this repository are licensed
// under the Apache License Version 2.0.
// This product includes software developed at Datadog (https://www.datadoghq.com/).
// Copyright 2016-present Datadog, Inc.

package inferredspan

import (
	"fmt"
	"strings"
	"time"

	"github.com/DataDog/datadog-agent/pkg/util/log"
)

// EnrichInferredSpanWithAPIGatewayRESTEvent uses the parsed event
// payload to enrich the current inferred span. It applies a
// specific set of data to the span expected from a REST event.
func EnrichInferredSpanWithAPIGatewayRESTEvent(attributes EventKeys, inferredSpan InferredSpan) {

	log.Debug("Enriching an inferred span for a REST API Gateway")
	requestContext := attributes.RequestContext
	resource := fmt.Sprintf("%s %s", attributes.HTTPMethod, attributes.Path)
	httpurl := fmt.Sprintf("%s%s", requestContext.Domain, attributes.Path)
	startTime := calculateStartTime(requestContext.RequestTimeEpoch)

	inferredSpan.Span.Name = "aws.apigateway"
	inferredSpan.Span.Service = requestContext.Domain
	inferredSpan.Span.Resource = resource
	inferredSpan.Span.Start = startTime
	inferredSpan.Span.Type = "http"
	inferredSpan.Span.Meta = map[string]string{
		APIID:         requestContext.APIID,
		APIName:       requestContext.APIID,
		Endpoint:      attributes.Path,
		HTTPURL:       httpurl,
		OperationName: "aws.apigateway.rest",
		RequestID:     requestContext.RequestID,
		ResourceNames: resource,
		Stage:         requestContext.Stage,
	}

	inferredSpan.IsAsync = setSynchronicity(attributes)
}

// EnrichInferredSpanWithAPIGatewayHTTPEvent uses the parsed event
// payload to enrich the current inferred span. It applies a
// specific set of data to the span expected from a HTTP event.
func EnrichInferredSpanWithAPIGatewayHTTPEvent(attributes EventKeys, inferredSpan InferredSpan) {
	log.Debug("Enriching an inferred span for a HTTP API Gateway")
	requestContext := attributes.RequestContext
	http := requestContext.HTTP
	path := requestContext.RawPath
	resource := fmt.Sprintf("%s %s", http.Method, path)
	httpurl := fmt.Sprintf("%s%s", requestContext.Domain, path)
	startTime := calculateStartTime(requestContext.TimeEpoch)

	inferredSpan.Span.Name = "aws.httpapi"
	inferredSpan.Span.Service = requestContext.Domain
	inferredSpan.Span.Resource = resource
	inferredSpan.Span.Type = "http"
	inferredSpan.Span.Start = startTime
	inferredSpan.Span.Meta = map[string]string{
		Endpoint:      path,
		HTTPURL:       httpurl,
		HTTPMethod:    http.Method,
		HTTPProtocol:  http.Protocol,
		HTTPSourceIP:  http.SourceIP,
		HTTPUserAgent: http.UserAgent,
		OperationName: "aws.httpapi",
		RequestID:     requestContext.RequestID,
		ResourceNames: resource,
	}

	inferredSpan.IsAsync = setSynchronicity(attributes)
}

// EnrichInferredSpanWithAPIGatewayWebsocketEvent uses the parsed event
// payload to enrich the current inferred span. It applies a
// specific set of data to the span expected from a Websocket event.
func EnrichInferredSpanWithAPIGatewayWebsocketEvent(attributes EventKeys, inferredSpan InferredSpan) {
	log.Debug("Enriching an inferred span for a Websocket API Gateway")
	requestContext := attributes.RequestContext
	endpoint := requestContext.RouteKey
	httpurl := fmt.Sprintf("%s%s", requestContext.Domain, endpoint)
	startTime := calculateStartTime(requestContext.RequestTimeEpoch)

	inferredSpan.Span.Name = "aws.apigateway.websocket"
	inferredSpan.Span.Service = requestContext.Domain
	inferredSpan.Span.Resource = endpoint
	inferredSpan.Span.Type = "web"
	inferredSpan.Span.Start = startTime
	inferredSpan.Span.Meta = map[string]string{
		APIID:            requestContext.APIID,
		APIName:          requestContext.APIID,
		ConnectionID:     requestContext.ConnectionID,
		Endpoint:         endpoint,
		EventType:        requestContext.EventType,
		HTTPURL:          httpurl,
		MessageDirection: requestContext.MessageDirection,
		OperationName:    "aws.apigateway.websocket",
		RequestID:        requestContext.RequestID,
		ResourceNames:    endpoint,
		Stage:            requestContext.Stage,
	}

	inferredSpan.IsAsync = setSynchronicity(attributes)
}

<<<<<<< HEAD
func EnrichInferredSpanWithSNSEvent(attributes EventKeys, inferredSpan InferredSpan) {
	eventRecord := attributes.Records[0]
	snsMessage := eventRecord.SNS
	splitArn := strings.Split(snsMessage.TopicArn, ":")
	topicName := splitArn[len(snsMessage.TopicArn)-1]
	startTime := formatISOStartTime(snsMessage.TimeStamp)

	inferredSpan.IsAsync = true
	inferredSpan.Span.Name = "aws.sns"
	inferredSpan.Span.Service = "sns"
	inferredSpan.Span.Start = startTime
	inferredSpan.Span.Resource = topicName
	inferredSpan.Span.Type = "web"
	inferredSpan.Span.Meta = map[string]string{
		OperationName: "aws.sns",
		ResourceNames: topicName,
		TopicName:     topicName,
		TopicARN:      snsMessage.TopicArn,
		MessageID:     snsMessage.MessageID,
		Type:          snsMessage.Type,
	}

	// Subject not available in SNS => SQS scenario
	if snsMessage.Subject != nil {
		inferredSpan.Span.Meta[Subject] = *snsMessage.Subject
	}a
}

func setSynchronicity(span *InferredSpan, attributes EventKeys) {
	span.IsAsync = false
	if attributes.Headers.InvocationType == "Event" {
		span.IsAsync = true
	}
=======
func setSynchronicity(attributes EventKeys) bool {
	return attributes.Headers.InvocationType == "Event"
>>>>>>> 4a3d1678
}

// CalculateStartTime converts AWS event timeEpochs to nanoseconds
func calculateStartTime(epoch int64) int64 {
	return (epoch / 1000) * 1e9
}

// formatISOStartTime converts ISO timestamps and returns
// a Unix timestamp in nanoseconds
func formatISOStartTime(isotime string) int64 {
	layout := "2006-01-02T15:04:05.000Z"
	startTime, _ := time.Parse(layout, isotime)
	return startTime.UnixNano()
}<|MERGE_RESOLUTION|>--- conflicted
+++ resolved
@@ -107,7 +107,6 @@
 	inferredSpan.IsAsync = setSynchronicity(attributes)
 }
 
-<<<<<<< HEAD
 func EnrichInferredSpanWithSNSEvent(attributes EventKeys, inferredSpan InferredSpan) {
 	eventRecord := attributes.Records[0]
 	snsMessage := eventRecord.SNS
@@ -133,18 +132,11 @@
 	// Subject not available in SNS => SQS scenario
 	if snsMessage.Subject != nil {
 		inferredSpan.Span.Meta[Subject] = *snsMessage.Subject
-	}a
+	}
 }
 
-func setSynchronicity(span *InferredSpan, attributes EventKeys) {
-	span.IsAsync = false
-	if attributes.Headers.InvocationType == "Event" {
-		span.IsAsync = true
-	}
-=======
 func setSynchronicity(attributes EventKeys) bool {
 	return attributes.Headers.InvocationType == "Event"
->>>>>>> 4a3d1678
 }
 
 // CalculateStartTime converts AWS event timeEpochs to nanoseconds
