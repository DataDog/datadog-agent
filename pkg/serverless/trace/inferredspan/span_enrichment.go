--- conflicted
+++ resolved
@@ -140,7 +140,9 @@
 	}
 }
 
-<<<<<<< HEAD
+// EnrichInferredSpanWithS3Event uses the parsed event
+// payload to enrich the current inferred span. It applies a
+// specific set of data to the span expected from an S3 event.
 func (inferredSpan *InferredSpan) EnrichInferredSpanWithS3Event(eventPayload events.S3Event) {
 	eventRecord := eventPayload.Records[0]
 
@@ -160,8 +162,8 @@
 		objectSize:    strconv.FormatInt(eventRecord.S3.Object.Size, 10),
 		objectETag:    eventRecord.S3.Object.ETag,
 	}
-
-=======
+}
+
 // EnrichInferredSpanWithSQSEvent uses the parsed event
 // payload to enrich the current inferred span. It applies a
 // specific set of data to the span expected from an SQS event.
@@ -257,7 +259,6 @@
 		streamViewType: eventRecord.Change.StreamViewType,
 		sizeBytes:      strconv.FormatInt(eventRecord.Change.SizeBytes, 10),
 	}
->>>>>>> 1860d16e
 }
 
 // CalculateStartTime converts AWS event timeEpochs to nanoseconds
