// Unless explicitly stated otherwise all files in this repository are licensed
// under the Apache License Version 2.0.
// This product includes software developed at Datadog (https://www.datadoghq.com/).
// Copyright 2016-present Datadog, Inc.

package inferredspan

import (
	"fmt"
	"strings"
	"time"

	"github.com/DataDog/datadog-agent/pkg/util/log"
)

// EnrichInferredSpanWithAPIGatewayRESTEvent uses the parsed event
// payload to enrich the current inferred span. It applies a
// specific set of data to the span expected from a REST event.
func (inferredSpan *InferredSpan) EnrichInferredSpanWithAPIGatewayRESTEvent(attributes EventKeys) {

	log.Debug("Enriching an inferred span for a REST API Gateway")
	requestContext := attributes.RequestContext
	resource := fmt.Sprintf("%s %s", attributes.HTTPMethod, attributes.Path)
	httpurl := fmt.Sprintf("%s%s", requestContext.Domain, attributes.Path)
	startTime := calculateStartTime(requestContext.RequestTimeEpoch)

	inferredSpan.Span.Name = "aws.apigateway"
	inferredSpan.Span.Service = requestContext.Domain
	inferredSpan.Span.Resource = resource
	inferredSpan.Span.Start = startTime
	inferredSpan.Span.Type = "http"
	inferredSpan.Span.Meta = map[string]string{
		APIID:         requestContext.APIID,
		APIName:       requestContext.APIID,
		Endpoint:      attributes.Path,
		HTTPURL:       httpurl,
		OperationName: "aws.apigateway.rest",
		RequestID:     requestContext.RequestID,
		ResourceNames: resource,
		Stage:         requestContext.Stage,
	}

	inferredSpan.IsAsync = isAsyncEvent(attributes)
}

// EnrichInferredSpanWithAPIGatewayHTTPEvent uses the parsed event
// payload to enrich the current inferred span. It applies a
// specific set of data to the span expected from a HTTP event.
func (inferredSpan *InferredSpan) EnrichInferredSpanWithAPIGatewayHTTPEvent(attributes EventKeys) {
	log.Debug("Enriching an inferred span for a HTTP API Gateway")
	requestContext := attributes.RequestContext
	http := requestContext.HTTP
	path := requestContext.RawPath
	resource := fmt.Sprintf("%s %s", http.Method, path)
	httpurl := fmt.Sprintf("%s%s", requestContext.Domain, path)
	startTime := calculateStartTime(requestContext.TimeEpoch)

	inferredSpan.Span.Name = "aws.httpapi"
	inferredSpan.Span.Service = requestContext.Domain
	inferredSpan.Span.Resource = resource
	inferredSpan.Span.Type = "http"
	inferredSpan.Span.Start = startTime
	inferredSpan.Span.Meta = map[string]string{
		Endpoint:      path,
		HTTPURL:       httpurl,
		HTTPMethod:    http.Method,
		HTTPProtocol:  http.Protocol,
		HTTPSourceIP:  http.SourceIP,
		HTTPUserAgent: http.UserAgent,
		OperationName: "aws.httpapi",
		RequestID:     requestContext.RequestID,
		ResourceNames: resource,
	}

	inferredSpan.IsAsync = isAsyncEvent(attributes)
}

// EnrichInferredSpanWithAPIGatewayWebsocketEvent uses the parsed event
// payload to enrich the current inferred span. It applies a
// specific set of data to the span expected from a Websocket event.
func (inferredSpan *InferredSpan) EnrichInferredSpanWithAPIGatewayWebsocketEvent(attributes EventKeys) {
	log.Debug("Enriching an inferred span for a Websocket API Gateway")
	requestContext := attributes.RequestContext
	endpoint := requestContext.RouteKey
	httpurl := fmt.Sprintf("%s%s", requestContext.Domain, endpoint)
	startTime := calculateStartTime(requestContext.RequestTimeEpoch)

	inferredSpan.Span.Name = "aws.apigateway.websocket"
	inferredSpan.Span.Service = requestContext.Domain
	inferredSpan.Span.Resource = endpoint
	inferredSpan.Span.Type = "web"
	inferredSpan.Span.Start = startTime
	inferredSpan.Span.Meta = map[string]string{
		APIID:            requestContext.APIID,
		APIName:          requestContext.APIID,
		ConnectionID:     requestContext.ConnectionID,
		Endpoint:         endpoint,
		EventType:        requestContext.EventType,
		HTTPURL:          httpurl,
		MessageDirection: requestContext.MessageDirection,
		OperationName:    "aws.apigateway.websocket",
		RequestID:        requestContext.RequestID,
		ResourceNames:    endpoint,
		Stage:            requestContext.Stage,
	}

	inferredSpan.IsAsync = isAsyncEvent(attributes)
}

func (inferredSpan *InferredSpan) EnrichInferredSpanWithSNSEvent(attributes EventKeys) {
	eventRecord := *attributes.Records[0]
	snsMessage := eventRecord.SNS
	splitArn := strings.Split(snsMessage.TopicArn, ":")
	topicName := splitArn[len(splitArn)-1]
	startTime := formatISOStartTime(snsMessage.TimeStamp)

	inferredSpan.IsAsync = true
	inferredSpan.Span.Name = "aws.sns"
	inferredSpan.Span.Service = SNS
	inferredSpan.Span.Start = startTime
	inferredSpan.Span.Resource = topicName
	inferredSpan.Span.Type = "web"
	inferredSpan.Span.Meta = map[string]string{
		OperationName: "aws.sns",
		ResourceNames: topicName,
		TopicName:     topicName,
		TopicARN:      snsMessage.TopicArn,
		MessageID:     snsMessage.MessageID,
		Type:          snsMessage.Type,
	}

	//Subject not available in SNS => SQS scenario
	if snsMessage.Subject != nil {
		inferredSpan.Span.Meta[Subject] = *snsMessage.Subject
	}
}

func isAsyncEvent(attributes EventKeys) bool {
	return attributes.Headers.InvocationType == "Event"
}

// CalculateStartTime converts AWS event timeEpochs to nanoseconds
func calculateStartTime(epoch int64) int64 {
<<<<<<< HEAD
	return (epoch / 1000) * 1e9
}

// formatISOStartTime converts ISO timestamps and returns
// a Unix timestamp in nanoseconds
func formatISOStartTime(isotime string) int64 {
	layout := "2006-01-02T15:04:05.000Z"
	startTime, err := time.Parse(layout, isotime)
	if err != nil {
		log.Debugf("Error parsing ISO time %s, failing with: %s", isotime, err)
		return 0
	}
	return startTime.UnixNano()
=======
	return epoch * 1e6
>>>>>>> b9aab131
}<|MERGE_RESOLUTION|>--- conflicted
+++ resolved
@@ -141,8 +141,7 @@
 
 // CalculateStartTime converts AWS event timeEpochs to nanoseconds
 func calculateStartTime(epoch int64) int64 {
-<<<<<<< HEAD
-	return (epoch / 1000) * 1e9
+	return epoch * 1e6
 }
 
 // formatISOStartTime converts ISO timestamps and returns
@@ -155,7 +154,4 @@
 		return 0
 	}
 	return startTime.UnixNano()
-=======
-	return epoch * 1e6
->>>>>>> b9aab131
 }