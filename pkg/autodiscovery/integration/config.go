// Unless explicitly stated otherwise all files in this repository are licensed
// under the Apache License Version 2.0.
// This product includes software developed at Datadog (https://www.datadoghq.com/).
// Copyright 2016-2020 Datadog, Inc.

package integration

import (
	"fmt"
	"hash/fnv"
	"sort"
	"strconv"

	yaml "gopkg.in/yaml.v2"

	"github.com/DataDog/datadog-agent/pkg/util/containers"
	"github.com/DataDog/datadog-agent/pkg/util/log"
	"github.com/DataDog/datadog-agent/pkg/util/tmplvar"
)

// Data contains YAML code
type Data []byte

// RawMap is the generic type to hold YAML configurations
type RawMap map[interface{}]interface{}

// JSONMap is the generic type to hold JSON configurations
type JSONMap map[string]interface{}

// CreationTime represents the moment when the service was launched compare to the agent start.
type CreationTime int

const (
	// Before indicates the service was launched before the agent start
	Before CreationTime = iota
	// After indicates the service was launched after the agent start
	After
)

// Config is a generic container for configuration files
type Config struct {
	Name                    string       `json:"check_name"`                // the name of the check
	Instances               []Data       `json:"instances"`                 // the list of instances in Yaml
	InitConfig              Data         `json:"init_config"`               // the init_config in Yaml
	MetricConfig            Data         `json:"metric_config"`             // the metric config in Yaml (jmx check only)
	LogsConfig              Data         `json:"logs"`                      // the logs config in Yaml (logs-agent only)
	ADIdentifiers           []string     `json:"ad_identifiers"`            // the list of AutoDiscovery identifiers (optional)
	Provider                string       `json:"provider"`                  // the provider that issued the config
	Entity                  string       `json:"-"`                         // the entity ID (optional)
	TaggerEntity            string       `json:"-"`                         // the tagger entity ID (optional)
	ClusterCheck            bool         `json:"cluster_check"`             // cluster-check configuration flag
	NodeName                string       `json:"node_name"`                 // node name in case of an endpoint check backed by a pod
	CreationTime            CreationTime `json:"-"`                         // creation time of service
	Source                  string       `json:"source"`                    // the source of the configuration
	IgnoreAutodiscoveryTags bool         `json:"ignore_autodiscovery_tags"` // used to ignore tags coming from autodiscovery
	MetricsExcluded         bool         `json:"-"`                         // whether metrics collection is disabled (set by container listeners only)
	LogsExcluded            bool         `json:"-"`                         // whether logs collection is disabled (set by container listeners only)
}

// CommonInstanceConfig holds the reserved fields for the yaml instance data
type CommonInstanceConfig struct {
	MinCollectionInterval int      `yaml:"min_collection_interval"`
	EmptyDefaultHostname  bool     `yaml:"empty_default_hostname"`
	Tags                  []string `yaml:"tags"`
	Service               string   `yaml:"service"`
	Name                  string   `yaml:"name"`
	Namespace             string   `yaml:"namespace"`
}

// CommonGlobalConfig holds the reserved fields for the yaml init_config data
type CommonGlobalConfig struct {
	Service string `yaml:"service"`
}

// Equal determines whether the passed config is the same
func (c *Config) Equal(cfg *Config) bool {
	if cfg == nil {
		return false
	}

	return c.Digest() == cfg.Digest()
}

// String YAML representation of the config
func (c *Config) String() string {
	rawConfig := make(map[interface{}]interface{})
	var initConfig interface{}
	var instances []interface{}
	var logsConfig interface{}

	rawConfig["check_name"] = c.Name

	yaml.Unmarshal(c.InitConfig, &initConfig) //nolint:errcheck
	rawConfig["init_config"] = initConfig

	for _, i := range c.Instances {
		var instance interface{}
		yaml.Unmarshal(i, &instance) //nolint:errcheck
		instances = append(instances, instance)
	}
	rawConfig["instances"] = instances

	yaml.Unmarshal(c.LogsConfig, &logsConfig) //nolint:errcheck
	rawConfig["logs_config"] = logsConfig

	buffer, err := yaml.Marshal(&rawConfig)
	if err != nil {
		log.Error(err)
	}

	return string(buffer)
}

// IsTemplate returns if the config has AD identifiers
func (c *Config) IsTemplate() bool {
	return len(c.ADIdentifiers) > 0
}

// IsCheckConfig returns true if the config is a node-agent check configuration,
func (c *Config) IsCheckConfig() bool {
	return c.ClusterCheck == false && len(c.Instances) > 0
}

// IsLogConfig returns true if config contains a logs config.
func (c *Config) IsLogConfig() bool {
	return c.LogsConfig != nil
}

// HasFilter returns true if metrics or logs collection must be disabled for this config.
// no containers.GlobalFilter case here because we don't create services that are globally excluded in AD
func (c *Config) HasFilter(filter containers.FilterType) bool {
	switch filter {
	case containers.MetricsFilter:
		return c.MetricsExcluded
	case containers.LogsFilter:
		return c.LogsExcluded
	}
	return false
}

// AddMetrics adds metrics to a check configuration
func (c *Config) AddMetrics(metrics Data) error {
	var rawInitConfig RawMap
	err := yaml.Unmarshal(c.InitConfig, &rawInitConfig)
	if err != nil {
		return err
	}

	var rawMetricsConfig []interface{}
	err = yaml.Unmarshal(metrics, &rawMetricsConfig)
	if err != nil {
		return err
	}

	// Grab any metrics currently in init_config
	var conf []interface{}
	currMetrics := make(map[string]bool)
	if _, ok := rawInitConfig["conf"]; ok {
		if currentMetrics, ok := rawInitConfig["conf"].([]interface{}); ok {
			for _, metric := range currentMetrics {
				conf = append(conf, metric)

				if metricS, e := yaml.Marshal(metric); e == nil {
					currMetrics[string(metricS)] = true
				}
			}
		}
	}

	// Add new metrics, skip duplicates
	for _, metric := range rawMetricsConfig {
		if metricS, e := yaml.Marshal(metric); e == nil {
			if !currMetrics[string(metricS)] {
				conf = append(conf, metric)
			}
		}
	}

	// JMX fetch expects the metrics to be a part of init_config, under "conf"
	rawInitConfig["conf"] = conf
	initConfig, err := yaml.Marshal(rawInitConfig)
	if err != nil {
		return err
	}

	c.InitConfig = initConfig
	return nil
}

// GetTemplateVariablesForInstance returns a slice of raw template variables
// it found in a config instance template.
func (c *Config) GetTemplateVariablesForInstance(i int) []tmplvar.TemplateVar {
	if len(c.Instances) < i {
		return nil
	}
	return tmplvar.Parse(c.Instances[i])
}

// GetNameForInstance returns the name from an instance if specified, fallback on namespace
func (c *Data) GetNameForInstance() string {
	commonOptions := CommonInstanceConfig{}
	err := yaml.Unmarshal(*c, &commonOptions)
	if err != nil {
		log.Errorf("invalid instance section: %s", err)
		return ""
	}

	if commonOptions.Name != "" {
		return commonOptions.Name
	}

	// Fallback on `namespace` if we don't find `name`, can be empty
	return commonOptions.Namespace
}

// MergeAdditionalTags merges additional tags to possible existing config tags
func (c *Data) MergeAdditionalTags(tags []string) error {
	rawConfig := RawMap{}
	err := yaml.Unmarshal(*c, &rawConfig)
	if err != nil {
		return err
	}
	rTags, _ := rawConfig["tags"].([]interface{})
	// convert raw tags to string
	cTags := make([]string, len(rTags))
	for i, t := range rTags {
		cTags[i] = fmt.Sprint(t)
	}
	tagList := append(cTags, tags...)
	if len(tagList) == 0 {
		return nil
	}
	// use set keys to remove duplicate
	tagSet := make(map[string]struct{})
	for _, t := range tagList {
		tagSet[t] = struct{}{}
	}
	// override config tags
	rawConfig["tags"] = []string{}
	for k := range tagSet {
		rawConfig["tags"] = append(rawConfig["tags"].([]string), k)
	}
	// modify original config
	out, err := yaml.Marshal(&rawConfig)
	if err != nil {
		return err
	}
	*c = Data(out)

	return nil
}

// SetField allows to set an arbitrary field to a given value,
// overriding the existing value if present
func (c *Data) SetField(key string, value interface{}) error {
	rawConfig := RawMap{}
	err := yaml.Unmarshal(*c, &rawConfig)
	if err != nil {
		return err
	}

	rawConfig[key] = value
	out, err := yaml.Marshal(&rawConfig)
	if err != nil {
		return err
	}
	*c = Data(out)

	return nil
}

// Digest returns an hash value representing the data stored in this configuration.
// The ClusterCheck field is intentionally left out to keep a stable digest
// between the cluster-agent and the node-agents
func (c *Config) Digest() string {
	h := fnv.New64()
	h.Write([]byte(c.Name)) //nolint:errcheck
	for _, i := range c.Instances {
		inst := RawMap{}
		err := yaml.Unmarshal(i, &inst)
		if err != nil {
			log.Debugf("Error while calculating config digest for %s, skipping: %v", c.Name, err)
			continue
		}
		if val, found := inst["tags"]; found {
			// sort the list of tags so the digest stays stable for
			// identical configs with the same tags but with different order
			tagsInterface, ok := val.([]interface{})
			if !ok {
				log.Debug("Error while calculating config digest for %s, skipping: cannot read tags from config", c.Name)
				continue
			}
			tags := make([]string, len(tagsInterface))
			for i, tag := range tagsInterface {
				tags[i] = fmt.Sprint(tag)
			}
			sort.Strings(tags)
			inst["tags"] = tags
		}
		out, err := yaml.Marshal(&inst)
		if err != nil {
			log.Debugf("Error while calculating config digest for %s, skipping: %v", c.Name, err)
			continue
		}
		h.Write(out) //nolint:errcheck
	}
	h.Write([]byte(c.InitConfig)) //nolint:errcheck
	for _, i := range c.ADIdentifiers {
		h.Write([]byte(i)) //nolint:errcheck
	}
<<<<<<< HEAD
	h.Write([]byte(c.NodeName))   //nolint:errcheck
	h.Write([]byte(c.LogsConfig)) //nolint:errcheck
=======
	h.Write([]byte(c.NodeName))
	h.Write([]byte(c.LogsConfig))
	h.Write([]byte(c.Entity))
>>>>>>> 8f12545b

	return strconv.FormatUint(h.Sum64(), 16)
}<|MERGE_RESOLUTION|>--- conflicted
+++ resolved
@@ -308,14 +308,9 @@
 	for _, i := range c.ADIdentifiers {
 		h.Write([]byte(i)) //nolint:errcheck
 	}
-<<<<<<< HEAD
 	h.Write([]byte(c.NodeName))   //nolint:errcheck
 	h.Write([]byte(c.LogsConfig)) //nolint:errcheck
-=======
-	h.Write([]byte(c.NodeName))
-	h.Write([]byte(c.LogsConfig))
 	h.Write([]byte(c.Entity))
->>>>>>> 8f12545b
 
 	return strconv.FormatUint(h.Sum64(), 16)
 }