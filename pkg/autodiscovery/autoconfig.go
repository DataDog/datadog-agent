// Unless explicitly stated otherwise all files in this repository are licensed
// under the Apache License Version 2.0.
// This product includes software developed at Datadog (https://www.datadoghq.com/).
// Copyright 2016-2020 Datadog, Inc.

package autodiscovery

import (
	"expvar"
	"fmt"
	"sync"
	"time"

<<<<<<< HEAD
	"github.com/StackVista/stackstate-agent/pkg/autodiscovery/configresolver"
	"github.com/StackVista/stackstate-agent/pkg/autodiscovery/integration"
	"github.com/StackVista/stackstate-agent/pkg/autodiscovery/listeners"
	"github.com/StackVista/stackstate-agent/pkg/autodiscovery/providers"
	"github.com/StackVista/stackstate-agent/pkg/autodiscovery/scheduler"
	"github.com/StackVista/stackstate-agent/pkg/collector/check"
	"github.com/StackVista/stackstate-agent/pkg/config"
	"github.com/StackVista/stackstate-agent/pkg/secrets"
	"github.com/StackVista/stackstate-agent/pkg/status/health"
	"github.com/StackVista/stackstate-agent/pkg/tagger"
	"github.com/StackVista/stackstate-agent/pkg/util/log"
	"github.com/StackVista/stackstate-agent/pkg/util/retry"
=======
	"github.com/DataDog/datadog-agent/pkg/autodiscovery/configresolver"
	"github.com/DataDog/datadog-agent/pkg/autodiscovery/integration"
	"github.com/DataDog/datadog-agent/pkg/autodiscovery/listeners"
	"github.com/DataDog/datadog-agent/pkg/autodiscovery/providers"
	"github.com/DataDog/datadog-agent/pkg/autodiscovery/scheduler"
	"github.com/DataDog/datadog-agent/pkg/collector/check"
	"github.com/DataDog/datadog-agent/pkg/config"
	"github.com/DataDog/datadog-agent/pkg/secrets"
	"github.com/DataDog/datadog-agent/pkg/status/health"
	"github.com/DataDog/datadog-agent/pkg/tagger"
	"github.com/DataDog/datadog-agent/pkg/util/containers"
	"github.com/DataDog/datadog-agent/pkg/util/log"
	"github.com/DataDog/datadog-agent/pkg/util/retry"
>>>>>>> bb51b8da
)

var (
	listenerCandidateIntl = 30 * time.Second
	acErrors              *expvar.Map
	errorStats            = newAcErrorStats()
)

func init() {
	acErrors = expvar.NewMap("autoconfig")
	acErrors.Set("ConfigErrors", expvar.Func(func() interface{} {
		return errorStats.getConfigErrors()
	}))
	acErrors.Set("ResolveWarnings", expvar.Func(func() interface{} {
		return errorStats.getResolveWarnings()
	}))
}

// AutoConfig is responsible to collect integrations configurations from
// different sources and then schedule or unschedule them.
// It owns and orchestrates several key modules:
//  - it owns a reference to the `collector.Collector` that it uses to schedule checks when template or container updates warrant them
//  - it holds a list of `providers.ConfigProvider`s and poll them according to their policy
//  - it holds a list of `check.Loader`s to load configurations into `Check` objects
//  - it holds a list of `listeners.ServiceListener`s` used to listen to container lifecycle events
//  - it uses the `ConfigResolver` that resolves a configuration template to an actual configuration based on a service matching the template
//
// Notice the `AutoConfig` public API speaks in terms of `integration.Config`,
// meaning that you cannot use it to schedule integrations instances directly.
type AutoConfig struct {
	providers          []*configPoller
	listeners          []listeners.ServiceListener
	listenerCandidates map[string]listeners.ServiceListenerFactory
	listenerRetryStop  chan struct{}
	scheduler          *scheduler.MetaScheduler
	listenerStop       chan struct{}
	healthListening    *health.Handle
	newService         chan listeners.Service
	delService         chan listeners.Service
	store              *store
	m                  sync.RWMutex
}

// NewAutoConfig creates an AutoConfig instance.
func NewAutoConfig(scheduler *scheduler.MetaScheduler) *AutoConfig {
	ac := &AutoConfig{
		providers:          make([]*configPoller, 0, 9),
		listenerCandidates: make(map[string]listeners.ServiceListenerFactory),
		listenerRetryStop:  nil, // We'll open it if needed
		listenerStop:       make(chan struct{}),
<<<<<<< HEAD
		healthListening:    health.Register("ad-servicelistening"),
=======
		healthListening:    health.RegisterLiveness("ad-servicelistening"),
>>>>>>> bb51b8da
		newService:         make(chan listeners.Service),
		delService:         make(chan listeners.Service),
		store:              newStore(),
		scheduler:          scheduler,
	}
	// We need to listen to the service channels before anything is sent to them
	go ac.serviceListening()
	return ac
}

// serviceListening is the main management goroutine for services.
// It waits for service events to trigger template resolution and
// checks the tags on existing services are up to date.
func (ac *AutoConfig) serviceListening() {
	tagFreshnessTicker := time.NewTicker(15 * time.Second) // we can miss tags for one run
	defer tagFreshnessTicker.Stop()

	for {
		select {
		case <-ac.listenerStop:
<<<<<<< HEAD
			ac.healthListening.Deregister()
=======
			ac.healthListening.Deregister() //nolint:errcheck
>>>>>>> bb51b8da
			return
		case <-ac.healthListening.C:
		case svc := <-ac.newService:
			ac.processNewService(svc)
		case svc := <-ac.delService:
			ac.processDelService(svc)
		case <-tagFreshnessTicker.C:
			ac.checkTagFreshness()
		}
	}
}

func (ac *AutoConfig) checkTagFreshness() {
	// check if services tags are up to date
	var servicesToRefresh []listeners.Service
	for _, service := range ac.store.getServices() {
<<<<<<< HEAD
		previousHash := ac.store.getTagsHashForService(service.GetEntity())
		currentHash := tagger.GetEntityHash(service.GetEntity())
		if currentHash != previousHash {
			ac.store.setTagsHashForService(service.GetEntity(), currentHash)
			if previousHash != "" {
				// only refresh service if we already had a hash to avoid resetting it
				servicesToRefresh = append(servicesToRefresh, service)
			}
		}
	}
	for _, service := range servicesToRefresh {
		log.Debugf("Tags changed for service %s, rescheduling associated checks if any", service.GetEntity())
=======
		previousHash := ac.store.getTagsHashForService(service.GetTaggerEntity())
		currentHash := tagger.GetEntityHash(service.GetTaggerEntity())
		// Since an empty hash is a valid value, and we are not able to differentiate
		// an empty tagger or store with an empty value.
		// So we only look at the difference between current and previous
		if currentHash != previousHash {
			ac.store.setTagsHashForService(service.GetTaggerEntity(), currentHash)
			servicesToRefresh = append(servicesToRefresh, service)
		}
	}
	for _, service := range servicesToRefresh {
		log.Debugf("Tags changed for service %s, rescheduling associated checks if any", service.GetTaggerEntity())
>>>>>>> bb51b8da
		ac.processDelService(service)
		ac.processNewService(service)
	}
}

// Stop just shuts down AutoConfig in a clean way.
// AutoConfig is not supposed to be restarted, so this is expected
// to be called only once at program exit.
func (ac *AutoConfig) Stop() {
	ac.m.Lock()
	defer ac.m.Unlock()

	// stop polled config providers
	for _, pd := range ac.providers {
		pd.stop()
	}

	// stop the service listener
	ac.listenerStop <- struct{}{}

	// stop the meta scheduler
	ac.scheduler.Stop()

	// stop the listener retry logic if running
	if ac.listenerRetryStop != nil {
		ac.listenerRetryStop <- struct{}{}
	}

	// stop all the listeners
	for _, l := range ac.listeners {
		l.Stop()
	}
}

// AddConfigProvider adds a new configuration provider to AutoConfig.
// Callers must pass a flag to indicate whether the configuration provider
// expects to be polled and at which interval or it's fine for it to be invoked only once in the
// Agent lifetime.
// If the config provider is polled, the routine is scheduled right away
func (ac *AutoConfig) AddConfigProvider(provider providers.ConfigProvider, shouldPoll bool, pollInterval time.Duration) {
	ac.m.Lock()
	defer ac.m.Unlock()

	for _, pd := range ac.providers {
		if pd.provider == provider {
			// we already know this configuration provider, don't do anything

			// this is formatted inline since logging is done on a background thread,
			// so you can only pass it things to act on if they're thread safe
			// this is not inherently thread safe
			log.Warnf("Provider %s was already added, skipping...", provider)
			return
		}
	}

	pd := newConfigPoller(provider, shouldPoll, pollInterval)
	ac.providers = append(ac.providers, pd)
	pd.start(ac)
}

// LoadAndRun loads all of the integration configs it can find
// and schedules them. Should always be run once so providers
// that don't need polling will be queried at least once
func (ac *AutoConfig) LoadAndRun() {
	resolvedConfigs := ac.GetAllConfigs()
	ac.schedule(resolvedConfigs)
}

// GetAllConfigs queries all the providers and returns all the integration
// configurations found, resolving the ones it can
func (ac *AutoConfig) GetAllConfigs() []integration.Config {
	var resolvedConfigs []integration.Config

	for _, pd := range ac.providers {
		cfgs, err := pd.provider.Collect()
		if err != nil {
			log.Debugf("Unexpected error returned when collecting configurations from provider %v: %v", pd.provider, err)
		}

		if fileConfPd, ok := pd.provider.(*providers.FileConfigProvider); ok {
			var goodConfs []integration.Config
			for _, cfg := range cfgs {
				// JMX checks can have 2 YAML files: one containing the metrics to collect, one containing the
				// instance configuration
				// If the file provider finds any of these metric YAMLs, we store them in a map for future access
				if cfg.MetricConfig != nil {
					// We don't want to save metric files, it's enough to store them in the map
					ac.store.setJMXMetricsForConfigName(cfg.Name, cfg.MetricConfig)
					continue
				}

				goodConfs = append(goodConfs, cfg)

				// Clear any old errors if a valid config file is found
				errorStats.removeConfigError(cfg.Name)
			}

			// Grab any errors that occurred when reading the YAML file
			for name, e := range fileConfPd.Errors {
				errorStats.setConfigError(name, e)
			}

			cfgs = goodConfs
		}
		// Store all raw configs in the provider
		pd.configs = cfgs

		// resolve configs if needed
		for _, config := range cfgs {
			config.Provider = pd.provider.String()
			rc := ac.processNewConfig(config)
			resolvedConfigs = append(resolvedConfigs, rc...)
		}
	}

	return resolvedConfigs
}

// schedule takes a slice of configs and schedule them
func (ac *AutoConfig) schedule(configs []integration.Config) {
	ac.scheduler.Schedule(configs)
}

// unschedule takes a slice of configs and unschedule them
func (ac *AutoConfig) unschedule(configs []integration.Config) {
	ac.scheduler.Unschedule(configs)
}

// processNewConfig store (in template cache) and resolves a given config into a slice of resolved configs
func (ac *AutoConfig) processNewConfig(config integration.Config) []integration.Config {
	var configs []integration.Config

	// add default metrics to collect to JMX checks
	if check.CollectDefaultMetrics(config) {
		metrics := ac.store.getJMXMetricsForConfigName(config.Name)
		if len(metrics) == 0 {
			log.Infof("%s doesn't have an additional metric configuration file: not collecting default metrics", config.Name)
		} else if err := config.AddMetrics(metrics); err != nil {
			log.Infof("Unable to add default metrics to collect to %s check: %s", config.Name, err)
		}
	}

	if config.IsTemplate() {
		// store the template in the cache in any case
		if err := ac.store.templateCache.Set(config); err != nil {
			log.Errorf("Unable to store Check configuration in the cache: %s", err)
		}

		// try to resolve the template
		resolvedConfigs := ac.resolveTemplate(config)
		if len(resolvedConfigs) == 0 {
			e := fmt.Sprintf("Can't resolve the template for %s at this moment.", config.Name)
			errorStats.setResolveWarning(config.Name, e)
			log.Debug(e)
			return configs
		}

		// each template can resolve to multiple configs
		for _, config := range resolvedConfigs {
			config, err := decryptConfig(config)
			if err != nil {
				log.Errorf("Dropping conf for %q: %s", config.Name, err.Error())
				continue
			}
			configs = append(configs, config)
		}
		return configs
	}
	config, err := decryptConfig(config)
	if err != nil {
		log.Errorf("Dropping conf for '%s': %s", config.Name, err.Error())
		return configs
	}
	configs = append(configs, config)

	// store non template configs in the AC
	ac.store.setLoadedConfig(config)
	return configs
}

// AddListeners tries to initialise the listeners listed in the given configs. A first
// try is done synchronously. If a listener fails with a ErrWillRetry, the initialization
// will be re-triggered later until success or ErrPermaFail.
func (ac *AutoConfig) AddListeners(listenerConfigs []config.Listeners) {
	ac.addListenerCandidates(listenerConfigs)
	remaining := ac.initListenerCandidates()
	if remaining == false {
		return
	}

	// Start the retry logic if we have remaining candidates and it is not already running
	ac.m.Lock()
	defer ac.m.Unlock()
	if ac.listenerRetryStop == nil {
		ac.listenerRetryStop = make(chan struct{})
		go ac.retryListenerCandidates()
	}
}

func (ac *AutoConfig) addListenerCandidates(listenerConfigs []config.Listeners) {
	ac.m.Lock()
	defer ac.m.Unlock()

	for _, c := range listenerConfigs {
		factory, ok := listeners.ServiceListenerFactories[c.Name]
		if !ok {
			// Factory has not been registered.
			log.Warnf("Listener %s was not registered", c.Name)
			continue
		}
		log.Debugf("Listener %s was registered", c.Name)
		ac.listenerCandidates[c.Name] = factory
	}
}

func (ac *AutoConfig) initListenerCandidates() bool {
	ac.m.Lock()
	defer ac.m.Unlock()

	for name, factory := range ac.listenerCandidates {
		listener, err := factory()
		switch {
		case err == nil:
			// Init successful, let's start listening
			log.Infof("%s listener successfully started", name)
			ac.listeners = append(ac.listeners, listener)
			listener.Listen(ac.newService, ac.delService)
			delete(ac.listenerCandidates, name)
		case retry.IsErrWillRetry(err):
			// Log an info and keep in candidates
			log.Infof("%s listener cannot start, will retry: %s", name, err)
		default:
			// Log an error and remove from candidates
			log.Errorf("%s listener cannot start: %s", name, err)
			delete(ac.listenerCandidates, name)
		}
	}

	return len(ac.listenerCandidates) > 0
}

func (ac *AutoConfig) retryListenerCandidates() {
	retryTicker := time.NewTicker(listenerCandidateIntl)
	defer func() {
		// Stop ticker
		retryTicker.Stop()
		// Cleanup channel before exiting so that we can re-start the routine later
		ac.m.Lock()
		defer ac.m.Unlock()
		close(ac.listenerRetryStop)
		ac.listenerRetryStop = nil
	}()

	for {
		select {
		case <-ac.listenerRetryStop:
			return
		case <-retryTicker.C:
			remaining := ac.initListenerCandidates()
			if !remaining {
				return
			}
		}
	}
}

// AddScheduler allows to register a new scheduler to receive configurations.
// Previously emitted configurations can be replayed with the replayConfigs flag.
func (ac *AutoConfig) AddScheduler(name string, s scheduler.Scheduler, replayConfigs bool) {
	ac.m.Lock()
	defer ac.m.Unlock()

	ac.scheduler.Register(name, s)
	if !replayConfigs {
		return
	}

	var configs []integration.Config
	for _, c := range ac.store.getLoadedConfigs() {
		configs = append(configs, c)
	}
	s.Schedule(configs)
}

// RemoveScheduler allows to remove a scheduler from the AD system.
func (ac *AutoConfig) RemoveScheduler(name string) {
	ac.scheduler.Deregister(name)
}

func decryptConfig(conf integration.Config) (integration.Config, error) {
	var err error

	// init_config
	conf.InitConfig, err = secrets.Decrypt(conf.InitConfig, conf.Name)
	if err != nil {
		return conf, fmt.Errorf("error while decrypting secrets in 'init_config': %s", err)
	}

	// instances
	for idx := range conf.Instances {
		conf.Instances[idx], err = secrets.Decrypt(conf.Instances[idx], conf.Name)
		if err != nil {
			return conf, fmt.Errorf("error while decrypting secrets in an instance: %s", err)
		}
	}

	// metrics
	conf.MetricConfig, err = secrets.Decrypt(conf.MetricConfig, conf.Name)
	if err != nil {
		return conf, fmt.Errorf("error while decrypting secrets in 'metrics': %s", err)
	}

	// logs
	conf.LogsConfig, err = secrets.Decrypt(conf.LogsConfig, conf.Name)
	if err != nil {
		return conf, fmt.Errorf("error while decrypting secrets 'logs': %s", err)
	}

	return conf, nil
}

func (ac *AutoConfig) processRemovedConfigs(configs []integration.Config) {
	ac.unschedule(configs)
	for _, c := range configs {
		ac.store.removeLoadedConfig(c)
	}
}

func (ac *AutoConfig) removeConfigTemplates(configs []integration.Config) {
	for _, c := range configs {
		if c.IsTemplate() {
			// Remove the resolved configurations
			tplDigest := c.Digest()
			configs := ac.store.getConfigsForTemplate(tplDigest)
			ac.store.removeConfigsForTemplate(tplDigest)
			ac.processRemovedConfigs(configs)

			// Remove template from the cache
			err := ac.store.templateCache.Del(c)
			if err != nil {
				log.Debugf("Could not delete template: %v", err)
			}
		}
	}
}

// resolveTemplate attempts to resolve a configuration template using the AD
// identifiers in the `integration.Config` struct to match a Service.
//
// The function might return more than one configuration for a single template,
// for example when the `ad_identifiers` section of a config.yaml file contains
// multiple entries, or when more than one Service has the same identifier,
// e.g. 'redis'.
//
// The function might return an empty list in the case the configuration has a
// list of Autodiscovery identifiers for services that are unknown to the
// resolver at this moment.
func (ac *AutoConfig) resolveTemplate(tpl integration.Config) []integration.Config {
	// use a map to dedupe configurations
	resolvedSet := map[string]integration.Config{}

	// go through the AD identifiers provided by the template
	for _, id := range tpl.ADIdentifiers {
		// check out whether any service we know has this identifier
		serviceIds, found := ac.store.getServiceEntitiesForADID(id)
		if !found {
			s := fmt.Sprintf("No service found with this AD identifier: %s", id)
			errorStats.setResolveWarning(tpl.Name, s)
			log.Debugf(s)
			continue
		}

		for serviceID := range serviceIds {
			svc := ac.store.getServiceForEntity(serviceID)
			if svc == nil {
				log.Warnf("Service %s was removed before we could resolve its config", serviceID)
				continue
			}
			resolvedConfig, err := ac.resolveTemplateForService(tpl, svc)
			if err != nil {
				continue
			}
			resolvedSet[resolvedConfig.Digest()] = resolvedConfig
		}
	}

	// build the slice of configs to return
	var resolved []integration.Config
	for _, v := range resolvedSet {
		resolved = append(resolved, v)
	}

	return resolved
}

// resolveTemplateForService calls the config resolver for the template against the service
// and stores the resolved config and service mapping if successful
func (ac *AutoConfig) resolveTemplateForService(tpl integration.Config, svc listeners.Service) (integration.Config, error) {
	resolvedConfig, err := configresolver.Resolve(tpl, svc)
	if err != nil {
		newErr := fmt.Errorf("error resolving template %s for service %s: %v", tpl.Name, svc.GetEntity(), err)
		errorStats.setResolveWarning(tpl.Name, newErr.Error())
		return tpl, log.Warn(newErr)
	}
	ac.store.setLoadedConfig(resolvedConfig)
	ac.store.addConfigForService(svc.GetEntity(), resolvedConfig)
	ac.store.addConfigForTemplate(tpl.Digest(), resolvedConfig)
	ac.store.setTagsHashForService(
		svc.GetTaggerEntity(),
		tagger.GetEntityHash(svc.GetTaggerEntity()),
	)
	errorStats.removeResolveWarnings(tpl.Name)
	return resolvedConfig, nil
}

// GetLoadedConfigs returns configs loaded
func (ac *AutoConfig) GetLoadedConfigs() map[string]integration.Config {
	if ac == nil || ac.store == nil {
		log.Error("Autoconfig store not initialized")
		return map[string]integration.Config{}
	}
	return ac.store.getLoadedConfigs()
}

// GetUnresolvedTemplates returns templates in cache yet to be resolved
func (ac *AutoConfig) GetUnresolvedTemplates() map[string][]integration.Config {
	return ac.store.templateCache.GetUnresolvedTemplates()
}

// GetConfigErrors gets the config errors
func GetConfigErrors() map[string]string {
	return errorStats.getConfigErrors()
}

// GetResolveWarnings get the resolve warnings/errors
func GetResolveWarnings() map[string][]string {
	return errorStats.getResolveWarnings()
}

// processNewService takes a service, tries to match it against templates and
// triggers scheduling events if it finds a valid config for it.
func (ac *AutoConfig) processNewService(svc listeners.Service) {
	// in any case, register the service and store its tag hash
	ac.store.setServiceForEntity(svc, svc.GetEntity())
	ac.store.setTagsHashForService(
		svc.GetTaggerEntity(),
		tagger.GetEntityHash(svc.GetTaggerEntity()),
	)

	// get all the templates matching service identifiers
	var templates []integration.Config
	ADIdentifiers, err := svc.GetADIdentifiers()
	if err != nil {
		log.Errorf("Failed to get AD identifiers for service %s, it will not be monitored - %s", svc.GetEntity(), err)
		return
	}
	for _, adID := range ADIdentifiers {
		// map the AD identifier to this service for reverse lookup
		ac.store.setADIDForServices(adID, svc.GetEntity())
		tpls, err := ac.store.templateCache.Get(adID)
		if err != nil {
			log.Debugf("Unable to fetch templates from the cache: %v", err)
		}
		templates = append(templates, tpls...)
	}

	for _, template := range templates {
		// resolve the template
		resolvedConfig, err := ac.resolveTemplateForService(template, svc)
		if err != nil {
			continue
		}

		// ask the Collector to schedule the checks
		ac.schedule([]integration.Config{resolvedConfig})
	}
	// FIXME: schedule new services as well
	ac.schedule([]integration.Config{
		{
			LogsConfig:      integration.Data{},
			Entity:          svc.GetEntity(),
			TaggerEntity:    svc.GetTaggerEntity(),
			CreationTime:    svc.GetCreationTime(),
			MetricsExcluded: svc.HasFilter(containers.MetricsFilter),
			LogsExcluded:    svc.HasFilter(containers.LogsFilter),
		},
	})

}

// processDelService takes a service, stops its associated checks, and updates the cache
func (ac *AutoConfig) processDelService(svc listeners.Service) {
	ac.store.removeServiceForEntity(svc.GetEntity())
	configs := ac.store.getConfigsForService(svc.GetEntity())
	ac.store.removeConfigsForService(svc.GetEntity())
	ac.processRemovedConfigs(configs)
	ac.store.removeTagsHashForService(svc.GetTaggerEntity())
	// FIXME: unschedule remove services as well
	ac.unschedule([]integration.Config{
		{
			LogsConfig:      integration.Data{},
			Entity:          svc.GetEntity(),
			TaggerEntity:    svc.GetTaggerEntity(),
			CreationTime:    svc.GetCreationTime(),
			MetricsExcluded: svc.HasFilter(containers.MetricsFilter),
			LogsExcluded:    svc.HasFilter(containers.LogsFilter),
		},
	})
}<|MERGE_RESOLUTION|>--- conflicted
+++ resolved
@@ -11,7 +11,6 @@
 	"sync"
 	"time"
 
-<<<<<<< HEAD
 	"github.com/StackVista/stackstate-agent/pkg/autodiscovery/configresolver"
 	"github.com/StackVista/stackstate-agent/pkg/autodiscovery/integration"
 	"github.com/StackVista/stackstate-agent/pkg/autodiscovery/listeners"
@@ -22,23 +21,9 @@
 	"github.com/StackVista/stackstate-agent/pkg/secrets"
 	"github.com/StackVista/stackstate-agent/pkg/status/health"
 	"github.com/StackVista/stackstate-agent/pkg/tagger"
+        "github.com/StackVista/stackstate-agent/pkg/util/containers"
 	"github.com/StackVista/stackstate-agent/pkg/util/log"
 	"github.com/StackVista/stackstate-agent/pkg/util/retry"
-=======
-	"github.com/DataDog/datadog-agent/pkg/autodiscovery/configresolver"
-	"github.com/DataDog/datadog-agent/pkg/autodiscovery/integration"
-	"github.com/DataDog/datadog-agent/pkg/autodiscovery/listeners"
-	"github.com/DataDog/datadog-agent/pkg/autodiscovery/providers"
-	"github.com/DataDog/datadog-agent/pkg/autodiscovery/scheduler"
-	"github.com/DataDog/datadog-agent/pkg/collector/check"
-	"github.com/DataDog/datadog-agent/pkg/config"
-	"github.com/DataDog/datadog-agent/pkg/secrets"
-	"github.com/DataDog/datadog-agent/pkg/status/health"
-	"github.com/DataDog/datadog-agent/pkg/tagger"
-	"github.com/DataDog/datadog-agent/pkg/util/containers"
-	"github.com/DataDog/datadog-agent/pkg/util/log"
-	"github.com/DataDog/datadog-agent/pkg/util/retry"
->>>>>>> bb51b8da
 )
 
 var (
@@ -89,11 +74,7 @@
 		listenerCandidates: make(map[string]listeners.ServiceListenerFactory),
 		listenerRetryStop:  nil, // We'll open it if needed
 		listenerStop:       make(chan struct{}),
-<<<<<<< HEAD
-		healthListening:    health.Register("ad-servicelistening"),
-=======
 		healthListening:    health.RegisterLiveness("ad-servicelistening"),
->>>>>>> bb51b8da
 		newService:         make(chan listeners.Service),
 		delService:         make(chan listeners.Service),
 		store:              newStore(),
@@ -114,11 +95,7 @@
 	for {
 		select {
 		case <-ac.listenerStop:
-<<<<<<< HEAD
-			ac.healthListening.Deregister()
-=======
 			ac.healthListening.Deregister() //nolint:errcheck
->>>>>>> bb51b8da
 			return
 		case <-ac.healthListening.C:
 		case svc := <-ac.newService:
@@ -135,20 +112,6 @@
 	// check if services tags are up to date
 	var servicesToRefresh []listeners.Service
 	for _, service := range ac.store.getServices() {
-<<<<<<< HEAD
-		previousHash := ac.store.getTagsHashForService(service.GetEntity())
-		currentHash := tagger.GetEntityHash(service.GetEntity())
-		if currentHash != previousHash {
-			ac.store.setTagsHashForService(service.GetEntity(), currentHash)
-			if previousHash != "" {
-				// only refresh service if we already had a hash to avoid resetting it
-				servicesToRefresh = append(servicesToRefresh, service)
-			}
-		}
-	}
-	for _, service := range servicesToRefresh {
-		log.Debugf("Tags changed for service %s, rescheduling associated checks if any", service.GetEntity())
-=======
 		previousHash := ac.store.getTagsHashForService(service.GetTaggerEntity())
 		currentHash := tagger.GetEntityHash(service.GetTaggerEntity())
 		// Since an empty hash is a valid value, and we are not able to differentiate
@@ -161,11 +124,9 @@
 	}
 	for _, service := range servicesToRefresh {
 		log.Debugf("Tags changed for service %s, rescheduling associated checks if any", service.GetTaggerEntity())
->>>>>>> bb51b8da
 		ac.processDelService(service)
 		ac.processNewService(service)
 	}
-}
 
 // Stop just shuts down AutoConfig in a clean way.
 // AutoConfig is not supposed to be restarted, so this is expected
