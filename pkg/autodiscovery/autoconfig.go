// Unless explicitly stated otherwise all files in this repository are licensed
// under the Apache License Version 2.0.
// This product includes software developed at Datadog (https://www.datadoghq.com/).
// Copyright 2016-present Datadog, Inc.

package autodiscovery

import (
	"context"
	"sync"
	"time"

	"go.uber.org/atomic"

	"github.com/DataDog/datadog-agent/pkg/autodiscovery/integration"
	"github.com/DataDog/datadog-agent/pkg/autodiscovery/listeners"
	"github.com/DataDog/datadog-agent/pkg/autodiscovery/providers"
	"github.com/DataDog/datadog-agent/pkg/autodiscovery/scheduler"
	"github.com/DataDog/datadog-agent/pkg/autodiscovery/telemetry"
	"github.com/DataDog/datadog-agent/pkg/collector/check"
	"github.com/DataDog/datadog-agent/pkg/config"
	"github.com/DataDog/datadog-agent/pkg/status/health"
	"github.com/DataDog/datadog-agent/pkg/tagger"
	"github.com/DataDog/datadog-agent/pkg/util"
	"github.com/DataDog/datadog-agent/pkg/util/containers"
	"github.com/DataDog/datadog-agent/pkg/util/log"
	"github.com/DataDog/datadog-agent/pkg/util/retry"
)

var listenerCandidateIntl = 30 * time.Second

// AutoConfig implements the agent's autodiscovery mechanism.  It is
// responsible to collect integrations configurations from different sources
// and then "schedule" or "unschedule" them by notifying subscribers.  See the
// module README for details.
type AutoConfig struct {
	configPollers      []*configPoller
	listeners          []listeners.ServiceListener
	listenerCandidates map[string]*listenerCandidate
	listenerRetryStop  chan struct{}
	scheduler          *scheduler.MetaScheduler
	listenerStop       chan struct{}
	healthListening    *health.Handle
	newService         chan listeners.Service
	delService         chan listeners.Service
	store              *store
	cfgMgr             configManager

	// m covers the `configPollers`, `listenerCandidates`, `listeners`, and `listenerRetryStop`, but
	// not the values they point to.
	m sync.RWMutex

	// ranOnce is set to 1 once the AutoConfig has been executed
	ranOnce *atomic.Bool
}

type listenerCandidate struct {
	factory listeners.ServiceListenerFactory
	config  listeners.Config
}

func (l *listenerCandidate) try() (listeners.ServiceListener, error) {
	return l.factory(l.config)
}

// NewAutoConfig creates an AutoConfig instance and starts it.
func NewAutoConfig(scheduler *scheduler.MetaScheduler) *AutoConfig {
	ac := NewAutoConfigNoStart(scheduler)

	// We need to listen to the service channels before anything is sent to them
	go ac.serviceListening()

	return ac
}

// NewAutoConfigNoStart creates an AutoConfig instance.
func NewAutoConfigNoStart(scheduler *scheduler.MetaScheduler) *AutoConfig {
	var cfgMgr configManager
	if util.CcaInAD() {
		cfgMgr = newReconcilingConfigManager()
	} else {
		cfgMgr = newSimpleConfigManager()
	}
	ac := &AutoConfig{
		configPollers:      make([]*configPoller, 0, 9),
		listenerCandidates: make(map[string]*listenerCandidate),
		listenerRetryStop:  nil, // We'll open it if needed
		listenerStop:       make(chan struct{}),
		healthListening:    health.RegisterLiveness("ad-servicelistening"),
		newService:         make(chan listeners.Service),
		delService:         make(chan listeners.Service),
		store:              newStore(),
		cfgMgr:             cfgMgr,
		scheduler:          scheduler,
		ranOnce:            atomic.NewBool(false),
	}
	return ac
}

// serviceListening is the main management goroutine for services.
// It waits for service events to trigger template resolution and
// checks the tags on existing services are up to date.
func (ac *AutoConfig) serviceListening() {
	ctx, cancel := context.WithCancel(context.Background())

	tagFreshnessTicker := time.NewTicker(15 * time.Second) // we can miss tags for one run
	defer tagFreshnessTicker.Stop()

	for {
		select {
		case <-ac.listenerStop:
			ac.healthListening.Deregister() //nolint:errcheck
			cancel()
			return
		case healthDeadline := <-ac.healthListening.C:
			cancel()
			ctx, cancel = context.WithDeadline(context.Background(), healthDeadline)
		case svc := <-ac.newService:
			ac.processNewService(ctx, svc)
		case svc := <-ac.delService:
			ac.processDelService(ctx, svc)
		case <-tagFreshnessTicker.C:
			ac.checkTagFreshness(ctx)
		}
	}
}

func (ac *AutoConfig) checkTagFreshness(ctx context.Context) {
	// check if services tags are up to date
	var servicesToRefresh []listeners.Service
	for _, service := range ac.store.getServices() {
		previousHash := ac.store.getTagsHashForService(service.GetTaggerEntity())
		currentHash := tagger.GetEntityHash(service.GetTaggerEntity(), tagger.ChecksCardinality)
		// Since an empty hash is a valid value, and we are not able to differentiate
		// an empty tagger or store with an empty value.
		// So we only look at the difference between current and previous
		if currentHash != previousHash {
			ac.store.setTagsHashForService(service.GetTaggerEntity(), currentHash)
			servicesToRefresh = append(servicesToRefresh, service)
		}
	}
	for _, service := range servicesToRefresh {
		log.Debugf("Tags changed for service %s, rescheduling associated checks if any", service.GetTaggerEntity())
		ac.processDelService(ctx, service)
		ac.processNewService(ctx, service)
	}
}

// Stop just shuts down AutoConfig in a clean way.
// AutoConfig is not supposed to be restarted, so this is expected
// to be called only once at program exit.
func (ac *AutoConfig) Stop() {
	// stop polled config providers without holding ac.m
	for _, pd := range ac.getConfigPollers() {
		pd.stop()
	}

	// stop the service listener
	ac.listenerStop <- struct{}{}

	// stop the meta scheduler
	ac.scheduler.Stop()

	ac.m.RLock()
	defer ac.m.RUnlock()

	// stop the listener retry logic if running
	if ac.listenerRetryStop != nil {
		ac.listenerRetryStop <- struct{}{}
	}

	// stop all the listeners
	for _, l := range ac.listeners {
		l.Stop()
	}
}

// AddConfigProvider adds a new configuration provider to AutoConfig.
// Callers must pass a flag to indicate whether the configuration provider
// expects to be polled and at which interval or it's fine for it to be invoked only once in the
// Agent lifetime.
// If the config provider is polled, the routine is scheduled right away
func (ac *AutoConfig) AddConfigProvider(provider providers.ConfigProvider, shouldPoll bool, pollInterval time.Duration) {
<<<<<<< HEAD
	if shouldPoll {
		log.Infof("Registering %s config provider polled every %s", provider.String(), pollInterval.String())
	} else {
		log.Infof("Registering %s config provider", provider.String())
	}
=======
	ac.m.Lock()
	defer ac.m.Unlock()
>>>>>>> ca7e36e9

	cp := newConfigPoller(provider, shouldPoll, pollInterval)

	ac.m.Lock()
	defer ac.m.Unlock()
	ac.configPollers = append(ac.configPollers, cp)
}

// LoadAndRun loads all of the integration configs it can find
// and schedules them. Should always be run once so providers
// that don't need polling will be queried at least once
func (ac *AutoConfig) LoadAndRun(ctx context.Context) {
	for _, cp := range ac.getConfigPollers() {
		cp.start(ctx, ac)
		if cp.canPoll {
			log.Infof("Started config provider %q, polled every %s", cp.provider.String(), cp.pollInterval.String())
		} else {
			log.Infof("Started config provider %q", cp.provider.String())
		}

		// TODO: this probably belongs somewhere inside the file config
		// provider itself, but since it already lived in AD it's been
		// moved here for the moment.
		if fileConfPd, ok := cp.provider.(*providers.FileConfigProvider); ok {
			// Grab any errors that occurred when reading the YAML file
			for name, e := range fileConfPd.Errors {
				errorStats.setConfigError(name, e)
			}
		}
	}

	ac.ranOnce.Store(true)
}

// ForceRanOnceFlag sets the ranOnce flag.  This is used for testing other
// components that depend on this value.
func (ac *AutoConfig) ForceRanOnceFlag() {
	ac.ranOnce.Store(true)
}

// HasRunOnce returns true if the AutoConfig has ran once.
func (ac *AutoConfig) HasRunOnce() bool {
	if ac == nil {
		return false
	}
	return ac.ranOnce.Load()
}

// GetAllConfigs returns all resolved and non-template configs known to
// AutoConfig.
func (ac *AutoConfig) GetAllConfigs() []integration.Config {
	var configs []integration.Config

	ac.cfgMgr.mapOverLoadedConfigs(func(scheduledConfigs map[string]integration.Config) {
		configs = make([]integration.Config, 0, len(scheduledConfigs))
		for _, config := range scheduledConfigs {
			configs = append(configs, config)
		}
	})

	return configs
}

// processNewConfig store (in template cache) and resolves a given config,
// returning the changes to be made.
func (ac *AutoConfig) processNewConfig(config integration.Config) integration.ConfigChanges {
	// add default metrics to collect to JMX checks
	if check.CollectDefaultMetrics(config) {
		metrics := ac.store.getJMXMetricsForConfigName(config.Name)
		if len(metrics) == 0 {
			log.Infof("%s doesn't have an additional metric configuration file: not collecting default metrics", config.Name)
		} else if err := config.AddMetrics(metrics); err != nil {
			log.Infof("Unable to add default metrics to collect to %s check: %s", config.Name, err)
		}
	}

	return ac.cfgMgr.processNewConfig(config)
}

// AddListeners tries to initialise the listeners listed in the given configs. A first
// try is done synchronously. If a listener fails with a ErrWillRetry, the initialization
// will be re-triggered later until success or ErrPermaFail.
func (ac *AutoConfig) AddListeners(listenerConfigs []config.Listeners) {
	ac.addListenerCandidates(listenerConfigs)
	remaining := ac.initListenerCandidates()
	if remaining == false {
		return
	}

	// Start the retry logic if we have remaining candidates and it is not already running
	ac.m.Lock()
	defer ac.m.Unlock()
	if ac.listenerRetryStop == nil {
		ac.listenerRetryStop = make(chan struct{})
		go ac.retryListenerCandidates()
	}
}

func (ac *AutoConfig) addListenerCandidates(listenerConfigs []config.Listeners) {
	ac.m.Lock()
	defer ac.m.Unlock()

	for _, c := range listenerConfigs {
		factory, ok := listeners.ServiceListenerFactories[c.Name]
		if !ok {
			// Factory has not been registered.
			log.Warnf("Listener %s was not registered", c.Name)
			continue
		}
		log.Debugf("Listener %s was registered", c.Name)
		ac.listenerCandidates[c.Name] = &listenerCandidate{factory: factory, config: &c}
	}
}

func (ac *AutoConfig) initListenerCandidates() bool {
	ac.m.Lock()
	defer ac.m.Unlock()

	for name, candidate := range ac.listenerCandidates {
		listener, err := candidate.try()
		switch {
		case err == nil:
			// Init successful, let's start listening
			log.Infof("%s listener successfully started", name)
			ac.listeners = append(ac.listeners, listener)
			listener.Listen(ac.newService, ac.delService)
			delete(ac.listenerCandidates, name)
		case retry.IsErrWillRetry(err):
			// Log an info and keep in candidates
			log.Infof("%s listener cannot start, will retry: %s", name, err)
		default:
			// Log an error and remove from candidates
			log.Errorf("%s listener cannot start: %s", name, err)
			delete(ac.listenerCandidates, name)
		}
	}

	return len(ac.listenerCandidates) > 0
}

func (ac *AutoConfig) retryListenerCandidates() {
	retryTicker := time.NewTicker(listenerCandidateIntl)
	defer func() {
		// Stop ticker
		retryTicker.Stop()
		// Cleanup channel before exiting so that we can re-start the routine later
		ac.m.Lock()
		defer ac.m.Unlock()
		close(ac.listenerRetryStop)
		ac.listenerRetryStop = nil
	}()

	for {
		select {
		case <-ac.listenerRetryStop:
			return
		case <-retryTicker.C:
			remaining := ac.initListenerCandidates()
			if !remaining {
				return
			}
		}
	}
}

// AddScheduler a new scheduler to receive configurations.
//
// Previously scheduled configurations that have not subsequently been
// unscheduled can be replayed with the replayConfigs flag.  This replay occurs
// immediately, before the AddScheduler call returns.
func (ac *AutoConfig) AddScheduler(name string, s scheduler.Scheduler, replayConfigs bool) {
	ac.scheduler.Register(name, s, replayConfigs)
}

// RemoveScheduler allows to remove a scheduler from the AD system.
func (ac *AutoConfig) RemoveScheduler(name string) {
	ac.scheduler.Deregister(name)
}

func (ac *AutoConfig) processRemovedConfigs(configs []integration.Config) {
	changes := ac.cfgMgr.processDelConfigs(configs)
	ac.applyChanges(changes)
}

// MapOverLoadedConfigs calls the given function with the map of all
// loaded configs (those that would be returned from LoadedConfigs).
//
// This is done with the config store locked, so callers should perform minimal
// work within f.
func (ac *AutoConfig) MapOverLoadedConfigs(f func(map[string]integration.Config)) {
	if ac == nil || ac.store == nil {
		log.Error("Autoconfig store not initialized")
		f(map[string]integration.Config{})
		return
	}
	ac.cfgMgr.mapOverLoadedConfigs(f)
}

// LoadedConfigs returns a slice of all loaded configs.  Loaded configs are non-template
// configs, either as received from a config provider or as resolved from a template and
// a service.  They do not include service configs.
//
// The returned slice is freshly created and will not be modified after return.
func (ac *AutoConfig) LoadedConfigs() []integration.Config {
	var configs []integration.Config
	ac.cfgMgr.mapOverLoadedConfigs(func(loadedConfigs map[string]integration.Config) {
		configs = make([]integration.Config, 0, len(loadedConfigs))
		for _, c := range loadedConfigs {
			configs = append(configs, c)
		}
	})

	return configs
}

// GetUnresolvedTemplates returns all templates in the cache, in their unresolved
// state.
func (ac *AutoConfig) GetUnresolvedTemplates() map[string][]integration.Config {
	return ac.store.templateCache.getUnresolvedTemplates()
}

// processNewService takes a service, tries to match it against templates and
// triggers scheduling events if it finds a valid config for it.
func (ac *AutoConfig) processNewService(ctx context.Context, svc listeners.Service) {
	// in any case, register the service and store its tag hash
	ac.store.setServiceForEntity(svc, svc.GetServiceID())
	ac.store.setTagsHashForService(
		svc.GetTaggerEntity(),
		tagger.GetEntityHash(svc.GetTaggerEntity(), tagger.ChecksCardinality),
	)

	// get all the templates matching service identifiers
	ADIdentifiers, err := svc.GetADIdentifiers(ctx)
	if err != nil {
		log.Errorf("Failed to get AD identifiers for service %s, it will not be monitored - %s", svc.GetServiceID(), err)
		return
	}

	changes := ac.cfgMgr.processNewService(ADIdentifiers, svc)

	if !util.CcaInAD() {
		// schedule a "service config" for logs-agent's benefit
		changes.ScheduleConfig(integration.Config{
			LogsConfig:      integration.Data{},
			ServiceID:       svc.GetServiceID(),
			TaggerEntity:    svc.GetTaggerEntity(),
			MetricsExcluded: svc.HasFilter(containers.MetricsFilter),
			LogsExcluded:    svc.HasFilter(containers.LogsFilter),
		})
	}

	ac.applyChanges(changes)
}

// processDelService takes a service, stops its associated checks, and updates the cache
func (ac *AutoConfig) processDelService(ctx context.Context, svc listeners.Service) {
	ac.store.removeServiceForEntity(svc.GetServiceID())
	changes := ac.cfgMgr.processDelService(ctx, svc)
	ac.store.removeTagsHashForService(svc.GetTaggerEntity())

	if !util.CcaInAD() {
		// unschedule the "service config"
		changes.UnscheduleConfig(integration.Config{
			LogsConfig:      integration.Data{},
			ServiceID:       svc.GetServiceID(),
			TaggerEntity:    svc.GetTaggerEntity(),
			MetricsExcluded: svc.HasFilter(containers.MetricsFilter),
			LogsExcluded:    svc.HasFilter(containers.LogsFilter),
		})
	}

	ac.applyChanges(changes)
}

// GetAutodiscoveryErrors fetches AD errors from each ConfigProvider.  The
// resulting data structure maps provider name to resource name to a set of
// unique error messages.  The resource names do not match other identifiers
// and are only intended for display in diagnostic tools like `agent status`.
func (ac *AutoConfig) GetAutodiscoveryErrors() map[string]map[string]providers.ErrorMsgSet {
	errors := map[string]map[string]providers.ErrorMsgSet{}
	for _, cp := range ac.getConfigPollers() {
		configErrors := cp.provider.GetConfigErrors()
		if len(configErrors) > 0 {
			errors[cp.provider.String()] = configErrors
		}
	}
	return errors
}

// applyChanges applies a configChanges object. This always unschedules first.
func (ac *AutoConfig) applyChanges(changes integration.ConfigChanges) {
	if len(changes.Unschedule) > 0 {
		for _, conf := range changes.Unschedule {
			telemetry.ScheduledConfigs.Dec(conf.Provider, configType(conf))
		}

		ac.scheduler.Unschedule(changes.Unschedule)
	}

	if len(changes.Schedule) > 0 {
		for _, conf := range changes.Schedule {
			telemetry.ScheduledConfigs.Inc(conf.Provider, configType(conf))
		}

		ac.scheduler.Schedule(changes.Schedule)
	}
}

// getConfigPollers gets a slice of config pollers that can be used without holding
// ac.m.
func (ac *AutoConfig) getConfigPollers() []*configPoller {
	ac.m.RLock()
	defer ac.m.RUnlock()

	// this value is only ever appended to, so the sliced elements will not change and
	// no race can occur.
	return ac.configPollers
}

func configType(c integration.Config) string {
	if c.IsLogConfig() {
		return "logs"
	}

	if c.IsCheckConfig() {
		return "check"
	}

	if c.ClusterCheck {
		return "clustercheck"
	}

	return "unknown"
}<|MERGE_RESOLUTION|>--- conflicted
+++ resolved
@@ -181,17 +181,6 @@
 // Agent lifetime.
 // If the config provider is polled, the routine is scheduled right away
 func (ac *AutoConfig) AddConfigProvider(provider providers.ConfigProvider, shouldPoll bool, pollInterval time.Duration) {
-<<<<<<< HEAD
-	if shouldPoll {
-		log.Infof("Registering %s config provider polled every %s", provider.String(), pollInterval.String())
-	} else {
-		log.Infof("Registering %s config provider", provider.String())
-	}
-=======
-	ac.m.Lock()
-	defer ac.m.Unlock()
->>>>>>> ca7e36e9
-
 	cp := newConfigPoller(provider, shouldPoll, pollInterval)
 
 	ac.m.Lock()
