--- conflicted
+++ resolved
@@ -185,11 +185,6 @@
 
 	ac.m.Lock()
 	defer ac.m.Unlock()
-<<<<<<< HEAD
-
-	cp := newConfigPoller(provider, shouldPoll, pollInterval)
-=======
->>>>>>> 0a6b6e87
 	ac.configPollers = append(ac.configPollers, cp)
 }
 
