// Unless explicitly stated otherwise all files in this repository are licensed
// under the Apache License Version 2.0.
// This product includes software developed at Datadog (https://www.datadoghq.com/).
// Copyright 2018 Datadog, Inc.

package autodiscovery

import (
	"expvar"
	"fmt"
	"sync"
	"time"

<<<<<<< HEAD
	"github.com/StackVista/stackstate-agent/pkg/autodiscovery/configresolver"
	"github.com/StackVista/stackstate-agent/pkg/autodiscovery/integration"
	"github.com/StackVista/stackstate-agent/pkg/autodiscovery/listeners"
	"github.com/StackVista/stackstate-agent/pkg/autodiscovery/providers"
	"github.com/StackVista/stackstate-agent/pkg/autodiscovery/scheduler"
	"github.com/StackVista/stackstate-agent/pkg/collector/check"
	"github.com/StackVista/stackstate-agent/pkg/config"
	"github.com/StackVista/stackstate-agent/pkg/secrets"
	"github.com/StackVista/stackstate-agent/pkg/status/health"
	"github.com/StackVista/stackstate-agent/pkg/tagger"
	"github.com/StackVista/stackstate-agent/pkg/util/log"
	"github.com/StackVista/stackstate-agent/pkg/util/retry"
)

var (
	configsPollIntl       = 10 * time.Second
=======
	"github.com/DataDog/datadog-agent/pkg/autodiscovery/configresolver"
	"github.com/DataDog/datadog-agent/pkg/autodiscovery/integration"
	"github.com/DataDog/datadog-agent/pkg/autodiscovery/listeners"
	"github.com/DataDog/datadog-agent/pkg/autodiscovery/providers"
	"github.com/DataDog/datadog-agent/pkg/autodiscovery/scheduler"
	"github.com/DataDog/datadog-agent/pkg/collector/check"
	"github.com/DataDog/datadog-agent/pkg/config"
	"github.com/DataDog/datadog-agent/pkg/secrets"
	"github.com/DataDog/datadog-agent/pkg/status/health"
	"github.com/DataDog/datadog-agent/pkg/tagger"
	"github.com/DataDog/datadog-agent/pkg/util/log"
	"github.com/DataDog/datadog-agent/pkg/util/retry"
)

var (
>>>>>>> 6f2d901a
	listenerCandidateIntl = 30 * time.Second
	acErrors              *expvar.Map
	errorStats            = newAcErrorStats()
)

func init() {
	acErrors = expvar.NewMap("autoconfig")
	acErrors.Set("ConfigErrors", expvar.Func(func() interface{} {
		return errorStats.getConfigErrors()
	}))
	acErrors.Set("ResolveWarnings", expvar.Func(func() interface{} {
		return errorStats.getResolveWarnings()
	}))
}

// providerDescriptor keeps track of the configurations loaded by a certain
// `providers.ConfigProvider` and whether it should be polled or not.
type providerDescriptor struct {
	provider providers.ConfigProvider
	configs  []integration.Config
	poll     bool
}

// AutoConfig is responsible to collect integrations configurations from
// different sources and then schedule or unschedule them.
// It owns and orchestrates several key modules:
//  - it owns a reference to the `collector.Collector` that it uses to schedule checks when template or container updates warrant them
//  - it holds a list of `providers.ConfigProvider`s and poll them according to their policy
//  - it holds a list of `check.Loader`s to load configurations into `Check` objects
//  - it holds a list of `listeners.ServiceListener`s` used to listen to container lifecycle events
//  - it uses the `ConfigResolver` that resolves a configuration template to an actual configuration based on a service matching the template
//
// Notice the `AutoConfig` public API speaks in terms of `integration.Config`,
// meaning that you cannot use it to schedule integrations instances directly.
type AutoConfig struct {
	providers          []*providerDescriptor
	listeners          []listeners.ServiceListener
	listenerCandidates map[string]listeners.ServiceListenerFactory
	listenerRetryStop  chan struct{}
	configsPollTicker  *time.Ticker
	scheduler          *scheduler.MetaScheduler
	pollerStop         chan struct{}
	pollerActive       bool
	healthPolling      *health.Handle
	listenerStop       chan struct{}
	healthListening    *health.Handle
	newService         chan listeners.Service
	delService         chan listeners.Service
	store              *store
	m                  sync.RWMutex
}

// NewAutoConfig creates an AutoConfig instance.
func NewAutoConfig(scheduler *scheduler.MetaScheduler) *AutoConfig {
	ac := &AutoConfig{
		providers:          make([]*providerDescriptor, 0, 5),
		listenerCandidates: make(map[string]listeners.ServiceListenerFactory),
		listenerRetryStop:  nil, // We'll open it if needed
		pollerStop:         make(chan struct{}),
		healthPolling:      health.Register("ad-configpolling"),
		listenerStop:       make(chan struct{}),
		healthListening:    health.Register("ad-servicelistening"),
		newService:         make(chan listeners.Service),
		delService:         make(chan listeners.Service),
		store:              newStore(),
		scheduler:          scheduler,
	}
	// We need to listen to the service channels before anything is sent to them
	ac.startServiceListening()
	return ac
}

// StartConfigPolling starts the goroutine responsible for polling the providers
func (ac *AutoConfig) StartConfigPolling() {
	ac.m.Lock()
	defer ac.m.Unlock()

	configsPollIntl := config.Datadog.GetDuration("ad_config_poll_interval") * time.Second
	ac.configsPollTicker = time.NewTicker(configsPollIntl)
	ac.pollConfigs()
	ac.pollerActive = true
}

// startServiceListening waits on services and templates and process them as they come.
// It can trigger scheduling decisions or just update its cache.
func (ac *AutoConfig) startServiceListening() {
	ac.m.Lock()
	defer ac.m.Unlock()

	go func() {
		for {
			select {
			case <-ac.listenerStop:
				ac.healthListening.Deregister()
				return
			case <-ac.healthListening.C:
			case svc := <-ac.newService:
				ac.processNewService(svc)
			case svc := <-ac.delService:
				ac.processDelService(svc)
			}
		}
	}()
}

// Stop just shuts down AutoConfig in a clean way.
// AutoConfig is not supposed to be restarted, so this is expected
// to be called only once at program exit.
func (ac *AutoConfig) Stop() {
	ac.m.Lock()
	defer ac.m.Unlock()

	// stop the config poller if running
	if ac.pollerActive {
		ac.pollerStop <- struct{}{}
		ac.pollerActive = false
	}

	// stop the service listener
	ac.listenerStop <- struct{}{}

	// stop the meta scheduler
	ac.scheduler.Stop()

	// stop the listener retry logic if running
	if ac.listenerRetryStop != nil {
		ac.listenerRetryStop <- struct{}{}
	}

	// stop all the listeners
	for _, l := range ac.listeners {
		l.Stop()
	}
}

// AddProvider adds a new configuration provider to AutoConfig.
// Callers must pass a flag to indicate whether the configuration provider
// expects to be polled or it's fine for it to be invoked only once in the
// Agent lifetime.
func (ac *AutoConfig) AddProvider(provider providers.ConfigProvider, shouldPoll bool) {
	ac.m.Lock()
	defer ac.m.Unlock()

	for _, pd := range ac.providers {
		if pd.provider == provider {
			// we already know this configuration provider, don't do anything

			// this is formatted inline since logging is done on a background thread,
			// so you can only pass it things to act on if they're thread safe
			// this is not inherently thread safe
			log.Warnf("Provider %s was already added, skipping...", provider)
			return
		}
	}

	pd := &providerDescriptor{
		provider: provider,
		configs:  []integration.Config{},
		poll:     shouldPoll,
	}
	ac.providers = append(ac.providers, pd)
}

// LoadAndRun loads all of the integration configs it can find
// and schedules them. Should always be run once so providers
// that don't need polling will be queried at least once
func (ac *AutoConfig) LoadAndRun() {
	resolvedConfigs := ac.GetAllConfigs()
	ac.schedule(resolvedConfigs)
}

// GetAllConfigs queries all the providers and returns all the integration
// configurations found, resolving the ones it can
func (ac *AutoConfig) GetAllConfigs() []integration.Config {
	var resolvedConfigs []integration.Config

	for _, pd := range ac.providers {
		cfgs, err := pd.provider.Collect()
		if err != nil {
			log.Debugf("Unexpected error returned when collecting configurations from provider %v: %v", pd.provider, err)
		}

		if fileConfPd, ok := pd.provider.(*providers.FileConfigProvider); ok {
			var goodConfs []integration.Config
			for _, cfg := range cfgs {
				// JMX checks can have 2 YAML files: one containing the metrics to collect, one containing the
				// instance configuration
				// If the file provider finds any of these metric YAMLs, we store them in a map for future access
				if cfg.MetricConfig != nil {
					// We don't want to save metric files, it's enough to store them in the map
					ac.store.setJMXMetricsForConfigName(cfg.Name, cfg.MetricConfig)
					continue
				}

				goodConfs = append(goodConfs, cfg)

				// Clear any old errors if a valid config file is found
				errorStats.removeConfigError(cfg.Name)
			}

			// Grab any errors that occurred when reading the YAML file
			for name, e := range fileConfPd.Errors {
				errorStats.setConfigError(name, e)
			}

			cfgs = goodConfs
		}
		// Store all raw configs in the provider
		pd.configs = cfgs

		// resolve configs if needed
		for _, config := range cfgs {
			config.Provider = pd.provider.String()
			rc := ac.processNewConfig(config)
			resolvedConfigs = append(resolvedConfigs, rc...)
		}
	}

	return resolvedConfigs
}

// schedule takes a slice of configs and schedule them
func (ac *AutoConfig) schedule(configs []integration.Config) {
	ac.scheduler.Schedule(configs)
}

// unschedule takes a slice of configs and unschedule them
func (ac *AutoConfig) unschedule(configs []integration.Config) {
	ac.scheduler.Unschedule(configs)
}

// processNewConfig store (in template cache) and resolves a given config into a slice of resolved configs
func (ac *AutoConfig) processNewConfig(config integration.Config) []integration.Config {
	var configs []integration.Config

	// add default metrics to collect to JMX checks
	if check.CollectDefaultMetrics(config) {
		metrics := ac.store.getJMXMetricsForConfigName(config.Name)
		if len(metrics) == 0 {
			log.Infof("%s doesn't have an additional metric configuration file: not collecting default metrics", config.Name)
		} else if err := config.AddMetrics(metrics); err != nil {
			log.Infof("Unable to add default metrics to collect to %s check: %s", config.Name, err)
		}
	}

	if config.IsTemplate() {
		// store the template in the cache in any case
		if err := ac.store.templateCache.Set(config); err != nil {
			log.Errorf("Unable to store Check configuration in the cache: %s", err)
		}

		// try to resolve the template
		resolvedConfigs := ac.resolveTemplate(config)
		if len(resolvedConfigs) == 0 {
			e := fmt.Sprintf("Can't resolve the template for %s at this moment.", config.Name)
			errorStats.setResolveWarning(config.Name, e)
			log.Debug(e)
			return configs
		}

		// each template can resolve to multiple configs
		for _, config := range resolvedConfigs {
			config, err := decryptConfig(config)
			if err != nil {
				log.Errorf("Dropping conf for %q: %s", config.Name, err.Error())
				continue
			}
			configs = append(configs, config)
		}
		return configs
	}
	config, err := decryptConfig(config)
	if err != nil {
		log.Errorf("Dropping conf for '%s': %s", config.Name, err.Error())
		return configs
	}
	configs = append(configs, config)

	// store non template configs in the AC
	ac.store.setLoadedConfig(config)
	return configs
}

// AddListeners tries to initialise the listeners listed in the given configs. A first
// try is done synchronously. If a listener fails with a ErrWillRetry, the initialization
// will be re-triggered later until success or ErrPermaFail.
func (ac *AutoConfig) AddListeners(listenerConfigs []config.Listeners) {
	ac.addListenerCandidates(listenerConfigs)
	remaining := ac.initListenerCandidates()
	if remaining == false {
		return
	}

	// Start the retry logic if we have remaining candidates and it is not already running
	ac.m.Lock()
	defer ac.m.Unlock()
	if ac.listenerRetryStop == nil {
		ac.listenerRetryStop = make(chan struct{})
		go ac.retryListenerCandidates()
	}
}

func (ac *AutoConfig) addListenerCandidates(listenerConfigs []config.Listeners) {
	ac.m.Lock()
	defer ac.m.Unlock()

	for _, c := range listenerConfigs {
		factory, ok := listeners.ServiceListenerFactories[c.Name]
		if !ok {
			// Factory has not been registered.
			log.Warnf("Listener %s was not registered", c.Name)
			continue
		}
		log.Debugf("Listener %s was registered", c.Name)
		ac.listenerCandidates[c.Name] = factory
	}
}

func (ac *AutoConfig) initListenerCandidates() bool {
	ac.m.Lock()
	defer ac.m.Unlock()

	for name, factory := range ac.listenerCandidates {
		listener, err := factory()
		switch {
		case err == nil:
			// Init successful, let's start listening
			log.Infof("%s listener successfully started", name)
			ac.listeners = append(ac.listeners, listener)
			listener.Listen(ac.newService, ac.delService)
			delete(ac.listenerCandidates, name)
		case retry.IsErrWillRetry(err):
			// Log an info and keep in candidates
			log.Infof("%s listener cannot start, will retry: %s", name, err)
		default:
			// Log an error and remove from candidates
			log.Errorf("%s listener cannot start: %s", name, err)
			delete(ac.listenerCandidates, name)
		}
	}

	return len(ac.listenerCandidates) > 0
}

func (ac *AutoConfig) retryListenerCandidates() {
	retryTicker := time.NewTicker(listenerCandidateIntl)
	defer func() {
		// Stop ticker
		retryTicker.Stop()
		// Cleanup channel before exiting so that we can re-start the routine later
		ac.m.Lock()
		defer ac.m.Unlock()
		close(ac.listenerRetryStop)
		ac.listenerRetryStop = nil
	}()

	for {
		select {
		case <-ac.listenerRetryStop:
			return
		case <-retryTicker.C:
			remaining := ac.initListenerCandidates()
			if !remaining {
				return
			}
		}
	}
}
<<<<<<< HEAD

// AddScheduler allows to register a new scheduler to receive configurations.
// Previously emitted configurations can be replayed with the replayConfigs flag.
func (ac *AutoConfig) AddScheduler(name string, s scheduler.Scheduler, replayConfigs bool) {
	ac.m.Lock()
	defer ac.m.Unlock()

	ac.scheduler.Register(name, s)
	if !replayConfigs {
		return
	}

=======

// AddScheduler allows to register a new scheduler to receive configurations.
// Previously emitted configurations can be replayed with the replayConfigs flag.
func (ac *AutoConfig) AddScheduler(name string, s scheduler.Scheduler, replayConfigs bool) {
	ac.m.Lock()
	defer ac.m.Unlock()

	ac.scheduler.Register(name, s)
	if !replayConfigs {
		return
	}

>>>>>>> 6f2d901a
	var configs []integration.Config
	for _, c := range ac.store.getLoadedConfigs() {
		configs = append(configs, c)
	}
	s.Schedule(configs)
}

// RemoveScheduler allows to remove a scheduler from the AD system.
func (ac *AutoConfig) RemoveScheduler(name string) {
	ac.scheduler.Deregister(name)
}

func decryptConfig(conf integration.Config) (integration.Config, error) {
	var err error

	// init_config
	conf.InitConfig, err = secrets.Decrypt(conf.InitConfig)
	if err != nil {
		return conf, fmt.Errorf("error while decrypting secrets in 'init_config': %s", err)
	}

	// instances
	for idx := range conf.Instances {
		conf.Instances[idx], err = secrets.Decrypt(conf.Instances[idx])
		if err != nil {
			return conf, fmt.Errorf("error while decrypting secrets in an instance: %s", err)
		}
	}

	// metrics
	conf.MetricConfig, err = secrets.Decrypt(conf.MetricConfig)
	if err != nil {
		return conf, fmt.Errorf("error while decrypting secrets in 'metrics': %s", err)
	}

	// logs
	conf.LogsConfig, err = secrets.Decrypt(conf.LogsConfig)
	if err != nil {
		return conf, fmt.Errorf("error while decrypting secrets 'logs': %s", err)
	}

	return conf, nil
}

// pollConfigs periodically calls Collect() on all the configuration
// providers that have been requested to be polled
func (ac *AutoConfig) pollConfigs() {
	go func() {
		for {
			select {
			case <-ac.pollerStop:
				if ac.configsPollTicker != nil {
					ac.configsPollTicker.Stop()
				}
				ac.healthPolling.Deregister()
				return
			case <-ac.healthPolling.C:
			case <-ac.configsPollTicker.C:
				// check if services tags are up to date
				var servicesToRefresh []listeners.Service
				for _, service := range ac.store.getServices() {
					previousHash := ac.store.getTagsHashForService(service.GetEntity())
					currentHash := tagger.GetEntityHash(service.GetEntity())
					if currentHash != previousHash {
						ac.store.setTagsHashForService(service.GetEntity(), currentHash)
						if previousHash != "" {
							// only refresh service if we already had a hash to avoid resetting it
							servicesToRefresh = append(servicesToRefresh, service)
						}
					}
				}
				for _, service := range servicesToRefresh {
					log.Debugf("Tags changed for service %s, rescheduling associated checks if any", service.GetEntity())
					ac.processDelService(service)
					ac.processNewService(service)
				}
				// invoke Collect on the known providers
				for _, pd := range ac.providers {
					// skip providers that don't want to be polled
					if !pd.poll {
						continue
					}

					// Check if the CPupdate cache is up to date. Fill it and trigger a Collect() if outdated.
					upToDate, err := pd.provider.IsUpToDate()
					if err != nil {
						log.Errorf("cache processing of %v configuration provider failed: %v", pd.provider, err)
					}
					if upToDate == true {
						log.Debugf("No modifications in the templates stored in %v configuration provider", pd.provider)
						continue
					}

					// retrieve the list of newly added configurations as well
					// as removed configurations
					newConfigs, removedConfigs := ac.collect(pd)
					// Process removed configs first to handle the case where a
					// container churn would result in the same configuration hash.
					ac.processRemovedConfigs(removedConfigs)

					for _, config := range newConfigs {
						config.Provider = pd.provider.String()
						resolvedConfigs := ac.processNewConfig(config)
						ac.schedule(resolvedConfigs)
					}
				}
			}
		}
	}()
}

func (ac *AutoConfig) processRemovedConfigs(configs []integration.Config) {
	ac.unschedule(configs)
	for _, c := range configs {
		ac.store.removeLoadedConfig(c)
		// if the config is a template, remove it from the cache
		if c.IsTemplate() {
			ac.store.templateCache.Del(c)
<<<<<<< HEAD
		}
	}
}

// resolveTemplate attempts to resolve a configuration template using the AD
// identifiers in the `integration.Config` struct to match a Service.
//
// The function might return more than one configuration for a single template,
// for example when the `ad_identifiers` section of a config.yaml file contains
// multiple entries, or when more than one Service has the same identifier,
// e.g. 'redis'.
//
// The function might return an empty list in the case the configuration has a
// list of Autodiscovery identifiers for services that are unknown to the
// resolver at this moment.
func (ac *AutoConfig) resolveTemplate(tpl integration.Config) []integration.Config {
	// use a map to dedupe configurations
	// FIXME: the config digest as the key is currently not reliable
	resolvedSet := map[string]integration.Config{}

	// go through the AD identifiers provided by the template
	for _, id := range tpl.ADIdentifiers {
		// check out whether any service we know has this identifier
		serviceIds, found := ac.store.getServiceEntitiesForADID(id)
		if !found {
			s := fmt.Sprintf("No service found with this AD identifier: %s", id)
			errorStats.setResolveWarning(tpl.Name, s)
			log.Debugf(s)
			continue
=======
>>>>>>> 6f2d901a
		}

		for serviceID := range serviceIds {
			resolvedConfig, err := ac.resolveTemplateForService(tpl, ac.store.getServiceForEntity(serviceID))
			if err != nil {
				continue
			}
			resolvedSet[resolvedConfig.Digest()] = resolvedConfig
		}
	}

	// build the slice of configs to return
	var resolved []integration.Config
	for _, v := range resolvedSet {
		resolved = append(resolved, v)
	}

	return resolved
}

// resolveTemplateForService calls the config resolver for the template against the service
// and stores the resolved config and service mapping if successful
func (ac *AutoConfig) resolveTemplateForService(tpl integration.Config, svc listeners.Service) (integration.Config, error) {
	resolvedConfig, err := configresolver.Resolve(tpl, svc)
	if err != nil {
		newErr := fmt.Errorf("error resolving template %s for service %s: %v", tpl.Name, svc.GetEntity(), err)
		errorStats.setResolveWarning(tpl.Name, newErr.Error())
		return tpl, log.Warn(newErr)
	}
	ac.store.setLoadedConfig(resolvedConfig)
	ac.store.addConfigForService(svc.GetEntity(), resolvedConfig)
	ac.store.setTagsHashForService(
		svc.GetEntity(),
		tagger.GetEntityHash(svc.GetEntity()),
	)
	errorStats.removeResolveWarnings(tpl.Name)
	return resolvedConfig, nil
}

// resolveTemplate attempts to resolve a configuration template using the AD
// identifiers in the `integration.Config` struct to match a Service.
//
// The function might return more than one configuration for a single template,
// for example when the `ad_identifiers` section of a config.yaml file contains
// multiple entries, or when more than one Service has the same identifier,
// e.g. 'redis'.
//
// The function might return an empty list in the case the configuration has a
// list of Autodiscovery identifiers for services that are unknown to the
// resolver at this moment.
func (ac *AutoConfig) resolveTemplate(tpl integration.Config) []integration.Config {
	// use a map to dedupe configurations
	resolvedSet := map[string]integration.Config{}

	// go through the AD identifiers provided by the template
	for _, id := range tpl.ADIdentifiers {
		// check out whether any service we know has this identifier
		serviceIds, found := ac.store.getServiceEntitiesForADID(id)
		if !found {
			s := fmt.Sprintf("No service found with this AD identifier: %s", id)
			errorStats.setResolveWarning(tpl.Name, s)
			log.Debugf(s)
			continue
		}

		for serviceID := range serviceIds {
			svc := ac.store.getServiceForEntity(serviceID)
			if svc == nil {
				log.Warnf("Service %s was removed before we could resolve its config", serviceID)
				continue
			}
			resolvedConfig, err := ac.resolveTemplateForService(tpl, svc)
			if err != nil {
				continue
			}
			resolvedSet[resolvedConfig.Digest()] = resolvedConfig
		}
	}

	// build the slice of configs to return
	var resolved []integration.Config
	for _, v := range resolvedSet {
		resolved = append(resolved, v)
	}

	return resolved
}

// resolveTemplateForService calls the config resolver for the template against the service
// and stores the resolved config and service mapping if successful
func (ac *AutoConfig) resolveTemplateForService(tpl integration.Config, svc listeners.Service) (integration.Config, error) {
	resolvedConfig, err := configresolver.Resolve(tpl, svc)
	if err != nil {
		newErr := fmt.Errorf("error resolving template %s for service %s: %v", tpl.Name, svc.GetEntity(), err)
		errorStats.setResolveWarning(tpl.Name, newErr.Error())
		return tpl, log.Warn(newErr)
	}
	ac.store.setLoadedConfig(resolvedConfig)
	ac.store.addConfigForService(svc.GetEntity(), resolvedConfig)
	ac.store.setTagsHashForService(
		svc.GetEntity(),
		tagger.GetEntityHash(svc.GetEntity()),
	)
	errorStats.removeResolveWarnings(tpl.Name)
	return resolvedConfig, nil
}

// collect is just a convenient wrapper to fetch configurations from a provider and
// see what changed from the last time we called Collect().
func (ac *AutoConfig) collect(pd *providerDescriptor) ([]integration.Config, []integration.Config) {
	var newConf []integration.Config
	var removedConf []integration.Config
	old := pd.configs

	fetched, err := pd.provider.Collect()
	if err != nil {
		log.Errorf("Unable to collect configurations from provider %s: %s", pd.provider, err)
		return nil, nil
	}

	for _, c := range fetched {
		if !pd.contains(&c) {
			newConf = append(newConf, c)
		}
	}

	pd.configs = fetched
	for _, c := range old {
		if !pd.contains(&c) {
			removedConf = append(removedConf, c)
		}
	}
	if len(newConf) > 0 || len(removedConf) > 0 {
		log.Infof("%v provider: collected %d new configurations, removed %d", pd.provider, len(newConf), len(removedConf))
	} else {
		log.Debugf("%v provider: no configuration change", pd.provider)
	}
	return newConf, removedConf
}

// GetLoadedConfigs returns configs loaded
func (ac *AutoConfig) GetLoadedConfigs() map[string]integration.Config {
	return ac.store.getLoadedConfigs()
}

// GetUnresolvedTemplates returns templates in cache yet to be resolved
func (ac *AutoConfig) GetUnresolvedTemplates() map[string]integration.Config {
	return ac.store.templateCache.GetUnresolvedTemplates()
}

// check if the descriptor contains the Config passed
func (pd *providerDescriptor) contains(c *integration.Config) bool {
	for _, config := range pd.configs {
		if config.Equal(c) {
			return true
		}
	}
	return false
}

// GetConfigErrors gets the config errors
func GetConfigErrors() map[string]string {
	return errorStats.getConfigErrors()
}

// GetResolveWarnings get the resolve warnings/errors
func GetResolveWarnings() map[string][]string {
	return errorStats.getResolveWarnings()
}

// processNewService takes a service, tries to match it against templates and
// triggers scheduling events if it finds a valid config for it.
func (ac *AutoConfig) processNewService(svc listeners.Service) {
	// in any case, register the service and store its tag hash
	ac.store.setServiceForEntity(svc, svc.GetEntity())

	// get all the templates matching service identifiers
	var templates []integration.Config
	ADIdentifiers, err := svc.GetADIdentifiers()
	if err != nil {
		log.Errorf("Failed to get AD identifiers for service %s, it will not be monitored - %s", svc.GetEntity(), err)
		return
	}
	for _, adID := range ADIdentifiers {
		// map the AD identifier to this service for reverse lookup
		ac.store.setADIDForServices(adID, svc.GetEntity())
		tpls, err := ac.store.templateCache.Get(adID)
		if err != nil {
			log.Debugf("Unable to fetch templates from the cache: %v", err)
		}
		templates = append(templates, tpls...)
	}

	for _, template := range templates {
		// resolve the template
		resolvedConfig, err := ac.resolveTemplateForService(template, svc)
		if err != nil {
			continue
		}

		// ask the Collector to schedule the checks
		ac.schedule([]integration.Config{resolvedConfig})
	}
	// FIXME: schedule new services as well
	ac.schedule([]integration.Config{
		{
			LogsConfig:   integration.Data{},
			Entity:       svc.GetEntity(),
			CreationTime: svc.GetCreationTime(),
		},
	})

}

// processDelService takes a service, stops its associated checks, and updates the cache
func (ac *AutoConfig) processDelService(svc listeners.Service) {
	ac.store.removeServiceForEntity(svc.GetEntity())
	configs := ac.store.getConfigsForService(svc.GetEntity())
	ac.store.removeConfigsForService(svc.GetEntity())
	ac.processRemovedConfigs(configs)
	ac.store.removeTagsHashForService(svc.GetEntity())
	// FIXME: unschedule remove services as well
	ac.unschedule([]integration.Config{
		{
			LogsConfig:   integration.Data{},
			Entity:       svc.GetEntity(),
			CreationTime: svc.GetCreationTime(),
		},
	})
}<|MERGE_RESOLUTION|>--- conflicted
+++ resolved
@@ -11,7 +11,6 @@
 	"sync"
 	"time"
 
-<<<<<<< HEAD
 	"github.com/StackVista/stackstate-agent/pkg/autodiscovery/configresolver"
 	"github.com/StackVista/stackstate-agent/pkg/autodiscovery/integration"
 	"github.com/StackVista/stackstate-agent/pkg/autodiscovery/listeners"
@@ -27,24 +26,6 @@
 )
 
 var (
-	configsPollIntl       = 10 * time.Second
-=======
-	"github.com/DataDog/datadog-agent/pkg/autodiscovery/configresolver"
-	"github.com/DataDog/datadog-agent/pkg/autodiscovery/integration"
-	"github.com/DataDog/datadog-agent/pkg/autodiscovery/listeners"
-	"github.com/DataDog/datadog-agent/pkg/autodiscovery/providers"
-	"github.com/DataDog/datadog-agent/pkg/autodiscovery/scheduler"
-	"github.com/DataDog/datadog-agent/pkg/collector/check"
-	"github.com/DataDog/datadog-agent/pkg/config"
-	"github.com/DataDog/datadog-agent/pkg/secrets"
-	"github.com/DataDog/datadog-agent/pkg/status/health"
-	"github.com/DataDog/datadog-agent/pkg/tagger"
-	"github.com/DataDog/datadog-agent/pkg/util/log"
-	"github.com/DataDog/datadog-agent/pkg/util/retry"
-)
-
-var (
->>>>>>> 6f2d901a
 	listenerCandidateIntl = 30 * time.Second
 	acErrors              *expvar.Map
 	errorStats            = newAcErrorStats()
@@ -413,7 +394,6 @@
 		}
 	}
 }
-<<<<<<< HEAD
 
 // AddScheduler allows to register a new scheduler to receive configurations.
 // Previously emitted configurations can be replayed with the replayConfigs flag.
@@ -426,20 +406,6 @@
 		return
 	}
 
-=======
-
-// AddScheduler allows to register a new scheduler to receive configurations.
-// Previously emitted configurations can be replayed with the replayConfigs flag.
-func (ac *AutoConfig) AddScheduler(name string, s scheduler.Scheduler, replayConfigs bool) {
-	ac.m.Lock()
-	defer ac.m.Unlock()
-
-	ac.scheduler.Register(name, s)
-	if !replayConfigs {
-		return
-	}
-
->>>>>>> 6f2d901a
 	var configs []integration.Config
 	for _, c := range ac.store.getLoadedConfigs() {
 		configs = append(configs, c)
@@ -558,75 +524,8 @@
 		// if the config is a template, remove it from the cache
 		if c.IsTemplate() {
 			ac.store.templateCache.Del(c)
-<<<<<<< HEAD
-		}
-	}
-}
-
-// resolveTemplate attempts to resolve a configuration template using the AD
-// identifiers in the `integration.Config` struct to match a Service.
-//
-// The function might return more than one configuration for a single template,
-// for example when the `ad_identifiers` section of a config.yaml file contains
-// multiple entries, or when more than one Service has the same identifier,
-// e.g. 'redis'.
-//
-// The function might return an empty list in the case the configuration has a
-// list of Autodiscovery identifiers for services that are unknown to the
-// resolver at this moment.
-func (ac *AutoConfig) resolveTemplate(tpl integration.Config) []integration.Config {
-	// use a map to dedupe configurations
-	// FIXME: the config digest as the key is currently not reliable
-	resolvedSet := map[string]integration.Config{}
-
-	// go through the AD identifiers provided by the template
-	for _, id := range tpl.ADIdentifiers {
-		// check out whether any service we know has this identifier
-		serviceIds, found := ac.store.getServiceEntitiesForADID(id)
-		if !found {
-			s := fmt.Sprintf("No service found with this AD identifier: %s", id)
-			errorStats.setResolveWarning(tpl.Name, s)
-			log.Debugf(s)
-			continue
-=======
->>>>>>> 6f2d901a
-		}
-
-		for serviceID := range serviceIds {
-			resolvedConfig, err := ac.resolveTemplateForService(tpl, ac.store.getServiceForEntity(serviceID))
-			if err != nil {
-				continue
-			}
-			resolvedSet[resolvedConfig.Digest()] = resolvedConfig
-		}
-	}
-
-	// build the slice of configs to return
-	var resolved []integration.Config
-	for _, v := range resolvedSet {
-		resolved = append(resolved, v)
-	}
-
-	return resolved
-}
-
-// resolveTemplateForService calls the config resolver for the template against the service
-// and stores the resolved config and service mapping if successful
-func (ac *AutoConfig) resolveTemplateForService(tpl integration.Config, svc listeners.Service) (integration.Config, error) {
-	resolvedConfig, err := configresolver.Resolve(tpl, svc)
-	if err != nil {
-		newErr := fmt.Errorf("error resolving template %s for service %s: %v", tpl.Name, svc.GetEntity(), err)
-		errorStats.setResolveWarning(tpl.Name, newErr.Error())
-		return tpl, log.Warn(newErr)
-	}
-	ac.store.setLoadedConfig(resolvedConfig)
-	ac.store.addConfigForService(svc.GetEntity(), resolvedConfig)
-	ac.store.setTagsHashForService(
-		svc.GetEntity(),
-		tagger.GetEntityHash(svc.GetEntity()),
-	)
-	errorStats.removeResolveWarnings(tpl.Name)
-	return resolvedConfig, nil
+		}
+	}
 }
 
 // resolveTemplate attempts to resolve a configuration template using the AD
