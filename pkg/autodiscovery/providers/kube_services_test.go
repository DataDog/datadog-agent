--- conflicted
+++ resolved
@@ -254,12 +254,6 @@
 			Annotations: map[string]string{
 				"ad.datadoghq.com/service.check_names":    "[\"http_check\"]",
 				"ad.datadoghq.com/service.init_configs":   "[{}]",
-<<<<<<< HEAD
-				"ad.datadoghq.com/service.instances":      "[{\"name\": \"My NEW service\", \"url\": \"http://%%host%%\", \"timeout\": 1}]",
-				"ad.datadoghq.com/endpoints.check_names":  "[\"etcd\"]",
-				"ad.datadoghq.com/endpoints.init_configs": "[{}]",
-				"ad.datadoghq.com/endpoints.instances":    "[{\"use_preview\": \"true\", \"prometheus_url\": \"http://%%host%%:2379/metrics\"}]",
-=======
 				"ad.datadoghq.com/service.instances":      "[{\"name\": \"My service\", \"url\": \"http://%%host%%\", \"timeout\": 1}]",
 				"ad.datadoghq.com/endpoints.check_names":  "[\"etcd\"]",
 				"ad.datadoghq.com/endpoints.init_configs": "[{}]",
@@ -274,7 +268,6 @@
 				"ad.datadoghq.com/service.check_names":  "[\"http_check\"]",
 				"ad.datadoghq.com/service.init_configs": "[{}]",
 				"ad.datadoghq.com/service.instances":    "[{\"name\": \"My service\", \"url\": \"http://%%host%%\", \"timeout\": 1}]",
->>>>>>> d2c55a23
 			},
 		},
 	}
@@ -339,15 +332,12 @@
 			obj:        s93,
 			invalidate: true,
 		},
-<<<<<<< HEAD
-=======
 		{
 			// Edit endpoints annotations removed
 			old:        s92,
 			obj:        s94,
 			invalidate: true,
 		},
->>>>>>> d2c55a23
 	} {
 		t.Run(fmt.Sprintf(""), func(t *testing.T) {
 			provider := &KubeServiceConfigProvider{upToDate: true}
