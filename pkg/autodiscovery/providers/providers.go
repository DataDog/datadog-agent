--- conflicted
+++ resolved
@@ -55,10 +55,6 @@
 type ConfigProvider interface {
 	Collect(context.Context) ([]integration.Config, error)
 	String() string
-<<<<<<< HEAD
 	IsUpToDate(context.Context) (bool, error)
-=======
-	IsUpToDate() (bool, error)
 	GetConfigErrors() map[string]ErrorMsgSet
->>>>>>> 54b9ff17
 }