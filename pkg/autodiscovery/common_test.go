// Unless explicitly stated otherwise all files in this repository are licensed
// under the Apache License Version 2.0.
// This product includes software developed at Datadog (https://www.datadoghq.com/).
// Copyright 2016-present Datadog, Inc.

package autodiscovery

import (
	"context"

	"github.com/DataDog/datadog-agent/pkg/autodiscovery/integration"
	"github.com/DataDog/datadog-agent/pkg/autodiscovery/listeners"
	"github.com/DataDog/datadog-agent/pkg/util/containers"
)

type dummyService struct {
	ID              string
	ADIdentifiers   []string
	Hosts           map[string]string
	Ports           []listeners.ContainerPort
	Pid             int
	Hostname        string
	CheckNames      []string
	filterTemplates func(map[string]integration.Config)
}

// GetServiceID returns the service entity name
func (s *dummyService) GetServiceID() string {
	return s.ID
}

// GetTaggerEntity returns the tagger entity ID for the entity corresponding to this service
func (s *dummyService) GetTaggerEntity() string {
	return s.ID
}

// GetADIdentifiers returns dummy identifiers
func (s *dummyService) GetADIdentifiers(context.Context) ([]string, error) {
	return s.ADIdentifiers, nil
}

// GetHosts returns dummy hosts
func (s *dummyService) GetHosts(context.Context) (map[string]string, error) {
	return s.Hosts, nil
}

// GetPorts returns dummy ports
func (s *dummyService) GetPorts(context.Context) ([]listeners.ContainerPort, error) {
	return s.Ports, nil
}

// GetTags returns the tags for this service
func (s *dummyService) GetTags() ([]string, error) {
	return nil, nil
}

// GetPid return a dummy pid
func (s *dummyService) GetPid(context.Context) (int, error) {
	return s.Pid, nil
}

// GetHostname return a dummy hostname
func (s *dummyService) GetHostname(context.Context) (string, error) {
	return s.Hostname, nil
}

// IsReady returns if the service is ready
func (s *dummyService) IsReady(context.Context) bool {
	return true
}

// GetCheckNames returns slice of check names defined in container labels
func (s *dummyService) GetCheckNames(context.Context) []string {
	return s.CheckNames
}

// HasFilter returns false
func (s *dummyService) HasFilter(filter containers.FilterType) bool {
	return false
}

// GetExtraConfig isn't supported
<<<<<<< HEAD
func (s *dummyService) GetExtraConfig(key []byte) ([]byte, error) {
	return []byte{}, nil
}

// FilterTemplates calls filterTemplates, if not nil
func (s *dummyService) FilterTemplates(configs map[string]integration.Config) {
	if s.filterTemplates != nil {
		(s.filterTemplates)(configs)
	}
=======
func (s *dummyService) GetExtraConfig(key string) (string, error) {
	return "", nil
>>>>>>> 77f9d2d6
}<|MERGE_RESOLUTION|>--- conflicted
+++ resolved
@@ -80,9 +80,8 @@
 }
 
 // GetExtraConfig isn't supported
-<<<<<<< HEAD
-func (s *dummyService) GetExtraConfig(key []byte) ([]byte, error) {
-	return []byte{}, nil
+func (s *dummyService) GetExtraConfig(key string) (string, error) {
+	return "", nil
 }
 
 // FilterTemplates calls filterTemplates, if not nil
@@ -90,8 +89,4 @@
 	if s.filterTemplates != nil {
 		(s.filterTemplates)(configs)
 	}
-=======
-func (s *dummyService) GetExtraConfig(key string) (string, error) {
-	return "", nil
->>>>>>> 77f9d2d6
 }