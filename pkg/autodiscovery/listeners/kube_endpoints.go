--- conflicted
+++ resolved
@@ -446,15 +446,10 @@
 }
 
 // GetExtraConfig isn't supported
-<<<<<<< HEAD
-func (s *KubeEndpointService) GetExtraConfig(key []byte) ([]byte, error) {
-	return []byte{}, ErrNotSupported
+func (s *KubeEndpointService) GetExtraConfig(key string) (string, error) {
+	return "", ErrNotSupported
 }
 
 // FilterTemplates does nothing.
 func (s *KubeEndpointService) FilterTemplates(map[string]integration.Config) {
-=======
-func (s *KubeEndpointService) GetExtraConfig(key string) (string, error) {
-	return "", ErrNotSupported
->>>>>>> 77f9d2d6
 }