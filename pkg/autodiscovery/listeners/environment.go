// Unless explicitly stated otherwise all files in this repository are licensed
// under the Apache License Version 2.0.
// This product includes software developed at Datadog (https://www.datadoghq.com/).
// Copyright 2017-present Datadog, Inc.

package listeners

import (
	"context"

	"github.com/DataDog/datadog-agent/pkg/autodiscovery/integration"
	"github.com/DataDog/datadog-agent/pkg/config"
	"github.com/DataDog/datadog-agent/pkg/util/containers"
	"github.com/DataDog/datadog-agent/pkg/util/log"
)

// EnvironmentListener implements a ServiceListener based on current environment
type EnvironmentListener struct {
	newService chan<- Service
}

// EnvironmentService represents services generated from EnvironmentListener
type EnvironmentService struct {
	adIdentifier string
}

// Make sure EnvironmentService implements the Service interface
var _ Service = &EnvironmentService{}

func init() {
	Register("environment", NewEnvironmentListener)
}

// NewEnvironmentListener creates an EnvironmentListener
func NewEnvironmentListener(Config) (ServiceListener, error) {
	return &EnvironmentListener{}, nil
}

// Listen starts the goroutine to detect checks based on environment
func (l *EnvironmentListener) Listen(newSvc chan<- Service, delSvc chan<- Service) {
	l.newService = newSvc

	// ATM we consider environment as a fixed space
	// It may change in the future
	go l.createServices()
}

// Stop has nothing to do in this case
func (l *EnvironmentListener) Stop() {
}

func (l *EnvironmentListener) createServices() {
	features := map[string]config.Feature{
		"docker":            config.Docker,
		"kubelet":           config.Kubernetes,
		"ecs_fargate":       config.ECSFargate,
		"eks_fargate":       config.EKSFargate,
		"cri":               config.Cri,
		"containerd":        config.Containerd,
		"kube_orchestrator": config.KubeOrchestratorExplorer,
	}

	for name, feature := range features {
		if config.IsFeaturePresent(feature) {
			log.Infof("Listener created %s service from environment", name)
			l.newService <- &EnvironmentService{adIdentifier: "_" + name}
		}
	}

	// Handle generic container check auto-activation.
	if config.IsAnyContainerFeaturePresent() {
		log.Infof("Listener created container service from environment")
		l.newService <- &EnvironmentService{adIdentifier: "_container"}
	}
}

// GetServiceID returns the unique entity name linked to that service
func (s *EnvironmentService) GetServiceID() string {
	return s.adIdentifier
}

// GetTaggerEntity returns the tagger entity
func (s *EnvironmentService) GetTaggerEntity() string {
	return ""
}

// GetADIdentifiers return the single AD identifier for an environment service
func (s *EnvironmentService) GetADIdentifiers(context.Context) ([]string, error) {
	return []string{s.adIdentifier}, nil
}

// GetHosts is not supported
func (s *EnvironmentService) GetHosts(context.Context) (map[string]string, error) {
	return nil, ErrNotSupported
}

// GetPorts returns nil and an error because port is not supported in this listener
func (s *EnvironmentService) GetPorts(context.Context) ([]ContainerPort, error) {
	return nil, ErrNotSupported
}

// GetTags retrieves a container's tags
func (s *EnvironmentService) GetTags() ([]string, error) {
	return nil, nil
}

// GetPid inspect the container and return its pid
// Not relevant in this listener
func (s *EnvironmentService) GetPid(context.Context) (int, error) {
	return -1, ErrNotSupported
}

// GetHostname returns nil and an error because port is not supported in this listener
func (s *EnvironmentService) GetHostname(context.Context) (string, error) {
	return "", ErrNotSupported
}

// IsReady is always true
func (s *EnvironmentService) IsReady(context.Context) bool {
	return true
}

// GetCheckNames is not supported
func (s *EnvironmentService) GetCheckNames(context.Context) []string {
	return nil
}

// HasFilter is not supported
func (s *EnvironmentService) HasFilter(filter containers.FilterType) bool {
	return false
}

// GetExtraConfig is not supported
<<<<<<< HEAD
func (s *EnvironmentService) GetExtraConfig(key []byte) ([]byte, error) {
	return []byte{}, ErrNotSupported
}

// FilterTemplates does nothing.
func (s *EnvironmentService) FilterTemplates(configs map[string]integration.Config) {
=======
func (s *EnvironmentService) GetExtraConfig(key string) (string, error) {
	return "", ErrNotSupported
>>>>>>> 77f9d2d6
}<|MERGE_RESOLUTION|>--- conflicted
+++ resolved
@@ -131,15 +131,10 @@
 }
 
 // GetExtraConfig is not supported
-<<<<<<< HEAD
-func (s *EnvironmentService) GetExtraConfig(key []byte) ([]byte, error) {
-	return []byte{}, ErrNotSupported
+func (s *EnvironmentService) GetExtraConfig(key string) (string, error) {
+	return "", ErrNotSupported
 }
 
 // FilterTemplates does nothing.
 func (s *EnvironmentService) FilterTemplates(configs map[string]integration.Config) {
-=======
-func (s *EnvironmentService) GetExtraConfig(key string) (string, error) {
-	return "", ErrNotSupported
->>>>>>> 77f9d2d6
 }