--- conflicted
+++ resolved
@@ -6,14 +6,12 @@
 package languagedetection
 
 import (
-<<<<<<< HEAD
-	"github.com/DataDog/datadog-agent/pkg/telemetry"
+	"regexp"
 	"runtime"
-=======
-	"regexp"
->>>>>>> b8377df4
 	"strings"
 	"time"
+
+	"github.com/DataDog/datadog-agent/pkg/telemetry"
 
 	"github.com/DataDog/datadog-agent/pkg/config"
 	"github.com/DataDog/datadog-agent/pkg/languagedetection/languagemodels"
@@ -102,8 +100,12 @@
 	unknownPids := make([]int32, 0, len(procs))
 	langsToModify := make(map[int32]*languagemodels.Language, len(procs))
 	for i, proc := range procs {
-<<<<<<< HEAD
-		lang := &languagemodels.Language{Name: languageNameFromCommandLine(proc.Cmdline)}
+		exe := getExe(proc.Cmdline)
+		languageName := languageNameFromCommand(exe)
+		if languageName == languagemodels.Unknown {
+			languageName = languageNameFromCommand(proc.Comm)
+		}
+		lang := &languagemodels.Language{Name: languageName}
 		langs[i] = lang
 		if lang.Name == languagemodels.Unknown {
 			unknownPids = append(unknownPids, proc.Pid)
@@ -135,14 +137,6 @@
 		for i, pid := range unknownPids {
 			*langsToModify[pid] = privilegedLangs[i]
 		}
-=======
-		exe := getExe(proc.Cmdline)
-		languageName := languageNameFromCommand(exe)
-		if languageName == languagemodels.Unknown {
-			languageName = languageNameFromCommand(proc.Comm)
-		}
-		langs[i] = &languagemodels.Language{Name: languageName}
->>>>>>> b8377df4
 	}
 	return langs
 }
