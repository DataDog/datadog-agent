--- conflicted
+++ resolved
@@ -398,11 +398,7 @@
     }
 }
 
-<<<<<<< HEAD
-static __always_inline void cleanup_tcp_conn(struct pt_regs* __attribute__((unused)) ctx, conn_tuple_t* tup) {
-=======
-__attribute__((always_inline))
-static void increment_telemetry_count(enum telemetry_counter counter_name) {
+static __always_inline void increment_telemetry_count(enum telemetry_counter counter_name) {
     __u64 key = 0;
     telemetry_t empty = {};
     telemetry_t* val;
@@ -429,9 +425,7 @@
     return;
 }
 
-__attribute__((always_inline))
-static void cleanup_tcp_conn(struct pt_regs* ctx, conn_tuple_t* tup) {
->>>>>>> 0ad2c15a
+static __always_inline void cleanup_tcp_conn(struct pt_regs* __attribute__((unused)) ctx, conn_tuple_t* tup) {
     u32 cpu = bpf_get_smp_processor_id();
 
     // Will hold the full connection data to send through the perf buffer
@@ -647,12 +641,8 @@
     u64 pid_tgid = bpf_get_current_pid_tgid();
 
     conn_tuple_t t = {};
-<<<<<<< HEAD
     if (!read_conn_tuple(&t, sk, pid_tgid, CONN_TYPE_UDP)) {
-=======
-    if (!read_conn_tuple(&t, status, sk, pid_tgid, CONN_TYPE_UDP)) {
         increment_telemetry_count(udp_send_missed);
->>>>>>> 0ad2c15a
         return 0;
     }
 
@@ -670,12 +660,8 @@
     u64 pid_tgid = bpf_get_current_pid_tgid();
 
     conn_tuple_t t = {};
-<<<<<<< HEAD
     if (!read_conn_tuple(&t, sk, pid_tgid, CONN_TYPE_UDP)) {
-=======
-    if (!read_conn_tuple(&t, status, sk, pid_tgid, CONN_TYPE_UDP)) {
         increment_telemetry_count(udp_send_missed);
->>>>>>> 0ad2c15a
         return 0;
     }
 
