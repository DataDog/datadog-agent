--- conflicted
+++ resolved
@@ -1,16 +1,10 @@
 #include "tracer-ebpf.h"
-<<<<<<< HEAD
 #include "bpf_helpers.h"
 #include "syscalls.h"
 #include <linux/kconfig.h>
-=======
-#include <linux/version.h>
-
-#include <net/sock.h>
-#include <net/tcp_states.h>
->>>>>>> 35af8fd2
 #include <net/inet_sock.h>
 #include <net/net_namespace.h>
+#include <net/tcp_states.h>
 #include <uapi/linux/ip.h>
 #include <uapi/linux/ipv6.h>
 #include <uapi/linux/ptrace.h>
@@ -739,15 +733,9 @@
     }
 
     struct sock* sk = (struct sock*)PT_REGS_PARM1(ctx);
-    u64 zero = 0;
-    tracer_status_t* status = bpf_map_lookup_elem(&tracer_status, &zero);
-    if (status == NULL) {
-        return 0;
-    }
-
     u64 pid_tgid = bpf_get_current_pid_tgid();
     conn_tuple_t t = {};
-    if (!read_conn_tuple(&t, status, sk, pid_tgid, CONN_TYPE_TCP)) {
+    if (!read_conn_tuple(&t, sk, pid_tgid, CONN_TYPE_TCP)) {
         return 0;
     }
 
