// +build windows

package ebpf

import (
	"C"
	"github.com/DataDog/datadog-agent/pkg/process/util"
	"github.com/DataDog/datadog-agent/pkg/util/log"
	"syscall"
	"unsafe"
)

<<<<<<< HEAD
/*
#cgo LDFLAGS: -luser32
#include <windows.h>
#include <stdint.h>
*/

var (
	kernel32    = syscall.MustLoadDLL("kernel32.dll")
	CreateFile  = kernel32.MustFindProc("CreateFileW")
	CloseHandle = kernel32.MustFindProc("CloseHandle")
	// logger *log2.Logger
)


=======
// Tracer struct for tracking network state and connections
>>>>>>> 2d834855
type Tracer struct {
	config *Config
}

// NewTracer returns an initialized tracer struct
func NewTracer(config *Config) (*Tracer, error) {
	return &Tracer{}, nil
}

// Stop function stops running tracer
func (t *Tracer) Stop() {}

<<<<<<< HEAD
func open(path string) (syscall.Handle, error) {
	p, err := syscall.UTF16PtrFromString(path)
	if err != nil {
		return syscall.InvalidHandle, err
	}
	log.Info("Creating file...")
	r, _, err := CreateFile.Call(uintptr(unsafe.Pointer(p)),
		syscall.GENERIC_READ,
		syscall.FILE_SHARE_READ|syscall.FILE_SHARE_WRITE,
		0,
		syscall.OPEN_EXISTING,
		syscall.FILE_FLAG_OVERLAPPED,
		0)
	log.Info("creating handle...")
	h := syscall.Handle(r)
	log.Info("Handle created")
	if h == syscall.InvalidHandle {
		return h, err
	}
	return h, nil
}

func GetIoCompletionPort(handleFile syscall.Handle) (syscall.Handle, error) {
	// logger.Print("creating io completion port")
	iocpHandle, err := syscall.CreateIoCompletionPort(handleFile,0,0, 0)
	if err != nil {
		return syscall.Handle(0), err
	}
	return iocpHandle, nil
}

func close(handle syscall.Handle) error {
	r, _, err := CloseHandle.Call(uintptr(handle))
	if r == 0 {
		return err
	}
	return nil
}

=======
// GetActiveConnections returns all active connections
>>>>>>> 2d834855
func (t *Tracer) GetActiveConnections(_ string) (*Connections, error) {

	// p, err := Encode("\\\\.\\ddfilter") // Note the subtle change here
	log.Info("GetActiveConnections Called")
	h, err := open("\\\\.\\ddfilter")
	if err != nil {
		panic(err)
	}

	if err != nil {
		log.Errorf("open: %v", err)
	}

	log.Info("Calling getiocompletionport")
	iocp, err := GetIoCompletionPort(h)
	overlapped := &syscall.Overlapped{
		Internal:     0,
		InternalHigh: 0,
		Offset:       0,
		OffsetHigh:   0,
		HEvent:       0,
	}
	bytes := uint32(0)
	key := uint32(0)
	log.Info("Calling getqueuedcompletionstatus")
	cs := syscall.GetQueuedCompletionStatus(iocp, &bytes, &key, &overlapped, 5)
	log.Info(cs)
	log.Infof("received %d bytes\n", bytes)

	rdbbuf := make([]byte, syscall.MAXIMUM_REPARSE_DATA_BUFFER_SIZE)
	var bytesReturned uint32
	ioctlcd := uint32(0x801)
	err = syscall.DeviceIoControl(iocp, ioctlcd, nil, 0, &rdbbuf[0], uint32(len(rdbbuf)), &bytesReturned, nil)
	log.Infof("Total bytes returned: %d\n", bytesReturned)

	err = close(h)
	if err != nil {
		log.Errorf("close: %v", err)
	}

	return &Connections{
		DNS: map[util.Address][]string{
			util.AddressFromString("127.0.0.1"): {"localhost"},
		},
		Conns: []ConnectionStats{
			{
				Source: util.AddressFromString("127.0.0.1"),
				Dest:   util.AddressFromString("128.0.0.1"),
				SPort:  35673,
				DPort:  8000,
				Type:   TCP,
			},
		},
	}, nil
}

// getConnections returns all of the active connections in the ebpf maps along with the latest timestamp.  It takes
// a reusable buffer for appending the active connections so that this doesn't continuously allocate
func (t *Tracer) getConnections(active []ConnectionStats) ([]ConnectionStats, uint64, error) {
	return nil, 0, ErrNotImplemented
}

// GetStats returns a map of statistics about the current tracer's internal state
func (t *Tracer) GetStats() (map[string]interface{}, error) {
	return nil, ErrNotImplemented
}

// DebugNetworkState returns a map with the current tracer's internal state, for debugging
func (t *Tracer) DebugNetworkState(clientID string) (map[string]interface{}, error) {
	return nil, ErrNotImplemented
}

// DebugNetworkMaps returns all connections stored in the maps without modifications from network state
func (t *Tracer) DebugNetworkMaps() (*Connections, error) {
	return nil, ErrNotImplemented
}<|MERGE_RESOLUTION|>--- conflicted
+++ resolved
@@ -10,7 +10,6 @@
 	"unsafe"
 )
 
-<<<<<<< HEAD
 /*
 #cgo LDFLAGS: -luser32
 #include <windows.h>
@@ -25,9 +24,7 @@
 )
 
 
-=======
 // Tracer struct for tracking network state and connections
->>>>>>> 2d834855
 type Tracer struct {
 	config *Config
 }
@@ -40,7 +37,6 @@
 // Stop function stops running tracer
 func (t *Tracer) Stop() {}
 
-<<<<<<< HEAD
 func open(path string) (syscall.Handle, error) {
 	p, err := syscall.UTF16PtrFromString(path)
 	if err != nil {
@@ -80,9 +76,7 @@
 	return nil
 }
 
-=======
 // GetActiveConnections returns all active connections
->>>>>>> 2d834855
 func (t *Tracer) GetActiveConnections(_ string) (*Connections, error) {
 
 	// p, err := Encode("\\\\.\\ddfilter") // Note the subtle change here
