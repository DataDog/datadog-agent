--- conflicted
+++ resolved
@@ -93,13 +93,11 @@
 	// OffsetGuessThreshold is the size of the byte threshold we will iterate over when guessing offsets
 	OffsetGuessThreshold uint64
 
-<<<<<<< HEAD
 	// EnableTracepoints enables use of tracepoints instead of kprobes for probing syscalls (if available on system)
 	EnableTracepoints bool
-=======
+
 	// EnableMonotonicCount (Windows only) determines if we will calculate send/recv bytes of connections with headers and retransmits
 	EnableMonotonicCount bool
->>>>>>> 5e0654a7
 }
 
 // NewDefaultConfig enables traffic collection for all connection types
