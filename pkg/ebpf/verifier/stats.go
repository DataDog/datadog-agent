--- conflicted
+++ resolved
@@ -91,9 +91,7 @@
 }
 
 var (
-<<<<<<< HEAD
 	stackUsage          = regexp.MustCompile(`stack depth\s+(?P<usage>\d+).*\n`)
-	verificationTime    = regexp.MustCompile(`verification time\s+(?P<time>\d+).*\n`)
 	insnProcessed       = regexp.MustCompile(`processed (?P<processed>\d+) insns`)
 	insnLimit           = regexp.MustCompile(`\(limit (?P<limit>\d+)\)`)
 	maxStates           = regexp.MustCompile(`max_states_per_insn (?P<max_states>\d+)`)
@@ -103,14 +101,6 @@
 	regStateRegex       = regexp.MustCompile(`^([0-9]+): (R[0-9]+.*)`)
 	singleRegStateRegex = regexp.MustCompile(`R([0-9]+)(_[^=]+)?=([^ ]+)`)
 	regInfoRegex        = regexp.MustCompile(`^([a-z_]+)(P)?(-?[0-9]+|\((.*)\))`)
-=======
-	stackUsage    = regexp.MustCompile(`stack depth\s+(?P<usage>\d+).*\n`)
-	insnProcessed = regexp.MustCompile(`processed (?P<processed>\d+) insns`)
-	insnLimit     = regexp.MustCompile(`\(limit (?P<limit>\d+)\)`)
-	maxStates     = regexp.MustCompile(`max_states_per_insn (?P<max_states>\d+)`)
-	totalStates   = regexp.MustCompile(`total_states (?P<total_states>\d+)`)
-	peakStates    = regexp.MustCompile(`peak_states (?P<peak_states>\d+)`)
->>>>>>> 5c51df75
 )
 
 func isCOREAsset(path string) bool {
