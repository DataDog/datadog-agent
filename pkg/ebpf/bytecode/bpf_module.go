--- conflicted
+++ resolved
@@ -7,11 +7,7 @@
 )
 
 // ReadBPFModule from the asset file
-<<<<<<< HEAD
-func ReadBPFModule(debug bool) (*bytes.Reader, error) {
-=======
-func ReadBPFModule(bpfDir string, debug bool) (*bpflib.Module, error) {
->>>>>>> e81c46ec
+func ReadBPFModule(bpfDir string, debug bool) (AssetReader, error) {
 	file := "pkg/ebpf/c/tracer-ebpf.o"
 	if debug {
 		file = "pkg/ebpf/c/tracer-ebpf-debug.o"
@@ -22,26 +18,20 @@
 		return nil, fmt.Errorf("couldn't find asset: %s", err)
 	}
 
-<<<<<<< HEAD
-	return bytes.NewReader(buf), nil
+	return ebpfReader, nil
 }
 
 // ReadOffsetBPFModule from the asset file
-func ReadOffsetBPFModule(debug bool) (*bytes.Reader, error) {
+func ReadOffsetBPFModule(bpfDir string, debug bool) (AssetReader, error) {
 	file := "pkg/ebpf/c/offset-guess.o"
 	if debug {
 		file = "pkg/ebpf/c/offset-guess-debug.o"
-=======
-	m := bpflib.NewModuleFromReader(ebpfReader)
-	if m == nil {
-		return nil, fmt.Errorf("BPF not supported")
->>>>>>> e81c46ec
 	}
 
-	buf, err := Asset(file)
+	ebpfReader, err := GetReader(bpfDir, file)
 	if err != nil {
 		return nil, fmt.Errorf("couldn't find asset: %s", err)
 	}
 
-	return bytes.NewReader(buf), nil
+	return ebpfReader, nil
 }