--- conflicted
+++ resolved
@@ -62,12 +62,8 @@
 			"ClosedConnDropped",
 			"ConnDropped",
 			"TimeSyncCollisions",
-<<<<<<< HEAD
-			"ConnsOpened",
-=======
 			"DnsStatsDropped",
 			"DnsPidCollisions",
->>>>>>> 40bb603b
 		},
 		"tracer": {
 			"ClosedConnPollingLost",
