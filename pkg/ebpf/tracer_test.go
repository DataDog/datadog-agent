// +build linux_bpf

package ebpf

import (
	"bufio"
	"bytes"
	json "encoding/json"
	"fmt"
	"io"
	"math/rand"
	"net"
	"net/url"
	"os"
	"os/exec"
	"strconv"
	"strings"
	"sync"
	"syscall"
	"testing"
	"time"
	"unsafe"

	"github.com/stretchr/testify/assert"
	"github.com/stretchr/testify/require"
)

var (
	clientMessageSize = 2 << 8
	serverMessageSize = 2 << 14
	payloadSizesTCP   = []int{2 << 5, 2 << 8, 2 << 10, 2 << 12, 2 << 14, 2 << 15}
	payloadSizesUDP   = []int{2 << 5, 2 << 8, 2 << 12, 2 << 14}
)

func TestTracerExpvar(t *testing.T) {
	tr, err := NewTracer(NewDefaultConfig())
	require.NoError(t, err)
	defer tr.Stop()

	<-time.After(time.Second)

<<<<<<< HEAD
	expected := []string{
		"ClosedConnDropped",
		"ClosedConnPollingLost",
		"ClosedConnPollingReceived",
		"ConnDropped",
		"ConntrackNoopConntracker",
		"ExpiredTcpConns",
		"ConnValidSkipped",
		"StatsResets",
		"UnorderedConns",
		"TimeSyncCollisions",
		"EbpfTcpSentMiscounts",
		// Kprobe stats
		"KprobePtcpCleanupRbufHits",
		"KprobePtcpCleanupRbufMisses",
		"KprobePtcpCloseHits",
		"KprobePtcpCloseMisses",
		"KprobePtcpRetransmitSkbHits",
		"KprobePtcpRetransmitSkbMisses",
		"KprobePtcpSendmsgHits",
		"KprobePtcpSendmsgMisses",
		"KprobePtcpVConnectHits",
		"KprobePtcpVConnectMisses",
		"KprobePtcpVDestroySockHits",
		"KprobePtcpVDestroySockMisses",
		"KprobePudpRecvmsgHits",
		"KprobePudpRecvmsgMisses",
		"KprobePudpSendmsgHits",
		"KprobePudpSendmsgMisses",
		"KprobeRInetCskAcceptHits",
		"KprobeRInetCskAcceptMisses",
		"KprobeRTcpSendmsgHits",
		"KprobeRTcpSendmsgMisses",
		"KprobeRTcpVConnectHits",
		"KprobeRTcpVConnectMisses",
		"KprobeRUdpRecvmsgHits",
		"KprobeRUdpRecvmsgMisses",
		"KprobeRinetCskAcceptHits",
		"KprobeRinetCskAcceptMisses",
		"KprobeRtcpSendmsgHits",
		"KprobeRtcpSendmsgMisses",
		"KprobeRtcpVConnectHits",
		"KprobeRtcpVConnectMisses",
		"KprobeRudpRecvmsgHits",
		"KprobeRudpRecvmsgMisses",
	}

	res := map[string]float64{}
	require.NoError(t, json.Unmarshal([]byte(probeExpvar.String()), &res))

	assert.Equal(t, len(expected), len(res))
	for _, k := range expected {
		assert.Contains(t, res, k)
=======
	expectedExpvars := []map[string]float64{
		{
			"NoopConntracker": 0,
		},
		{
			"UnorderedConns":     0,
			"ConnDropped":        0,
			"ClosedConnDropped":  0,
			"StatsResets":        0,
			"TimeSyncCollisions": 0,
		},
		{
			"ClosedConnPollingLost":     0,
			"ClosedConnPollingReceived": 0,
			"ConnValidSkipped":          0,
			"ExpiredTcpConns":           0,
		},
		{
			"TcpSentMiscounts": 0,
		},
	}

	for i, et := range expvarTypes {
		expvar := map[string]float64{}
		require.NoError(t, json.Unmarshal([]byte(expvarEndpoints[et].String()), &expvar))
		assert.Equal(t, expectedExpvars[i], expvar)
>>>>>>> d7c98e96
	}
}

func TestSnakeToCamel(t *testing.T) {
	for test, exp := range map[string]string{
		"closed_conn_dropped":              "ClosedConnDropped",
		"closed_conn_polling_lost":         "ClosedConnPollingLost",
		"Conntrack_short_Term_Buffer_size": "ConntrackShortTermBufferSize",
	} {
		assert.Equal(t, exp, snakeToCapInitialCamel(test))
	}
}

func TestTCPSendAndReceive(t *testing.T) {
	// Enable BPF-based system probe
	tr, err := NewTracer(NewDefaultConfig())
	if err != nil {
		t.Fatal(err)
	}
	defer tr.Stop()

	// Create TCP Server which, for every line, sends back a message with size=serverMessageSize
	server := NewTCPServer(func(c net.Conn) {
		r := bufio.NewReader(c)
		for {
			_, err := r.ReadBytes(byte('\n'))
			c.Write(genPayload(serverMessageSize))
			if err != nil { // indicates that EOF has been reached,
				break
			}
		}
		c.Close()
	})
	doneChan := make(chan struct{})
	server.Run(doneChan)

	c, err := net.DialTimeout("tcp", server.address, 50*time.Millisecond)
	if err != nil {
		t.Fatal(err)
	}
	defer c.Close()

	// Connect to server 10 times
	wg := sync.WaitGroup{}
	for i := 0; i < 10; i++ {
		wg.Add(1)
		go func() {
			defer wg.Done()

			// Write clientMessageSize to server, and read response
			if _, err = c.Write(genPayload(clientMessageSize)); err != nil {
				t.Fatal(err)
			}

			r := bufio.NewReader(c)
			r.ReadBytes(byte('\n'))
		}()
	}

	wg.Wait()

	// Iterate through active connections until we find connection created above, and confirm send + recv counts
	connections := getConnections(t, tr)

	conn, ok := findConnection(c.LocalAddr(), c.RemoteAddr(), connections)
	require.True(t, ok)
	assert.Equal(t, 10*clientMessageSize, int(conn.MonotonicSentBytes))
	assert.Equal(t, 10*serverMessageSize, int(conn.MonotonicRecvBytes))
	assert.Equal(t, 0, int(conn.MonotonicRetransmits))
	assert.Equal(t, os.Getpid(), int(conn.Pid))
	assert.Equal(t, addrPort(server.address), int(conn.DPort))
	assert.Equal(t, LOCAL, conn.Direction)

	doneChan <- struct{}{}
}

func TestPreexistingConnectionDirection(t *testing.T) {
	// Start the client and server before we enable the system probe to test that the tracer picks
	// up the pre-existing connection
	doneChan := make(chan struct{})

	server := NewTCPServer(func(c net.Conn) {
		r := bufio.NewReader(c)
		_, _ = r.ReadBytes(byte('\n'))
		_, _ = c.Write(genPayload(serverMessageSize))
		_ = c.Close()
	})
	server.Run(doneChan)

	c, err := net.DialTimeout("tcp", server.address, 50*time.Millisecond)
	require.NoError(t, err)
	defer func() { _ = c.Close() }()

	if _, err = c.Write(genPayload(clientMessageSize)); err != nil {
		t.Fatal(err)
	}

	// Enable BPF-based system probe
	tr, err := NewTracer(NewDefaultConfig())
	require.NoError(t, err)
	defer tr.Stop()

	// Write more data so that the tracer will notice the connection
	_, err = c.Write(genPayload(clientMessageSize))
	require.NoError(t, err)

	r := bufio.NewReader(c)
	_, _ = r.ReadBytes(byte('\n'))

	connections := getConnections(t, tr)

	conn, ok := findConnection(c.LocalAddr(), c.RemoteAddr(), connections)
	require.True(t, ok)
	assert.Equal(t, clientMessageSize, int(conn.MonotonicSentBytes))
	assert.Equal(t, serverMessageSize, int(conn.MonotonicRecvBytes))
	assert.Equal(t, 0, int(conn.MonotonicRetransmits))
	assert.Equal(t, os.Getpid(), int(conn.Pid))
	assert.Equal(t, addrPort(server.address), int(conn.DPort))
	assert.Equal(t, LOCAL, conn.Direction)

	doneChan <- struct{}{}
}

func TestTCPRemoveEntries(t *testing.T) {
	config := NewDefaultConfig()
	config.TCPConnTimeout = 100 * time.Millisecond
	tr, err := NewTracer(config)

	if err != nil {
		t.Fatal(err)
	}
	defer tr.Stop()

	// Create a dummy TCP Server
	server := NewTCPServer(func(c net.Conn) {
		c.Close()
	})
	doneChan := make(chan struct{})
	server.Run(doneChan)

	// Connect to server
	c, err := net.DialTimeout("tcp", server.address, 2*time.Second)
	if err != nil {
		t.Fatal(err)
	}

	// Write a message
	if _, err = c.Write(genPayload(clientMessageSize)); err != nil {
		t.Fatal(err)
	}
	defer c.Close()

	// Write a bunch of messages with blocking iptable rule to create retransmits
	iptablesWrapper(t, func() {
		for i := 0; i < 99; i++ {
			// Send a bunch of messages
			c.Write(genPayload(clientMessageSize))
		}
		time.Sleep(time.Second)
	})

	// Wait a bit for the first connection to be considered as timeouting
	time.Sleep(1 * time.Second)

	// Create a new client
	c2, err := net.DialTimeout("tcp", server.address, 1*time.Second)
	if err != nil {
		t.Fatal(err)
	}

	// Send a messages
	if _, err = c2.Write(genPayload(clientMessageSize)); err != nil {
		t.Fatal(err)
	}
	defer c2.Close()

	// Retrieve the list of connections
	connections := getConnections(t, tr)

	// Make sure the first connection got cleaned up
	_, ok := findConnection(c.LocalAddr(), c.RemoteAddr(), connections)
	assert.False(t, ok)

	// Assert the TCP map is empty because of the clean up
	key, nextKey, stats := &ConnTuple{}, &ConnTuple{}, &ConnStatsWithTimestamp{}
	tcpMp, err := tr.getMap(tcpStatsMap)
	assert.Nil(t, err)
	// This should return false and an error
	hasNext, err := tr.m.LookupNextElement(tcpMp, unsafe.Pointer(key), unsafe.Pointer(nextKey), unsafe.Pointer(stats))
	assert.False(t, hasNext)
	assert.NotNil(t, err)

	conn, ok := findConnection(c2.LocalAddr(), c2.RemoteAddr(), connections)
	require.True(t, ok)
	assert.Equal(t, clientMessageSize, int(conn.MonotonicSentBytes))
	assert.Equal(t, 0, int(conn.MonotonicRecvBytes))
	assert.Equal(t, 0, int(conn.MonotonicRetransmits))
	assert.Equal(t, os.Getpid(), int(conn.Pid))
	assert.Equal(t, addrPort(server.address), int(conn.DPort))

	doneChan <- struct{}{}
}

func TestTCPRetransmit(t *testing.T) {
	// Enable BPF-based system probe
	tr, err := NewTracer(NewDefaultConfig())
	if err != nil {
		t.Fatal(err)
	}
	defer tr.Stop()

	// Create TCP Server which sends back serverMessageSize bytes
	server := NewTCPServer(func(c net.Conn) {
		r := bufio.NewReader(c)
		r.ReadBytes(byte('\n'))
		c.Write(genPayload(serverMessageSize))
		c.Close()
	})
	doneChan := make(chan struct{})
	server.Run(doneChan)

	// Connect to server
	c, err := net.DialTimeout("tcp", server.address, time.Second)
	if err != nil {
		t.Fatal(err)
	}
	defer c.Close()

	// Write clientMessageSize to server, and read response
	if _, err = c.Write(genPayload(clientMessageSize)); err != nil {
		t.Fatal(err)
	}
	r := bufio.NewReader(c)
	r.ReadBytes(byte('\n'))

	iptablesWrapper(t, func() {
		for i := 0; i < 99; i++ {
			// Send a bunch of messages
			c.Write(genPayload(clientMessageSize))
		}
		time.Sleep(time.Second)
	})

	// Iterate through active connections until we find connection created above, and confirm send + recv counts and there was at least 1 retransmission
	connections := getConnections(t, tr)

	conn, ok := findConnection(c.LocalAddr(), c.RemoteAddr(), connections)
	require.True(t, ok)
	assert.Equal(t, 100*clientMessageSize, int(conn.MonotonicSentBytes))
	assert.True(t, int(conn.MonotonicRetransmits) > 0)
	assert.Equal(t, os.Getpid(), int(conn.Pid))
	assert.Equal(t, addrPort(server.address), int(conn.DPort))

	doneChan <- struct{}{}
}

func TestTCPShortlived(t *testing.T) {
	// Enable BPF-based system probe
	tr, err := NewTracer(NewDefaultConfig())
	if err != nil {
		t.Fatal(err)
	}
	defer tr.Stop()

	// Simulate registering by calling get one time
	getConnections(t, tr)

	// Create TCP Server which sends back serverMessageSize bytes
	server := NewTCPServer(func(c net.Conn) {
		r := bufio.NewReader(c)
		r.ReadBytes(byte('\n'))
		c.Write(genPayload(serverMessageSize))
		c.Close()
	})
	doneChan := make(chan struct{})
	server.Run(doneChan)

	// Connect to server
	c, err := net.DialTimeout("tcp", server.address, 50*time.Millisecond)
	if err != nil {
		t.Fatal(err)
	}

	// Write clientMessageSize to server, and read response
	if _, err = c.Write(genPayload(clientMessageSize)); err != nil {
		t.Fatal(err)
	}
	r := bufio.NewReader(c)
	r.ReadBytes(byte('\n'))

	// Explicitly close this TCP connection
	c.Close()

	// Wait for the message to be sent from the perf buffer
	time.Sleep(10 * time.Millisecond)

	connections := getConnections(t, tr)

	// Confirm that we can retrieve the shortlived connection
	conn, ok := findConnection(c.LocalAddr(), c.RemoteAddr(), connections)
	require.True(t, ok)
	assert.Equal(t, clientMessageSize, int(conn.MonotonicSentBytes))
	assert.Equal(t, serverMessageSize, int(conn.MonotonicRecvBytes))
	assert.Equal(t, 0, int(conn.MonotonicRetransmits))
	assert.Equal(t, os.Getpid(), int(conn.Pid))
	assert.Equal(t, addrPort(server.address), int(conn.DPort))
	assert.Equal(t, LOCAL, conn.Direction)

	// Confirm that the connection has been cleaned up since the last get
	connections = getConnections(t, tr)

	conn, ok = findConnection(c.LocalAddr(), c.RemoteAddr(), connections)
	assert.False(t, ok)

	doneChan <- struct{}{}
}

func TestTCPOverIPv6(t *testing.T) {
	config := NewDefaultConfig()
	config.CollectIPv6Conns = true

	tr, err := NewTracer(config)
	if err != nil {
		t.Fatal(err)
	}
	defer tr.Stop()

	ln, err := net.Listen("tcp6", ":0")
	require.NoError(t, err)

	doneChan := make(chan struct{})
	go func(done chan struct{}) {
		<-done
		ln.Close()
	}(doneChan)

	// Create TCP Server which sends back serverMessageSize bytes
	go func() {
		for {
			if c, err := ln.Accept(); err != nil {
				return
			} else {
				r := bufio.NewReader(c)
				r.ReadBytes(byte('\n'))
				c.Write(genPayload(serverMessageSize))
				c.Close()
			}
		}
	}()

	// Connect to server
	c, err := net.DialTimeout("tcp6", ln.Addr().String(), 50*time.Millisecond)
	require.NoError(t, err)

	// Write clientMessageSize to server, and read response
	if _, err = c.Write(genPayload(clientMessageSize)); err != nil {
		t.Fatal(err)
	}
	r := bufio.NewReader(c)
	r.ReadBytes(byte('\n'))

	connections := getConnections(t, tr)

	conn, ok := findConnection(c.LocalAddr(), c.RemoteAddr(), connections)
	require.True(t, ok)
	assert.Equal(t, clientMessageSize, int(conn.MonotonicSentBytes))
	assert.Equal(t, serverMessageSize, int(conn.MonotonicRecvBytes))
	assert.Equal(t, 0, int(conn.MonotonicRetransmits))
	assert.Equal(t, os.Getpid(), int(conn.Pid))
	assert.Equal(t, ln.Addr().(*net.TCPAddr).Port, int(conn.DPort))
	assert.Equal(t, LOCAL, conn.Direction)

	doneChan <- struct{}{}

}

func TestTCPCollectionDisabled(t *testing.T) {
	// Enable BPF-based system probe with TCP disabled
	config := NewDefaultConfig()
	config.CollectTCPConns = false

	tr, err := NewTracer(config)
	if err != nil {
		t.Fatal(err)
	}
	defer tr.Stop()

	// Create TCP Server which sends back serverMessageSize bytes
	server := NewTCPServer(func(c net.Conn) {
		r := bufio.NewReader(c)
		r.ReadBytes(byte('\n'))
		c.Write(genPayload(serverMessageSize))
		c.Close()
	})
	doneChan := make(chan struct{})
	server.Run(doneChan)

	// Connect to server
	c, err := net.DialTimeout("tcp", server.address, 50*time.Millisecond)
	if err != nil {
		t.Fatal(err)
	}

	// Write clientMessageSize to server, and read response
	if _, err = c.Write(genPayload(clientMessageSize)); err != nil {
		t.Fatal(err)
	}
	r := bufio.NewReader(c)
	r.ReadBytes(byte('\n'))

	connections := getConnections(t, tr)

	// Confirm that we could not find connection created above
	_, ok := findConnection(c.LocalAddr(), c.RemoteAddr(), connections)
	require.False(t, ok)

	doneChan <- struct{}{}
}

func TestUDPSendAndReceive(t *testing.T) {
	// Enable BPF-based system probe
	tr, err := NewTracer(NewDefaultConfig())
	if err != nil {
		t.Fatal(err)
	}
	defer tr.Stop()

	// Create UDP Server which sends back serverMessageSize bytes
	server := NewUDPServer(func(b []byte, n int) []byte {
		return genPayload(serverMessageSize)
	})

	doneChan := make(chan struct{})
	server.Run(doneChan, clientMessageSize)

	// Connect to server
	c, err := net.DialTimeout("udp", server.address, 50*time.Millisecond)
	if err != nil {
		t.Fatal(err)
	}
	defer c.Close()

	// Write clientMessageSize to server, and read response
	if _, err = c.Write(genPayload(clientMessageSize)); err != nil {
		t.Fatal(err)
	}

	c.Read(make([]byte, serverMessageSize))

	// Iterate through active connections until we find connection created above, and confirm send + recv counts
	connections := getConnections(t, tr)

	conn, ok := findConnection(c.LocalAddr(), c.RemoteAddr(), connections)
	require.True(t, ok)
	assert.Equal(t, clientMessageSize, int(conn.MonotonicSentBytes))
	assert.Equal(t, serverMessageSize, int(conn.MonotonicRecvBytes))
	assert.Equal(t, os.Getpid(), int(conn.Pid))
	assert.Equal(t, addrPort(server.address), int(conn.DPort))

	doneChan <- struct{}{}
}

func TestUDPDisabled(t *testing.T) {
	// Enable BPF-based system probe with UDP disabled
	config := NewDefaultConfig()
	config.CollectUDPConns = false

	tr, err := NewTracer(config)
	if err != nil {
		t.Fatal(err)
	}
	defer tr.Stop()

	// Create UDP Server which sends back serverMessageSize bytes
	server := NewUDPServer(func(b []byte, n int) []byte {
		return genPayload(serverMessageSize)
	})

	doneChan := make(chan struct{})
	server.Run(doneChan, clientMessageSize)

	// Connect to server
	c, err := net.DialTimeout("udp", server.address, 50*time.Millisecond)
	if err != nil {
		t.Fatal(err)
	}
	defer c.Close()

	// Write clientMessageSize to server, and read response
	if _, err = c.Write(genPayload(clientMessageSize)); err != nil {
		t.Fatal(err)
	}

	c.Read(make([]byte, serverMessageSize))

	// Iterate through active connections until we find connection created above, and confirm send + recv counts
	connections := getConnections(t, tr)

	_, ok := findConnection(c.LocalAddr(), c.RemoteAddr(), connections)
	require.False(t, ok)

	doneChan <- struct{}{}
}

func TestLocalDNSCollectionDisabled(t *testing.T) {
	// Enable BPF-based system probe with DNS disabled (by default)
	config := NewDefaultConfig()

	tr, err := NewTracer(config)
	if err != nil {
		t.Fatal(err)
	}
	defer tr.Stop()

	// Connect to local DNS
	addr, err := net.ResolveUDPAddr("udp", "localhost:53")
	assert.NoError(t, err)

	cn, err := net.DialUDP("udp", nil, addr)
	assert.NoError(t, err)
	defer cn.Close()

	// Write anything
	_, err = cn.Write([]byte("test"))
	assert.NoError(t, err)

	// Iterate through active connections making sure there are no local DNS calls
	for _, c := range getConnections(t, tr).Conns {
		assert.False(t, isLocalDNS(c))
	}
}

func TestLocalDNSCollectionEnabled(t *testing.T) {
	// Enable BPF-based system probe with DNS enabled
	config := NewDefaultConfig()
	config.CollectLocalDNS = true
	config.CollectUDPConns = true

	tr, err := NewTracer(config)
	if err != nil {
		t.Fatal(err)
	}
	defer tr.Stop()

	// Connect to local DNS
	addr, err := net.ResolveUDPAddr("udp", "localhost:53")
	assert.NoError(t, err)

	cn, err := net.DialUDP("udp", nil, addr)
	assert.NoError(t, err)
	defer cn.Close()

	// Write anything
	_, err = cn.Write([]byte("test"))
	assert.NoError(t, err)

	found := false
	// Iterate through active connections making sure theres at least one connection
	for _, c := range getConnections(t, tr).Conns {
		found = found || isLocalDNS(c)
	}

	assert.True(t, found)
}

func isLocalDNS(c ConnectionStats) bool {
	return c.Source.String() == "127.0.0.1" && c.Dest.String() == "127.0.0.1" && c.DPort == 53
}

func TestTooSmallBPFMap(t *testing.T) {
	// Enable BPF-based system probe with BPF maps size = 1
	config := NewDefaultConfig()
	config.MaxTrackedConnections = 1

	tr, err := NewTracer(config)
	require.NoError(t, err)
	defer tr.Stop()

	// Create TCP Server which sends back serverMessageSize bytes
	server := NewTCPServer(func(c net.Conn) {
		r := bufio.NewReader(c)
		r.ReadBytes(byte('\n'))
		c.Write(genPayload(serverMessageSize))
		c.Close()
	})
	doneChan := make(chan struct{})
	server.Run(doneChan)

	// Connect to server two times
	// Write clientMessageSize to server
	c, err := net.DialTimeout("tcp", server.address, 50*time.Millisecond)
	require.NoError(t, err)
	defer c.Close()
	_, err = c.Write(genPayload(clientMessageSize))
	require.NoError(t, err)

	// Second time
	c2, err := net.DialTimeout("tcp", server.address, 50*time.Millisecond)
	require.NoError(t, err)
	defer c2.Close()
	_, err = c2.Write(genPayload(clientMessageSize))
	require.NoError(t, err)

	connections := getConnections(t, tr)
	// we should only have one connection returned
	assert.Len(t, connections.Conns, 1)
	doneChan <- struct{}{}
}

func TestIsExpired(t *testing.T) {
	// 10mn
	var timeout uint64 = 600000000000
	for _, tc := range []struct {
		stats      ConnStatsWithTimestamp
		latestTime uint64
		expected   bool
	}{
		{
			ConnStatsWithTimestamp{timestamp: 101},
			100,
			false,
		},
		{
			ConnStatsWithTimestamp{timestamp: 100},
			101,
			false,
		},
		{
			ConnStatsWithTimestamp{timestamp: 100},
			101 + timeout,
			true,
		},
	} {
		assert.Equal(t, tc.expected, tc.stats.isExpired(tc.latestTime, timeout))
	}
}

func TestTCPMiscount(t *testing.T) {
	tr, err := NewTracer(NewDefaultConfig())
	require.NoError(t, err)
	defer tr.Stop()

	// Create a dummy TCP Server
	server := NewTCPServer(func(c net.Conn) {
		r := bufio.NewReader(c)
		for {
			if _, err := r.ReadBytes(byte('\n')); err != nil { // indicates that EOF has been reached,
				break
			}
		}
		c.Close()
	})
	doneChan := make(chan struct{})
	server.Run(doneChan)

	c, err := net.DialTimeout("tcp", server.address, 50*time.Millisecond)
	if err != nil {
		t.Fatal(err)
	}
	defer c.Close()

	file, err := c.(*net.TCPConn).File()
	require.NoError(t, err)

	fd := int(file.Fd())

	// Set a really low sendtimeout of 1us to trigger EAGAIN errors in `tcp_sendmsg`
	err = syscall.SetsockoptTimeval(fd, syscall.SOL_SOCKET, syscall.SO_SNDTIMEO, &syscall.Timeval{
		Sec:  0,
		Usec: 1,
	})
	assert.NoError(t, err)

	// 50 MB payload
	x := make([]byte, 50*1024*1024)

	n, err := c.Write(x)
	assert.NoError(t, err)
	assert.EqualValues(t, len(x), n)

	doneChan <- struct{}{}

	conn, ok := findConnection(c.LocalAddr(), c.RemoteAddr(), getConnections(t, tr))
	assert.True(t, ok)

	// TODO this should not happen but is expected for now
	// we don't have the correct count since retries happened
	assert.False(t, uint64(len(x)) == conn.MonotonicSentBytes)

	tel := tr.getEbpfTelemetry()
	assert.NotZero(t, tel["tcp_sent_miscounts"])
}

func findConnection(l, r net.Addr, c *Connections) (*ConnectionStats, bool) {
	for _, conn := range c.Conns {
		if addrMatches(l, conn.Source.String(), conn.SPort) && addrMatches(r, conn.Dest.String(), conn.DPort) {
			return &conn, true
		}
	}
	return nil, false
}

func addrMatches(addr net.Addr, host string, port uint16) bool {
	addrUrl := url.URL{Scheme: addr.Network(), Host: addr.String()}

	return addrUrl.Hostname() == host && addrUrl.Port() == strconv.Itoa(int(port))
}

func runBenchtests(b *testing.B, payloads []int, prefix string, f func(p int) func(*testing.B)) {
	for _, p := range payloads {
		name := strings.TrimSpace(strings.Join([]string{prefix, strconv.Itoa(p), "bytes"}, " "))
		b.Run(name, f(p))
	}
}

func BenchmarkUDPEcho(b *testing.B) {
	runBenchtests(b, payloadSizesUDP, "", benchEchoUDP)

	// Enable BPF-based system probe
	t, err := NewTracer(NewDefaultConfig())
	if err != nil {
		b.Fatal(err)
	}
	defer t.Stop()

	runBenchtests(b, payloadSizesUDP, "eBPF", benchEchoUDP)
}

func benchEchoUDP(size int) func(b *testing.B) {
	payload := genPayload(size)
	echoOnMessage := func(b []byte, n int) []byte {
		resp := make([]byte, len(b))
		copy(resp, b)
		return resp
	}

	return func(b *testing.B) {
		end := make(chan struct{})
		server := NewUDPServer(echoOnMessage)
		server.Run(end, size)

		c, err := net.DialTimeout("udp", server.address, 50*time.Millisecond)
		if err != nil {
			b.Fatal(err)
		}
		defer c.Close()
		r := bufio.NewReader(c)

		b.ResetTimer()
		for i := 0; i < b.N; i++ {
			c.Write(payload)
			buf := make([]byte, size)
			n, err := r.Read(buf)

			if err != nil || n != len(payload) || !bytes.Equal(payload, buf) {
				b.Fatalf("Sizes: %d, %d. Equal: %v. Error: %s", len(buf), len(payload), bytes.Equal(payload, buf), err)
			}
		}
		b.StopTimer()

		end <- struct{}{}
	}
}

func BenchmarkTCPEcho(b *testing.B) {
	runBenchtests(b, payloadSizesTCP, "", benchEchoTCP)

	// Enable BPF-based system probe
	t, err := NewTracer(NewDefaultConfig())
	if err != nil {
		b.Fatal(err)
	}
	defer t.Stop()

	runBenchtests(b, payloadSizesTCP, "eBPF", benchEchoTCP)
}

func BenchmarkTCPSend(b *testing.B) {
	runBenchtests(b, payloadSizesTCP, "", benchSendTCP)

	// Enable BPF-based system probe
	t, err := NewTracer(NewDefaultConfig())
	if err != nil {
		b.Fatal(err)
	}
	defer t.Stop()

	runBenchtests(b, payloadSizesTCP, "eBPF", benchSendTCP)
}

func benchEchoTCP(size int) func(b *testing.B) {
	payload := genPayload(size)
	echoOnMessage := func(c net.Conn) {
		r := bufio.NewReader(c)
		for {
			buf, err := r.ReadBytes(byte('\n'))
			if err == io.EOF {
				c.Close()
				return
			}
			c.Write(buf)
		}
	}

	return func(b *testing.B) {
		end := make(chan struct{})
		server := NewTCPServer(echoOnMessage)
		server.Run(end)

		c, err := net.DialTimeout("tcp", server.address, 50*time.Millisecond)
		if err != nil {
			b.Fatal(err)
		}
		defer c.Close()
		r := bufio.NewReader(c)

		b.ResetTimer()
		for i := 0; i < b.N; i++ {
			c.Write(payload)
			buf, err := r.ReadBytes(byte('\n'))

			if err != nil || len(buf) != len(payload) || !bytes.Equal(payload, buf) {
				b.Fatalf("Sizes: %d, %d. Equal: %v. Error: %s", len(buf), len(payload), bytes.Equal(payload, buf), err)
			}
		}
		b.StopTimer()

		end <- struct{}{}
	}
}

func benchSendTCP(size int) func(b *testing.B) {
	payload := genPayload(size)
	dropOnMessage := func(c net.Conn) {
		r := bufio.NewReader(c)
		for { // Drop all payloads received
			_, err := r.Discard(r.Buffered() + 1)
			if err == io.EOF {
				c.Close()
				return
			}
		}
	}

	return func(b *testing.B) {
		end := make(chan struct{})
		server := NewTCPServer(dropOnMessage)
		server.Run(end)

		c, err := net.DialTimeout("tcp", server.address, 50*time.Millisecond)
		if err != nil {
			b.Fatal(err)
		}
		defer c.Close()

		b.ResetTimer()
		for i := 0; i < b.N; i++ { // Send-heavy workload
			_, err := c.Write(payload)
			if err != nil {
				b.Fatal(err)
			}
		}
		b.StopTimer()

		end <- struct{}{}
	}
}

type TCPServer struct {
	address   string
	onMessage func(c net.Conn)
}

func NewTCPServer(onMessage func(c net.Conn)) *TCPServer {
	return &TCPServer{
		address:   "127.0.0.1:0",
		onMessage: onMessage,
	}
}

func (s *TCPServer) Run(done chan struct{}) {
	ln, err := net.Listen("tcp", s.address)
	if err != nil {
		fmt.Println(err)
		return
	}
	s.address = ln.Addr().String()

	go func() {
		<-done
		ln.Close()
	}()

	go func() {
		for {
			if conn, err := ln.Accept(); err != nil {
				return
			} else {
				s.onMessage(conn)
			}
		}
	}()
}

type UDPServer struct {
	address   string
	onMessage func(b []byte, n int) []byte
}

func NewUDPServer(onMessage func(b []byte, n int) []byte) *UDPServer {
	return &UDPServer{
		address:   "127.0.0.1:0",
		onMessage: onMessage,
	}
}

func (s *UDPServer) Run(done chan struct{}, payloadSize int) {
	ln, err := net.ListenPacket("udp", s.address)
	if err != nil {
		fmt.Println(err)
		os.Exit(1)
	}

	s.address = ln.LocalAddr().String()

	go func() {
		buf := make([]byte, payloadSize)
		for {
			select {
			case <-done:
				break
			default:
				ln.SetReadDeadline(time.Now().Add(50 * time.Millisecond))
				n, addr, err := ln.ReadFrom(buf)
				if err != nil {
					break
				}
				_, err = ln.WriteTo(s.onMessage(buf, n), addr)
				if err != nil {
					fmt.Println(err)
					break
				}
			}
		}

		ln.Close()
	}()
}

var letterBytes = []byte("abcdefghijklmnopqrstuvwxyzABCDEFGHIJKLMNOPQRSTUVWXYZ")

func genPayload(n int) []byte {
	b := make([]byte, n)
	for i := range b {
		if i == n-1 {
			b[i] = '\n'
		} else {
			b[i] = letterBytes[rand.Intn(len(letterBytes))]
		}
	}
	return b
}

func iptablesWrapper(t *testing.T, f func()) {
	iptables, err := exec.LookPath("iptables")
	assert.Nil(t, err)

	// Init iptables rule to simulate packet loss
	rule := "INPUT --source 127.0.0.1 -j DROP"
	create := strings.Fields(fmt.Sprintf("-A %s", rule))
	remove := strings.Fields(fmt.Sprintf("-D %s", rule))

	createCmd := exec.Command(iptables, create...)
	err = createCmd.Start()
	assert.Nil(t, err)
	err = createCmd.Wait()
	assert.Nil(t, err)

	f()

	// Remove the iptable rule
	removeCmd := exec.Command(iptables, remove...)
	err = removeCmd.Start()
	assert.Nil(t, err)
	err = removeCmd.Wait()
	assert.Nil(t, err)
}

func addrPort(addr string) int {
	p, _ := strconv.Atoi(strings.Split(addr, ":")[1])
	return p
}

func getConnections(t *testing.T, tr *Tracer) *Connections {
	// Iterate through active connections until we find connection created above, and confirm send + recv counts
	connections, err := tr.GetActiveConnections("1")
	if err != nil {
		t.Fatal(err)
	}

	return connections
}<|MERGE_RESOLUTION|>--- conflicted
+++ resolved
@@ -39,88 +39,67 @@
 
 	<-time.After(time.Second)
 
-<<<<<<< HEAD
-	expected := []string{
-		"ClosedConnDropped",
-		"ClosedConnPollingLost",
-		"ClosedConnPollingReceived",
-		"ConnDropped",
-		"ConntrackNoopConntracker",
-		"ExpiredTcpConns",
-		"ConnValidSkipped",
-		"StatsResets",
-		"UnorderedConns",
-		"TimeSyncCollisions",
-		"EbpfTcpSentMiscounts",
-		// Kprobe stats
-		"KprobePtcpCleanupRbufHits",
-		"KprobePtcpCleanupRbufMisses",
-		"KprobePtcpCloseHits",
-		"KprobePtcpCloseMisses",
-		"KprobePtcpRetransmitSkbHits",
-		"KprobePtcpRetransmitSkbMisses",
-		"KprobePtcpSendmsgHits",
-		"KprobePtcpSendmsgMisses",
-		"KprobePtcpVConnectHits",
-		"KprobePtcpVConnectMisses",
-		"KprobePtcpVDestroySockHits",
-		"KprobePtcpVDestroySockMisses",
-		"KprobePudpRecvmsgHits",
-		"KprobePudpRecvmsgMisses",
-		"KprobePudpSendmsgHits",
-		"KprobePudpSendmsgMisses",
-		"KprobeRInetCskAcceptHits",
-		"KprobeRInetCskAcceptMisses",
-		"KprobeRTcpSendmsgHits",
-		"KprobeRTcpSendmsgMisses",
-		"KprobeRTcpVConnectHits",
-		"KprobeRTcpVConnectMisses",
-		"KprobeRUdpRecvmsgHits",
-		"KprobeRUdpRecvmsgMisses",
-		"KprobeRinetCskAcceptHits",
-		"KprobeRinetCskAcceptMisses",
-		"KprobeRtcpSendmsgHits",
-		"KprobeRtcpSendmsgMisses",
-		"KprobeRtcpVConnectHits",
-		"KprobeRtcpVConnectMisses",
-		"KprobeRudpRecvmsgHits",
-		"KprobeRudpRecvmsgMisses",
-	}
-
-	res := map[string]float64{}
-	require.NoError(t, json.Unmarshal([]byte(probeExpvar.String()), &res))
-
-	assert.Equal(t, len(expected), len(res))
-	for _, k := range expected {
-		assert.Contains(t, res, k)
-=======
-	expectedExpvars := []map[string]float64{
-		{
-			"NoopConntracker": 0,
+	expected := map[string][]string{
+		"conntrack": {"NoopConntracker"},
+		"state": {
+			"UnorderedConns",
+			"ConnDropped",
+			"ClosedConnDropped",
+			"StatsResets",
+			"TimeSyncCollisions",
 		},
-		{
-			"UnorderedConns":     0,
-			"ConnDropped":        0,
-			"ClosedConnDropped":  0,
-			"StatsResets":        0,
-			"TimeSyncCollisions": 0,
+		"tracer": {
+			"ClosedConnPollingLost",
+			"ClosedConnPollingReceived",
+			"ConnValidSkipped",
+			"ExpiredTcpConns",
 		},
-		{
-			"ClosedConnPollingLost":     0,
-			"ClosedConnPollingReceived": 0,
-			"ConnValidSkipped":          0,
-			"ExpiredTcpConns":           0,
+		"ebpf": {
+			"TcpSentMiscounts",
 		},
-		{
-			"TcpSentMiscounts": 0,
+		"kprobes": {
+			"PtcpCleanupRbufHits",
+			"PtcpCleanupRbufMisses",
+			"PtcpCloseHits",
+			"PtcpCloseMisses",
+			"PtcpRetransmitSkbHits",
+			"PtcpRetransmitSkbMisses",
+			"PtcpSendmsgHits",
+			"PtcpSendmsgMisses",
+			"PtcpVConnectHits",
+			"PtcpVConnectMisses",
+			"PtcpVDestroySockHits",
+			"PtcpVDestroySockMisses",
+			"PudpRecvmsgHits",
+			"PudpRecvmsgMisses",
+			"PudpSendmsgHits",
+			"PudpSendmsgMisses",
+			"RInetCskAcceptHits",
+			"RInetCskAcceptMisses",
+			"RTcpSendmsgHits",
+			"RTcpSendmsgMisses",
+			"RTcpVConnectHits",
+			"RTcpVConnectMisses",
+			"RUdpRecvmsgHits",
+			"RUdpRecvmsgMisses",
+			"RinetCskAcceptHits",
+			"RinetCskAcceptMisses",
+			"RtcpSendmsgHits",
+			"RtcpSendmsgMisses",
+			"RtcpVConnectHits",
+			"RtcpVConnectMisses",
+			"RudpRecvmsgHits",
+			"RudpRecvmsgMisses",
 		},
 	}
 
-	for i, et := range expvarTypes {
+	for _, et := range expvarTypes {
 		expvar := map[string]float64{}
 		require.NoError(t, json.Unmarshal([]byte(expvarEndpoints[et].String()), &expvar))
-		assert.Equal(t, expectedExpvars[i], expvar)
->>>>>>> d7c98e96
+		assert.Len(t, expvar, len(expected[et]))
+		for _, name := range expected[et] {
+			assert.Contains(t, expvar, name)
+		}
 	}
 }
 
