// +build linux_bpf

package ebpf

import (
	"bytes"
	"expvar"
	"fmt"
	"math"
	"sync"
	"sync/atomic"
	"time"
	"unsafe"

	"github.com/DataDog/datadog-agent/pkg/ebpf/bytecode"
	"github.com/DataDog/datadog-agent/pkg/network"
	"github.com/DataDog/datadog-agent/pkg/network/netlink"
	"github.com/DataDog/datadog-agent/pkg/process/util"
	"github.com/DataDog/datadog-agent/pkg/util/log"
	"github.com/DataDog/ebpf"
	"github.com/DataDog/ebpf/manager"
	"golang.org/x/sys/unix"
)

var (
	expvarEndpoints map[string]*expvar.Map
	expvarTypes     = []string{"conntrack", "state", "tracer", "ebpf", "kprobes", "dns"}
)

func init() {
	expvarEndpoints = make(map[string]*expvar.Map, len(expvarTypes))
	for _, name := range expvarTypes {
		expvarEndpoints[name] = expvar.NewMap(name)
	}
}

type Tracer struct {
	m *manager.Manager

	config *Config

	state          network.State
	portMapping    *network.PortMapping
	udpPortMapping *network.PortMapping

	conntracker netlink.Conntracker

	reverseDNS network.ReverseDNS

	perfMap      *manager.PerfMap
	perfHandler  *bytecode.PerfHandler
	batchManager *PerfBatchManager

	// Telemetry
	perfReceived  int64
	perfLost      int64
	skippedConns  int64
	pidCollisions int64
	// Will track the count of expired TCP connections
	// We are manually expiring TCP connections because it seems that we are losing some of the TCP close events
	// For now we are only tracking the `tcp_close` probe but we should also track the `tcp_set_state` probe when
	// states are set to `TCP_CLOSE_WAIT`, `TCP_CLOSE` and `TCP_FIN_WAIT1` we should probably also track `tcp_time_wait`
	// However there are some caveats by doing that:
	// - `tcp_set_state` does not have access to the PID of the connection => we have to remove the PID from the connection tuple (which can lead to issues)
	// - We will have multiple probes that can trigger for the same connection close event => we would have to add something to dedupe those
	// - - Using the timestamp does not seem to be reliable (we are already seeing unordered connections)
	// - - Having IDs for those events would need to have an internal monotonic counter and this is tricky to manage (race conditions, cleaning)
	//
	// If we want to have a way to track the # of active TCP connections in the future we could use the procfs like here: https://github.com/DataDog/datadog-agent/pull/3728
	// to determine whether a connection is truly closed or not
	expiredTCPConns int64
	closedConns     int64

	buffer     []network.ConnectionStats
	bufferLock sync.Mutex

	// Internal buffer used to compute bytekeys
	buf *bytes.Buffer

	// Connections for the tracer to blacklist
	sourceExcludes []*network.ConnectionFilter
	destExcludes   []*network.ConnectionFilter
}

const (
	defaultClosedChannelSize = 500
)

func NewTracer(config *Config) (*Tracer, error) {
	// make sure debugfs is mounted
	if mounted, msg := util.IsDebugfsMounted(); !mounted {
		return nil, fmt.Errorf("%s: %s", "system-probe unsupported", msg)
	}

<<<<<<< HEAD
	buf, err := bytecode.ReadBPFModule(config.BPFDebug)
=======
	m, err := bytecode.ReadBPFModule(config.BPFDir, config.BPFDebug)
>>>>>>> e81c46ec
	if err != nil {
		return nil, fmt.Errorf("could not read bpf module: %s", err)
	}
	offsetBuf, err := bytecode.ReadOffsetBPFModule(config.BPFDebug)
	if err != nil {
		return nil, fmt.Errorf("could not read offset bpf module: %s", err)
	}

	// check if current platform is using old kernel API because it affects what kprobe are we going to enable
	currKernelVersion, err := ebpf.CurrentKernelVersion()
	if err != nil {
		// if the platform couldn't be determined, treat it as new kernel case
		log.Warn("could not detect the platform, will use kprobes from kernel version >= 4.1.0")
	}

	// check to see if current kernel is earlier than version 4.1.0
	pre410Kernel := isPre410Kernel(currKernelVersion)
	if pre410Kernel {
		log.Infof("detected platform %s, switch to use kprobes from kernel version < 4.1.0", kernelCodeToString(currKernelVersion))
	}

	mgrOptions := manager.Options{
		// Extend RLIMIT_MEMLOCK (8) size
		// On some systems, the default for RLIMIT_MEMLOCK may be as low as 64 bytes.
		// This will result in an EPERM (Operation not permitted) error, when trying to create an eBPF map
		// using bpf(2) with BPF_MAP_CREATE.
		//
		// We are setting the limit to infinity until we have a better handle on the true requirements.
		RLimit: &unix.Rlimit{
			Cur: math.MaxUint64,
			Max: math.MaxUint64,
		},
		MapSpecEditors: map[string]manager.MapSpecEditor{
			string(bytecode.ConnMap):            {Type: ebpf.Hash, MaxEntries: uint32(config.MaxTrackedConnections), EditorFlag: manager.EditMaxEntries},
			string(bytecode.TcpStatsMap):        {Type: ebpf.Hash, MaxEntries: uint32(config.MaxTrackedConnections), EditorFlag: manager.EditMaxEntries},
			string(bytecode.PortBindingsMap):    {Type: ebpf.Hash, MaxEntries: uint32(config.MaxTrackedConnections), EditorFlag: manager.EditMaxEntries},
			string(bytecode.UdpPortBindingsMap): {Type: ebpf.Hash, MaxEntries: uint32(config.MaxTrackedConnections), EditorFlag: manager.EditMaxEntries},
		},
	}
	mgrOptions.ConstantEditors, err = runOffsetGuessing(config, offsetBuf)
	if err != nil {
		return nil, fmt.Errorf("error guessing offsets: %s", err)
	}

	closedChannelSize := defaultClosedChannelSize
	if config.ClosedChannelSize > 0 {
		closedChannelSize = config.ClosedChannelSize
	}
	perfHandler := bytecode.NewPerfHandler(closedChannelSize)
	m := bytecode.NewManager(perfHandler)

	// Use the config to determine what kernel probes should be enabled
	enabledProbes, err := config.EnabledProbes(pre410Kernel)
	if err != nil {
		return nil, fmt.Errorf("invalid probe configuration: %v", err)
	}
	for probeName := range enabledProbes {
		mgrOptions.ActivatedProbes = append(mgrOptions.ActivatedProbes, string(probeName))
	}
	enableSocketFilter := config.DNSInspection && !pre410Kernel
	if enableSocketFilter {
		mgrOptions.ActivatedProbes = append(mgrOptions.ActivatedProbes, string(bytecode.SocketDnsFilter))
		if config.CollectDNSStats {
			mgrOptions.ConstantEditors = append(mgrOptions.ConstantEditors, manager.ConstantEditor{
				Name:  "dns_stats_enabled",
				Value: uint64(1),
			})
		}
	}

	err = m.InitWithOptions(buf, mgrOptions)
	if err != nil {
		return nil, fmt.Errorf("failed to init ebpf manager: %v", err)
	}

	overrideProbeSectionNames(m)

	reverseDNS := network.NewNullReverseDNS()
	if enableSocketFilter {
		filter, _ := m.GetProbe(manager.ProbeIdentificationPair{Section: string(bytecode.SocketDnsFilter)})
		if filter == nil {
			return nil, fmt.Errorf("error retrieving socket filter")
		}

		if snooper, err := network.NewSocketFilterSnooper(
			config.ProcRoot,
			filter,
			config.CollectDNSStats,
			config.CollectLocalDNS,
			config.DNSTimeout,
		); err == nil {
			reverseDNS = snooper
		} else {
			return nil, fmt.Errorf("error enabling DNS traffic inspection: %s", err)
		}
	}

	portMapping := network.NewPortMapping(config.ProcRoot, config.CollectTCPConns, config.CollectIPv6Conns)
	udpPortMapping := network.NewPortMapping(config.ProcRoot, config.CollectTCPConns, config.CollectIPv6Conns)
	if err := portMapping.ReadInitialState(); err != nil {
		return nil, fmt.Errorf("failed to read initial TCP pid->port mapping: %s", err)
	}

	if err := udpPortMapping.ReadInitialUDPState(); err != nil {
		return nil, fmt.Errorf("failed to read initial UDP pid->port mapping: %s", err)
	}

	conntracker := netlink.NewNoOpConntracker()
	if config.EnableConntrack {
		if c, err := netlink.NewConntracker(config.ProcRoot, config.ConntrackMaxStateSize, config.ConntrackRateLimit); err != nil {
			log.Warnf("could not initialize conntrack, tracer will continue without NAT tracking: %s", err)
		} else {
			conntracker = c
		}
	}

	state := network.NewState(
		config.ClientStateExpiry,
		config.MaxClosedConnectionsBuffered,
		config.MaxConnectionsStateBuffered,
		config.MaxDNSStatsBufferred,
	)

	tr := &Tracer{
		m:              m,
		config:         config,
		state:          state,
		portMapping:    portMapping,
		udpPortMapping: udpPortMapping,
		reverseDNS:     reverseDNS,
		buffer:         make([]network.ConnectionStats, 0, 512),
		buf:            &bytes.Buffer{},
		conntracker:    conntracker,
		sourceExcludes: network.ParseConnectionFilters(config.ExcludedSourceConnections),
		destExcludes:   network.ParseConnectionFilters(config.ExcludedDestinationConnections),
		perfHandler:    perfHandler,
	}

	tr.perfMap, tr.batchManager, err = tr.initPerfPolling(perfHandler)
	if err != nil {
		return nil, fmt.Errorf("could not start polling bpf events: %s", err)
	}

	if err = m.Start(); err != nil {
		return nil, fmt.Errorf("could not start ebpf manager: %s", err)
	}

	go tr.expvarStats()

	return tr, nil
}

func overrideProbeSectionNames(m *manager.Manager) {
	for _, p := range m.Probes {
		if !p.Enabled {
			continue
		}
		if override, ok := bytecode.KProbeOverrides[bytecode.ProbeName(p.Section)]; ok {
			p.Section = string(override)
		}
	}
}

func runOffsetGuessing(config *Config, buf *bytes.Reader) ([]manager.ConstantEditor, error) {
	// Enable kernel probes used for offset guessing.
	offsetMgr := bytecode.NewOffsetManager()
	offsetOptions := manager.Options{
		RLimit: &unix.Rlimit{
			Cur: math.MaxUint64,
			Max: math.MaxUint64,
		},
	}
	for _, probeName := range offsetGuessProbes(config) {
		offsetOptions.ActivatedProbes = append(offsetOptions.ActivatedProbes, string(probeName))
	}
	if err := offsetMgr.InitWithOptions(buf, offsetOptions); err != nil {
		return nil, fmt.Errorf("could not load bpf module for offset guessing: %s", err)
	}

	if err := offsetMgr.Start(); err != nil {
		return nil, fmt.Errorf("could not start offset ebpf manager: %s", err)
	}
	defer func() {
		err := offsetMgr.Stop(manager.CleanAll)
		if err != nil {
			log.Warnf("error stopping offset ebpf manager: %s", err)
		}
	}()
	start := time.Now()
	editors, err := guessOffsets(offsetMgr, config)
	if err != nil {
		return nil, fmt.Errorf("error guessing offsets: %v", err)
	}
	log.Infof("socket struct offset guessing complete (took %v)", time.Since(start))
	return editors, nil
}

func (t *Tracer) expvarStats() {
	ticker := time.NewTicker(5 * time.Second)
	// starts running the body immediately instead waiting for the first tick
	for ; true; <-ticker.C {
		stats, err := t.getTelemetry()
		if err != nil {
			continue
		}

		for name, stat := range stats {
			for metric, val := range stat.(map[string]int64) {
				currVal := &expvar.Int{}
				currVal.Set(val)
				expvarEndpoints[name].Set(snakeToCapInitialCamel(metric), currVal)
			}
		}
	}
}

// initPerfPolling starts the listening on perf buffer events to grab closed connections
func (t *Tracer) initPerfPolling(perf *bytecode.PerfHandler) (*manager.PerfMap, *PerfBatchManager, error) {
	pm, found := t.m.GetPerfMap(string(bytecode.TcpCloseEventMap))
	if !found {
		return nil, nil, fmt.Errorf("unable to find perf map %s", bytecode.TcpCloseEventMap)
	}

	tcpCloseEventMap, _ := t.getMap(bytecode.TcpCloseEventMap)
	tcpCloseMap, _ := t.getMap(bytecode.TcpCloseBatchMap)
	numCPUs := int(tcpCloseEventMap.ABI().MaxEntries)
	batchManager, err := NewPerfBatchManager(tcpCloseMap, t.config.TCPClosedTimeout, numCPUs)
	if err != nil {
		return nil, nil, err
	}

	if err := pm.Start(); err != nil {
		return nil, nil, fmt.Errorf("error starting perf map: %s", err)
	}

	go func() {
		// Stats about how much connections have been closed / lost
		ticker := time.NewTicker(5 * time.Minute)
		flushIdle := time.NewTicker(t.config.TCPClosedTimeout)

		for {
			select {
			case batchData, ok := <-perf.ClosedChannel:
				if !ok {
					return
				}
				atomic.AddInt64(&t.perfReceived, 1)

				batch := toBatch(batchData)
				conns := t.batchManager.Extract(batch, time.Now())
				for _, c := range conns {
					t.storeClosedConn(c)
				}
			case lostCount, ok := <-perf.LostChannel:
				if !ok {
					return
				}
				atomic.AddInt64(&t.perfLost, int64(lostCount))
			case now := <-flushIdle.C:
				idleConns := t.batchManager.GetIdleConns(now)
				for _, c := range idleConns {
					t.storeClosedConn(c)
				}
			case <-ticker.C:
				recv := atomic.SwapInt64(&t.perfReceived, 0)
				lost := atomic.SwapInt64(&t.perfLost, 0)
				skip := atomic.SwapInt64(&t.skippedConns, 0)
				tcpExpired := atomic.SwapInt64(&t.expiredTCPConns, 0)
				if lost > 0 {
					log.Warnf("closed connection polling: %d received, %d lost, %d skipped, %d expired TCP", recv, lost, skip, tcpExpired)
				}
			}
		}
	}()

	return pm, batchManager, nil
}

// shouldSkipConnection returns whether or not the tracer should ignore a given connection:
//  • Local DNS (*:53) requests if configured (default: true)
func (t *Tracer) shouldSkipConnection(conn *network.ConnectionStats) bool {
	isDNSConnection := conn.DPort == 53 || conn.SPort == 53
	if !t.config.CollectLocalDNS && isDNSConnection && conn.Dest.IsLoopback() {
		return true
	} else if network.IsExcludedConnection(t.sourceExcludes, t.destExcludes, conn) {
		return true
	}
	return false
}

func (t *Tracer) storeClosedConn(cs network.ConnectionStats) {
	cs.Direction = t.determineConnectionDirection(&cs)
	if t.shouldSkipConnection(&cs) {
		atomic.AddInt64(&t.skippedConns, 1)
		return
	}

	atomic.AddInt64(&t.closedConns, 1)
	cs.IPTranslation = t.conntracker.GetTranslationForConn(cs)
	t.state.StoreClosedConnection(cs)
	if cs.IPTranslation != nil {
		t.conntracker.DeleteTranslation(cs)
	}
}

func (t *Tracer) Stop() {
	t.reverseDNS.Close()
	_ = t.m.Stop(manager.CleanAll)
	_ = t.perfMap.Stop(manager.CleanAll)
	t.perfHandler.Stop()
	t.conntracker.Close()
}

func (t *Tracer) GetActiveConnections(clientID string) (*network.Connections, error) {
	t.bufferLock.Lock()
	defer t.bufferLock.Unlock()

	latestConns, latestTime, err := t.getConnections(t.buffer[:0])
	if err != nil {
		return nil, fmt.Errorf("error retrieving connections: %s", err)
	}

	// Grow or shrink buffer depending on the usage
	if len(latestConns) >= cap(t.buffer)*2 {
		t.buffer = make([]network.ConnectionStats, 0, cap(t.buffer)*2)
	} else if len(latestConns) <= cap(t.buffer)/2 {
		t.buffer = make([]network.ConnectionStats, 0, cap(t.buffer)/2)
	}

	conns := t.state.Connections(clientID, latestTime, latestConns, t.reverseDNS.GetDNSStats())
	names := t.reverseDNS.Resolve(conns)
	tm := t.getConnTelemetry(len(latestConns))

	return &network.Connections{Conns: conns, DNS: names, Telemetry: tm}, nil
}

func (t *Tracer) getConnTelemetry(mapSize int) *network.ConnectionsTelemetry {
	kprobeStats := getProbeTotals()
	tm := &network.ConnectionsTelemetry{
		MonotonicKprobesTriggered: kprobeStats.hits,
		MonotonicKprobesMissed:    kprobeStats.miss,
		ConnsBpfMapSize:           int64(mapSize),
		MonotonicConnsClosed:      atomic.LoadInt64(&t.closedConns),
	}

	conntrackStats := t.conntracker.GetStats()
	if rt, ok := conntrackStats["registers_total"]; ok {
		tm.MonotonicConntrackRegisters = rt
	}
	if rtd, ok := conntrackStats["registers_dropped"]; ok {
		tm.MonotonicConntrackRegistersDropped = rtd
	}

	dnsStats := t.reverseDNS.GetStats()
	if pp, ok := dnsStats["packets_processed"]; ok {
		tm.MonotonicDNSPacketsProcessed = pp
	}
	return tm
}

// getConnections returns all of the active connections in the ebpf maps along with the latest timestamp.  It takes
// a reusable buffer for appending the active connections so that this doesn't continuously allocate
func (t *Tracer) getConnections(active []network.ConnectionStats) ([]network.ConnectionStats, uint64, error) {
	mp, err := t.getMap(bytecode.ConnMap)
	if err != nil {
		return nil, 0, fmt.Errorf("error retrieving the bpf %s map: %s", bytecode.ConnMap, err)
	}

	tcpMp, err := t.getMap(bytecode.TcpStatsMap)
	if err != nil {
		return nil, 0, fmt.Errorf("error retrieving the bpf %s map: %s", bytecode.TcpStatsMap, err)
	}

	portMp, err := t.getMap(bytecode.PortBindingsMap)
	if err != nil {
		return nil, 0, fmt.Errorf("error retrieving the bpf %s map: %s", bytecode.PortBindingsMap, err)
	}

	udpPortMp, err := t.getMap(bytecode.UdpPortBindingsMap)
	if err != nil {
		return nil, 0, fmt.Errorf("error retrieving the bpf %s map: %s", bytecode.UdpPortBindingsMap, err)
	}

	latestTime, ok, err := t.getLatestTimestamp()
	if err != nil {
		return nil, 0, fmt.Errorf("error retrieving latest timestamp: %s", err)
	}

	if !ok { // if no timestamps have been captured, there can be no packets
		return nil, 0, nil
	}

	closedPortBindings, err := t.populatePortMapping(portMp, t.portMapping)
	if err != nil {
		return nil, 0, fmt.Errorf("error populating port mapping: %s", err)
	}

	closedUDPPortBindings, err := t.populatePortMapping(udpPortMp, t.udpPortMapping)
	if err != nil {
		return nil, 0, fmt.Errorf("error populating UDP port mapping: %s", err)
	}

	// Iterate through all key-value pairs in map
	key, stats := &ConnTuple{}, &ConnStatsWithTimestamp{}
	seen := make(map[ConnTuple]struct{})
	var expired []*ConnTuple
	entries := mp.Iterate()
	for entries.Next(unsafe.Pointer(key), unsafe.Pointer(stats)) {
		if stats.isExpired(latestTime, t.timeoutForConn(key)) {
			expired = append(expired, key.copy())
			if key.isTCP() {
				atomic.AddInt64(&t.expiredTCPConns, 1)
			}
			atomic.AddInt64(&t.closedConns, 1)
		} else {
			conn := connStats(key, stats, t.getTCPStats(tcpMp, key, seen))
			conn.Direction = t.determineConnectionDirection(&conn)

			if t.shouldSkipConnection(&conn) {
				atomic.AddInt64(&t.skippedConns, 1)
			} else {
				// lookup conntrack in for active
				conn.IPTranslation = t.conntracker.GetTranslationForConn(conn)
				active = append(active, conn)
			}
		}
	}

	if err := entries.Err(); err != nil {
		return nil, 0, fmt.Errorf("unable to iterate connection map: %s", err)
	}

	// Remove expired entries
	t.removeEntries(mp, tcpMp, expired)

	// check for expired clients in the state
	t.state.RemoveExpiredClients(time.Now())

	for _, key := range closedPortBindings {
		t.portMapping.RemoveMapping(key)
		_ = portMp.Delete(unsafe.Pointer(&key))
	}

	for _, key := range closedUDPPortBindings {
		t.udpPortMapping.RemoveMapping(key)
		_ = udpPortMp.Delete(unsafe.Pointer(&key))
	}

	// Get the latest time a second time because it could have changed while we were reading the eBPF map
	latestTime, _, err = t.getLatestTimestamp()
	if err != nil {
		return nil, 0, fmt.Errorf("error retrieving latest timestamp: %s", err)
	}

	return active, latestTime, nil
}

func (t *Tracer) removeEntries(mp, tcpMp *ebpf.Map, entries []*ConnTuple) {
	now := time.Now()
	// Byte keys of the connections to remove
	keys := make([]string, 0, len(entries))
	// Used to create the keys
	statsWithTs, tcpStats := &ConnStatsWithTimestamp{}, &TCPStats{}
	// Remove the entries from the eBPF Map
	for i := range entries {
		err := mp.Delete(unsafe.Pointer(entries[i]))
		if err != nil {
			// If this entry no longer exists in the eBPF map it means `tcp_close` has executed
			// during this function call. In that case state.StoreClosedConnection() was already called for this connection
			// and we can't delete the corresponding client state or we'll likely over-report the metric values.
			// By skipping to the next iteration and not calling state.RemoveConnections() we'll let
			// this connection expire "naturally" when either next connection check runs or the client itself expires.
			_ = log.Warnf("failed to remove entry from connections map: %s", err)
			continue
		}

		// Delete conntrack entry for this connection
		connStats := connStats(entries[i], statsWithTs, tcpStats)
		t.conntracker.DeleteTranslation(connStats)

		// Append the connection key to the keys to remove from the userspace state
		bk, err := connStats.ByteKey(t.buf)
		if err != nil {
			log.Warnf("failed to create connection byte_key: %s", err)
		} else {
			keys = append(keys, string(bk))
		}

		// We have to remove the PID to remove the element from the TCP Map since we don't use the pid there
		entries[i].pid = 0
		// We can ignore the error for this map since it will not always contain the entry
		_ = tcpMp.Delete(unsafe.Pointer(entries[i]))
	}

	t.state.RemoveConnections(keys)

	log.Debugf("Removed %d entries in %s", len(keys), time.Now().Sub(now))
}

// getTCPStats reads tcp related stats for the given ConnTuple
func (t *Tracer) getTCPStats(mp *ebpf.Map, tuple *ConnTuple, seen map[ConnTuple]struct{}) *TCPStats {
	stats := new(TCPStats)

	if !tuple.isTCP() {
		return stats
	}

	// The PID isn't used as a key in the stats map, we will temporarily set it to 0 here and reset it when we're done
	pid := tuple.pid
	tuple.pid = 0

	_ = mp.Lookup(unsafe.Pointer(tuple), unsafe.Pointer(stats))

	// This is required to avoid (over)reporting retransmits for connections sharing the same socket.
	if _, reported := seen[*tuple]; reported {
		atomic.AddInt64(&t.pidCollisions, 1)
		stats.retransmits = 0
	} else {
		seen[*tuple] = struct{}{}
	}

	tuple.pid = pid
	return stats
}

func (t *Tracer) getLatestTimestamp() (uint64, bool, error) {
	latestTime, err := NowNanoseconds()
	if err != nil {
		return 0, false, err
	}
	return uint64(latestTime), true, nil
}

// getEbpfTelemetry reads the telemetry map from the kernelspace and returns a map of key -> count
func (t *Tracer) getEbpfTelemetry() map[string]int64 {
	mp, err := t.getMap(bytecode.TelemetryMap)
	if err != nil {
		log.Warnf("error retrieving telemetry map: %s", err)
		return map[string]int64{}
	}

	telemetry := &kernelTelemetry{}
	if err := mp.Lookup(unsafe.Pointer(&zero), unsafe.Pointer(telemetry)); err != nil {
		// This can happen if we haven't initialized the telemetry object yet
		// so let's just use a trace log
		log.Tracef("error retrieving the telemetry struct: %s", err)
	}

	return map[string]int64{
		"tcp_sent_miscounts": int64(telemetry.tcp_sent_miscounts),
		"missed_tcp_close":   int64(telemetry.missed_tcp_close),
	}
}

func (t *Tracer) getMap(name bytecode.BPFMapName) (*ebpf.Map, error) {
	mp, _, err := t.m.GetMap(string(name))
	if mp == nil {
		return nil, fmt.Errorf("no map with name %s: %s", name, err)
	}
	return mp, nil
}

func (t *Tracer) timeoutForConn(c *ConnTuple) uint64 {
	if c.isTCP() {
		return uint64(t.config.TCPConnTimeout.Nanoseconds())
	}
	return uint64(t.config.UDPConnTimeout.Nanoseconds())
}

// getTelemetry calls GetStats and extract telemetry from the state structure
func (t *Tracer) getTelemetry() (map[string]interface{}, error) {
	stats, err := t.GetStats()
	if err != nil {
		return nil, err
	}

	if states, ok := stats["state"]; ok {
		if telemetry, ok := states.(map[string]interface{})["telemetry"]; ok {
			stats["state"] = telemetry
		}
	}
	return stats, nil
}

// GetStats returns a map of statistics about the current tracer's internal state
func (t *Tracer) GetStats() (map[string]interface{}, error) {
	if t.state == nil {
		return nil, fmt.Errorf("internal state not yet initialized")
	}

	lost := atomic.LoadInt64(&t.perfLost)
	received := atomic.LoadInt64(&t.perfReceived)
	skipped := atomic.LoadInt64(&t.skippedConns)
	expiredTCP := atomic.LoadInt64(&t.expiredTCPConns)
	pidCollisions := atomic.LoadInt64(&t.pidCollisions)

	stateStats := t.state.GetStats()
	conntrackStats := t.conntracker.GetStats()

	return map[string]interface{}{
		"conntrack": conntrackStats,
		"state":     stateStats,
		"tracer": map[string]int64{
			"closed_conn_polling_lost":     lost,
			"closed_conn_polling_received": received,
			"conn_valid_skipped":           skipped, // Skipped connections (e.g. Local DNS requests)
			"expired_tcp_conns":            expiredTCP,
			"pid_collisions":               pidCollisions,
		},
		"ebpf":    t.getEbpfTelemetry(),
		"kprobes": GetProbeStats(),
		"dns":     t.reverseDNS.GetStats(),
	}, nil
}

// DebugNetworkState returns a map with the current tracer's internal state, for debugging
func (t *Tracer) DebugNetworkState(clientID string) (map[string]interface{}, error) {
	if t.state == nil {
		return nil, fmt.Errorf("internal state not yet initialized")
	}
	return t.state.DumpState(clientID), nil
}

// DebugNetworkMaps returns all connections stored in the BPF maps without modifications from network state
func (t *Tracer) DebugNetworkMaps() (*network.Connections, error) {
	latestConns, _, err := t.getConnections(make([]network.ConnectionStats, 0))
	if err != nil {
		return nil, fmt.Errorf("error retrieving connections: %s", err)
	}
	return &network.Connections{Conns: latestConns}, nil
}

// populatePortMapping reads an entire portBinding bpf map and populates the userspace  port map.  A list of
// closed ports will be returned.
// the map will be one of port_bindings  or udp_port_bindings, and the mapping will be one of tracer#portMapping
// tracer#udpPortMapping respectively.
func (t *Tracer) populatePortMapping(mp *ebpf.Map, mapping *network.PortMapping) ([]uint16, error) {
	var key uint16
	var state uint8

	closedPortBindings := make([]uint16, 0)

	entries := mp.Iterate()
	for entries.Next(unsafe.Pointer(&key), unsafe.Pointer(&state)) {
		port := key

		mapping.AddMapping(port)

		if isPortClosed(state) {
			closedPortBindings = append(closedPortBindings, port)
		}
	}

	return closedPortBindings, nil
}

func (t *Tracer) determineConnectionDirection(conn *network.ConnectionStats) network.ConnectionDirection {
	if conn.Type == network.UDP {
		if t.udpPortMapping.IsListening(conn.SPort) {
			return network.INCOMING
		}
		return network.OUTGOING
	}

	if t.portMapping.IsListening(conn.SPort) {
		return network.INCOMING
	}

	return network.OUTGOING
}<|MERGE_RESOLUTION|>--- conflicted
+++ resolved
@@ -92,15 +92,11 @@
 		return nil, fmt.Errorf("%s: %s", "system-probe unsupported", msg)
 	}
 
-<<<<<<< HEAD
-	buf, err := bytecode.ReadBPFModule(config.BPFDebug)
-=======
-	m, err := bytecode.ReadBPFModule(config.BPFDir, config.BPFDebug)
->>>>>>> e81c46ec
+	buf, err := bytecode.ReadBPFModule(config.BPFDir, config.BPFDebug)
 	if err != nil {
 		return nil, fmt.Errorf("could not read bpf module: %s", err)
 	}
-	offsetBuf, err := bytecode.ReadOffsetBPFModule(config.BPFDebug)
+	offsetBuf, err := bytecode.ReadOffsetBPFModule(config.BPFDir, config.BPFDebug)
 	if err != nil {
 		return nil, fmt.Errorf("could not read offset bpf module: %s", err)
 	}
@@ -260,7 +256,7 @@
 	}
 }
 
-func runOffsetGuessing(config *Config, buf *bytes.Reader) ([]manager.ConstantEditor, error) {
+func runOffsetGuessing(config *Config, buf bytecode.AssetReader) ([]manager.ConstantEditor, error) {
 	// Enable kernel probes used for offset guessing.
 	offsetMgr := bytecode.NewOffsetManager()
 	offsetOptions := manager.Options{
