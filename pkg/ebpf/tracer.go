// +build linux_bpf

package ebpf

import (
	"bytes"
	"expvar"
	"fmt"
	"net"
	"strings"
	"sync"
	"sync/atomic"
	"time"
	"unsafe"

	"github.com/DataDog/datadog-agent/pkg/ebpf/netlink"
	"github.com/DataDog/datadog-agent/pkg/process/util"
	"github.com/DataDog/datadog-agent/pkg/util/log"
	bpflib "github.com/iovisor/gobpf/elf"
)

var (
	expvarEndpoints map[string]*expvar.Map
	expvarTypes     = [4]string{"conntrack", "state", "tracer", "ebpf"}
)

func init() {
	expvarEndpoints = make(map[string]*expvar.Map, len(expvarTypes))
	for _, name := range expvarTypes {
		expvarEndpoints[name] = expvar.NewMap(name)
	}
}

type Tracer struct {
	m *bpflib.Module

	config *Config

	state          NetworkState
	portMapping    *PortMapping
	localAddresses map[util.Address]struct{}

	conntracker netlink.Conntracker

	perfMap *bpflib.PerfMap

	// Telemetry
	perfReceived int64
	perfLost     int64
	skippedConns int64
	// Will track the count of expired TCP connections
	// We are manually expiring TCP connections because it seems that we are losing some of the TCP close events
	// For now we are only tracking the `tcp_close` probe but we should also track the `tcp_set_state` probe when
	// states are set to `TCP_CLOSE_WAIT`, `TCP_CLOSE` and `TCP_FIN_WAIT1` we should probably also track `tcp_time_wait`
	// However there are some caveats by doing that:
	// - `tcp_set_state` does not have access to the PID of the connection => we have to remove the PID from the connection tuple (which can lead to issues)
	// - We will have multiple probes that can trigger for the same connection close event => we would have to add something to dedupe those
	// - - Using the timestamp does not seem to be reliable (we are already seeing unordered connections)
	// - - Having IDs for those events would need to have an internal monotonic counter and this is tricky to manage (race conditions, cleaning)
	//
	// If we want to have a way to track the # of active TCP connections in the future we could use the procfs like here: https://github.com/DataDog/datadog-agent/pull/3728
	// to determine whether a connection is truly closed or not
	expiredTCPConns int64

	buffer     []ConnectionStats
	bufferLock sync.Mutex

	// Internal buffer used to compute bytekeys
	buf *bytes.Buffer
}

// maxActive configures the maximum number of instances of the kretprobe-probed functions handled simultaneously.
// This value should be enough for typical workloads (e.g. some amount of processes blocked on the accept syscall).
const (
	maxActive = 128
)

// CurrentKernelVersion exposes calculated kernel version - exposed in LINUX_VERSION_CODE format
// That is, for kernel "a.b.c", the version number will be (a<<16 + b<<8 + c)
func CurrentKernelVersion() (uint32, error) {
	return bpflib.CurrentKernelVersion()
}

func NewTracer(config *Config) (*Tracer, error) {
	m, err := readBPFModule(config.BPFDebug)
	if err != nil {
		return nil, fmt.Errorf("could not read bpf module: %s", err)
	}

	err = m.Load(SectionsFromConfig(config))
	if err != nil {
		return nil, fmt.Errorf("could not load bpf module: %s", err)
	}

	// Use the config to determine what kernel probes should be enabled
	enabledProbes := config.EnabledKProbes()
	for k := range m.IterKprobes() {
		if _, ok := enabledProbes[KProbeName(k.Name)]; ok {
			if err = m.EnableKprobe(k.Name, maxActive); err != nil {
				return nil, fmt.Errorf("could not enable kprobe(%s): %s", k.Name, err)
			}
		}
	}

	// TODO: Disable TCPv{4,6} connect kernel probes once offsets have been figured out.
	if err := guess(m, config); err != nil {
		return nil, fmt.Errorf("failed to init module: error guessing offsets: %v", err)
	}

	portMapping := NewPortMapping(config.ProcRoot, config)
	if err := portMapping.ReadInitialState(); err != nil {
		return nil, fmt.Errorf("failed to read initial pid->port mapping: %s", err)
	}

	conntracker := netlink.NewNoOpConntracker()
	if config.EnableConntrack {
		if c, err := netlink.NewConntracker(config.ProcRoot, config.ConntrackShortTermBufferSize, int(config.MaxTrackedConnections)); err != nil {
			log.Warnf("could not initialize conntrack, tracer will continue without NAT tracking: %s", err)
		} else {
			conntracker = c
		}
	}

	state := NewNetworkState(config.ClientStateExpiry, config.MaxClosedConnectionsBuffered, config.MaxConnectionsStateBuffered)

	tr := &Tracer{
		m:              m,
		config:         config,
		state:          state,
		portMapping:    portMapping,
		localAddresses: readLocalAddresses(),
		buffer:         make([]ConnectionStats, 0, 512),
		buf:            &bytes.Buffer{},
		conntracker:    conntracker,
	}

	tr.perfMap, err = tr.initPerfPolling()
	if err != nil {
		return nil, fmt.Errorf("could not start polling bpf events: %s", err)
	}

	go tr.expvarStats()

	return tr, nil
}

// snakeToCapInitialCamel converts a snake case to Camel case with capital initial
func snakeToCapInitialCamel(s string) string {
	n := ""
	capNext := true
	for _, v := range s {
		if v >= 'A' && v <= 'Z' {
			n += string(v)
		}
		if v >= 'a' && v <= 'z' {
			if capNext {
				n += strings.ToUpper(string(v))
			} else {
				n += string(v)
			}
		}
		if v == '_' {
			capNext = true
		} else {
			capNext = false
		}
	}
	return n
}

func (t *Tracer) expvarStats() {
	ticker := time.NewTicker(5 * time.Second)
	// starts running the body immediately instead waiting for the first tick
	for ; true; <-ticker.C {
		stats, err := t.getTelemetry()
		if err != nil {
			continue
		}

<<<<<<< HEAD
		if tracerStats, ok := stats["tracer"]; ok {
			for metric, val := range tracerStats.(map[string]int64) {
				currVal := &expvar.Int{}
				currVal.Set(val)
				probeExpvar.Set(snakeToCapInitialCamel(metric), currVal)
			}
		}

		if probeStats, ok := stats["kprobes"]; ok {
			for metric, val := range probeStats.(map[string]int64) {
				currVal := &expvar.Int{}
				currVal.Set(val)
				probeExpvar.Set(fmt.Sprintf("Kprobe%s", snakeToCapInitialCamel(metric)), currVal)
			}
		}

		if ebpfStats, ok := stats["ebpf"]; ok {
			for metric, val := range ebpfStats.(map[string]int64) {
				currVal := &expvar.Int{}
				currVal.Set(val)
				probeExpvar.Set(fmt.Sprintf("Ebpf%s", snakeToCapInitialCamel(metric)), currVal)
			}
		}

		if states, ok := stats["state"]; ok {
			if telemetry, ok := states.(map[string]interface{})["telemetry"]; ok {
				for metric, val := range telemetry.(map[string]int64) {
					currVal := &expvar.Int{}
					currVal.Set(val)
					probeExpvar.Set(snakeToCapInitialCamel(metric), currVal)
				}
			}
		}

		if conntrackStats, ok := stats["conntrack"]; ok {
			for metric, val := range conntrackStats.(map[string]int64) {
=======
		for name, stat := range stats {
			for metric, val := range stat.(map[string]int64) {
>>>>>>> d7c98e96
				currVal := &expvar.Int{}
				currVal.Set(val)
				expvarEndpoints[name].Set(snakeToCapInitialCamel(metric), currVal)
			}
		}
	}
}

// initPerfPolling starts the listening on perf buffer events to grab closed connections
func (t *Tracer) initPerfPolling() (*bpflib.PerfMap, error) {
	closedChannel := make(chan []byte, 100)
	lostChannel := make(chan uint64, 10)

	pm, err := bpflib.InitPerfMap(t.m, string(tcpCloseEventMap), closedChannel, lostChannel)
	if err != nil {
		return nil, fmt.Errorf("error initializing perf map: %s", err)
	}

	pm.PollStart()

	go func() {
		// Stats about how much connections have been closed / lost
		ticker := time.NewTicker(5 * time.Minute)

		for {
			select {
			case conn, ok := <-closedChannel:
				if !ok {
					log.Infof("Exiting closed connections polling")
					return
				}
				atomic.AddInt64(&t.perfReceived, 1)
				cs := decodeRawTCPConn(conn)
				cs.Direction = t.determineConnectionDirection(&cs)
				if t.shouldSkipConnection(&cs) {
					atomic.AddInt64(&t.skippedConns, 1)
				} else {
					cs.IPTranslation = t.conntracker.GetTranslationForConn(cs.Source, cs.SPort)
					t.state.StoreClosedConnection(cs)
				}
			case lostCount, ok := <-lostChannel:
				if !ok {
					return
				}
				atomic.AddInt64(&t.perfLost, int64(lostCount))
			case <-ticker.C:
				recv := atomic.SwapInt64(&t.perfReceived, 0)
				lost := atomic.SwapInt64(&t.perfLost, 0)
				skip := atomic.SwapInt64(&t.skippedConns, 0)
				tcpExpired := atomic.SwapInt64(&t.expiredTCPConns, 0)
				if lost > 0 {
					log.Warnf("closed connection polling: %d received, %d lost, %d skipped, %d expired TCP", recv, lost, skip, tcpExpired)
				}
			}
		}
	}()

	return pm, nil
}

// shouldSkipConnection returns whether or not the tracer should ignore a given connection:
//  • Local DNS (*:53) requests if configured (default: true)
func (t *Tracer) shouldSkipConnection(conn *ConnectionStats) bool {
	isDNSConnection := conn.DPort == 53 || conn.SPort == 53
	return !t.config.CollectLocalDNS && isDNSConnection && conn.Direction == LOCAL
}

func (t *Tracer) Stop() {
	_ = t.m.Close()
	t.perfMap.PollStop()
	t.conntracker.Close()
}

func (t *Tracer) GetActiveConnections(clientID string) (*Connections, error) {
	t.bufferLock.Lock()
	defer t.bufferLock.Unlock()

	latestConns, latestTime, err := t.getConnections(t.buffer[:0])
	if err != nil {
		return nil, fmt.Errorf("error retrieving connections: %s", err)
	}

	// Grow or shrink buffer depending on the usage
	if len(latestConns) >= cap(t.buffer)*2 {
		t.buffer = make([]ConnectionStats, 0, cap(t.buffer)*2)
	} else if len(latestConns) <= cap(t.buffer)/2 {
		t.buffer = make([]ConnectionStats, 0, cap(t.buffer)/2)
	}

	return &Connections{Conns: t.state.Connections(clientID, latestTime, latestConns)}, nil
}

// getConnections returns all of the active connections in the ebpf maps along with the latest timestamp.  It takes
// a reusable buffer for appending the active connections so that this doesn't continuously allocate
func (t *Tracer) getConnections(active []ConnectionStats) ([]ConnectionStats, uint64, error) {
	mp, err := t.getMap(connMap)
	if err != nil {
		return nil, 0, fmt.Errorf("error retrieving the bpf %s map: %s", connMap, err)
	}

	tcpMp, err := t.getMap(tcpStatsMap)
	if err != nil {
		return nil, 0, fmt.Errorf("error retrieving the bpf %s map: %s", tcpStatsMap, err)
	}

	portMp, err := t.getMap(portBindingsMap)
	if err != nil {
		return nil, 0, fmt.Errorf("error retrieving the bpf %s map: %s", portBindingsMap, err)
	}

	latestTime, ok, err := t.getLatestTimestamp()
	if err != nil {
		return nil, 0, fmt.Errorf("error retrieving latest timestamp: %s", err)
	}

	if !ok { // if no timestamps have been captured, there can be no packets
		return nil, 0, nil
	}

	closedPortBindings, err := t.populatePortMapping(portMp)
	if err != nil {
		return nil, 0, fmt.Errorf("error populating port mapping: %s", err)
	}

	// Iterate through all key-value pairs in map
	key, nextKey, stats := &ConnTuple{}, &ConnTuple{}, &ConnStatsWithTimestamp{}
	var expired []*ConnTuple
	for {
		hasNext, _ := t.m.LookupNextElement(mp, unsafe.Pointer(key), unsafe.Pointer(nextKey), unsafe.Pointer(stats))
		if !hasNext {
			break
		} else if stats.isExpired(latestTime, t.timeoutForConn(nextKey)) {
			expired = append(expired, nextKey.copy())
			if nextKey.isTCP() {
				atomic.AddInt64(&t.expiredTCPConns, 1)
			}
		} else {
			conn := connStats(nextKey, stats, t.getTCPStats(tcpMp, nextKey))
			conn.Direction = t.determineConnectionDirection(&conn)

			if t.shouldSkipConnection(&conn) {
				atomic.AddInt64(&t.skippedConns, 1)
			} else {
				// lookup conntrack in for active
				conn.IPTranslation = t.conntracker.GetTranslationForConn(conn.Source, conn.SPort)
				active = append(active, conn)
			}
		}
		key = nextKey
	}

	// Remove expired entries
	t.removeEntries(mp, tcpMp, expired)

	// check for expired clients in the state
	t.state.RemoveExpiredClients(time.Now())

	t.conntracker.ClearShortLived()

	for _, key := range closedPortBindings {
		t.portMapping.RemoveMapping(key)
		_ = t.m.DeleteElement(portMp, unsafe.Pointer(&key))
	}

	// Get the latest time a second time because it could have changed while we were reading the eBPF map
	latestTime, _, err = t.getLatestTimestamp()
	if err != nil {
		return nil, 0, fmt.Errorf("error retrieving latest timestamp: %s", err)
	}

	return active, latestTime, nil
}

func (t *Tracer) removeEntries(mp, tcpMp *bpflib.Map, entries []*ConnTuple) {
	now := time.Now()
	// Byte keys of the connections to remove
	keys := make([]string, 0, len(entries))
	// Used to create the keys
	statsWithTs, tcpStats := &ConnStatsWithTimestamp{}, &TCPStats{}

	// Remove the entries from the eBPF Map
	for i := range entries {
		err := t.m.DeleteElement(mp, unsafe.Pointer(entries[i]))
		if err != nil {
			// It's possible some other process deleted this entry already (e.g. tcp_close)
			_ = log.Warnf("failed to remove entry from connections map: %s", err)
		}

		// Append the connection key to the keys to remove from the userspace state
		bk, err := connStats(entries[i], statsWithTs, tcpStats).ByteKey(t.buf)
		if err != nil {
			log.Warnf("failed to create connection byte_key: %s", err)
		} else {
			keys = append(keys, string(bk))
		}

		// We have to remove the PID to remove the element from the TCP Map since we don't use the pid there
		entries[i].pid = 0
		// We can ignore the error for this map since it will not always contain the entry
		_ = t.m.DeleteElement(tcpMp, unsafe.Pointer(entries[i]))
	}

	t.state.RemoveConnections(keys)

	log.Debugf("Removed %d entries in %s", len(keys), time.Now().Sub(now))
}

// getTCPStats reads tcp related stats for the given ConnTuple
func (t *Tracer) getTCPStats(mp *bpflib.Map, tuple *ConnTuple) *TCPStats {
	// The PID isn't used as a key in the stats map, we will temporarily set it to 0 here and reset it when we're done
	pid := tuple.pid
	tuple.pid = 0

	stats := &TCPStats{retransmits: 0}

	// Don't bother looking in the map if the connection is UDP, there will never be data for that and we will avoid
	// the overhead of the syscall and creating the resultant error
	if tuple.isTCP() {
		_ = t.m.LookupElement(mp, unsafe.Pointer(tuple), unsafe.Pointer(stats))
	}

	tuple.pid = pid

	return stats
}

// getLatestTimestamp reads the most recent timestamp captured by the eBPF
// module.  if the eBFP module has not yet captured a timestamp (as will be the
// case if the eBPF module has just started), the second return value will be
// false.
func (t *Tracer) getLatestTimestamp() (uint64, bool, error) {
	tsMp, err := t.getMap(latestTimestampMap)
	if err != nil {
		return 0, false, fmt.Errorf("error retrieving latest timestamp map: %s", err)
	}

	var latestTime uint64
	if err := t.m.LookupElement(tsMp, unsafe.Pointer(&zero), unsafe.Pointer(&latestTime)); err != nil {
		// If we can't find latest timestamp, there probably haven't been any messages yet
		return 0, false, nil
	}

	return latestTime, true, nil
}

// getEbpfTelemetry reads the telemetry map from the kernelspace and returns a map of key -> count
func (t *Tracer) getEbpfTelemetry() map[string]int64 {
	mp, err := t.getMap(telemetryMap)
	if err != nil {
		log.Warnf("error retrieving telemetry map: %s", err)
		return map[string]int64{}
	}

	telemetry := &kernelTelemetry{}
	if err := t.m.LookupElement(mp, unsafe.Pointer(&zero), unsafe.Pointer(telemetry)); err != nil {
		// This can happen if we haven't initialized the telemetry object yet
		// so let's just use a trace log
		log.Tracef("error retrieving the telemetry struct: %s", err)
	}

	return map[string]int64{
		"tcp_sent_miscounts": int64(telemetry.tcp_sent_miscounts),
	}
}

func (t *Tracer) getMap(name bpfMapName) (*bpflib.Map, error) {
	mp := t.m.Map(string(name))
	if mp == nil {
		return nil, fmt.Errorf("no map with name %s", name)
	}
	return mp, nil
}

func readBPFModule(debug bool) (*bpflib.Module, error) {
	file := "tracer-ebpf.o"
	if debug {
		file = "tracer-ebpf-debug.o"
	}

	buf, err := Asset(file)
	if err != nil {
		return nil, fmt.Errorf("couldn't find asset: %s", err)
	}

	m := bpflib.NewModuleFromReader(bytes.NewReader(buf))
	if m == nil {
		return nil, fmt.Errorf("BPF not supported")
	}
	return m, nil
}

func (t *Tracer) timeoutForConn(c *ConnTuple) uint64 {
	if c.isTCP() {
		return uint64(t.config.TCPConnTimeout.Nanoseconds())
	}
	return uint64(t.config.UDPConnTimeout.Nanoseconds())
}

// getTelemetry calls GetStats and extract telemetry from the state structure
func (t *Tracer) getTelemetry() (map[string]interface{}, error) {
	stats, err := t.GetStats()
	if err != nil {
		return nil, err
	}

	if states, ok := stats["state"]; ok {
		if telemetry, ok := states.(map[string]interface{})["telemetry"]; ok {
			stats["state"] = telemetry
		}
	}
	return stats, nil
}

// GetStats returns a map of statistics about the current tracer's internal state
func (t *Tracer) GetStats() (map[string]interface{}, error) {
	if t.state == nil {
		return nil, fmt.Errorf("internal state not yet initialized")
	}

	lost := atomic.LoadInt64(&t.perfLost)
	received := atomic.LoadInt64(&t.perfReceived)
	skipped := atomic.LoadInt64(&t.skippedConns)
	expiredTCP := atomic.LoadInt64(&t.expiredTCPConns)

	stateStats := t.state.GetStats()
	conntrackStats := t.conntracker.GetStats()

	return map[string]interface{}{
		"conntrack": conntrackStats,
		"state":     stateStats,
		"tracer": map[string]int64{
			"closed_conn_polling_lost":     lost,
			"closed_conn_polling_received": received,
			"conn_valid_skipped":           skipped, // Skipped connections (e.g. Local DNS requests)
			"expired_tcp_conns":            expiredTCP,
		},
		"ebpf":    t.getEbpfTelemetry(),
		"kprobes": GetProbeStats(),
	}, nil
}

// DebugNetworkState returns a map with the current tracer's internal state, for debugging
func (t *Tracer) DebugNetworkState(clientID string) (map[string]interface{}, error) {
	if t.state == nil {
		return nil, fmt.Errorf("internal state not yet initialized")
	}
	return t.state.DumpState(clientID), nil
}

// DebugNetworkMaps returns all connections stored in the BPF maps without modifications from network state
func (t *Tracer) DebugNetworkMaps() (*Connections, error) {
	latestConns, _, err := t.getConnections(make([]ConnectionStats, 0))
	if err != nil {
		return nil, fmt.Errorf("error retrieving connections: %s", err)
	}
	return &Connections{Conns: latestConns}, nil
}

// populatePortMapping reads the entire portBinding bpf map and populates the local port/address map.  A list of
// closed ports will be returned
func (t *Tracer) populatePortMapping(mp *bpflib.Map) ([]uint16, error) {
	var key, nextKey uint16
	var state uint8

	closedPortBindings := make([]uint16, 0)

	for {
		hasNext, _ := t.m.LookupNextElement(mp, unsafe.Pointer(&key), unsafe.Pointer(&nextKey), unsafe.Pointer(&state))
		if !hasNext {
			break
		}

		port := nextKey

		t.portMapping.AddMapping(port)

		if isPortClosed(state) {
			closedPortBindings = append(closedPortBindings, port)
		}

		key = nextKey
	}

	return closedPortBindings, nil
}

func (t *Tracer) determineConnectionDirection(conn *ConnectionStats) ConnectionDirection {
	sourceLocal := t.isLocalAddress(conn.Source)
	destLocal := t.isLocalAddress(conn.Dest)

	if sourceLocal && destLocal {
		return LOCAL
	}

	if sourceLocal && t.portMapping.IsListening(conn.SPort) {
		return INCOMING
	}

	return OUTGOING
}

func (t *Tracer) isLocalAddress(address util.Address) bool {
	_, ok := t.localAddresses[address]
	return ok
}

func readLocalAddresses() map[util.Address]struct{} {
	addresses := make(map[util.Address]struct{}, 0)

	interfaces, err := net.Interfaces()
	if err != nil {
		_ = log.Errorf("error reading network interfaces: %s", err)
		return addresses
	}

	for _, intf := range interfaces {
		addrs, err := intf.Addrs()

		if err != nil {
			_ = log.Errorf("error reading interface %s addresses: %s", intf.Name, err)
			continue
		}

		for _, addr := range addrs {
			switch v := addr.(type) {
			case *net.IPNet:
				addresses[util.AddressFromNetIP(v.IP)] = struct{}{}
			case *net.IPAddr:
				addresses[util.AddressFromNetIP(v.IP)] = struct{}{}
			}
		}

	}

	return addresses
}

// SectionsFromConfig returns a map of string -> gobpf.SectionParams used to configure the way we load the BPF program (bpf map sizes)
func SectionsFromConfig(c *Config) map[string]bpflib.SectionParams {
	return map[string]bpflib.SectionParams{
		connMap.sectionName(): {
			MapMaxEntries: int(c.MaxTrackedConnections),
		},
		tcpStatsMap.sectionName(): {
			MapMaxEntries: int(c.MaxTrackedConnections),
		},
		portBindingsMap.sectionName(): {
			MapMaxEntries: int(c.MaxTrackedConnections),
		},
		tcpCloseEventMap.sectionName(): {
			MapMaxEntries: 1024,
		},
	}
}<|MERGE_RESOLUTION|>--- conflicted
+++ resolved
@@ -21,7 +21,7 @@
 
 var (
 	expvarEndpoints map[string]*expvar.Map
-	expvarTypes     = [4]string{"conntrack", "state", "tracer", "ebpf"}
+	expvarTypes     = [5]string{"conntrack", "state", "tracer", "ebpf", "kprobes"}
 )
 
 func init() {
@@ -177,47 +177,8 @@
 			continue
 		}
 
-<<<<<<< HEAD
-		if tracerStats, ok := stats["tracer"]; ok {
-			for metric, val := range tracerStats.(map[string]int64) {
-				currVal := &expvar.Int{}
-				currVal.Set(val)
-				probeExpvar.Set(snakeToCapInitialCamel(metric), currVal)
-			}
-		}
-
-		if probeStats, ok := stats["kprobes"]; ok {
-			for metric, val := range probeStats.(map[string]int64) {
-				currVal := &expvar.Int{}
-				currVal.Set(val)
-				probeExpvar.Set(fmt.Sprintf("Kprobe%s", snakeToCapInitialCamel(metric)), currVal)
-			}
-		}
-
-		if ebpfStats, ok := stats["ebpf"]; ok {
-			for metric, val := range ebpfStats.(map[string]int64) {
-				currVal := &expvar.Int{}
-				currVal.Set(val)
-				probeExpvar.Set(fmt.Sprintf("Ebpf%s", snakeToCapInitialCamel(metric)), currVal)
-			}
-		}
-
-		if states, ok := stats["state"]; ok {
-			if telemetry, ok := states.(map[string]interface{})["telemetry"]; ok {
-				for metric, val := range telemetry.(map[string]int64) {
-					currVal := &expvar.Int{}
-					currVal.Set(val)
-					probeExpvar.Set(snakeToCapInitialCamel(metric), currVal)
-				}
-			}
-		}
-
-		if conntrackStats, ok := stats["conntrack"]; ok {
-			for metric, val := range conntrackStats.(map[string]int64) {
-=======
 		for name, stat := range stats {
 			for metric, val := range stat.(map[string]int64) {
->>>>>>> d7c98e96
 				currVal := &expvar.Int{}
 				currVal.Set(val)
 				expvarEndpoints[name].Set(snakeToCapInitialCamel(metric), currVal)
