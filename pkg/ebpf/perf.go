// Unless explicitly stated otherwise all files in this repository are licensed
// under the Apache License Version 2.0.
// This product includes software developed at Datadog (https://www.datadoghq.com/).
// Copyright 2016-present Datadog, Inc.

//go:build linux_bpf

package ebpf

import (
	"sync"

	"github.com/cilium/ebpf/perf"

	manager "github.com/DataDog/ebpf-manager"
)

var recordPool = sync.Pool{
	New: func() interface{} {
		return new(perf.Record)
	},
}

<<<<<<< HEAD
=======
// PerfHandler implements EventHandler
// this line is just a static check of the interface
>>>>>>> 0711dd6b
var _ EventHandler = new(PerfHandler)

// PerfHandler wraps an eBPF perf buffer
type PerfHandler struct {
	RecordGetter func() *perf.Record

	dataChannel chan *DataEvent
	lostChannel chan uint64
	once        sync.Once
	closed      bool
}

// NewPerfHandler creates a PerfHandler
func NewPerfHandler(dataChannelSize int) *PerfHandler {
	return &PerfHandler{
		RecordGetter: func() *perf.Record {
			return recordPool.Get().(*perf.Record)
		},
		dataChannel: make(chan *DataEvent, dataChannelSize),
		lostChannel: make(chan uint64, 10),
	}
}

// LostHandler is the callback intended to be used when configuring PerfMapOptions
func (c *PerfHandler) LostHandler(_ int, lostCount uint64, _ *manager.PerfMap, _ *manager.Manager) {
	if c.closed {
		return
	}
	c.lostChannel <- lostCount
}

// RecordHandler is the callback intended to be used when configuring PerfMapOptions
func (c *PerfHandler) RecordHandler(record *perf.Record, _ *manager.PerfMap, _ *manager.Manager) {
	if c.closed {
		return
	}

<<<<<<< HEAD
	c.dataChannel <- &DataEvent{Data: record.RawSample, pr: record}
=======
	c.dataChannel <- &DataEvent{CPU: record.CPU, Data: record.RawSample, pr: record}
>>>>>>> 0711dd6b
}

// DataChannel returns the channel with event data
func (c *PerfHandler) DataChannel() <-chan *DataEvent {
	return c.dataChannel
}

// LostChannel returns the channel with lost events
func (c *PerfHandler) LostChannel() <-chan uint64 {
	return c.lostChannel
}

// Stop stops the perf handler and closes both channels
func (c *PerfHandler) Stop() {
	c.once.Do(func() {
		c.closed = true
		close(c.dataChannel)
		close(c.lostChannel)
	})
}<|MERGE_RESOLUTION|>--- conflicted
+++ resolved
@@ -21,11 +21,8 @@
 	},
 }
 
-<<<<<<< HEAD
-=======
 // PerfHandler implements EventHandler
 // this line is just a static check of the interface
->>>>>>> 0711dd6b
 var _ EventHandler = new(PerfHandler)
 
 // PerfHandler wraps an eBPF perf buffer
@@ -63,11 +60,7 @@
 		return
 	}
 
-<<<<<<< HEAD
 	c.dataChannel <- &DataEvent{Data: record.RawSample, pr: record}
-=======
-	c.dataChannel <- &DataEvent{CPU: record.CPU, Data: record.RawSample, pr: record}
->>>>>>> 0711dd6b
 }
 
 // DataChannel returns the channel with event data
