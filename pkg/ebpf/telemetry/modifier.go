--- conflicted
+++ resolved
@@ -11,39 +11,6 @@
 	manager "github.com/DataDog/ebpf-manager"
 )
 
-<<<<<<< HEAD
-// Manager wraps ebpf-manager.Manager to transparently handle eBPF telemetry
-// Deprecated: The telemetry manager wrapper should no longer be used. Instead, use ebpf/manager.Manager instead with the ErrorsTelemetryModifier
-type Manager struct {
-	*manager.Manager
-	bpfTelemetry *EBPFTelemetry
-}
-
-// NewManager creates a Manager
-// Deprecated: The telemetry manager wrapper should no longer be used. Instead, use ebpf/manager.Manager instead with the ErrorsTelemetryModifier
-func NewManager(mgr *manager.Manager, bt *EBPFTelemetry) *Manager {
-	return &Manager{
-		Manager:      mgr,
-		bpfTelemetry: bt,
-	}
-}
-
-// InitWithOptions is a wrapper around ebpf-manager.Manager.InitWithOptions
-// Deprecated: The telemetry manager wrapper should no longer be used. Instead, use ebpf/manager.Manager instead with the ErrorsTelemetryModifier
-func (m *Manager) InitWithOptions(bytecode io.ReaderAt, opts manager.Options) error {
-	if err := setupForTelemetry(m.Manager, &opts, m.bpfTelemetry, bytecode, nil); err != nil {
-		return err
-	}
-
-	if err := m.Manager.InitWithOptions(bytecode, opts); err != nil {
-		return err
-	}
-
-	return nil
-}
-
-=======
->>>>>>> 874a1869
 // ErrorsTelemetryModifier is a modifier that sets up the manager to handle eBPF telemetry.
 type ErrorsTelemetryModifier struct {
 	SkipProgram func(string) bool
