// Unless explicitly stated otherwise all files in this repository are licensed
// under the Apache License Version 2.0.
// This product includes software developed at Datadog (https://www.datadoghq.com/).
// Copyright 2016-present Datadog, Inc.

//go:build linux_bpf

package telemetry

import (
	"fmt"
<<<<<<< HEAD
	"hash"
	"hash/fnv"
	"sync"
	"syscall"

	manager "github.com/DataDog/ebpf-manager"
	"github.com/cilium/ebpf"
	"github.com/cilium/ebpf/asm"
	"github.com/prometheus/client_golang/prometheus"
	"golang.org/x/exp/slices"
	"golang.org/x/sys/unix"

	"github.com/DataDog/datadog-agent/pkg/ebpf/maps"
	"github.com/DataDog/datadog-agent/pkg/network/ebpf/probes"
	"github.com/DataDog/datadog-agent/pkg/util/kernel"
=======
>>>>>>> 2ff64273
	"github.com/DataDog/datadog-agent/pkg/util/log"
	"github.com/prometheus/client_golang/prometheus"
	"unsafe"
)

// EBPFErrorsCollector implements the prometheus Collector interface
// for collecting statistics about errors of ebpf helpers and ebpf maps operations.
type EBPFErrorsCollector struct {
	*EBPFTelemetry
	ebpfMapOpsErrorsGauge *prometheus.Desc
	ebpfHelperErrorsGauge *prometheus.Desc
}

<<<<<<< HEAD
// EBPFTelemetry struct contains all the maps that
// are registered to have their telemetry collected.
type EBPFTelemetry struct {
	mtx          sync.Mutex
	mapErrMap    *maps.GenericMap[uint64, MapErrTelemetry]
	helperErrMap *maps.GenericMap[uint64, HelperErrTelemetry]
	mapKeys      map[string]uint64
	probeKeys    map[string]uint64
}

// NewEBPFTelemetry initializes a new EBPFTelemetry object
func NewEBPFTelemetry() *EBPFTelemetry {
=======
// NewEBPFErrorsCollector initializes a new Collector object for ebpf helper and map operations errors
func NewEBPFErrorsCollector() prometheus.Collector {
>>>>>>> 2ff64273
	if supported, _ := ebpfTelemetrySupported(); !supported {
		return nil
	}
	return &EBPFErrorsCollector{
		EBPFTelemetry: &EBPFTelemetry{
			mapKeys:   make(map[string]uint64),
			probeKeys: make(map[string]uint64),
		},
		ebpfMapOpsErrorsGauge: prometheus.NewDesc(fmt.Sprintf("%s__errors", ebpfMapTelemetryNS), "Failures of map operations for a specific ebpf map reported per error.", []string{"map_name", "error"}, nil),
		ebpfHelperErrorsGauge: prometheus.NewDesc(fmt.Sprintf("%s__errors", ebpfHelperTelemetryNS), "Failures of bpf helper operations reported per helper per error for each probe.", []string{"helper", "probe_name", "error"}, nil),
	}
}

<<<<<<< HEAD
// populateMapsWithKeys initializes the maps for holding telemetry info.
// It must be called after the manager is initialized
func (b *EBPFTelemetry) populateMapsWithKeys(m *manager.Manager) error {
	b.mtx.Lock()
	defer b.mtx.Unlock()

	// first manager to call will populate the maps
	if b.mapErrMap == nil {
		b.mapErrMap, _ = maps.GetMap[uint64, MapErrTelemetry](m, probes.MapErrTelemetryMap)
	}
	if b.helperErrMap == nil {
		b.helperErrMap, _ = maps.GetMap[uint64, HelperErrTelemetry](m, probes.HelperErrTelemetryMap)
	}

	if err := b.initializeMapErrTelemetryMap(m.Maps); err != nil {
		return err
	}
	if err := b.initializeHelperErrTelemetryMap(); err != nil {
		return err
	}
	return nil
}

=======
>>>>>>> 2ff64273
// Describe returns all descriptions of the collector
func (e *EBPFErrorsCollector) Describe(ch chan<- *prometheus.Desc) {
	ch <- e.ebpfHelperErrorsGauge
	ch <- e.ebpfHelperErrorsGauge
}

// Collect returns the current state of all metrics of the collector
func (e *EBPFErrorsCollector) Collect(ch chan<- prometheus.Metric) {
	e.mtx.Lock()
	defer e.mtx.Unlock()

	if e.helperErrMap != nil {
		var hval HelperErrTelemetry
<<<<<<< HEAD
		for probeName, k := range b.probeKeys {
			err := b.helperErrMap.Lookup(&k, &hval)
=======
		for probeName, k := range e.probeKeys {
			err := e.helperErrMap.Lookup(unsafe.Pointer(&k), unsafe.Pointer(&hval))
>>>>>>> 2ff64273
			if err != nil {
				log.Debugf("failed to get telemetry for probe:key %s:%d\n", probeName, k)
				continue
			}
			for indx, helperName := range helperNames {
				base := maxErrno * indx
				if count := getErrCount(hval.Count[base : base+maxErrno]); len(count) > 0 {
					for errStr, errCount := range count {
						ch <- prometheus.MustNewConstMetric(e.ebpfHelperErrorsGauge, prometheus.GaugeValue, float64(errCount), helperName, probeName, errStr)
					}
				}
			}
		}
	}

	if e.mapErrMap != nil {
		var val MapErrTelemetry
<<<<<<< HEAD
		for m, k := range b.mapKeys {
			err := b.mapErrMap.Lookup(&k, &val)
=======
		for m, k := range e.mapKeys {
			err := e.mapErrMap.Lookup(unsafe.Pointer(&k), unsafe.Pointer(&val))
>>>>>>> 2ff64273
			if err != nil {
				log.Debugf("failed to get telemetry for map:key %s:%d\n", m, k)
				continue
			}
			if count := getErrCount(val.Count[:]); len(count) > 0 {
				for errStr, errCount := range count {
					ch <- prometheus.MustNewConstMetric(e.ebpfMapOpsErrorsGauge, prometheus.GaugeValue, float64(errCount), m, errStr)
				}
			}
		}
	}
<<<<<<< HEAD
}

func getErrCount(v []uint64) map[string]uint64 {
	errCount := make(map[string]uint64)
	for i, count := range v {
		if count == 0 {
			continue
		}

		if (i + 1) == maxErrno {
			errCount[maxErrnoStr] = count
		} else if name := unix.ErrnoName(syscall.Errno(i)); name != "" {
			errCount[name] = count
		} else {
			errCount[syscall.Errno(i).Error()] = count
		}
	}
	return errCount
}

func buildMapErrTelemetryConstants(mgr *manager.Manager) []manager.ConstantEditor {
	var keys []manager.ConstantEditor
	h := keyHash()
	for _, m := range mgr.Maps {
		keys = append(keys, manager.ConstantEditor{
			Name:  m.Name + "_telemetry_key",
			Value: mapKey(h, m),
		})
	}
	return keys
}

func keyHash() hash.Hash64 {
	return fnv.New64a()
}

func mapKey(h hash.Hash64, m *manager.Map) uint64 {
	h.Reset()
	_, _ = h.Write([]byte(m.Name))
	return h.Sum64()
}

func probeKey(h hash.Hash64, funcName string) uint64 {
	h.Reset()
	_, _ = h.Write([]byte(funcName))
	return h.Sum64()
}

func (b *EBPFTelemetry) initializeMapErrTelemetryMap(maps []*manager.Map) error {
	if b.mapErrMap == nil {
		return nil
	}

	z := new(MapErrTelemetry)
	h := keyHash()
	for _, m := range maps {
		// Some maps, such as the telemetry maps, are
		// redefined in multiple programs.
		if _, ok := b.mapKeys[m.Name]; ok {
			continue
		}

		key := mapKey(h, m)
		err := b.mapErrMap.Update(&key, z, ebpf.UpdateNoExist)
		if err != nil && !errors.Is(err, ebpf.ErrKeyExist) {
			return fmt.Errorf("failed to initialize telemetry struct for map %s", m.Name)
		}
		b.mapKeys[m.Name] = key
	}
	return nil
}

func (b *EBPFTelemetry) initializeHelperErrTelemetryMap() error {
	if b.helperErrMap == nil {
		return nil
	}

	// the `probeKeys` get added during instruction patching, so we just try to insert entries for any that don't exist
	z := new(HelperErrTelemetry)
	for p, key := range b.probeKeys {
		err := b.helperErrMap.Update(&key, z, ebpf.UpdateNoExist)
		if err != nil && !errors.Is(err, ebpf.ErrKeyExist) {
			return fmt.Errorf("failed to initialize telemetry struct for probe %s", p)
		}
	}
	return nil
}

func patchEBPFTelemetry(m *manager.Manager, enable bool, bpfTelemetry *EBPFTelemetry) error {
	const symbol = "telemetry_program_id_key"
	newIns := asm.Mov.Reg(asm.R1, asm.R1)
	if enable {
		newIns = asm.StoreXAdd(asm.R1, asm.R2, asm.Word)
	}
	ldDWImm := asm.LoadImmOp(asm.DWord)
	h := keyHash()

	progs, err := m.GetProgramSpecs()
	if err != nil {
		return err
	}

	for fn, p := range progs {
		// do constant editing of programs for helper errors post-init
		ins := p.Instructions
		if enable && bpfTelemetry != nil {
			offsets := ins.ReferenceOffsets()
			indices := offsets[symbol]
			if len(indices) > 0 {
				for _, index := range indices {
					load := &ins[index]
					if load.OpCode != ldDWImm {
						return fmt.Errorf("symbol %v: load: found %v instead of %v", symbol, load.OpCode, ldDWImm)
					}
					key := probeKey(h, fn)
					load.Constant = int64(key)
					bpfTelemetry.probeKeys[fn] = key
				}
			}
		}

		// patch telemetry helper calls
		const ebpfTelemetryPatchCall = -1
		iter := ins.Iterate()
		for iter.Next() {
			ins := iter.Ins
			if !ins.IsBuiltinCall() || ins.Constant != ebpfTelemetryPatchCall {
				continue
			}
			*ins = newIns.WithMetadata(ins.Metadata)
		}
	}
	return nil
}

// setupForTelemetry sets up the manager to handle eBPF telemetry.
// It will patch the instructions of all the manager probes and `undefinedProbes` provided.
// Constants are replaced for map error and helper error keys with their respective values.
// This must be called before ebpf-manager.Manager.Init/InitWithOptions
func setupForTelemetry(m *manager.Manager, options *manager.Options, bpfTelemetry *EBPFTelemetry) error {
	activateBPFTelemetry, err := ebpfTelemetrySupported()
	if err != nil {
		return err
	}
	m.InstructionPatcher = func(m *manager.Manager) error {
		return patchEBPFTelemetry(m, activateBPFTelemetry, bpfTelemetry)
	}

	if activateBPFTelemetry {
		// add telemetry maps to list of maps, if not present
		if !slices.ContainsFunc(m.Maps, func(x *manager.Map) bool { return x.Name == probes.MapErrTelemetryMap }) {
			m.Maps = append(m.Maps, &manager.Map{Name: probes.MapErrTelemetryMap})
		}
		if !slices.ContainsFunc(m.Maps, func(x *manager.Map) bool { return x.Name == probes.HelperErrTelemetryMap }) {
			m.Maps = append(m.Maps, &manager.Map{Name: probes.HelperErrTelemetryMap})
		}

		if bpfTelemetry != nil {
			bpfTelemetry.setupMapEditors(options)
		}

		options.ConstantEditors = append(options.ConstantEditors, buildMapErrTelemetryConstants(m)...)
	}
	// we cannot exclude the telemetry maps because on some kernels, deadcode elimination hasn't removed references
	// if telemetry not enabled: leave key constants as zero, and deadcode elimination should reduce number of instructions

	return nil
}

func (b *EBPFTelemetry) setupMapEditors(opts *manager.Options) {
	if (b.mapErrMap != nil) || (b.helperErrMap != nil) {
		if opts.MapEditors == nil {
			opts.MapEditors = make(map[string]*ebpf.Map)
		}
	}
	// if the maps have already been loaded, setup editors to point to them
	if b.mapErrMap != nil {
		opts.MapEditors[probes.MapErrTelemetryMap] = b.mapErrMap.Map()
	}
	if b.helperErrMap != nil {
		opts.MapEditors[probes.HelperErrTelemetryMap] = b.helperErrMap.Map()
	}
}

// ebpfTelemetrySupported returns whether eBPF telemetry is supported, which depends on the verifier in 4.14+
func ebpfTelemetrySupported() (bool, error) {
	kversion, err := kernel.HostVersion()
	if err != nil {
		return false, err
	}
	return kversion >= kernel.VersionCode(4, 14, 0), nil
=======
>>>>>>> 2ff64273
}<|MERGE_RESOLUTION|>--- conflicted
+++ resolved
@@ -9,24 +9,6 @@
 
 import (
 	"fmt"
-<<<<<<< HEAD
-	"hash"
-	"hash/fnv"
-	"sync"
-	"syscall"
-
-	manager "github.com/DataDog/ebpf-manager"
-	"github.com/cilium/ebpf"
-	"github.com/cilium/ebpf/asm"
-	"github.com/prometheus/client_golang/prometheus"
-	"golang.org/x/exp/slices"
-	"golang.org/x/sys/unix"
-
-	"github.com/DataDog/datadog-agent/pkg/ebpf/maps"
-	"github.com/DataDog/datadog-agent/pkg/network/ebpf/probes"
-	"github.com/DataDog/datadog-agent/pkg/util/kernel"
-=======
->>>>>>> 2ff64273
 	"github.com/DataDog/datadog-agent/pkg/util/log"
 	"github.com/prometheus/client_golang/prometheus"
 	"unsafe"
@@ -40,23 +22,8 @@
 	ebpfHelperErrorsGauge *prometheus.Desc
 }
 
-<<<<<<< HEAD
-// EBPFTelemetry struct contains all the maps that
-// are registered to have their telemetry collected.
-type EBPFTelemetry struct {
-	mtx          sync.Mutex
-	mapErrMap    *maps.GenericMap[uint64, MapErrTelemetry]
-	helperErrMap *maps.GenericMap[uint64, HelperErrTelemetry]
-	mapKeys      map[string]uint64
-	probeKeys    map[string]uint64
-}
-
-// NewEBPFTelemetry initializes a new EBPFTelemetry object
-func NewEBPFTelemetry() *EBPFTelemetry {
-=======
 // NewEBPFErrorsCollector initializes a new Collector object for ebpf helper and map operations errors
 func NewEBPFErrorsCollector() prometheus.Collector {
->>>>>>> 2ff64273
 	if supported, _ := ebpfTelemetrySupported(); !supported {
 		return nil
 	}
@@ -70,32 +37,6 @@
 	}
 }
 
-<<<<<<< HEAD
-// populateMapsWithKeys initializes the maps for holding telemetry info.
-// It must be called after the manager is initialized
-func (b *EBPFTelemetry) populateMapsWithKeys(m *manager.Manager) error {
-	b.mtx.Lock()
-	defer b.mtx.Unlock()
-
-	// first manager to call will populate the maps
-	if b.mapErrMap == nil {
-		b.mapErrMap, _ = maps.GetMap[uint64, MapErrTelemetry](m, probes.MapErrTelemetryMap)
-	}
-	if b.helperErrMap == nil {
-		b.helperErrMap, _ = maps.GetMap[uint64, HelperErrTelemetry](m, probes.HelperErrTelemetryMap)
-	}
-
-	if err := b.initializeMapErrTelemetryMap(m.Maps); err != nil {
-		return err
-	}
-	if err := b.initializeHelperErrTelemetryMap(); err != nil {
-		return err
-	}
-	return nil
-}
-
-=======
->>>>>>> 2ff64273
 // Describe returns all descriptions of the collector
 func (e *EBPFErrorsCollector) Describe(ch chan<- *prometheus.Desc) {
 	ch <- e.ebpfHelperErrorsGauge
@@ -109,13 +50,8 @@
 
 	if e.helperErrMap != nil {
 		var hval HelperErrTelemetry
-<<<<<<< HEAD
-		for probeName, k := range b.probeKeys {
-			err := b.helperErrMap.Lookup(&k, &hval)
-=======
 		for probeName, k := range e.probeKeys {
 			err := e.helperErrMap.Lookup(unsafe.Pointer(&k), unsafe.Pointer(&hval))
->>>>>>> 2ff64273
 			if err != nil {
 				log.Debugf("failed to get telemetry for probe:key %s:%d\n", probeName, k)
 				continue
@@ -133,13 +69,8 @@
 
 	if e.mapErrMap != nil {
 		var val MapErrTelemetry
-<<<<<<< HEAD
-		for m, k := range b.mapKeys {
-			err := b.mapErrMap.Lookup(&k, &val)
-=======
 		for m, k := range e.mapKeys {
 			err := e.mapErrMap.Lookup(unsafe.Pointer(&k), unsafe.Pointer(&val))
->>>>>>> 2ff64273
 			if err != nil {
 				log.Debugf("failed to get telemetry for map:key %s:%d\n", m, k)
 				continue
@@ -151,198 +82,4 @@
 			}
 		}
 	}
-<<<<<<< HEAD
-}
-
-func getErrCount(v []uint64) map[string]uint64 {
-	errCount := make(map[string]uint64)
-	for i, count := range v {
-		if count == 0 {
-			continue
-		}
-
-		if (i + 1) == maxErrno {
-			errCount[maxErrnoStr] = count
-		} else if name := unix.ErrnoName(syscall.Errno(i)); name != "" {
-			errCount[name] = count
-		} else {
-			errCount[syscall.Errno(i).Error()] = count
-		}
-	}
-	return errCount
-}
-
-func buildMapErrTelemetryConstants(mgr *manager.Manager) []manager.ConstantEditor {
-	var keys []manager.ConstantEditor
-	h := keyHash()
-	for _, m := range mgr.Maps {
-		keys = append(keys, manager.ConstantEditor{
-			Name:  m.Name + "_telemetry_key",
-			Value: mapKey(h, m),
-		})
-	}
-	return keys
-}
-
-func keyHash() hash.Hash64 {
-	return fnv.New64a()
-}
-
-func mapKey(h hash.Hash64, m *manager.Map) uint64 {
-	h.Reset()
-	_, _ = h.Write([]byte(m.Name))
-	return h.Sum64()
-}
-
-func probeKey(h hash.Hash64, funcName string) uint64 {
-	h.Reset()
-	_, _ = h.Write([]byte(funcName))
-	return h.Sum64()
-}
-
-func (b *EBPFTelemetry) initializeMapErrTelemetryMap(maps []*manager.Map) error {
-	if b.mapErrMap == nil {
-		return nil
-	}
-
-	z := new(MapErrTelemetry)
-	h := keyHash()
-	for _, m := range maps {
-		// Some maps, such as the telemetry maps, are
-		// redefined in multiple programs.
-		if _, ok := b.mapKeys[m.Name]; ok {
-			continue
-		}
-
-		key := mapKey(h, m)
-		err := b.mapErrMap.Update(&key, z, ebpf.UpdateNoExist)
-		if err != nil && !errors.Is(err, ebpf.ErrKeyExist) {
-			return fmt.Errorf("failed to initialize telemetry struct for map %s", m.Name)
-		}
-		b.mapKeys[m.Name] = key
-	}
-	return nil
-}
-
-func (b *EBPFTelemetry) initializeHelperErrTelemetryMap() error {
-	if b.helperErrMap == nil {
-		return nil
-	}
-
-	// the `probeKeys` get added during instruction patching, so we just try to insert entries for any that don't exist
-	z := new(HelperErrTelemetry)
-	for p, key := range b.probeKeys {
-		err := b.helperErrMap.Update(&key, z, ebpf.UpdateNoExist)
-		if err != nil && !errors.Is(err, ebpf.ErrKeyExist) {
-			return fmt.Errorf("failed to initialize telemetry struct for probe %s", p)
-		}
-	}
-	return nil
-}
-
-func patchEBPFTelemetry(m *manager.Manager, enable bool, bpfTelemetry *EBPFTelemetry) error {
-	const symbol = "telemetry_program_id_key"
-	newIns := asm.Mov.Reg(asm.R1, asm.R1)
-	if enable {
-		newIns = asm.StoreXAdd(asm.R1, asm.R2, asm.Word)
-	}
-	ldDWImm := asm.LoadImmOp(asm.DWord)
-	h := keyHash()
-
-	progs, err := m.GetProgramSpecs()
-	if err != nil {
-		return err
-	}
-
-	for fn, p := range progs {
-		// do constant editing of programs for helper errors post-init
-		ins := p.Instructions
-		if enable && bpfTelemetry != nil {
-			offsets := ins.ReferenceOffsets()
-			indices := offsets[symbol]
-			if len(indices) > 0 {
-				for _, index := range indices {
-					load := &ins[index]
-					if load.OpCode != ldDWImm {
-						return fmt.Errorf("symbol %v: load: found %v instead of %v", symbol, load.OpCode, ldDWImm)
-					}
-					key := probeKey(h, fn)
-					load.Constant = int64(key)
-					bpfTelemetry.probeKeys[fn] = key
-				}
-			}
-		}
-
-		// patch telemetry helper calls
-		const ebpfTelemetryPatchCall = -1
-		iter := ins.Iterate()
-		for iter.Next() {
-			ins := iter.Ins
-			if !ins.IsBuiltinCall() || ins.Constant != ebpfTelemetryPatchCall {
-				continue
-			}
-			*ins = newIns.WithMetadata(ins.Metadata)
-		}
-	}
-	return nil
-}
-
-// setupForTelemetry sets up the manager to handle eBPF telemetry.
-// It will patch the instructions of all the manager probes and `undefinedProbes` provided.
-// Constants are replaced for map error and helper error keys with their respective values.
-// This must be called before ebpf-manager.Manager.Init/InitWithOptions
-func setupForTelemetry(m *manager.Manager, options *manager.Options, bpfTelemetry *EBPFTelemetry) error {
-	activateBPFTelemetry, err := ebpfTelemetrySupported()
-	if err != nil {
-		return err
-	}
-	m.InstructionPatcher = func(m *manager.Manager) error {
-		return patchEBPFTelemetry(m, activateBPFTelemetry, bpfTelemetry)
-	}
-
-	if activateBPFTelemetry {
-		// add telemetry maps to list of maps, if not present
-		if !slices.ContainsFunc(m.Maps, func(x *manager.Map) bool { return x.Name == probes.MapErrTelemetryMap }) {
-			m.Maps = append(m.Maps, &manager.Map{Name: probes.MapErrTelemetryMap})
-		}
-		if !slices.ContainsFunc(m.Maps, func(x *manager.Map) bool { return x.Name == probes.HelperErrTelemetryMap }) {
-			m.Maps = append(m.Maps, &manager.Map{Name: probes.HelperErrTelemetryMap})
-		}
-
-		if bpfTelemetry != nil {
-			bpfTelemetry.setupMapEditors(options)
-		}
-
-		options.ConstantEditors = append(options.ConstantEditors, buildMapErrTelemetryConstants(m)...)
-	}
-	// we cannot exclude the telemetry maps because on some kernels, deadcode elimination hasn't removed references
-	// if telemetry not enabled: leave key constants as zero, and deadcode elimination should reduce number of instructions
-
-	return nil
-}
-
-func (b *EBPFTelemetry) setupMapEditors(opts *manager.Options) {
-	if (b.mapErrMap != nil) || (b.helperErrMap != nil) {
-		if opts.MapEditors == nil {
-			opts.MapEditors = make(map[string]*ebpf.Map)
-		}
-	}
-	// if the maps have already been loaded, setup editors to point to them
-	if b.mapErrMap != nil {
-		opts.MapEditors[probes.MapErrTelemetryMap] = b.mapErrMap.Map()
-	}
-	if b.helperErrMap != nil {
-		opts.MapEditors[probes.HelperErrTelemetryMap] = b.helperErrMap.Map()
-	}
-}
-
-// ebpfTelemetrySupported returns whether eBPF telemetry is supported, which depends on the verifier in 4.14+
-func ebpfTelemetrySupported() (bool, error) {
-	kversion, err := kernel.HostVersion()
-	if err != nil {
-		return false, err
-	}
-	return kversion >= kernel.VersionCode(4, 14, 0), nil
-=======
->>>>>>> 2ff64273
 }