--- conflicted
+++ resolved
@@ -2,10 +2,7 @@
 
 import (
 	"sync"
-<<<<<<< HEAD
 	"time"
-=======
->>>>>>> 0c7aabdd
 
 	"github.com/DataDog/datadog-agent/pkg/process/util"
 )
@@ -29,14 +26,9 @@
 type DNSPacketType uint8
 
 const (
-<<<<<<< HEAD
-	SuccessfulResponse DNSPacketType = 0
-	FailedResponse     DNSPacketType = 1
-	Query              DNSPacketType = 2
-=======
 	SuccessfulResponse DNSPacketType = iota
 	FailedResponse
->>>>>>> 0c7aabdd
+	Query
 )
 
 type dnsPacketInfo struct {
