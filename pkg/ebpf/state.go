--- conflicted
+++ resolved
@@ -57,17 +57,10 @@
 }
 
 type telemetry struct {
-<<<<<<< HEAD
 	unorderedConns    uint64
 	closedConnDropped uint64
 	connDropped       uint64
-	underflows        uint64
-=======
-	unorderedConns    int
-	closedConnDropped int
-	connDropped       int
-	statsResets       int
->>>>>>> 1f579c0f
+	statsResets       uint64
 }
 
 type stats struct {
@@ -407,7 +400,7 @@
 	for ; true; <-ticker.C {
 		ns.Lock()
 		stats := map[string]uint64{
-			"underflows":          ns.telemetry.underflows,
+			"stats_resets":        ns.telemetry.statsResets,
 			"unordered_conns":     ns.telemetry.unorderedConns,
 			"closed_conn_dropped": ns.telemetry.closedConnDropped,
 			"conn_dropped":        ns.telemetry.connDropped,
@@ -438,13 +431,8 @@
 
 	return map[string]interface{}{
 		"clients": clientInfo,
-<<<<<<< HEAD
 		"telemetry": map[string]uint64{
-			"underflows":                   ns.telemetry.underflows,
-=======
-		"telemetry": map[string]int{
 			"stats_resets":                 ns.telemetry.statsResets,
->>>>>>> 1f579c0f
 			"unordered_conns":              ns.telemetry.unorderedConns,
 			"closed_conn_dropped":          ns.telemetry.closedConnDropped,
 			"conn_dropped":                 ns.telemetry.connDropped,
