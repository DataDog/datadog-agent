// Unless explicitly stated otherwise all files in this repository are licensed
// under the Apache License Version 2.0.
// This product includes software developed at Datadog (https://www.datadoghq.com/).
// Copyright 2016-present Datadog, Inc.

//go:build linux_bpf

package ebpf

import (
	"bufio"
	"fmt"
	manager "github.com/DataDog/ebpf-manager"
	"github.com/DataDog/ebpf-manager/tracefs"
	"github.com/prometheus/client_golang/prometheus"
	"os"
	"path/filepath"
	"regexp"
	"strconv"
	"strings"

<<<<<<< HEAD
=======
	manager "github.com/DataDog/ebpf-manager"
	"github.com/DataDog/ebpf-manager/tracefs"

	"github.com/DataDog/datadog-agent/pkg/telemetry"
>>>>>>> 6f483d69
	"github.com/DataDog/datadog-agent/pkg/util/log"
)

const kProbeTelemetryName = "ebpf__kprobes"

var myPid int

var debugfsStats = struct {
	hits   *prometheus.Desc
	misses *prometheus.Desc
}{
<<<<<<< HEAD
	prometheus.NewDesc(kProbeTelemetryName+"hits", "Gauge tracking number of kprobe hits", nil, nil),
	prometheus.NewDesc(kProbeTelemetryName+"misses", "Gauge tracking number of kprobe misses", nil, nil),
=======
	telemetry.NewGauge(kProbeTelemetryName, "hits", []string{"probe_name"}, "Gauge tracking number of kprobe hits"),
	telemetry.NewGauge(kProbeTelemetryName, "misses", []string{"probe_name"}, "Gauge tracking number of kprobe misses"),
>>>>>>> 6f483d69
}

func init() {
	myPid = manager.Getpid()
}

// KprobeStats is the count of hits and misses for a kprobe/kretprobe
type KprobeStats struct {
	Hits   uint64
	Misses uint64
}

// event name format is p|r_<funcname>_<uid>_<pid>
var eventRegexp = regexp.MustCompile(`^((?:p|r)_.+?)_([^_]*)_([^_]*)$`)

// GetProbeStats gathers stats about the # of kprobes triggered /missed by reading the kprobe_profile file
func GetProbeStats() map[string]uint64 {
	root, err := tracefs.Root()
	if err != nil {
		log.Debugf("error getting tracefs root path: %s", err)
		return map[string]uint64{}
	}

	return getProbeStats(0, filepath.Join(root, "kprobe_profile"))
}

func getProbeStats(pid int, profile string) map[string]uint64 {
	if pid == 0 {
		pid = myPid
	}

	m, err := ReadKprobeProfile(profile)
	if err != nil {
		log.Debugf("error retrieving probe stats: %s", err)
		return map[string]uint64{}
	}

	res := make(map[string]uint64, 2*len(m))
	for event, st := range m {
		parts := eventRegexp.FindStringSubmatch(event)
		if len(parts) > 2 {
			// only get stats for our pid
			if len(parts) > 3 {
				parsePid, err := strconv.ParseInt(parts[3], 10, 32)
				if err != nil || int(parsePid) != pid {
					continue
				}
			}
			// strip UID and PID from name
			event = parts[1]
		}
		event = strings.ToLower(event)
		hitsKey := fmt.Sprintf("%s_hits", event)
		missesKey := fmt.Sprintf("%s_misses", event)
		//debugfsStats.hits.Add(float64(st.Hits), event)
		//debugfsStats.misses.Add(float64(st.Misses), event)
		res[hitsKey] = st.Hits
		res[missesKey] = st.Misses
	}

	return res
}

// GetProbeTotals returns the total number of kprobes triggered or missed by reading the kprobe_profile file
func GetProbeTotals() KprobeStats {
	stats := KprobeStats{}
	root, err := tracefs.Root()
	if err != nil {
		log.Debugf("error getting tracefs root path: %s", err)
		return stats
	}

	m, err := ReadKprobeProfile(filepath.Join(root, "kprobe_profile"))
	if err != nil {
		log.Debugf("error retrieving probe stats: %s", err)
		return stats
	}

	for _, st := range m {
		stats.Hits += st.Hits
		stats.Misses += st.Misses
	}
	return stats
}

// ReadKprobeProfile reads a /sys/kernel/[debug/]tracing/kprobe_profile file and returns a map of probe -> stats
func ReadKprobeProfile(path string) (map[string]KprobeStats, error) {
	f, err := os.Open(path)
	if err != nil {
		return nil, fmt.Errorf("error opening kprobe profile file at: %s: %w", path, err)
	}
	defer f.Close()

	scanner := bufio.NewScanner(f)
	scanner.Split(bufio.ScanLines)

	stats := map[string]KprobeStats{}
	for scanner.Scan() {
		fields := strings.Fields(scanner.Text())
		if len(fields) != 3 {
			continue
		}

		hits, err := strconv.ParseUint(fields[1], 10, 64)
		if err != nil {
			log.Debugf("error parsing kprobe_profile output for probe %s hits (%s): %s", fields[0], fields[1], err)
			continue
		}

		misses, err := strconv.ParseUint(fields[2], 10, 64)
		if err != nil {
			log.Debugf("error parsing kprobe_profile output for probe %s miss (%s): %s", fields[0], fields[2], err)
			continue
		}

		stats[fields[0]] = KprobeStats{
			Hits:   hits,
			Misses: misses,
		}
	}

	return stats, nil
}<|MERGE_RESOLUTION|>--- conflicted
+++ resolved
@@ -19,13 +19,6 @@
 	"strconv"
 	"strings"
 
-<<<<<<< HEAD
-=======
-	manager "github.com/DataDog/ebpf-manager"
-	"github.com/DataDog/ebpf-manager/tracefs"
-
-	"github.com/DataDog/datadog-agent/pkg/telemetry"
->>>>>>> 6f483d69
 	"github.com/DataDog/datadog-agent/pkg/util/log"
 )
 
@@ -37,13 +30,8 @@
 	hits   *prometheus.Desc
 	misses *prometheus.Desc
 }{
-<<<<<<< HEAD
-	prometheus.NewDesc(kProbeTelemetryName+"hits", "Gauge tracking number of kprobe hits", nil, nil),
-	prometheus.NewDesc(kProbeTelemetryName+"misses", "Gauge tracking number of kprobe misses", nil, nil),
-=======
-	telemetry.NewGauge(kProbeTelemetryName, "hits", []string{"probe_name"}, "Gauge tracking number of kprobe hits"),
-	telemetry.NewGauge(kProbeTelemetryName, "misses", []string{"probe_name"}, "Gauge tracking number of kprobe misses"),
->>>>>>> 6f483d69
+	prometheus.NewDesc(kProbeTelemetryName+"hits", "Gauge tracking number of kprobe hits", []string{"probe_name"}, nil),
+	prometheus.NewDesc(kProbeTelemetryName+"misses", "Gauge tracking number of kprobe misses", []string{"probe_name"}, nil),
 }
 
 func init() {
@@ -96,12 +84,8 @@
 			event = parts[1]
 		}
 		event = strings.ToLower(event)
-		hitsKey := fmt.Sprintf("%s_hits", event)
-		missesKey := fmt.Sprintf("%s_misses", event)
-		//debugfsStats.hits.Add(float64(st.Hits), event)
-		//debugfsStats.misses.Add(float64(st.Misses), event)
-		res[hitsKey] = st.Hits
-		res[missesKey] = st.Misses
+		res[fmt.Sprintf("%s_hits", event)] = st.Hits
+		res[fmt.Sprintf("%s_misses", event)] = st.Misses
 	}
 
 	return res
