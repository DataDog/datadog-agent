// Unless explicitly stated otherwise all files in this repository are licensed
// under the Apache License Version 2.0.
// This product includes software developed at Datadog (https://www.datadoghq.com/).
// Copyright 2024-present Datadog, Inc.

//go:build linux_bpf

package uprobes

import (
	"bufio"
	"errors"
	"fmt"
	"os"
	"path/filepath"
	"regexp"
	"strconv"
	"strings"
	"sync"
	"time"

	manager "github.com/DataDog/ebpf-manager"
	"github.com/hashicorp/go-multierror"
	"golang.org/x/exp/maps"

	"github.com/DataDog/datadog-agent/pkg/ebpf"
	"github.com/DataDog/datadog-agent/pkg/network/go/bininspect"
	"github.com/DataDog/datadog-agent/pkg/network/usm/sharedlibraries"
	"github.com/DataDog/datadog-agent/pkg/network/usm/utils"
	"github.com/DataDog/datadog-agent/pkg/util/kernel"
	"github.com/DataDog/datadog-agent/pkg/util/log"
)

// ExcludeMode defines the different optiont to exclude processes from attachment
type ExcludeMode uint8

const (
	// ExcludeSelf excludes the agent's own PID
	ExcludeSelf ExcludeMode = 1 << iota
	// ExcludeInternal excludes internal DataDog processes
	ExcludeInternal
	// ExcludeBuildkit excludes buildkitd processes
	ExcludeBuildkit
	// ExcludeContainerdTmp excludes containerd tmp mounts
	ExcludeContainerdTmp
)

var (
	// ErrSelfExcluded is returned when the PID is the same as the agent's PID.
	ErrSelfExcluded = errors.New("self-excluded")
	// ErrInternalDDogProcessRejected is returned when the PID is an internal datadog process.
	ErrInternalDDogProcessRejected = errors.New("internal datadog process rejected")
	// ErrNoMatchingRule is returned when no rule matches the shared library path.
	ErrNoMatchingRule = errors.New("no matching rule")
	// regex that defines internal DataDog processes
	internalProcessRegex = regexp.MustCompile("datadog-agent/.*/((process|security|trace)-agent|system-probe|agent)")
)

// AttachTarget defines the target to which we should attach the probes, libraries or executables
type AttachTarget uint8

const (
	// AttachToExecutable attaches to the main executable
	AttachToExecutable AttachTarget = 1 << iota
	// AttachToSharedLibraries attaches to shared libraries
	AttachToSharedLibraries
)

// ProbeOptions is a structure that holds the options for a probe attachment. By default
// these values will be inferred from the probe name, but the user can override them if needed.
type ProbeOptions struct {
	// IsManualReturn indicates that the probe is a manual return probe, which means that the inspector
	// will find the return locations of the function and attach to them instead of using uretprobes.
	IsManualReturn bool

	// Symbol is the symbol name to attach the probe to. This is useful when the symbol name is not a valid
	// C identifier (e.g. Go functions)
	Symbol string
}

// AttachRule defines how to attach a certain set of probes. Uprobes can be attached
// to shared libraries or executables, this structure tells the attacher which ones to
// select and to which targets to do it.
type AttachRule struct {
	// LibraryNameRegex defines which libraries should be matched by this rule
	LibraryNameRegex *regexp.Regexp
	// ExecutableFilter is a function that receives the path of the executable and returns true if it should be matched
	ExecutableFilter func(string, *ProcInfo) bool
	// Targets defines the targets to which we should attach the probes, shared libraries and/or executables
	Targets AttachTarget
	// ProbesSelectors defines which probes should be attached and how should we validate
	// the attachment (e.g., whether we need all probes active or just one of them, or in a best-effort basis)
	ProbesSelector []manager.ProbesSelector
	// ProbeOptionsOverride allows the user to override the options for a probe that are inferred from the name
	// of the probe. This way the user can set options such as manual return detection or symbol names for probes
	// whose names aren't valid C identifiers.
	ProbeOptionsOverride map[string]ProbeOptions
}

// canTarget returns true if the rule matches the given AttachTarget
func (r *AttachRule) canTarget(target AttachTarget) bool {
	return r.Targets&target != 0
}

func (r *AttachRule) matchesLibrary(path string) bool {
	return r.canTarget(AttachToSharedLibraries) && r.LibraryNameRegex != nil && r.LibraryNameRegex.MatchString(path)
}

func (r *AttachRule) matchesExecutable(path string, procInfo *ProcInfo) bool {
	return r.canTarget(AttachToExecutable) && (r.ExecutableFilter == nil || r.ExecutableFilter(path, procInfo))
}

// getProbeOptions returns the options for a given probe, checking if we have specific overrides
// in this rule and, if not, using the options inferred from the probe name.
func (r *AttachRule) getProbeOptions(probeID manager.ProbeIdentificationPair) (ProbeOptions, error) {
	if r.ProbeOptionsOverride != nil {
		if options, ok := r.ProbeOptionsOverride[probeID.EBPFFuncName]; ok {
			return options, nil
		}
	}

	symbol, isManualReturn, err := parseSymbolFromEBPFProbeName(probeID.EBPFFuncName)
	if err != nil {
		return ProbeOptions{}, err
	}

	return ProbeOptions{
		Symbol:         symbol,
		IsManualReturn: isManualReturn,
	}, nil
}

// Validate checks whether the rule is valid and compatible with the given attacher config, returns nil if it is, an error message otherwise
func (r *AttachRule) Validate(attacherConfig *AttacherConfig) error {
	var result error

	if r.Targets == 0 {
		result = multierror.Append(result, errors.New("no targets specified"))
	}

	if r.canTarget(AttachToSharedLibraries) {
		if r.LibraryNameRegex == nil {
			result = multierror.Append(result, errors.New("no library name regex specified"))
		} else {
			// A sanity check to ensure that the library name regex matches at least one library in the libset.
			// The best way to do this would be to check that the language generated by the "regex" used in the eBPF
			// program is a subset of the language generated by the regexes in the libset, but that's a hard problem,
			// so we do a simple check: either the regex matches a library name in the libset, or the regex contains
			// a substring that matches a library name in the libset.
			matchesAtLeastOneLib := false
			suffixes := sharedlibraries.LibsetToLibSuffixes[attacherConfig.SharedLibsLibset]
			for _, libSuffix := range suffixes {
				libSuffixWithExt := libSuffix + ".so"
				if r.LibraryNameRegex.MatchString(libSuffixWithExt) || strings.Contains(r.LibraryNameRegex.String(), libSuffix) {
					matchesAtLeastOneLib = true
					break
				}
			}

			if !matchesAtLeastOneLib {
				result = multierror.Append(result, fmt.Errorf("library name regex %s does not match any library in libset %s (%s)", r.LibraryNameRegex, attacherConfig.SharedLibsLibset, suffixes))
			}
		}
	}

	for _, selector := range r.ProbesSelector {
		for _, probeID := range selector.GetProbesIdentificationPairList() {
			_, err := r.getProbeOptions(probeID)
			if err != nil {
				result = multierror.Append(result, fmt.Errorf("cannot get options for probe %s: %w", probeID.EBPFFuncName, err))
			}
		}
	}

	return result
}

// ProcessMonitor is an interface that allows subscribing to process start and exit events
type ProcessMonitor interface {
	// SubscribeExec subscribes to process start events, with a callback that
	// receives the PID of the process. Returns a function that can be called to
	// unsubscribe from the event.
	SubscribeExec(func(uint32)) func()

	// SubscribeExit subscribes to process exit events, with a callback that
	// receives the PID of the process. Returns a function that can be called to
	// unsubscribe from the event.
	SubscribeExit(func(uint32)) func()
}

// AttacherConfig defines the configuration for the attacher
type AttacherConfig struct {
	// Rules defines a series of rules that tell the attacher how to attach the probes
	Rules []*AttachRule

	// ScanProcessesInterval defines the interval at which we scan for terminated processes and new processes we haven't seen
	ScanProcessesInterval time.Duration

	// EnablePeriodicScanNewProcesses defines whether the attacher should scan for new processes periodically (with ScanProcessesInterval)
	EnablePeriodicScanNewProcesses bool

	// ProcRoot is the root directory of the proc filesystem
	ProcRoot string

	// ExcludeTargets defines the targets that should be excluded from the attacher
	ExcludeTargets ExcludeMode

	// EbpfConfig is the configuration for the eBPF program
	EbpfConfig *ebpf.Config

	// PerformInitialScan defines if the attacher should perform an initial scan of the processes before starting the monitor
	// Note that if processMonitor is being used (i.e., rules are targeting executables), the ProcessMonitor itself
	// will perform an initial scan in its Initialize method.
	PerformInitialScan bool

	// EnableDetailedLogging makes the attacher log why it's attaching or not attaching to a process
	// This is useful for debugging purposes, do not enable in production.
	EnableDetailedLogging bool

	// If shared libraries tracing is enabled, this is the name of the library set used to filter the events
	SharedLibsLibset sharedlibraries.Libset
}

// SetDefaults configures the AttacherConfig with default values for those fields for which the compiler
// defaults are not enough
func (ac *AttacherConfig) SetDefaults() {
	if ac.ScanProcessesInterval == 0 {
		ac.ScanProcessesInterval = 30 * time.Second
	}

	if ac.ProcRoot == "" {
		ac.ProcRoot = kernel.HostProc()
	}

	if ac.EbpfConfig == nil {
		ac.EbpfConfig = ebpf.NewConfig()
	}
}

// Validate checks whether the configuration is valid, returns nil if it is, an error message otherwise
func (ac *AttacherConfig) Validate() error {
	var err error

	if ac.EbpfConfig == nil {
		err = multierror.Append(err, errors.New("missing ebpf config"))
	}

	if ac.ProcRoot == "" {
		err = multierror.Append(err, errors.New("missing proc root"))
	}

	targetsSharedLibs := false
	for _, rule := range ac.Rules {
		validateErr := rule.Validate(ac)
		if validateErr != nil {
			err = multierror.Append(err, validateErr)
		}

		targetsSharedLibs = targetsSharedLibs || rule.canTarget(AttachToSharedLibraries)
	}

	if targetsSharedLibs && !sharedlibraries.IsLibsetValid(ac.SharedLibsLibset) {
		err = multierror.Append(err, fmt.Errorf("invalid libset %s", ac.SharedLibsLibset))
	}

	return err
}

// ProbeManager is an interface that defines the methods that a Manager implements,
// so that we can replace it in tests for a mock object
type ProbeManager interface {
	// AddHook adds a hook to the manager with the given UID and probe
	AddHook(UID string, probe *manager.Probe) error

	// DetachHook detaches the hook with the ID pair
	DetachHook(manager.ProbeIdentificationPair) error

	// GetProbe returns the probe with the given ID pair, and a boolean indicating if it was found
	GetProbe(manager.ProbeIdentificationPair) (*manager.Probe, bool)
}

// FileRegistry is an interface that defines the methods that a FileRegistry implements, so that we can replace it in tests for a mock object
type FileRegistry interface {
	// Register registers a file path to be tracked by the attacher for the given PID. The registry will call the activationCB when the file is opened
	// the first time, and the deactivationCB when the file is closed. If the file is already registered, the alreadyRegistered callback
	// will be called instead of the activationCB.
	Register(namespacedPath string, pid uint32, activationCB, deactivationCB, alreadyRegistered utils.Callback) error

	// Unregister unregisters a file path from the attacher. The deactivation callback will be called for all
	// files that were registered with the given PID and aren't used anymore.
	Unregister(uint32) error

	// Clear clears the registry, removing all registered files
	Clear()

	// GetRegisteredProcesses returns a map of all the processes that are currently registered in the registry
	GetRegisteredProcesses() map[uint32]struct{}

	// Log is a function that gets called periodically to log the state of the registry
	Log()
}

// AttachCallback is a callback that is called whenever a probe is attached successfully
type AttachCallback func(*manager.Probe, *utils.FilePath)

var NopOnAttachCallback AttachCallback = nil //nolint:revive // TODO

// UprobeAttacher is a struct that handles the attachment of uprobes to processes and libraries
type UprobeAttacher struct {
	// name contains the name of this attacher for identification
	name string

	// done is a channel to signal the attacher to stop
	done chan struct{}

	// wg is a wait group to wait for the attacher to stop
	wg sync.WaitGroup

	// config holds the configuration of the attacher. Not a pointer as we want
	// a copy of the configuration so that the user cannot change it, as we have
	// certain cached values that we have no way to invalidate if the config
	// changes after the attacher is created
	config AttacherConfig

	// fileRegistry is used to keep track of the files we are attached to, and attach only once to each file
	fileRegistry FileRegistry

	// manager is used to manage the eBPF probes (attach/detach to processes)
	manager ProbeManager

	// inspector is used  extract the metadata from the binaries
	inspector BinaryInspector

	// fileIDToAttachedProbes maps a filesystem path to the probes attached to it.
	// Used to detach them once the path is no longer used.
	fileIDToAttachedProbes map[utils.PathIdentifier][]manager.ProbeIdentificationPair

	// onAttachCallback is a callback that is called whenever a probe is attached
	onAttachCallback AttachCallback

	// soWatcher is the program that launches events whenever shared libraries are
	// opened
	soWatcher *sharedlibraries.EbpfProgram

	// handlesLibrariesCached is a cache for the handlesLibraries function, avoiding
	// recomputation every time
	handlesLibrariesCached *bool

	// handlesExecutablesCached is a cache for the handlesExecutables function, avoiding
	// recomputation every time
	handlesExecutablesCached *bool

	// processMonitor is the process monitor that we use to subscribe to process start and exit events
	processMonitor ProcessMonitor
}

// NewUprobeAttacher creates a new UprobeAttacher. Receives as arguments
//   - The name of the attacher
//   - The configuration. Note that the config is copied, not referenced. The attacher caches some values
//     that depend on the configuration, so any changes to the configuration after the
//     attacher would make those caches incoherent. This way we ensure that the attacher is always consistent with the configuration it was created with.
//   - The eBPF probe manager (ebpf.Manager usually)
//   - A callback to be called whenever a probe is attached (optional, can be nil)
//   - The binary inspector to be used (e.g., while we usually want NativeBinaryInspector here,
//     we might want the GoBinaryInspector to attach to Go functions in a different
//     way).
//   - The process monitor to be used to subscribe to process start and exit events. The lifecycle of the process monitor is managed by the caller, the attacher
//     will not stop the monitor when it stops.
func NewUprobeAttacher(moduleName, name string, config AttacherConfig, mgr ProbeManager, onAttachCallback AttachCallback, inspector BinaryInspector, processMonitor ProcessMonitor) (*UprobeAttacher, error) {
	config.SetDefaults()

	if err := config.Validate(); err != nil {
		return nil, fmt.Errorf("invalid attacher configuration: %w", err)
	}

	ua := &UprobeAttacher{
		name:                   name,
		config:                 config,
		fileRegistry:           utils.NewFileRegistry(moduleName, name),
		manager:                mgr,
		onAttachCallback:       onAttachCallback,
		fileIDToAttachedProbes: make(map[utils.PathIdentifier][]manager.ProbeIdentificationPair),
		done:                   make(chan struct{}),
		inspector:              inspector,
		processMonitor:         processMonitor,
	}

	utils.AddAttacher(moduleName, name, ua)

	return ua, nil
}

// handlesLibraries returns whether the attacher has rules configured to attach to shared libraries.
// It caches the result to avoid recalculating it every time we are attaching to a PID.
func (ua *UprobeAttacher) handlesLibraries() bool {
	if ua.handlesLibrariesCached != nil {
		return *ua.handlesLibrariesCached
	}

	result := false
	for _, rule := range ua.config.Rules {
		if rule.canTarget(AttachToSharedLibraries) {
			result = true
			break
		}
	}
	ua.handlesLibrariesCached = &result
	return result
}

// handlesLibraries returns whether the attacher has rules configured to attach to executables directly
// It caches the result to avoid recalculating it every time we are attaching to a PID.
func (ua *UprobeAttacher) handlesExecutables() bool {
	if ua.handlesExecutablesCached != nil {
		return *ua.handlesExecutablesCached
	}

	result := false
	for _, rule := range ua.config.Rules {
		if rule.canTarget(AttachToExecutable) {
			result = true
			break
		}
	}
	ua.handlesExecutablesCached = &result
	return result
}

// Start starts the attacher, attaching to the processes and libraries as needed
func (ua *UprobeAttacher) Start() error {
	var cleanupExec, cleanupExit func()
	var cleanupSharedLibs func()

	if ua.handlesExecutables() {
		cleanupExec = ua.processMonitor.SubscribeExec(ua.handleProcessStart)
	}
	// We always want to track process deletions, to avoid memory leaks
	cleanupExit = ua.processMonitor.SubscribeExit(ua.handleProcessExit)

	if ua.handlesLibraries() {
		if !sharedlibraries.IsSupported(ua.config.EbpfConfig) {
			return errors.New("shared libraries tracing not supported for this platform")
		}

		ua.soWatcher = sharedlibraries.GetEBPFProgram(ua.config.EbpfConfig)

		err := ua.soWatcher.InitWithLibsets(ua.config.SharedLibsLibset)
		if err != nil {
			return fmt.Errorf("error initializing shared library program: %w", err)
		}

		cleanupSharedLibs, err = ua.soWatcher.Subscribe(ua.handleLibraryOpen, ua.config.SharedLibsLibset)
		if err != nil {
			return fmt.Errorf("error subscribing to shared libraries events: %w", err)
		}
	}

	if ua.config.PerformInitialScan {
		// Initial scan only looks at existing processes, and as it's the first scan
		// we don't have to track deletions
		err := ua.Sync(true, false)
		if err != nil {
			return fmt.Errorf("error during initial scan: %w", err)
		}
	}

	ua.wg.Add(1)
	go func() {
		processSync := time.NewTicker(ua.config.ScanProcessesInterval)

		defer func() {
			processSync.Stop()
			if cleanupExec != nil {
				cleanupExec()
			}
			cleanupExit()
			ua.fileRegistry.Clear()
			if ua.soWatcher != nil {
				ua.soWatcher.Stop()
			}
			if cleanupSharedLibs != nil {
				cleanupSharedLibs()
			}
			ua.wg.Done()
			log.Infof("uprobe attacher %s stopped", ua.name)
		}()

		for {
			select {
			case <-ua.done:
				return
			case <-processSync.C:
				// We always track process deletions in the scan, to avoid memory leaks.
				_ = ua.Sync(ua.config.EnablePeriodicScanNewProcesses, true)
<<<<<<< HEAD

				// Periodically log the state of the registry
				ua.fileRegistry.Log()
			case event, ok := <-sharedLibDataChan:
				if !ok {
					return
				}
				_ = ua.handleLibraryOpen(&event)
			case <-sharedLibLostChan:
				// Nothing to do in this case
				break
=======
>>>>>>> 6033a62a
			}
		}
	}()
	log.Infof("uprobe attacher %s started", ua.name)

	return nil
}

// Sync scans the proc filesystem for new processes and detaches from terminated ones
func (ua *UprobeAttacher) Sync(trackCreations, trackDeletions bool) error {
	if !trackDeletions && !trackCreations {
		return nil // Nothing to do
	}

	var deletionCandidates map[uint32]struct{}
	if trackDeletions {
		deletionCandidates = ua.fileRegistry.GetRegisteredProcesses()
	}
	thisPID, err := kernel.RootNSPID()
	if err != nil {
		return err
	}

	_ = kernel.WithAllProcs(ua.config.ProcRoot, func(pid int) error {
		if pid == thisPID { // don't scan ourselves
			return nil
		}

		if trackDeletions {
			if _, ok := deletionCandidates[uint32(pid)]; ok {
				// We have previously hooked into this process and it remains active,
				// so we remove it from the deletionCandidates list, and move on to the next PID
				delete(deletionCandidates, uint32(pid))
				return nil
			}
		}

		if trackCreations {
			// This is a new PID so we attempt to attach SSL probes to it
			_ = ua.AttachPID(uint32(pid))
		}
		return nil
	})

	if trackDeletions {
		// At this point all entries from deletionCandidates are no longer alive, so
		// we should detach our SSL probes from them
		for pid := range deletionCandidates {
			ua.handleProcessExit(pid)
		}
	}

	return nil
}

// Stop stops the attacher
func (ua *UprobeAttacher) Stop() {
	close(ua.done)
	ua.wg.Wait()
}

// handleProcessStart is called when a new process is started, wraps AttachPIDWithOptions but ignoring the error
// for API compatibility with processMonitor
func (ua *UprobeAttacher) handleProcessStart(pid uint32) {
	_ = ua.AttachPIDWithOptions(pid, false) // Do not try to attach to libraries on process start, it hasn't loaded them yet
}

// handleProcessExit is called when a process finishes, wraps DetachPID but ignoring the error
// for API compatibility with processMonitor
func (ua *UprobeAttacher) handleProcessExit(pid uint32) {
	_ = ua.DetachPID(pid)
}

func (ua *UprobeAttacher) handleLibraryOpen(libpath sharedlibraries.LibPath) {
	path := sharedlibraries.ToBytes(&libpath)

	err := ua.AttachLibrary(string(path), libpath.Pid)
	if err != nil {
		log.Errorf("error attaching to library %s (PID %d): %v", path, libpath.Pid, err)
	}
}

func (ua *UprobeAttacher) buildRegisterCallbacks(matchingRules []*AttachRule, procInfo *ProcInfo) (func(utils.FilePath) error, func(utils.FilePath) error) {
	registerCB := func(p utils.FilePath) error {
		err := ua.attachToBinary(p, matchingRules, procInfo)
		if ua.config.EnableDetailedLogging {
			log.Debugf("uprobes: attaching to %s (PID %d): err=%v", p.HostPath, procInfo.PID, err)
		}
		return err
	}
	unregisterCB := func(p utils.FilePath) error {
		err := ua.detachFromBinary(p)
		if ua.config.EnableDetailedLogging {
			log.Debugf("uprobes: detaching from %s (PID %d): err=%v", p.HostPath, p.PID, err)
		}
		return err
	}

	return registerCB, unregisterCB
}

// AttachLibrary attaches the probes to the given library, opened by a given PID
func (ua *UprobeAttacher) AttachLibrary(path string, pid uint32) error {
	if (ua.config.ExcludeTargets&ExcludeSelf) != 0 && int(pid) == os.Getpid() {
		return ErrSelfExcluded
	}

	matchingRules := ua.getRulesForLibrary(path)
	if len(matchingRules) == 0 {
		return ErrNoMatchingRule
	}

	registerCB, unregisterCB := ua.buildRegisterCallbacks(matchingRules, NewProcInfo(ua.config.ProcRoot, pid))

	return ua.fileRegistry.Register(path, pid, registerCB, unregisterCB, utils.IgnoreCB)
}

// getRulesForLibrary returns the rules that match the given library path
func (ua *UprobeAttacher) getRulesForLibrary(path string) []*AttachRule {
	var matchedRules []*AttachRule

	for _, rule := range ua.config.Rules {
		if rule.matchesLibrary(path) {
			matchedRules = append(matchedRules, rule)
		}
	}
	return matchedRules
}

// getRulesForExecutable returns the rules that match the given executable
func (ua *UprobeAttacher) getRulesForExecutable(path string, procInfo *ProcInfo) []*AttachRule {
	var matchedRules []*AttachRule

	for _, rule := range ua.config.Rules {
		if rule.matchesExecutable(path, procInfo) {
			matchedRules = append(matchedRules, rule)
		}
	}
	return matchedRules
}

// getExecutablePath resolves the executable of the given PID looking in procfs.
// Will return an error if the path cannot be resolved
func (ua *UprobeAttacher) getExecutablePath(pid uint32) (string, error) {
	pidAsStr := strconv.FormatUint(uint64(pid), 10)
	exePath := filepath.Join(ua.config.ProcRoot, pidAsStr, "exe")

	return os.Readlink(exePath)
}

const optionAttachToLibs = true

// AttachPID attaches the corresponding probes to a given pid
func (ua *UprobeAttacher) AttachPID(pid uint32) error {
	return ua.AttachPIDWithOptions(pid, optionAttachToLibs)
}

// AttachPIDWithOptions attaches the corresponding probes to a given pid
func (ua *UprobeAttacher) AttachPIDWithOptions(pid uint32, attachToLibs bool) error {
	if (ua.config.ExcludeTargets&ExcludeSelf) != 0 && int(pid) == os.Getpid() {
		return ErrSelfExcluded
	}

	procInfo := NewProcInfo(ua.config.ProcRoot, pid)

	// Only compute the binary path if we are going to need it. It's better to do these two checks
	// (which are cheak, the handlesExecutables function is cached) than to do the syscall
	// every time
	var binPath string
	var err error
	if ua.handlesExecutables() || (ua.config.ExcludeTargets&ExcludeInternal) != 0 {
		binPath, err = procInfo.Exe()
		if err != nil {
			return err
		}
	}

	if (ua.config.ExcludeTargets&ExcludeInternal) != 0 && internalProcessRegex.MatchString(binPath) {
		return ErrInternalDDogProcessRejected
	}

	if ua.handlesExecutables() {
		matchingRules := ua.getRulesForExecutable(binPath, procInfo)

		if len(matchingRules) != 0 {
			registerCB, unregisterCB := ua.buildRegisterCallbacks(matchingRules, procInfo)
			err = ua.fileRegistry.Register(binPath, pid, registerCB, unregisterCB, utils.IgnoreCB)
			if err != nil {
				return err
			}
		}
	}

	if attachToLibs && ua.handlesLibraries() {
		return ua.attachToLibrariesOfPID(pid)
	}

	return nil
}

// DetachPID detaches the uprobes attached to a PID
func (ua *UprobeAttacher) DetachPID(pid uint32) error {
	return ua.fileRegistry.Unregister(pid)
}

const buildKitProcessName = "buildkitd"

func isBuildKit(procInfo *ProcInfo) bool {
	comm, err := procInfo.Comm()
	if err != nil {
		return false
	}
	return strings.HasPrefix(comm, buildKitProcessName)
}

func isContainerdTmpMount(path string) bool {
	return strings.Contains(path, "tmpmounts/containerd-mount")
}

// getUID() return a key of length 5 as the kernel uprobe registration path is limited to a length of 64
// ebpf-manager/utils.go:GenerateEventName() MaxEventNameLen = 64
// MAX_EVENT_NAME_LEN (linux/kernel/trace/trace.h)
//
// Length 5 is arbitrary value as the full string of the eventName format is
//
//	fmt.Sprintf("%s_%.*s_%s_%s", probeType, maxFuncNameLen, functionName, UID, attachPIDstr)
//
// functionName is variable but with a minimum guarantee of 10 chars
func getUID(lib utils.PathIdentifier) string {
	return lib.Key()[:5]
}

func parseSymbolFromEBPFProbeName(probeName string) (symbol string, isManualReturn bool, err error) {
	parts := strings.Split(probeName, "__")
	if len(parts) < 2 {
		err = fmt.Errorf("invalid probe name %s, no double underscore (__) separating probe type and function name", probeName)
		return
	}

	symbol = parts[1]
	if len(parts) > 2 {
		if parts[2] == "return" {
			isManualReturn = true
		} else {
			err = fmt.Errorf("invalid probe name %s, unexpected third part %s. Format should be probeType__funcName[__return]", probeName, parts[2])
			return
		}
	}

	return
}

// attachToBinary attaches the probes to the given binary. Important: it does not perform any cleanup on failure.
// This is to match the behavior of the FileRegistry, which will call the deactivation callback on failure of the registration
// callback.
func (ua *UprobeAttacher) attachToBinary(fpath utils.FilePath, matchingRules []*AttachRule, procInfo *ProcInfo) error {
	if ua.config.ExcludeTargets&ExcludeBuildkit != 0 && isBuildKit(procInfo) {
		return fmt.Errorf("process %d is buildkitd, skipping", fpath.PID)
	} else if ua.config.ExcludeTargets&ExcludeContainerdTmp != 0 && isContainerdTmpMount(fpath.HostPath) {
		return fmt.Errorf("path %s from process %d is tempmount of containerd, skipping", fpath.HostPath, fpath.PID)
	}

	symbolsToRequest, err := ua.computeSymbolsToRequest(matchingRules)
	if err != nil {
		return fmt.Errorf("error computing symbols to request for rules %+v: %w", matchingRules, err)
	}

	inspectResult, err := ua.inspector.Inspect(fpath, symbolsToRequest)
	if err != nil {
		return fmt.Errorf("error inspecting %s: %w", fpath.HostPath, err)
	}

	uid := getUID(fpath.ID)

	for _, rule := range matchingRules {
		for _, selector := range rule.ProbesSelector {
			err = ua.attachProbeSelector(selector, fpath, uid, rule, inspectResult)
			if err != nil {
				return err
			}
		}
	}

	return nil
}

func (ua *UprobeAttacher) attachProbeSelector(selector manager.ProbesSelector, fpath utils.FilePath, fpathUID string, rule *AttachRule, inspectResult map[string]bininspect.FunctionMetadata) error {
	_, isBestEffort := selector.(*manager.BestEffort)

	for _, probeID := range selector.GetProbesIdentificationPairList() {
		probeOpts, err := rule.getProbeOptions(probeID)
		if err != nil {
			return fmt.Errorf("error parsing probe name %s: %w", probeID.EBPFFuncName, err)
		}

		data, found := inspectResult[probeOpts.Symbol]
		if !found {
			if isBestEffort {
				return nil
			}
			// This should not happen, as Inspect should have already
			// returned an error if mandatory symbols weren't found.
			// However and for safety, we'll check again and return an
			// error if the symbol is not found.
			return fmt.Errorf("symbol %s not found in %s", probeOpts.Symbol, fpath.HostPath)
		}

		var locationsToAttach []uint64
		var probeTypeCode string // to make unique UIDs between return/non-return probes
		if probeOpts.IsManualReturn {
			locationsToAttach = data.ReturnLocations
			probeTypeCode = "r"
		} else {
			locationsToAttach = []uint64{data.EntryLocation}
			probeTypeCode = "d"
		}

		for i, location := range locationsToAttach {
			newProbeID := manager.ProbeIdentificationPair{
				EBPFFuncName: probeID.EBPFFuncName,
				UID:          fmt.Sprintf("%s%s%d", fpathUID, probeTypeCode, i), // Make UID unique even if we have multiple locations
			}

			probe, found := ua.manager.GetProbe(newProbeID)
			if found {
				// We have already probed this process, just ensure it's running and skip it
				if !probe.IsRunning() {
					err := probe.Attach()
					if err != nil {
						return fmt.Errorf("cannot attach running probe %v: %w", newProbeID, err)
					}
				}
				if ua.config.EnableDetailedLogging {
					log.Debugf("Probe %v already attached to %s", newProbeID, fpath.HostPath)
				}
				continue
			}

			newProbe := &manager.Probe{
				ProbeIdentificationPair: newProbeID,
				BinaryPath:              fpath.HostPath,
				UprobeOffset:            location,
				HookFuncName:            probeOpts.Symbol,
			}
			err = ua.manager.AddHook("", newProbe)
			if err != nil {
				return fmt.Errorf("error attaching probe %+v: %w", newProbe, err)
			}

			ebpf.AddProgramNameMapping(newProbe.ID(), newProbe.EBPFFuncName, ua.name)
			ua.fileIDToAttachedProbes[fpath.ID] = append(ua.fileIDToAttachedProbes[fpath.ID], newProbeID)

			if ua.onAttachCallback != nil {
				ua.onAttachCallback(newProbe, &fpath)
			}

			// Update the probe IDs with the new UID, so that the validator can find them
			// correctly (we're changing UIDs every time)
			selector.EditProbeIdentificationPair(probeID, newProbeID)

			if ua.config.EnableDetailedLogging {
				log.Debugf("Attached probe %v to %s (PID %d)", newProbeID, fpath.HostPath, fpath.PID)
			}
		}
	}

	manager, ok := ua.manager.(*manager.Manager)
	if ok {
		if err := selector.RunValidator(manager); err != nil {
			return fmt.Errorf("error validating probes: %w", err)
		}
	}

	return nil
}

func (ua *UprobeAttacher) computeSymbolsToRequest(rules []*AttachRule) ([]SymbolRequest, error) {
	var requests []SymbolRequest
	for _, rule := range rules {
		for _, selector := range rule.ProbesSelector {
			_, isBestEffort := selector.(*manager.BestEffort)
			for _, selector := range selector.GetProbesIdentificationPairList() {
				opts, err := rule.getProbeOptions(selector)
				if err != nil {
					return nil, fmt.Errorf("error parsing probe name %s: %w", selector.EBPFFuncName, err)
				}

				requests = append(requests, SymbolRequest{
					Name:                   opts.Symbol,
					IncludeReturnLocations: opts.IsManualReturn,
					BestEffort:             isBestEffort,
				})
			}
		}
	}

	return requests, nil
}

func (ua *UprobeAttacher) detachFromBinary(fpath utils.FilePath) error {
	for _, probeID := range ua.fileIDToAttachedProbes[fpath.ID] {
		err := ua.manager.DetachHook(probeID)
		if err != nil {
			return fmt.Errorf("error detaching probe %+v: %w", probeID, err)
		}
	}

	delete(ua.fileIDToAttachedProbes, fpath.ID)
	ua.inspector.Cleanup(fpath)

	return nil
}

func (ua *UprobeAttacher) getLibrariesFromMapsFile(pid int) ([]string, error) {
	mapsPath := filepath.Join(ua.config.ProcRoot, strconv.Itoa(pid), "maps")
	mapsFile, err := os.Open(mapsPath)
	if err != nil {
		return nil, fmt.Errorf("cannot open maps file at %s: %w", mapsPath, err)
	}
	defer mapsFile.Close()

	scanner := bufio.NewScanner(bufio.NewReader(mapsFile))
	libs := make(map[string]struct{})
	for scanner.Scan() {
		line := scanner.Text()
		cols := strings.Fields(line)
		// ensuring we have exactly 6 elements (skip '(deleted)' entries) in the line, and the 4th element (inode) is
		// not zero (indicates it is a path, and not an anonymous path).
		if len(cols) == 6 && cols[4] != "0" {
			libs[cols[5]] = struct{}{}
		}
	}

	return maps.Keys(libs), nil
}

func (ua *UprobeAttacher) attachToLibrariesOfPID(pid uint32) error {
	registerErrors := make([]error, 0)
	successfulMatches := make([]string, 0)
	libs, err := ua.getLibrariesFromMapsFile(int(pid))
	if err != nil {
		return err
	}
	for _, libpath := range libs {
		err := ua.AttachLibrary(libpath, pid)

		if err == nil {
			successfulMatches = append(successfulMatches, libpath)
		} else if !errors.Is(err, ErrNoMatchingRule) {
			registerErrors = append(registerErrors, err)
		}
	}

	if len(successfulMatches) == 0 {
		if len(registerErrors) == 0 {
			return nil // No libraries found to attach
		}
		return fmt.Errorf("no rules matched for pid %d, errors: %v", pid, registerErrors)
	}
	if len(registerErrors) > 0 {
		return fmt.Errorf("partially hooked (%v), errors while attaching pid %d: %v", successfulMatches, pid, registerErrors)
	}
	return nil
}<|MERGE_RESOLUTION|>--- conflicted
+++ resolved
@@ -492,20 +492,9 @@
 			case <-processSync.C:
 				// We always track process deletions in the scan, to avoid memory leaks.
 				_ = ua.Sync(ua.config.EnablePeriodicScanNewProcesses, true)
-<<<<<<< HEAD
 
 				// Periodically log the state of the registry
 				ua.fileRegistry.Log()
-			case event, ok := <-sharedLibDataChan:
-				if !ok {
-					return
-				}
-				_ = ua.handleLibraryOpen(&event)
-			case <-sharedLibLostChan:
-				// Nothing to do in this case
-				break
-=======
->>>>>>> 6033a62a
 			}
 		}
 	}()
