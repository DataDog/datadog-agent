--- conflicted
+++ resolved
@@ -412,8 +412,8 @@
 	senderManager  sender.DiagnoseSenderManager
 	collector      optional.Option[collector.Component]
 	secretResolver secrets.Component
-<<<<<<< HEAD
 	wmeta          optional.Option[workloadmeta.Component]
+	AC             optional.Option[autodiscovery.Component]
 }
 
 // NewSuitesDeps returns a new SuitesDeps.
@@ -421,23 +421,13 @@
 	senderManager sender.DiagnoseSenderManager,
 	collector optional.Option[collector.Component],
 	secretResolver secrets.Component,
-	wmeta optional.Option[workloadmeta.Component]) SuitesDeps {
-=======
-	AC             optional.Option[autodiscovery.Component]
-}
-
-// NewSuitesDeps returns a new SuitesDeps.
-func NewSuitesDeps(senderManager sender.DiagnoseSenderManager, collector optional.Option[collector.Component], secretResolver secrets.Component, ac optional.Option[autodiscovery.Component]) SuitesDeps {
->>>>>>> 51a28847
+	wmeta optional.Option[workloadmeta.Component], ac optional.Option[autodiscovery.Component]) SuitesDeps {
 	return SuitesDeps{
 		senderManager:  senderManager,
 		collector:      collector,
 		secretResolver: secretResolver,
-<<<<<<< HEAD
 		wmeta:          wmeta,
-=======
 		AC:             ac,
->>>>>>> 51a28847
 	}
 }
 
@@ -445,11 +435,7 @@
 	catalog := diagnosis.NewCatalog()
 
 	catalog.Register("check-datadog", func() []diagnosis.Diagnosis {
-<<<<<<< HEAD
-		return getDiagnose(diagCfg, deps.senderManager, deps.collector, deps.secretResolver, deps.wmeta)
-=======
-		return getDiagnose(diagCfg, deps.senderManager, deps.collector, deps.secretResolver, deps.AC)
->>>>>>> 51a28847
+		return getDiagnose(diagCfg, deps.senderManager, deps.collector, deps.secretResolver, deps.wmeta, deps.AC)
 	})
 	catalog.Register("connectivity-datadog-core-endpoints", func() []diagnosis.Diagnosis { return connectivity.Diagnose(diagCfg) })
 	catalog.Register("connectivity-datadog-autodiscovery", connectivity.DiagnoseMetadataAutodiscoveryConnectivity)
