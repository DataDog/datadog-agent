--- conflicted
+++ resolved
@@ -266,16 +266,11 @@
 
 // Enumerate registered Diagnose suites and get their diagnoses
 // for structural output
-<<<<<<< HEAD
 func getDiagnosesFromCurrentProcess(diagCfg diagnosis.Config, senderManager sender.SenderManager) ([]diagnosis.Diagnoses, error) {
-	suites := getSortedAndFilteredDiagnoseSuites(diagCfg)
-=======
-func getDiagnosesFromCurrentProcess(diagCfg diagnosis.Config) ([]diagnosis.Diagnoses, error) {
 	suites, err := getSortedAndFilteredDiagnoseSuites(diagCfg)
 	if err != nil {
 		return nil, err
 	}
->>>>>>> 33c037fb
 
 	var suitesDiagnoses []diagnosis.Diagnoses
 	for _, ds := range suites {
