// Unless explicitly stated otherwise all files in this repository are licensed
// under the Apache License Version 2.0.
// This product includes software developed at Datadog (https://www.datadoghq.com/).
// Copyright 2016-present Datadog, Inc.

package diagnose

import (
	"bytes"
	"encoding/json"
	"fmt"
	"io"
	"regexp"
	"sort"

	"github.com/DataDog/datadog-agent/pkg/api/util"
	pkgconfig "github.com/DataDog/datadog-agent/pkg/config"
	_ "github.com/DataDog/datadog-agent/pkg/diagnose/connectivity" // no direct calls to connectivity but there is a callback
	"github.com/DataDog/datadog-agent/pkg/diagnose/diagnosis"
	"github.com/fatih/color"
)

// Overall running statistics
type counters struct {
	total         int
	success       int
	fail          int
	warnings      int
	unexpectedErr int
}

// Output summary
func (c *counters) summary(w io.Writer) {
	fmt.Fprintf(w, "-------------------------\n  Total:%d", c.total)
	if c.success > 0 {
		fmt.Fprintf(w, ", Success:%d", c.success)
	}
	if c.fail > 0 {
		fmt.Fprintf(w, ", Fail:%d", c.fail)
	}
	if c.warnings > 0 {
		fmt.Fprintf(w, ", Warning:%d", c.warnings)
	}
	if c.unexpectedErr > 0 {
		fmt.Fprintf(w, ", Error:%d", c.unexpectedErr)
	}
	fmt.Fprint(w, "\n")
}

func (c *counters) increment(r diagnosis.Result) {
	c.total++

	if r == diagnosis.DiagnosisSuccess {
		c.success++
	} else if r == diagnosis.DiagnosisFail {
		c.fail++
	} else if r == diagnosis.DiagnosisWarning {
		c.warnings++
	} else if r == diagnosis.DiagnosisUnexpectedError {
		c.unexpectedErr++
	}
}

func getDiagnosisResultForOutput(r diagnosis.Result) string {
	var result string
	if r == diagnosis.DiagnosisSuccess {
		result = color.GreenString("PASS")
	} else if r == diagnosis.DiagnosisFail {
		result = color.RedString("FAIL")
	} else if r == diagnosis.DiagnosisWarning {
		result = color.YellowString("WARNING")
	} else { //if d.Result == diagnosis.DiagnosisUnexpectedError
		result = color.HiRedString("UNEXPECTED ERROR")
	}

	return result
}

func outputDiagnosis(w io.Writer, cfg diagnosis.Config, result string, diagnosisIdx int, d diagnosis.Diagnosis) {
	// Running index (1, 2, 3, etc)
	fmt.Fprintf(w, "%d. --------------\n", diagnosisIdx)

	// [Required] Diagnosis name (and category if it us not empty)
	if len(d.Category) > 0 {
		fmt.Fprintf(w, "  %s [%s] %s\n", result, d.Category, d.Name)
	} else {
		fmt.Fprintf(w, "  %s %s\n", result, d.Name)
	}

	// [Optional] For verbose output diagnosis description
	if cfg.Verbose {
		if len(d.Description) > 0 {
			fmt.Fprintf(w, "  Description: %s\n", d.Description)
		}
	}

	// [Required] Diagnosis
	fmt.Fprintf(w, "  Diagnosis: %s\n", d.Diagnosis)

	// [Optional] Remediation if exists
	if len(d.Remediation) > 0 {
		fmt.Fprintf(w, "  Remediation: %s\n", d.Remediation)
	}

	// [Optional] Error
	if d.RawError != nil {
		// Do not output error for diagnosis.DiagnosisSuccess unless verbose
		if d.Result != diagnosis.DiagnosisSuccess || cfg.Verbose {
			fmt.Fprintf(w, "  Error: %s\n", d.RawError)
		}
	}

	fmt.Fprint(w, "\n")
}

func outputNewLineIfNeeded(w io.Writer, lastDot *bool) {
	if *lastDot {
		fmt.Fprintf(w, "\n")
		*lastDot = false
	}
}

func outputSuiteIfNeeded(w io.Writer, suiteName string, suiteAlreadyReported *bool) {
<<<<<<< HEAD
	if !*suiteAlreadyReported {
=======
	if !(*suiteAlreadyReported) {
>>>>>>> 65a824e2
		fmt.Fprintf(w, "==============\nSuite: %s\n", suiteName)
		*suiteAlreadyReported = true
	}
}

func outputDot(w io.Writer, lastDot *bool) {
	fmt.Fprint(w, ".")
	*lastDot = true
}

func matchRegExList(regexList []*regexp.Regexp, s string) bool {
	for _, re := range regexList {
		if re.MatchString(s) {
			return true
		}
	}
	return false
}

// Currently used only to match Diagnose Suite name. In future will be
// extended to diagnose name or category
func matchConfigFilters(diagCfg diagnosis.Config, s string) bool {
	if len(diagCfg.Include) > 0 && len(diagCfg.Exclude) > 0 {
		return matchRegExList(diagCfg.Include, s) && !matchRegExList(diagCfg.Exclude, s)
	} else if len(diagCfg.Include) > 0 {
		return matchRegExList(diagCfg.Include, s)
	} else if len(diagCfg.Exclude) > 0 {
		return !matchRegExList(diagCfg.Exclude, s)
	}
	return true
}

func getSortedAndFilteredDiagnoseSuites(diagCfg diagnosis.Config) []diagnosis.Suite {
	sortedSuites := make([]diagnosis.Suite, len(diagnosis.Catalog))
	copy(sortedSuites, diagnosis.Catalog)
	sort.Slice(sortedSuites, func(i, j int) bool {
		return sortedSuites[i].SuitName < sortedSuites[j].SuitName
	})

	var sortedFilteredSuites []diagnosis.Suite
	for _, ds := range sortedSuites {
		if matchConfigFilters(diagCfg, ds.SuitName) {
			sortedFilteredSuites = append(sortedFilteredSuites, ds)
		}
	}

	return sortedFilteredSuites
}

// Diagnose sites are already sorted, sort only by category and then
// by name. It may change in future versions, e.g. configured to not to sort
// or confgured to sort by other attributes or order (which would need config)
func sortDiagnoses(siteDiagnoses []diagnosis.Diagnoses) {
	for _, sd := range siteDiagnoses {
		ds := sd.SuiteDiagnoses
		sort.Slice(ds, func(i, j int) bool {
			return (ds[i].Category < ds[j].Category) ||
				(ds[i].Category == ds[j].Category && ds[i].Name < ds[j].Name)
		})
	}
}

func getSuiteDiagnoses(ds diagnosis.Suite, diagCfg diagnosis.Config) []diagnosis.Diagnosis {
	diagnoses := ds.Diagnose(diagCfg)

	// validate each diagnoses
	for i, d := range diagnoses {
		if d.Result < diagnosis.DiagnosisResultMIN ||
			d.Result > diagnosis.DiagnosisResultMAX ||
			len(d.Name) == 0 ||
			len(d.Diagnosis) == 0 {

			if d.RawError != nil {
				// If error already reported, append to it
				diagnoses[i].RawError = fmt.Errorf("required diagnosis fields are invalid. Result:%d, Name:%s, Diagnosis:%s. Reported Error: %s",
					d.Result, d.Name, d.Diagnosis, d.RawError.Error())
			} else {
				diagnoses[i].RawError = fmt.Errorf("required diagnosis fields are invalid. Result:%d, Name:%s, Diagnosis:%s", d.Result, d.Name, d.Diagnosis)
			}

			diagnoses[i].Result = diagnosis.DiagnosisUnexpectedError
			if len(d.Name) == 0 {
				diagnoses[i].Name = ds.SuitName
			}
		}
	}

	return diagnoses
}

// Enumerate registered Diagnose suites and get their diagnoses
// for human consumption
func ListStdOut(w io.Writer, diagCfg diagnosis.Config) {
	if w != color.Output {
		color.NoColor = true
	}

	sortedSuites := getSortedAndFilteredDiagnoseSuites(diagCfg)

	fmt.Fprintf(w, "Diagnose suites ...\n")

	count := 0
	for _, ds := range sortedSuites {
		count++
		fmt.Fprintf(w, "  %d. %s\n", count, ds.SuitName)
	}
}

// Enumerate registered Diagnose suites and get their diagnoses
// for structural output
func getDiagnosesFromCurrentProcess(diagCfg diagnosis.Config) ([]diagnosis.Diagnoses, error) {
	suites := getSortedAndFilteredDiagnoseSuites(diagCfg)

	var suitesDiagnoses []diagnosis.Diagnoses
	for _, ds := range suites {
		// Run particular diagnose
		diagnoses := getSuiteDiagnoses(ds, diagCfg)
		if len(diagnoses) > 0 {
			suitesDiagnoses = append(suitesDiagnoses, diagnosis.Diagnoses{
				SuiteName:      ds.SuitName,
				SuiteDiagnoses: diagnoses,
			})
		}
	}

	return suitesDiagnoses, nil
}

func requestDiagnosesFromAgentProcess(diagCfg diagnosis.Config) ([]diagnosis.Diagnoses, error) {
	// Get client to Agent's RPC call
	c := util.GetClient(false)
	ipcAddress, err := pkgconfig.GetIPCAddress()
	if err != nil {
		return nil, fmt.Errorf("error getting IPC address for the agent: %w", err)
	}

	// Make sure we have a session token (for privileged information)
	if err = util.SetAuthToken(); err != nil {
		return nil, fmt.Errorf("auth error: %w", err)
	}

	// Form call end-point
	diagnoseUrl := fmt.Sprintf("https://%v:%v/agent/diagnose", ipcAddress, pkgconfig.Datadog.GetInt("cmd_port"))

	// Serialized diag config to pass it to Agent execution context
	var cfgSer []byte
	if cfgSer, err = json.Marshal(diagCfg); err != nil {
		return nil, fmt.Errorf("error while encoding diagnose configuration: %s", err)
	}

	// Run diagnose code inside Agent process
	var r []byte
	r, err = util.DoPost(c, diagnoseUrl, "application/json", bytes.NewBuffer(cfgSer))
	if err != nil {
		if r != nil && string(r) != "" {
			return nil, fmt.Errorf("error getting diagnoses from running agent: %sn", string(r))
		}
		return nil, fmt.Errorf("the agent was unable to get diagnoses from running agent: %w", err)
	}

	// Deserialize results
	var diagnoses []diagnosis.Diagnoses
	err = json.Unmarshal(r, &diagnoses)
	if err != nil {
		return nil, fmt.Errorf("error while decoding diagnose results returned from Agent: %w", err)
	}

	return diagnoses, nil
}

func Run(diagCfg diagnosis.Config) ([]diagnosis.Diagnoses, error) {

	// Make remote call to get diagnoses
	if !diagCfg.RunLocal {
		return requestDiagnosesFromAgentProcess(diagCfg)
	}

	// Collect local diagnoses
	diagnoses, err := getDiagnosesFromCurrentProcess(diagCfg)
	if err != nil {
		return nil, err
	}

	// Please note that if streaming will be implemented sorting strategy may need to be changed
	sortDiagnoses(diagnoses)

	return diagnoses, nil
}

// Enumerate registered Diagnose suites and get their diagnoses
// for human consumption
func RunStdOut(w io.Writer, diagCfg diagnosis.Config) error {
	if w != color.Output {
		color.NoColor = true
	}

	fmt.Fprintf(w, "=== Starting diagnose ===\n")

	diagnoses, err := Run(diagCfg)
	if err != nil && !diagCfg.RunLocal {
		fmt.Fprintln(w, color.YellowString(fmt.Sprintf("Error running diagnose in Agent process: %s", err)))
		fmt.Fprintln(w, "Running diagnose command locally (may take extra time to run checks locally) ...")

		// attempt to do so locally
		diagCfg.RunLocal = true
		diagnoses, err = Run(diagCfg)
	}

	if err != nil {
		fmt.Fprintln(w, color.RedString(fmt.Sprintf("Error running diagnose: %s", err)))
		return err
	}

	var c counters

	lastDot := false
	for _, ds := range diagnoses {
		suiteAlreadyReported := false
		for _, d := range ds.SuiteDiagnoses {
			c.increment(d.Result)

			if d.Result == diagnosis.DiagnosisSuccess && !diagCfg.Verbose {
				outputDot(w, &lastDot)
				continue
			}

			outputSuiteIfNeeded(w, ds.SuiteName, &suiteAlreadyReported)

			outputNewLineIfNeeded(w, &lastDot)
			outputDiagnosis(w, diagCfg, getDiagnosisResultForOutput(d.Result), c.total, d)
		}
	}

	outputNewLineIfNeeded(w, &lastDot)
	c.summary(w)

	return nil
}<|MERGE_RESOLUTION|>--- conflicted
+++ resolved
@@ -121,11 +121,7 @@
 }
 
 func outputSuiteIfNeeded(w io.Writer, suiteName string, suiteAlreadyReported *bool) {
-<<<<<<< HEAD
 	if !*suiteAlreadyReported {
-=======
-	if !(*suiteAlreadyReported) {
->>>>>>> 65a824e2
 		fmt.Fprintf(w, "==============\nSuite: %s\n", suiteName)
 		*suiteAlreadyReported = true
 	}
