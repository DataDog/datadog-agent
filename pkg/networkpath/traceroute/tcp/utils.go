--- conflicted
+++ resolved
@@ -8,11 +8,7 @@
 import (
 	"fmt"
 	"net"
-<<<<<<< HEAD
-	"strconv"
-=======
 	"syscall"
->>>>>>> 3db398a4
 
 	"github.com/google/gopacket"
 	"github.com/google/gopacket/layers"
@@ -28,22 +24,6 @@
 		TCPResponse layers.TCP
 	}
 )
-
-// reserveLocalPort reserves an ephemeral TCP port
-// and returns both the listener and port because the
-// listener should be held until the port is no longer
-// in use
-func reserveLocalPort() (uint16, net.Listener, error) {
-	// Create a TCP listener with port 0 to get a random port from the OS
-	// and reserve it for the duration of the traceroute
-	tcpListener, err := net.Listen("tcp", ":0")
-	if err != nil {
-		return 0, nil, fmt.Errorf("failed to create TCP listener: %w", err)
-	}
-	tcpAddr := tcpListener.Addr().(*net.TCPAddr)
-
-	return uint16(tcpAddr.Port), tcpListener, nil
-}
 
 // reserveLocalPort reserves an ephemeral TCP port
 // and returns both the listener and port because the
@@ -112,67 +92,6 @@
 	}
 
 	return &ipHdr, packet, 20, nil
-<<<<<<< HEAD
-}
-
-// parseICMP takes in an IPv4 header and payload and tries to convert to an ICMP
-// message, it returns all the fields from the packet we need to validate it's the response
-// we're looking for
-func parseICMP(header *ipv4.Header, payload []byte) (*icmpResponse, error) {
-	// in addition to parsing, it is probably not a bad idea to do some validation
-	// so we can ignore the ICMP packets we don't care about
-	icmpResponse := icmpResponse{}
-
-	if header.Protocol != IPProtoICMP || header.Version != 4 ||
-		header.Src == nil || header.Dst == nil {
-		return nil, fmt.Errorf("invalid IP header for ICMP packet: %+v", header)
-	}
-	icmpResponse.SrcIP = header.Src
-	icmpResponse.DstIP = header.Dst
-
-	var icmpv4Layer layers.ICMPv4
-	decoded := []gopacket.LayerType{}
-	icmpParser := gopacket.NewDecodingLayerParser(layers.LayerTypeICMPv4, &icmpv4Layer)
-	icmpParser.IgnoreUnsupported = true // ignore unsupported layers, we will decode them in the next step
-	if err := icmpParser.DecodeLayers(payload, &decoded); err != nil {
-		return nil, fmt.Errorf("failed to decode ICMP packet: %w", err)
-	}
-	// since we ignore unsupported layers, we need to check if we actually decoded
-	// anything
-	if len(decoded) < 1 {
-		return nil, fmt.Errorf("failed to decode ICMP packet, no layers decoded")
-	}
-	icmpResponse.TypeCode = icmpv4Layer.TypeCode
-
-	var icmpPayload []byte
-	if len(icmpv4Layer.Payload) < 40 {
-		log.Tracef("Payload length %d is less than 40, extending...\n", len(icmpv4Layer.Payload))
-		icmpPayload = make([]byte, 40)
-		copy(icmpPayload, icmpv4Layer.Payload)
-		// we have to set this in order for the TCP
-		// parser to work
-		icmpPayload[32] = 5 << 4 // set data offset
-	} else {
-		icmpPayload = icmpv4Layer.Payload
-	}
-
-	// a separate parser is needed to decode the inner IP and TCP headers because
-	// gopacket doesn't support this type of nesting in a single decoder
-	var innerIPLayer layers.IPv4
-	var innerTCPLayer layers.TCP
-	innerIPParser := gopacket.NewDecodingLayerParser(layers.LayerTypeIPv4, &innerIPLayer, &innerTCPLayer)
-	if err := innerIPParser.DecodeLayers(icmpPayload, &decoded); err != nil {
-		return nil, fmt.Errorf("failed to decode inner ICMP payload: %w", err)
-	}
-	icmpResponse.InnerSrcIP = innerIPLayer.SrcIP
-	icmpResponse.InnerDstIP = innerIPLayer.DstIP
-	icmpResponse.InnerSrcPort = uint16(innerTCPLayer.SrcPort)
-	icmpResponse.InnerDstPort = uint16(innerTCPLayer.DstPort)
-	icmpResponse.InnerSeqNum = innerTCPLayer.Seq
-
-	return &icmpResponse, nil
-=======
->>>>>>> 3db398a4
 }
 
 type tcpParser struct {
