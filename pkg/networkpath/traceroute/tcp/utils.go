--- conflicted
+++ resolved
@@ -133,124 +133,7 @@
 		return nil, nil, 0, fmt.Errorf("failed to parse IP header: %w", err)
 	}
 
-<<<<<<< HEAD
 	return &ipHdr, packet, 20, nil
-=======
-	return nil
-}
-
-// listenPackets takes in raw ICMP and TCP connections and listens for matching ICMP
-// and TCP responses based on the passed in trace information. If neither listener
-// receives a matching packet within the timeout, a blank response is returned.
-// Once a matching packet is received by a listener, it will cause the other listener
-// to be canceled, and data from the matching packet will be returned to the caller
-func listenPackets(icmpConn rawConnWrapper, tcpConn rawConnWrapper, timeout time.Duration, localIP net.IP, localPort uint16, remoteIP net.IP, remotePort uint16, seqNum uint32) (net.IP, uint16, layers.ICMPv4TypeCode, time.Time, error) {
-	var tcpErr error
-	var icmpErr error
-	var wg sync.WaitGroup
-	var icmpIP net.IP
-	var tcpIP net.IP
-	var icmpCode layers.ICMPv4TypeCode
-	var tcpFinished time.Time
-	var icmpFinished time.Time
-	var port uint16
-	wg.Add(2)
-	ctx, cancel := context.WithTimeout(context.Background(), timeout)
-	defer cancel()
-	go func() {
-		defer wg.Done()
-		defer cancel()
-		tcpIP, port, _, tcpFinished, tcpErr = handlePackets(ctx, tcpConn, "tcp", localIP, localPort, remoteIP, remotePort, seqNum)
-	}()
-	go func() {
-		defer wg.Done()
-		defer cancel()
-		icmpIP, _, icmpCode, icmpFinished, icmpErr = handlePackets(ctx, icmpConn, "icmp", localIP, localPort, remoteIP, remotePort, seqNum)
-	}()
-	wg.Wait()
-
-	if tcpErr != nil && icmpErr != nil {
-		_, tcpCanceled := tcpErr.(canceledError)
-		_, icmpCanceled := icmpErr.(canceledError)
-		if icmpCanceled && tcpCanceled {
-			log.Trace("timed out waiting for responses")
-			return net.IP{}, 0, 0, time.Time{}, nil
-		}
-		if tcpErr != nil {
-			log.Errorf("TCP listener error: %s", tcpErr.Error())
-		}
-		if icmpErr != nil {
-			log.Errorf("ICMP listener error: %s", icmpErr.Error())
-		}
-
-		return net.IP{}, 0, 0, time.Time{}, multierr.Append(fmt.Errorf("tcp error: %w", tcpErr), fmt.Errorf("icmp error: %w", icmpErr))
-	}
-
-	// if there was an error for TCP, but not
-	// ICMP, return the ICMP response
-	if tcpErr != nil {
-		return icmpIP, port, icmpCode, icmpFinished, nil
-	}
-
-	// return the TCP response
-	return tcpIP, port, 0, tcpFinished, nil
-}
-
-// handlePackets in its current implementation should listen for the first matching
-// packet on the connection and then return. If no packet is received within the
-// timeout or if the listener is canceled, it should return a canceledError
-func handlePackets(ctx context.Context, conn rawConnWrapper, listener string, localIP net.IP, localPort uint16, remoteIP net.IP, remotePort uint16, seqNum uint32) (net.IP, uint16, layers.ICMPv4TypeCode, time.Time, error) {
-	buf := make([]byte, 1024)
-	tp := newTCPParser()
-	for {
-		select {
-		case <-ctx.Done():
-			return net.IP{}, 0, 0, time.Time{}, canceledError("listener canceled")
-		default:
-		}
-		now := time.Now()
-		err := conn.SetReadDeadline(now.Add(time.Millisecond * 100))
-		if err != nil {
-			return net.IP{}, 0, 0, time.Time{}, fmt.Errorf("failed to read: %w", err)
-		}
-		header, packet, _, err := conn.ReadFrom(buf)
-		if err != nil {
-			if nerr, ok := err.(*net.OpError); ok {
-				if nerr.Timeout() {
-					continue
-				}
-			}
-			return net.IP{}, 0, 0, time.Time{}, err
-		}
-		// once we have a packet, take a timestamp to know when
-		// the response was received, if it matches, we will
-		// return this timestamp
-		received := time.Now()
-		// TODO: remove listener constraint and parse all packets
-		// in the same function return a succinct struct here
-		if listener == "icmp" {
-			icmpResponse, err := parseICMP(header, packet)
-			if err != nil {
-				log.Tracef("failed to parse ICMP packet: %s", err)
-				continue
-			}
-			if icmpMatch(localIP, localPort, remoteIP, remotePort, seqNum, icmpResponse) {
-				return icmpResponse.SrcIP, 0, icmpResponse.TypeCode, received, nil
-			}
-		} else if listener == "tcp" {
-			tcpResp, err := tp.parseTCP(header, packet)
-			if err != nil {
-				log.Tracef("failed to parse TCP packet: %s", err)
-				continue
-			}
-			if tcpMatch(localIP, localPort, remoteIP, remotePort, seqNum, tcpResp) {
-				return tcpResp.SrcIP, uint16(tcpResp.TCPResponse.SrcPort), 0, received, nil
-			}
-		} else {
-			return net.IP{}, 0, 0, received, fmt.Errorf("unsupported listener type")
-		}
-	}
->>>>>>> 5ed352e6
 }
 
 // parseICMP takes in an IPv4 header and payload and tries to convert to an ICMP
