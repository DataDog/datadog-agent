// Unless explicitly stated otherwise all files in this repository are licensed
// under the Apache License Version 2.0.
// This product includes software developed at Datadog (https://www.datadoghq.com/).
// Copyright 2016-present Datadog, Inc.

// Package tcp adds a TCP traceroute implementation to the agent
package tcp

import (
	"net"
	"time"
<<<<<<< HEAD

	"github.com/google/gopacket/layers"
=======
>>>>>>> 3db398a4
)

type (
	// TCPv4 encapsulates the data needed to run
	// a TCPv4 traceroute
	TCPv4 struct {
		Target   net.IP
		srcIP    net.IP // calculated internally
		srcPort  uint16 // calculated internally
		DestPort uint16
		NumPaths uint16
		MinTTL   uint8
		MaxTTL   uint8
		Delay    time.Duration // delay between sending packets (not applicable if we go the serial send/receive route)
		Timeout  time.Duration // full timeout for all packets
	}
)

// Close doesn't to anything yet, but we should
// use this to close out long running sockets
// when we're done with a path test
func (t *TCPv4) Close() error {
	return nil
}<|MERGE_RESOLUTION|>--- conflicted
+++ resolved
@@ -9,11 +9,6 @@
 import (
 	"net"
 	"time"
-<<<<<<< HEAD
-
-	"github.com/google/gopacket/layers"
-=======
->>>>>>> 3db398a4
 )
 
 type (
