// Unless explicitly stated otherwise all files in this repository are licensed
// under the Apache License Version 2.0.
// This product includes software developed at Datadog (https://www.datadoghq.com/).
// Copyright 2016-present Datadog, Inc.

// Package tcp adds a TCP traceroute implementation to the agent
package tcp

import (
	"net"
	"time"

	"github.com/google/gopacket/layers"
)

type (
	// TCPv4 encapsulates the data needed to run
	// a TCPv4 traceroute
	TCPv4 struct {
		Target   net.IP
		srcIP    net.IP // calculated internally
		srcPort  uint16 // calculated internally
		DestPort uint16
		NumPaths uint16
		MinTTL   uint8
		MaxTTL   uint8
		Delay    time.Duration // delay between sending packets (not applicable if we go the serial send/receive route)
		Timeout  time.Duration // full timeout for all packets
	}

	// Results encapsulates a response from the TCP
	// traceroute
	Results struct {
		Source     net.IP
		SourcePort uint16
		Target     net.IP
		DstPort    uint16
		Hops       []*Hop
	}

	// Hop encapsulates information about a single
	// hop in a TCP traceroute
	Hop struct {
		IP       net.IP
		Port     uint16
		ICMPType layers.ICMPv4TypeCode
		RTT      time.Duration
		IsDest   bool
	}
)

<<<<<<< HEAD
// TracerouteSequential runs a traceroute sequentially where a packet is
// sent and we wait for a response before sending the next packet
func (t *TCPv4) TracerouteSequential() (*Results, error) {
	// Get local address for the interface that connects to this
	// host and store in in the probe
	addr, err := localAddrForHost(t.Target, t.DestPort)
	if err != nil {
		return nil, fmt.Errorf("failed to get local address for target: %w", err)
	}
	t.srcIP = addr.IP

	// So far I haven't had success trying to simply create a socket
	// using syscalls directly, but in theory doing so would allow us
	// to avoid creating two listeners since we could see all IP traffic
	// this way
	//
	// Create a raw ICMP listener to catch ICMP responses
	icmpConn, err := net.ListenPacket("ip4:icmp", addr.IP.String())
	if err != nil {
		return nil, fmt.Errorf("failed to create ICMP listener: %w", err)
	}
	defer icmpConn.Close()
	// RawConn is necessary to set the TTL and ID fields
	rawIcmpConn, err := ipv4.NewRawConn(icmpConn)
	if err != nil {
		return nil, fmt.Errorf("failed to get raw ICMP listener: %w", err)
	}

	// Create a TCP listener with port 0 to get a random port from the OS
	// and reserve it for the duration of the traceroute
	port, tcpListener, err := reserveLocalPort()
	if err != nil {
		return nil, fmt.Errorf("failed to create TCP listener: %w", err)
	}
	defer tcpListener.Close()
	t.srcPort = port

	// Create a raw TCP listener to catch the TCP response from our final
	// hop if we get one
	tcpConn, err := net.ListenPacket("ip4:tcp", addr.IP.String())
	if err != nil {
		return nil, fmt.Errorf("failed to create TCP listener: %w", err)
	}
	defer tcpConn.Close()
	log.Tracef("Listening for TCP on: %s\n", addr.IP.String()+":"+addr.AddrPort().String())
	// RawConn is necessary to set the TTL and ID fields
	rawTCPConn, err := ipv4.NewRawConn(tcpConn)
	if err != nil {
		return nil, fmt.Errorf("failed to get raw TCP listener: %w", err)
	}

	// hops should be of length # of hops
	hops := make([]*Hop, 0, t.MaxTTL-t.MinTTL)

	for i := int(t.MinTTL); i <= int(t.MaxTTL); i++ {
		seqNumber := rand.Uint32()
		hop, err := t.sendAndReceive(rawIcmpConn, rawTCPConn, i, seqNumber, t.Timeout)
		if err != nil {
			return nil, fmt.Errorf("failed to run traceroute: %w", err)
		}
		hops = append(hops, hop)
		log.Tracef("Discovered hop: %+v", hop)
		// if we've reached our destination,
		// we're done
		if hop.IsDest {
			break
		}
	}

	return &Results{
		Source:     t.srcIP,
		SourcePort: t.srcPort,
		Target:     t.Target,
		DstPort:    t.DestPort,
		Hops:       hops,
	}, nil
}

func (t *TCPv4) sendAndReceive(rawIcmpConn *ipv4.RawConn, rawTCPConn *ipv4.RawConn, ttl int, seqNum uint32, timeout time.Duration) (*Hop, error) {
	tcpHeader, tcpPacket, err := createRawTCPSyn(t.srcIP, t.srcPort, t.Target, t.DestPort, seqNum, ttl)
	if err != nil {
		log.Errorf("failed to create TCP packet with TTL: %d, error: %s", ttl, err.Error())
		return nil, err
	}

	err = sendPacket(rawTCPConn, tcpHeader, tcpPacket)
	if err != nil {
		log.Errorf("failed to send TCP SYN: %s", err.Error())
		return nil, err
	}

	start := time.Now() // TODO: is this the best place to start?
	hopIP, hopPort, icmpType, end, err := listenPackets(rawIcmpConn, rawTCPConn, timeout, t.srcIP, t.srcPort, t.Target, t.DestPort, seqNum)
	if err != nil {
		log.Errorf("failed to listen for packets: %s", err.Error())
		return nil, err
	}

	rtt := time.Duration(0)
	if !hopIP.Equal(net.IP{}) {
		rtt = end.Sub(start)
	}

	return &Hop{
		IP:       hopIP,
		Port:     hopPort,
		ICMPType: icmpType,
		RTT:      rtt,
		IsDest:   hopIP.Equal(t.Target),
	}, nil
}

=======
>>>>>>> 2c0e253e
// Close doesn't to anything yet, but we should
// use this to close out long running sockets
// when we're done with a path test
func (t *TCPv4) Close() error {
	return nil
}<|MERGE_RESOLUTION|>--- conflicted
+++ resolved
@@ -49,121 +49,6 @@
 	}
 )
 
-<<<<<<< HEAD
-// TracerouteSequential runs a traceroute sequentially where a packet is
-// sent and we wait for a response before sending the next packet
-func (t *TCPv4) TracerouteSequential() (*Results, error) {
-	// Get local address for the interface that connects to this
-	// host and store in in the probe
-	addr, err := localAddrForHost(t.Target, t.DestPort)
-	if err != nil {
-		return nil, fmt.Errorf("failed to get local address for target: %w", err)
-	}
-	t.srcIP = addr.IP
-
-	// So far I haven't had success trying to simply create a socket
-	// using syscalls directly, but in theory doing so would allow us
-	// to avoid creating two listeners since we could see all IP traffic
-	// this way
-	//
-	// Create a raw ICMP listener to catch ICMP responses
-	icmpConn, err := net.ListenPacket("ip4:icmp", addr.IP.String())
-	if err != nil {
-		return nil, fmt.Errorf("failed to create ICMP listener: %w", err)
-	}
-	defer icmpConn.Close()
-	// RawConn is necessary to set the TTL and ID fields
-	rawIcmpConn, err := ipv4.NewRawConn(icmpConn)
-	if err != nil {
-		return nil, fmt.Errorf("failed to get raw ICMP listener: %w", err)
-	}
-
-	// Create a TCP listener with port 0 to get a random port from the OS
-	// and reserve it for the duration of the traceroute
-	port, tcpListener, err := reserveLocalPort()
-	if err != nil {
-		return nil, fmt.Errorf("failed to create TCP listener: %w", err)
-	}
-	defer tcpListener.Close()
-	t.srcPort = port
-
-	// Create a raw TCP listener to catch the TCP response from our final
-	// hop if we get one
-	tcpConn, err := net.ListenPacket("ip4:tcp", addr.IP.String())
-	if err != nil {
-		return nil, fmt.Errorf("failed to create TCP listener: %w", err)
-	}
-	defer tcpConn.Close()
-	log.Tracef("Listening for TCP on: %s\n", addr.IP.String()+":"+addr.AddrPort().String())
-	// RawConn is necessary to set the TTL and ID fields
-	rawTCPConn, err := ipv4.NewRawConn(tcpConn)
-	if err != nil {
-		return nil, fmt.Errorf("failed to get raw TCP listener: %w", err)
-	}
-
-	// hops should be of length # of hops
-	hops := make([]*Hop, 0, t.MaxTTL-t.MinTTL)
-
-	for i := int(t.MinTTL); i <= int(t.MaxTTL); i++ {
-		seqNumber := rand.Uint32()
-		hop, err := t.sendAndReceive(rawIcmpConn, rawTCPConn, i, seqNumber, t.Timeout)
-		if err != nil {
-			return nil, fmt.Errorf("failed to run traceroute: %w", err)
-		}
-		hops = append(hops, hop)
-		log.Tracef("Discovered hop: %+v", hop)
-		// if we've reached our destination,
-		// we're done
-		if hop.IsDest {
-			break
-		}
-	}
-
-	return &Results{
-		Source:     t.srcIP,
-		SourcePort: t.srcPort,
-		Target:     t.Target,
-		DstPort:    t.DestPort,
-		Hops:       hops,
-	}, nil
-}
-
-func (t *TCPv4) sendAndReceive(rawIcmpConn *ipv4.RawConn, rawTCPConn *ipv4.RawConn, ttl int, seqNum uint32, timeout time.Duration) (*Hop, error) {
-	tcpHeader, tcpPacket, err := createRawTCPSyn(t.srcIP, t.srcPort, t.Target, t.DestPort, seqNum, ttl)
-	if err != nil {
-		log.Errorf("failed to create TCP packet with TTL: %d, error: %s", ttl, err.Error())
-		return nil, err
-	}
-
-	err = sendPacket(rawTCPConn, tcpHeader, tcpPacket)
-	if err != nil {
-		log.Errorf("failed to send TCP SYN: %s", err.Error())
-		return nil, err
-	}
-
-	start := time.Now() // TODO: is this the best place to start?
-	hopIP, hopPort, icmpType, end, err := listenPackets(rawIcmpConn, rawTCPConn, timeout, t.srcIP, t.srcPort, t.Target, t.DestPort, seqNum)
-	if err != nil {
-		log.Errorf("failed to listen for packets: %s", err.Error())
-		return nil, err
-	}
-
-	rtt := time.Duration(0)
-	if !hopIP.Equal(net.IP{}) {
-		rtt = end.Sub(start)
-	}
-
-	return &Hop{
-		IP:       hopIP,
-		Port:     hopPort,
-		ICMPType: icmpType,
-		RTT:      rtt,
-		IsDest:   hopIP.Equal(t.Target),
-	}, nil
-}
-
-=======
->>>>>>> 2c0e253e
 // Close doesn't to anything yet, but we should
 // use this to close out long running sockets
 // when we're done with a path test
