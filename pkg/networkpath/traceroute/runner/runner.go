--- conflicted
+++ resolved
@@ -60,16 +60,10 @@
 
 // Runner executes traceroutes
 type Runner struct {
-<<<<<<< HEAD
-	gatewayLookup network.GatewayLookup
-	networkID     string
-	nsIno         uint32
-=======
 	gatewayLookup   network.GatewayLookup
 	nsIno           uint32
 	networkID       string
 	hostnameService hostname.Component
->>>>>>> dc261b78
 }
 
 // New initializes a new traceroute runner
