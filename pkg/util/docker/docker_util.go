--- conflicted
+++ resolved
@@ -235,11 +235,8 @@
 			return container, nil
 		}
 	}
-<<<<<<< HEAD
-	ctx, cancel := context.WithTimeout(ctx, d.queryTimeout)
-=======
-
-	container, err := d.InspectNoCache(id, withSize)
+
+	container, err := d.InspectNoCache(ctx, id, withSize)
 	if err != nil {
 		return container, err
 	}
@@ -253,9 +250,8 @@
 // InspectNoCache returns a docker inspect object for a given container ID. It
 // ignores the inspect cache, always collecting fresh data from the docker
 // daemon.
-func (d *DockerUtil) InspectNoCache(id string, withSize bool) (types.ContainerJSON, error) {
-	ctx, cancel := context.WithTimeout(context.Background(), d.queryTimeout)
->>>>>>> 54b9ff17
+func (d *DockerUtil) InspectNoCache(ctx context.Context, id string, withSize bool) (types.ContainerJSON, error) {
+	ctx, cancel := context.WithTimeout(ctx, d.queryTimeout)
 	defer cancel()
 
 	container, _, err := d.cli.ContainerInspectWithRaw(ctx, id, withSize)
