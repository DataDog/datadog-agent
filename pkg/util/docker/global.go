// Unless explicitly stated otherwise all files in this repository are licensed
// under the Apache License Version 2.0.
// This product includes software developed at Datadog (https://www.datadoghq.com/).
// Copyright 2018 Datadog, Inc.

// +build docker

package docker

import (
	"time"

	"github.com/DataDog/datadog-agent/pkg/util/containers"
	"github.com/DataDog/datadog-agent/pkg/util/log"

	"github.com/DataDog/datadog-agent/pkg/util/retry"
)

var (
	globalDockerUtil     *DockerUtil
	invalidationInterval = 5 * time.Minute
)

// GetDockerUtil returns a ready to use DockerUtil. It is backed by a shared singleton.
func GetDockerUtil() (*DockerUtil, error) {
	if globalDockerUtil == nil {
		globalDockerUtil = &DockerUtil{}
		globalDockerUtil.initRetry.SetupRetrier(&retry.Config{
			Name:          "dockerutil",
			AttemptMethod: globalDockerUtil.init,
			Strategy:      retry.RetryCount,
			RetryCount:    10,
			RetryDelay:    30 * time.Second,
		})
	}
	if err := globalDockerUtil.initRetry.TriggerRetry(); err != nil {
		log.Debugf("Docker init error: %s", err)
		return nil, err
	}
	return globalDockerUtil, nil
}

// EnableTestingMode creates a "mocked" DockerUtil you can use for unit
// tests that will hit on the docker inspect cache. Please note that all
// calls to the docker server will result in nil pointer exceptions.
func EnableTestingMode() {
	globalDockerUtil = &DockerUtil{}
	globalDockerUtil.initRetry.SetupRetrier(&retry.Config{
		Name:     "dockerutil",
		Strategy: retry.JustTesting,
	})
}

// HostnameProvider docker implementation for the hostname provider
func HostnameProvider(hostName string) (string, error) {
	du, err := GetDockerUtil()
	if err != nil {
		return "", err
	}
	return du.GetHostname()
}

// Config is an exported configuration object that is used when
// initializing the DockerUtil.
type Config struct {
	// CacheDuration is the amount of time we will cache the active docker
	// containers and cgroups. The actual raw metrics (e.g. MemRSS) will _not_
	// be cached but will be re-calculated on all calls to AllContainers.
	CacheDuration time.Duration
	// CollectNetwork enables network stats collection. This requires at least
	// one call to container.Inspect for new containers and reads from the
	// procfs for stats.
	CollectNetwork bool
	// Whitelist is a slice of filter strings in the form of key:regex where key
	// is either 'image' or 'name' and regex is a valid regular expression.
	Whitelist []string
	// Blacklist is the same as whitelist but for exclusion.
	Blacklist []string

	// internal use only
	filter *containers.Filter
}

<<<<<<< HEAD
// IsContainerized returns True if we're running in the docker-dd-agent container.
func IsContainerized() bool {
	return os.Getenv("DOCKER_DD_AGENT") == "yes"
=======
// Expose module-level functions that will interact with a the globalDockerUtil singleton.
// These are to be deprecated in favor or directly calling the DockerUtil methods.

type ContainerListConfig struct {
	IncludeExited bool
	FlagExcluded  bool
}

func (cfg *ContainerListConfig) GetCacheKey() string {
	cacheKey := "dockerutil.containers"
	if cfg.IncludeExited {
		cacheKey += ".with_exited"
	} else {
		cacheKey += ".without_exited"
	}

	if cfg.FlagExcluded {
		cacheKey += ".with_excluded"
	} else {
		cacheKey += ".without_excluded"
	}

	return cacheKey
>>>>>>> fb297a5a
}<|MERGE_RESOLUTION|>--- conflicted
+++ resolved
@@ -79,35 +79,4 @@
 
 	// internal use only
 	filter *containers.Filter
-}
-
-<<<<<<< HEAD
-// IsContainerized returns True if we're running in the docker-dd-agent container.
-func IsContainerized() bool {
-	return os.Getenv("DOCKER_DD_AGENT") == "yes"
-=======
-// Expose module-level functions that will interact with a the globalDockerUtil singleton.
-// These are to be deprecated in favor or directly calling the DockerUtil methods.
-
-type ContainerListConfig struct {
-	IncludeExited bool
-	FlagExcluded  bool
-}
-
-func (cfg *ContainerListConfig) GetCacheKey() string {
-	cacheKey := "dockerutil.containers"
-	if cfg.IncludeExited {
-		cacheKey += ".with_exited"
-	} else {
-		cacheKey += ".without_exited"
-	}
-
-	if cfg.FlagExcluded {
-		cacheKey += ".with_excluded"
-	} else {
-		cacheKey += ".without_excluded"
-	}
-
-	return cacheKey
->>>>>>> fb297a5a
 }