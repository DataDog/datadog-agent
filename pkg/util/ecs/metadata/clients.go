// Unless explicitly stated otherwise all files in this repository are licensed
// under the Apache License Version 2.0.
// This product includes software developed at Datadog (https://www.datadoghq.com/).
// Copyright 2020-present Datadog, Inc.

//go:build docker

package metadata

import (
	"context"
	"fmt"
	"sync"
	"time"

	"github.com/DataDog/datadog-agent/pkg/config"
	"github.com/DataDog/datadog-agent/pkg/util/log"
	"github.com/DataDog/datadog-agent/pkg/util/retry"

	"github.com/DataDog/datadog-agent/pkg/util/ecs/common"
	v1 "github.com/DataDog/datadog-agent/pkg/util/ecs/metadata/v1"
	v2 "github.com/DataDog/datadog-agent/pkg/util/ecs/metadata/v2"
	v3or4 "github.com/DataDog/datadog-agent/pkg/util/ecs/metadata/v3or4"
)

const (
	initialRetryDelay = 1 * time.Second
	maxRetryDelay     = 5 * time.Minute
)

var globalUtil util

type util struct {
	// used to setup the ECSUtil
	initRetryV1     retry.Retrier
	initRetryV2     retry.Retrier
	initRetryV3orV4 retry.Retrier
	initRetryV4     retry.Retrier
	initV1          sync.Once
	initV2          sync.Once
	initV3orV4      sync.Once
	initV4          sync.Once
	v1              v1.Client
	v2              v2.Client
	v3or4           v3or4.Client
	v4              v3or4.Client
}

// V1 returns a client for the ECS metadata API v1, also called introspection
// endpoint, by detecting the endpoint address. Returns an error if it was not
// possible to detect the endpoint address.
func V1() (v1.Client, error) {
	if !config.IsCloudProviderEnabled(common.CloudProviderName) {
		return nil, fmt.Errorf("Cloud Provider %s is disabled by configuration", common.CloudProviderName)
	}

	globalUtil.initV1.Do(func() {
		globalUtil.initRetryV1.SetupRetrier(&retry.Config{ //nolint:errcheck
			Name:              "ecsutil-meta-v1",
			AttemptMethod:     initV1,
			Strategy:          retry.Backoff,
			InitialRetryDelay: initialRetryDelay,
			MaxRetryDelay:     maxRetryDelay,
		})
	})
	if err := globalUtil.initRetryV1.TriggerRetry(); err != nil {
		log.Debugf("ECS metadata v1 client init error: %s", err)
		return nil, err
	}
	return globalUtil.v1, nil
}

// V2 returns a client for the ECS metadata API v2 that uses the default
// endpoint address.
func V2() (v2.Client, error) {
	if !config.IsCloudProviderEnabled(common.CloudProviderName) {
		return nil, fmt.Errorf("Cloud Provider %s is disabled by configuration", common.CloudProviderName)
	}

	globalUtil.initV2.Do(func() {
		_ = globalUtil.initRetryV2.SetupRetrier(&retry.Config{
			Name:              "ecsutil-meta-v2",
			AttemptMethod:     initV2,
			Strategy:          retry.Backoff,
			InitialRetryDelay: initialRetryDelay,
			MaxRetryDelay:     maxRetryDelay,
		})
	})
	if err := globalUtil.initRetryV2.TriggerRetry(); err != nil {
		log.Debugf("ECS metadata v2 client init error: %v", err)
		return nil, err
	}

	return globalUtil.v2, nil
}

// V3orV4FromCurrentTask returns a client for the ECS metadata API v3 or v4 by detecting
// the endpoint address from the task the executable is running in. Returns an
// error if it was not possible to detect the endpoint address.
// v4 metadata API is preferred over v3 if both are available.
func V3orV4FromCurrentTask() (v3or4.Client, error) {
	if !config.IsCloudProviderEnabled(common.CloudProviderName) {
		return nil, fmt.Errorf("Cloud Provider %s is disabled by configuration", common.CloudProviderName)
	}

	globalUtil.initV3orV4.Do(func() {
		globalUtil.initRetryV3orV4.SetupRetrier(&retry.Config{ //nolint:errcheck
			Name:              "ecsutil-meta-v3-or-v4",
			AttemptMethod:     initV3orV4,
			Strategy:          retry.Backoff,
			InitialRetryDelay: initialRetryDelay,
			MaxRetryDelay:     maxRetryDelay,
		})
	})
	if err := globalUtil.initRetryV3orV4.TriggerRetry(); err != nil {
		log.Debugf("ECS metadata v3 or v4 client init error: %s", err)
		return nil, err
	}
	return globalUtil.v3or4, nil
}

// V4FromCurrentTask returns a client for the ECS metadata API v4 by detecting
// the endpoint address from the task the executable is running in. Returns an
// error if it was not possible to detect the endpoint address.
func V4FromCurrentTask() (v3or4.Client, error) {
	if !config.IsCloudProviderEnabled(common.CloudProviderName) {
		return nil, fmt.Errorf("Cloud Provider %s is disabled by configuration", common.CloudProviderName)
	}

<<<<<<< HEAD
	globalUtil.initV3orV4.Do(func() {
=======
	globalUtil.initV4.Do(func() {
>>>>>>> 51a28847
		globalUtil.initRetryV4.SetupRetrier(&retry.Config{ //nolint:errcheck
			Name:              "ecsutil-meta-v4",
			AttemptMethod:     initV4,
			Strategy:          retry.Backoff,
			InitialRetryDelay: initialRetryDelay,
			MaxRetryDelay:     maxRetryDelay,
		})
	})
	if err := globalUtil.initRetryV4.TriggerRetry(); err != nil {
		log.Debugf("ECS metadata v4 client init error: %s", err)
		return nil, err
	}
<<<<<<< HEAD
	return globalUtil.v3or4, nil
=======
	return globalUtil.v4, nil
>>>>>>> 51a28847
}

// newAutodetectedClientV1 detects the metadata v1 API endpoint and creates a new
// client for it. Returns an error if it was not possible to find the endpoint.
func newAutodetectedClientV1() (v1.Client, error) {
	agentURL, err := detectAgentV1URL()
	if err != nil {
		return nil, err
	}
	return v1.NewClient(agentURL), nil
}

// newClientV3ForCurrentTask detects the metadata API v3 endpoint from the current
// task and creates a new client for it.
func newClientV3ForCurrentTask() (v3or4.Client, error) {
	agentURL, err := getAgentV3URLFromEnv()
	if err != nil {
		return nil, err
	}
	return v3or4.NewClient(agentURL, "v3"), nil
}

// newClientV4ForCurrentTask detects the metadata API v4 endpoint from the current
// task and creates a new client for it.
func newClientV4ForCurrentTask() (v3or4.Client, error) {
	agentURL, err := getAgentV4URLFromEnv()
	if err != nil {
		return nil, err
	}
	return v3or4.NewClient(agentURL, "v4"), nil
}

func initV1() error {
	client, err := newAutodetectedClientV1()
	if err != nil {
		return err
	}
	globalUtil.v1 = client
	return nil
}

func initV2() error {
	client := v2.NewDefaultClient()
	if _, err := client.GetTask(context.TODO()); err != nil {
		return err
	}

	globalUtil.v2 = client
	return nil
}

func initV3orV4() error {
	client, err := newClientV4ForCurrentTask()
	if err == nil {
		globalUtil.v3or4 = client
		return nil
	}

	client, err = newClientV3ForCurrentTask()
	if err != nil {
		return err
	}
	globalUtil.v3or4 = client
	return nil
}

<<<<<<< HEAD
func initV4() error {
	client, err := newClientV4ForCurrentTask()
	if err == nil {
		globalUtil.v3or4 = client
		return nil
	}
=======
func initV4() (err error) {
	globalUtil.v4, err = newClientV4ForCurrentTask()
>>>>>>> 51a28847
	return err
}<|MERGE_RESOLUTION|>--- conflicted
+++ resolved
@@ -127,11 +127,7 @@
 		return nil, fmt.Errorf("Cloud Provider %s is disabled by configuration", common.CloudProviderName)
 	}
 
-<<<<<<< HEAD
-	globalUtil.initV3orV4.Do(func() {
-=======
 	globalUtil.initV4.Do(func() {
->>>>>>> 51a28847
 		globalUtil.initRetryV4.SetupRetrier(&retry.Config{ //nolint:errcheck
 			Name:              "ecsutil-meta-v4",
 			AttemptMethod:     initV4,
@@ -144,11 +140,7 @@
 		log.Debugf("ECS metadata v4 client init error: %s", err)
 		return nil, err
 	}
-<<<<<<< HEAD
-	return globalUtil.v3or4, nil
-=======
 	return globalUtil.v4, nil
->>>>>>> 51a28847
 }
 
 // newAutodetectedClientV1 detects the metadata v1 API endpoint and creates a new
@@ -215,16 +207,7 @@
 	return nil
 }
 
-<<<<<<< HEAD
-func initV4() error {
-	client, err := newClientV4ForCurrentTask()
-	if err == nil {
-		globalUtil.v3or4 = client
-		return nil
-	}
-=======
 func initV4() (err error) {
 	globalUtil.v4, err = newClientV4ForCurrentTask()
->>>>>>> 51a28847
 	return err
 }