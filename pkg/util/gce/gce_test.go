// Unless explicitly stated otherwise all files in this repository are licensed
// under the Apache License Version 2.0.
// This product includes software developed at Datadog (https://www.datadoghq.com/).
// Copyright 2016-present Datadog, Inc.

package gce

import (
	"context"
	"io"
	"net/http"
	"net/http/httptest"
	"testing"

	"github.com/stretchr/testify/assert"
	"github.com/stretchr/testify/require"

	"github.com/DataDog/datadog-agent/pkg/config"
)

func TestGetHostname(t *testing.T) {
	ctx := context.Background()
	expected := "gke-cluster-massi-agent59-default-pool-6087cc76-9cfa"
	var lastRequest *http.Request
	ts := httptest.NewServer(http.HandlerFunc(func(w http.ResponseWriter, r *http.Request) {
		w.Header().Set("Content-Type", "text/plain")
		io.WriteString(w, expected)
		lastRequest = r
	}))
	defer ts.Close()
	metadataURL = ts.URL

	val, err := GetHostname(ctx)
	assert.Nil(t, err)
	assert.Equal(t, expected, val)
	assert.Equal(t, "/instance/hostname", lastRequest.URL.Path)
}

func TestGetHostnameEmptyBody(t *testing.T) {
	ctx := context.Background()
	var lastRequest *http.Request
	ts := httptest.NewServer(http.HandlerFunc(func(w http.ResponseWriter, r *http.Request) {
		w.Header().Set("Content-Type", "text/plain")
		lastRequest = r
	}))
	defer ts.Close()
	metadataURL = ts.URL

	val, err := GetHostname(ctx)
	assert.Error(t, err)
	assert.Empty(t, val)
	assert.Equal(t, "/instance/hostname", lastRequest.URL.Path)
}

func TestGetHostAliases(t *testing.T) {
	ctx := context.Background()
	lastRequests := []*http.Request{}
	ts := httptest.NewServer(http.HandlerFunc(func(w http.ResponseWriter, r *http.Request) {
		w.Header().Set("Content-Type", "text/plain")
		switch path := r.URL.Path; path {
		case "/instance/hostname":
			io.WriteString(w, "gce-custom-hostname.custom-domain.gce-project")
		case "/instance/name":
			io.WriteString(w, "gce-instance-name")
		case "/project/project-id":
			io.WriteString(w, "gce-project")
		default:
			t.Fatalf("Unknown URL requested: %s", path)
		}
		lastRequests = append(lastRequests, r)
	}))
	defer ts.Close()
	metadataURL = ts.URL

<<<<<<< HEAD
	val, err := GetHostAlias(ctx)
=======
	val, err := GetHostAliases()
>>>>>>> 54b9ff17
	assert.Nil(t, err)
	assert.Equal(t, []string{"gce-custom-hostname.custom-domain.gce-project", "gce-instance-name.gce-project"}, val)
}

func TestGetHostAliasesInstanceNameError(t *testing.T) {
	ctx := context.Background()
	lastRequests := []*http.Request{}
	ts := httptest.NewServer(http.HandlerFunc(func(w http.ResponseWriter, r *http.Request) {
		w.Header().Set("Content-Type", "text/plain")
		switch path := r.URL.Path; path {
		case "/instance/hostname":
			io.WriteString(w, "gce-custom-hostname.custom-domain.gce-project")
		case "/instance/name":
			w.WriteHeader(http.StatusNotFound)
		case "/project/project-id":
			io.WriteString(w, "gce-project")
		default:
			t.Fatalf("Unknown URL requested: %s", path)
		}
		lastRequests = append(lastRequests, r)
	}))
	defer ts.Close()
	metadataURL = ts.URL

<<<<<<< HEAD
	val, err := GetHostAlias(ctx)
=======
	val, err := GetHostAliases()
>>>>>>> 54b9ff17
	assert.Nil(t, err)
	assert.Equal(t, []string{"gce-custom-hostname.custom-domain.gce-project", "gce-custom-hostname.gce-project"}, val)
}

func TestGetClusterName(t *testing.T) {
	ctx := context.Background()
	expected := "test-cluster-name"
	var lastRequest *http.Request
	ts := httptest.NewServer(http.HandlerFunc(func(w http.ResponseWriter, r *http.Request) {
		w.Header().Set("Content-Type", "text/plain")
		io.WriteString(w, expected)
		lastRequest = r
	}))
	defer ts.Close()
	metadataURL = ts.URL

	val, err := GetClusterName(ctx)
	assert.Nil(t, err)
	assert.Equal(t, expected, val)
	assert.Equal(t, "/instance/attributes/cluster-name", lastRequest.URL.Path)
}

func TestGetPublicIPv4(t *testing.T) {
	ctx := context.Background()
	expected := "10.0.0.2"
	var lastRequest *http.Request
	ts := httptest.NewServer(http.HandlerFunc(func(w http.ResponseWriter, r *http.Request) {
		w.Header().Set("Content-Type", "text/plain")
		io.WriteString(w, expected)
		lastRequest = r
	}))
	defer ts.Close()
	metadataURL = ts.URL

	val, err := GetPublicIPv4(ctx)
	assert.Nil(t, err)
	assert.Equal(t, expected, val)
	assert.Equal(t, "/instance/network-interfaces/0/access-configs/0/external-ip", lastRequest.URL.Path)
}

func TestGetNetwork(t *testing.T) {
	ctx := context.Background()
	expected := "projects/123456789/networks/my-network-name"

	ts := httptest.NewServer(http.HandlerFunc(func(w http.ResponseWriter, r *http.Request) {
		w.Header().Set("Content-Type", "text/plain")
		switch r.RequestURI {
		case "/instance/network-interfaces/":
			io.WriteString(w, "0/\n")
		case "/instance/network-interfaces/0/network":
			io.WriteString(w, expected)
		default:
			t.Errorf("unexpected request %s", r.RequestURI)
		}
	}))
	defer ts.Close()
	metadataURL = ts.URL

	val, err := GetNetworkID(ctx)
	assert.NoError(t, err)
	assert.Equal(t, expected, val)
}

func TestGetNetworkNoInferface(t *testing.T) {
	ctx := context.Background()
	ts := httptest.NewServer(http.HandlerFunc(func(w http.ResponseWriter, r *http.Request) {
		w.Header().Set("Content-Type", "text/plain")
		io.WriteString(w, "")
	}))
	defer ts.Close()
	metadataURL = ts.URL

	_, err := GetNetworkID(ctx)
	require.Error(t, err)
	assert.Contains(t, err.Error(), "empty response body")
}

func TestGetNetworkMultipleVPC(t *testing.T) {
	ctx := context.Background()
	vpc := "projects/123456789/networks/my-network-name"
	vpcOther := "projects/123456789/networks/my-other-name"

	ts := httptest.NewServer(http.HandlerFunc(func(w http.ResponseWriter, r *http.Request) {
		w.Header().Set("Content-Type", "text/plain")
		switch r.RequestURI {
		case "/instance/network-interfaces/":
			io.WriteString(w, "0/\n")
			io.WriteString(w, "1/\n")
		case "/instance/network-interfaces/0/network":
			io.WriteString(w, vpc)
		case "/instance/network-interfaces/1/network":
			io.WriteString(w, vpcOther)
		default:
			t.Errorf("unexpected request %s", r.RequestURI)
		}
	}))
	defer ts.Close()
	metadataURL = ts.URL

	_, err := GetNetworkID(ctx)
	require.Error(t, err)
	assert.Contains(t, err.Error(), "more than one network interface")
}

func TestGetNTPHosts(t *testing.T) {
	ctx := context.Background()
	expectedHosts := []string{"metadata.google.internal"}

	ts := httptest.NewServer(http.HandlerFunc(func(w http.ResponseWriter, r *http.Request) {
		w.Header().Set("Content-Type", "text/plain")
		io.WriteString(w, "test")
	}))
	defer ts.Close()

	metadataURL = ts.URL
	config.Datadog.Set("cloud_provider_metadata", []string{"gcp"})
	actualHosts := GetNTPHosts(ctx)

	assert.Equal(t, expectedHosts, actualHosts)
}<|MERGE_RESOLUTION|>--- conflicted
+++ resolved
@@ -72,11 +72,7 @@
 	defer ts.Close()
 	metadataURL = ts.URL
 
-<<<<<<< HEAD
-	val, err := GetHostAlias(ctx)
-=======
-	val, err := GetHostAliases()
->>>>>>> 54b9ff17
+	val, err := GetHostAliases(ctx)
 	assert.Nil(t, err)
 	assert.Equal(t, []string{"gce-custom-hostname.custom-domain.gce-project", "gce-instance-name.gce-project"}, val)
 }
@@ -101,11 +97,7 @@
 	defer ts.Close()
 	metadataURL = ts.URL
 
-<<<<<<< HEAD
-	val, err := GetHostAlias(ctx)
-=======
-	val, err := GetHostAliases()
->>>>>>> 54b9ff17
+	val, err := GetHostAliases(ctx)
 	assert.Nil(t, err)
 	assert.Equal(t, []string{"gce-custom-hostname.custom-domain.gce-project", "gce-custom-hostname.gce-project"}, val)
 }
