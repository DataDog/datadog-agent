--- conflicted
+++ resolved
@@ -24,19 +24,9 @@
 	"github.com/stretchr/testify/require"
 	"github.com/stretchr/testify/suite"
 
-<<<<<<< HEAD
 	"github.com/StackVista/stackstate-agent/pkg/api/security"
 	"github.com/StackVista/stackstate-agent/pkg/config"
 	"github.com/StackVista/stackstate-agent/pkg/util/log"
-)
-
-type dummyClusterAgent struct {
-	node      map[string]map[string]string
-	responses map[string][]string
-=======
-	"github.com/DataDog/datadog-agent/pkg/api/security"
-	"github.com/DataDog/datadog-agent/pkg/config"
-	"github.com/DataDog/datadog-agent/pkg/util/log"
 )
 
 type dummyClusterAgent struct {
@@ -44,7 +34,6 @@
 	responses    map[string][]string
 	rawResponses map[string]string
 	requests     chan *http.Request
->>>>>>> 6f2d901a
 	sync.RWMutex
 	token       string
 	redirectURL string
@@ -94,8 +83,6 @@
 		return
 	}
 
-<<<<<<< HEAD
-=======
 	// Handle http redirect
 	d.RLock()
 	redirectURL := d.redirectURL
@@ -115,7 +102,6 @@
 		return
 	}
 
->>>>>>> 6f2d901a
 	// path should be like: /api/v1/tags/pod/{nodeName}/{ns}/{pod-[0-9a-z]+}
 	s := strings.Split(r.URL.Path, "/")
 	switch len(s) {
@@ -132,7 +118,6 @@
 				return
 			}
 			w.Write(b)
-<<<<<<< HEAD
 			return
 		}
 	case 6:
@@ -150,25 +135,6 @@
 			w.Write(b)
 			return
 		}
-=======
-			return
-		}
-	case 6:
-		nodeName := s[5]
-		key := fmt.Sprintf("node/%s", nodeName)
-		d.RLock()
-		defer d.RUnlock()
-		labels, found := d.node[key]
-		if found {
-			b, err := json.Marshal(labels)
-			if err != nil {
-				w.WriteHeader(http.StatusInternalServerError)
-				return
-			}
-			w.Write(b)
-			return
-		}
->>>>>>> 6f2d901a
 	default:
 		w.WriteHeader(http.StatusInternalServerError)
 		log.Errorf("unexpected len for the url != %d", len(s))
