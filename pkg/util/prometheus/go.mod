module github.com/DataDog/datadog-agent/pkg/util/prometheus

go 1.24.0

require github.com/prometheus/common v0.65.0

require (
	github.com/davecgh/go-spew v1.1.2-0.20180830191138-d8f796af33cc // indirect
	github.com/munnerz/goautoneg v0.0.0-20191010083416-a7dc8b61c822 // indirect
	github.com/pmezard/go-difflib v1.0.1-0.20181226105442-5d4384ee4fb2 // indirect
	github.com/prometheus/client_model v0.6.2 // indirect
<<<<<<< HEAD
	github.com/stretchr/testify v1.11.1 // indirect
	google.golang.org/protobuf v1.36.6 // indirect
=======
	google.golang.org/protobuf v1.36.7 // indirect
>>>>>>> b1bfb5e3
)

// This section was automatically added by 'dda inv modules.add-all-replace' command, do not edit manually

replace (
	github.com/DataDog/datadog-agent/comp/api/api/def => ../../../comp/api/api/def
	github.com/DataDog/datadog-agent/comp/core/config => ../../../comp/core/config
	github.com/DataDog/datadog-agent/comp/core/configsync => ../../../comp/core/configsync
	github.com/DataDog/datadog-agent/comp/core/flare/builder => ../../../comp/core/flare/builder
	github.com/DataDog/datadog-agent/comp/core/flare/types => ../../../comp/core/flare/types
	github.com/DataDog/datadog-agent/comp/core/hostname/hostnameinterface => ../../../comp/core/hostname/hostnameinterface
	github.com/DataDog/datadog-agent/comp/core/ipc/def => ../../../comp/core/ipc/def
	github.com/DataDog/datadog-agent/comp/core/ipc/httphelpers => ../../../comp/core/ipc/httphelpers
	github.com/DataDog/datadog-agent/comp/core/ipc/impl => ../../../comp/core/ipc/impl
	github.com/DataDog/datadog-agent/comp/core/ipc/mock => ../../../comp/core/ipc/mock
	github.com/DataDog/datadog-agent/comp/core/log/def => ../../../comp/core/log/def
	github.com/DataDog/datadog-agent/comp/core/log/fx => ../../../comp/core/log/fx
	github.com/DataDog/datadog-agent/comp/core/log/impl => ../../../comp/core/log/impl
	github.com/DataDog/datadog-agent/comp/core/log/impl-trace => ../../../comp/core/log/impl-trace
	github.com/DataDog/datadog-agent/comp/core/log/mock => ../../../comp/core/log/mock
	github.com/DataDog/datadog-agent/comp/core/secrets/def => ../../../comp/core/secrets/def
	github.com/DataDog/datadog-agent/comp/core/secrets/fx => ../../../comp/core/secrets/fx
	github.com/DataDog/datadog-agent/comp/core/secrets/impl => ../../../comp/core/secrets/impl
	github.com/DataDog/datadog-agent/comp/core/secrets/mock => ../../../comp/core/secrets/mock
	github.com/DataDog/datadog-agent/comp/core/secrets/utils => ../../../comp/core/secrets/utils
	github.com/DataDog/datadog-agent/comp/core/status => ../../../comp/core/status
	github.com/DataDog/datadog-agent/comp/core/status/statusimpl => ../../../comp/core/status/statusimpl
	github.com/DataDog/datadog-agent/comp/core/tagger/def => ../../../comp/core/tagger/def
	github.com/DataDog/datadog-agent/comp/core/tagger/fx-remote => ../../../comp/core/tagger/fx-remote
	github.com/DataDog/datadog-agent/comp/core/tagger/generic_store => ../../../comp/core/tagger/generic_store
	github.com/DataDog/datadog-agent/comp/core/tagger/impl-remote => ../../../comp/core/tagger/impl-remote
	github.com/DataDog/datadog-agent/comp/core/tagger/origindetection => ../../../comp/core/tagger/origindetection
	github.com/DataDog/datadog-agent/comp/core/tagger/subscriber => ../../../comp/core/tagger/subscriber
	github.com/DataDog/datadog-agent/comp/core/tagger/tags => ../../../comp/core/tagger/tags
	github.com/DataDog/datadog-agent/comp/core/tagger/telemetry => ../../../comp/core/tagger/telemetry
	github.com/DataDog/datadog-agent/comp/core/tagger/types => ../../../comp/core/tagger/types
	github.com/DataDog/datadog-agent/comp/core/tagger/utils => ../../../comp/core/tagger/utils
	github.com/DataDog/datadog-agent/comp/core/telemetry => ../../../comp/core/telemetry
	github.com/DataDog/datadog-agent/comp/def => ../../../comp/def
	github.com/DataDog/datadog-agent/comp/forwarder/defaultforwarder => ../../../comp/forwarder/defaultforwarder
	github.com/DataDog/datadog-agent/comp/forwarder/orchestrator/orchestratorinterface => ../../../comp/forwarder/orchestrator/orchestratorinterface
	github.com/DataDog/datadog-agent/comp/logs/agent/config => ../../../comp/logs/agent/config
	github.com/DataDog/datadog-agent/comp/netflow/payload => ../../../comp/netflow/payload
	github.com/DataDog/datadog-agent/comp/otelcol/collector-contrib/def => ../../../comp/otelcol/collector-contrib/def
	github.com/DataDog/datadog-agent/comp/otelcol/collector-contrib/impl => ../../../comp/otelcol/collector-contrib/impl
	github.com/DataDog/datadog-agent/comp/otelcol/converter/def => ../../../comp/otelcol/converter/def
	github.com/DataDog/datadog-agent/comp/otelcol/converter/impl => ../../../comp/otelcol/converter/impl
	github.com/DataDog/datadog-agent/comp/otelcol/ddflareextension/def => ../../../comp/otelcol/ddflareextension/def
	github.com/DataDog/datadog-agent/comp/otelcol/ddflareextension/impl => ../../../comp/otelcol/ddflareextension/impl
	github.com/DataDog/datadog-agent/comp/otelcol/ddflareextension/types => ../../../comp/otelcol/ddflareextension/types
	github.com/DataDog/datadog-agent/comp/otelcol/ddprofilingextension/def => ../../../comp/otelcol/ddprofilingextension/def
	github.com/DataDog/datadog-agent/comp/otelcol/ddprofilingextension/impl => ../../../comp/otelcol/ddprofilingextension/impl
	github.com/DataDog/datadog-agent/comp/otelcol/logsagentpipeline => ../../../comp/otelcol/logsagentpipeline
	github.com/DataDog/datadog-agent/comp/otelcol/logsagentpipeline/logsagentpipelineimpl => ../../../comp/otelcol/logsagentpipeline/logsagentpipelineimpl
	github.com/DataDog/datadog-agent/comp/otelcol/otlp/components/connector/datadogconnector => ../../../comp/otelcol/otlp/components/connector/datadogconnector
	github.com/DataDog/datadog-agent/comp/otelcol/otlp/components/exporter/datadogexporter => ../../../comp/otelcol/otlp/components/exporter/datadogexporter
	github.com/DataDog/datadog-agent/comp/otelcol/otlp/components/exporter/logsagentexporter => ../../../comp/otelcol/otlp/components/exporter/logsagentexporter
	github.com/DataDog/datadog-agent/comp/otelcol/otlp/components/exporter/serializerexporter => ../../../comp/otelcol/otlp/components/exporter/serializerexporter
	github.com/DataDog/datadog-agent/comp/otelcol/otlp/components/metricsclient => ../../../comp/otelcol/otlp/components/metricsclient
	github.com/DataDog/datadog-agent/comp/otelcol/otlp/components/processor/infraattributesprocessor => ../../../comp/otelcol/otlp/components/processor/infraattributesprocessor
	github.com/DataDog/datadog-agent/comp/otelcol/otlp/components/statsprocessor => ../../../comp/otelcol/otlp/components/statsprocessor
	github.com/DataDog/datadog-agent/comp/otelcol/otlp/testutil => ../../../comp/otelcol/otlp/testutil
	github.com/DataDog/datadog-agent/comp/otelcol/status/def => ../../../comp/otelcol/status/def
	github.com/DataDog/datadog-agent/comp/otelcol/status/impl => ../../../comp/otelcol/status/impl
	github.com/DataDog/datadog-agent/comp/serializer/logscompression => ../../../comp/serializer/logscompression
	github.com/DataDog/datadog-agent/comp/serializer/metricscompression => ../../../comp/serializer/metricscompression
	github.com/DataDog/datadog-agent/comp/trace/agent/def => ../../../comp/trace/agent/def
	github.com/DataDog/datadog-agent/comp/trace/compression/def => ../../../comp/trace/compression/def
	github.com/DataDog/datadog-agent/comp/trace/compression/impl-gzip => ../../../comp/trace/compression/impl-gzip
	github.com/DataDog/datadog-agent/comp/trace/compression/impl-zstd => ../../../comp/trace/compression/impl-zstd
	github.com/DataDog/datadog-agent/pkg/aggregator/ckey => ../../../pkg/aggregator/ckey
	github.com/DataDog/datadog-agent/pkg/api => ../../../pkg/api
	github.com/DataDog/datadog-agent/pkg/collector/check/defaults => ../../../pkg/collector/check/defaults
	github.com/DataDog/datadog-agent/pkg/config/create => ../../../pkg/config/create
	github.com/DataDog/datadog-agent/pkg/config/env => ../../../pkg/config/env
	github.com/DataDog/datadog-agent/pkg/config/mock => ../../../pkg/config/mock
	github.com/DataDog/datadog-agent/pkg/config/model => ../../../pkg/config/model
	github.com/DataDog/datadog-agent/pkg/config/nodetreemodel => ../../../pkg/config/nodetreemodel
	github.com/DataDog/datadog-agent/pkg/config/remote => ../../../pkg/config/remote
	github.com/DataDog/datadog-agent/pkg/config/setup => ../../../pkg/config/setup
	github.com/DataDog/datadog-agent/pkg/config/structure => ../../../pkg/config/structure
	github.com/DataDog/datadog-agent/pkg/config/teeconfig => ../../../pkg/config/teeconfig
	github.com/DataDog/datadog-agent/pkg/config/utils => ../../../pkg/config/utils
	github.com/DataDog/datadog-agent/pkg/config/viperconfig => ../../../pkg/config/viperconfig
	github.com/DataDog/datadog-agent/pkg/errors => ../../../pkg/errors
	github.com/DataDog/datadog-agent/pkg/fips => ../../../pkg/fips
	github.com/DataDog/datadog-agent/pkg/fleet/installer => ../../../pkg/fleet/installer
	github.com/DataDog/datadog-agent/pkg/gohai => ../../../pkg/gohai
	github.com/DataDog/datadog-agent/pkg/linters/components/pkgconfigusage => ../../../pkg/linters/components/pkgconfigusage
	github.com/DataDog/datadog-agent/pkg/logs/client => ../../../pkg/logs/client
	github.com/DataDog/datadog-agent/pkg/logs/diagnostic => ../../../pkg/logs/diagnostic
	github.com/DataDog/datadog-agent/pkg/logs/message => ../../../pkg/logs/message
	github.com/DataDog/datadog-agent/pkg/logs/metrics => ../../../pkg/logs/metrics
	github.com/DataDog/datadog-agent/pkg/logs/pipeline => ../../../pkg/logs/pipeline
	github.com/DataDog/datadog-agent/pkg/logs/processor => ../../../pkg/logs/processor
	github.com/DataDog/datadog-agent/pkg/logs/sds => ../../../pkg/logs/sds
	github.com/DataDog/datadog-agent/pkg/logs/sender => ../../../pkg/logs/sender
	github.com/DataDog/datadog-agent/pkg/logs/sources => ../../../pkg/logs/sources
	github.com/DataDog/datadog-agent/pkg/logs/status/statusinterface => ../../../pkg/logs/status/statusinterface
	github.com/DataDog/datadog-agent/pkg/logs/status/utils => ../../../pkg/logs/status/utils
	github.com/DataDog/datadog-agent/pkg/logs/types => ../../../pkg/logs/types
	github.com/DataDog/datadog-agent/pkg/logs/util/testutils => ../../../pkg/logs/util/testutils
	github.com/DataDog/datadog-agent/pkg/metrics => ../../../pkg/metrics
	github.com/DataDog/datadog-agent/pkg/network/payload => ../../../pkg/network/payload
	github.com/DataDog/datadog-agent/pkg/networkdevice/profile => ../../../pkg/networkdevice/profile
	github.com/DataDog/datadog-agent/pkg/networkpath/payload => ../../../pkg/networkpath/payload
	github.com/DataDog/datadog-agent/pkg/obfuscate => ../../../pkg/obfuscate
	github.com/DataDog/datadog-agent/pkg/opentelemetry-mapping-go/inframetadata => ../../../pkg/opentelemetry-mapping-go/inframetadata
	github.com/DataDog/datadog-agent/pkg/opentelemetry-mapping-go/inframetadata/gohai/internal/gohaitest => ../../../pkg/opentelemetry-mapping-go/inframetadata/gohai/internal/gohaitest
	github.com/DataDog/datadog-agent/pkg/opentelemetry-mapping-go/otlp/attributes => ../../../pkg/opentelemetry-mapping-go/otlp/attributes
	github.com/DataDog/datadog-agent/pkg/opentelemetry-mapping-go/otlp/logs => ../../../pkg/opentelemetry-mapping-go/otlp/logs
	github.com/DataDog/datadog-agent/pkg/opentelemetry-mapping-go/otlp/metrics => ../../../pkg/opentelemetry-mapping-go/otlp/metrics
	github.com/DataDog/datadog-agent/pkg/opentelemetry-mapping-go/otlp/rum => ../../../pkg/opentelemetry-mapping-go/otlp/rum
	github.com/DataDog/datadog-agent/pkg/orchestrator/model => ../../../pkg/orchestrator/model
	github.com/DataDog/datadog-agent/pkg/process/util/api => ../../../pkg/process/util/api
	github.com/DataDog/datadog-agent/pkg/proto => ../../../pkg/proto
	github.com/DataDog/datadog-agent/pkg/remoteconfig/state => ../../../pkg/remoteconfig/state
	github.com/DataDog/datadog-agent/pkg/security/secl => ../../../pkg/security/secl
	github.com/DataDog/datadog-agent/pkg/security/seclwin => ../../../pkg/security/seclwin
	github.com/DataDog/datadog-agent/pkg/serializer => ../../../pkg/serializer
	github.com/DataDog/datadog-agent/pkg/status/health => ../../../pkg/status/health
	github.com/DataDog/datadog-agent/pkg/tagger/types => ../../../pkg/tagger/types
	github.com/DataDog/datadog-agent/pkg/tagset => ../../../pkg/tagset
	github.com/DataDog/datadog-agent/pkg/telemetry => ../../../pkg/telemetry
	github.com/DataDog/datadog-agent/pkg/template => ../../../pkg/template
	github.com/DataDog/datadog-agent/pkg/trace => ../../../pkg/trace
	github.com/DataDog/datadog-agent/pkg/trace/stats/oteltest => ../../../pkg/trace/stats/oteltest
	github.com/DataDog/datadog-agent/pkg/util/backoff => ../../../pkg/util/backoff
	github.com/DataDog/datadog-agent/pkg/util/buf => ../../../pkg/util/buf
	github.com/DataDog/datadog-agent/pkg/util/cache => ../../../pkg/util/cache
	github.com/DataDog/datadog-agent/pkg/util/cgroups => ../../../pkg/util/cgroups
	github.com/DataDog/datadog-agent/pkg/util/common => ../../../pkg/util/common
	github.com/DataDog/datadog-agent/pkg/util/compression => ../../../pkg/util/compression
	github.com/DataDog/datadog-agent/pkg/util/containers/image => ../../../pkg/util/containers/image
	github.com/DataDog/datadog-agent/pkg/util/defaultpaths => ../../../pkg/util/defaultpaths
	github.com/DataDog/datadog-agent/pkg/util/executable => ../../../pkg/util/executable
	github.com/DataDog/datadog-agent/pkg/util/filesystem => ../../../pkg/util/filesystem
	github.com/DataDog/datadog-agent/pkg/util/flavor => ../../../pkg/util/flavor
	github.com/DataDog/datadog-agent/pkg/util/fxutil => ../../../pkg/util/fxutil
	github.com/DataDog/datadog-agent/pkg/util/grpc => ../../../pkg/util/grpc
	github.com/DataDog/datadog-agent/pkg/util/hostname/validate => ../../../pkg/util/hostname/validate
	github.com/DataDog/datadog-agent/pkg/util/http => ../../../pkg/util/http
	github.com/DataDog/datadog-agent/pkg/util/json => ../../../pkg/util/json
	github.com/DataDog/datadog-agent/pkg/util/log => ../../../pkg/util/log
	github.com/DataDog/datadog-agent/pkg/util/log/setup => ../../../pkg/util/log/setup
	github.com/DataDog/datadog-agent/pkg/util/option => ../../../pkg/util/option
	github.com/DataDog/datadog-agent/pkg/util/otel => ../../../pkg/util/otel
	github.com/DataDog/datadog-agent/pkg/util/pointer => ../../../pkg/util/pointer
	github.com/DataDog/datadog-agent/pkg/util/quantile => ../../../pkg/util/quantile
	github.com/DataDog/datadog-agent/pkg/util/quantile/sketchtest => ../../../pkg/util/quantile/sketchtest
	github.com/DataDog/datadog-agent/pkg/util/scrubber => ../../../pkg/util/scrubber
	github.com/DataDog/datadog-agent/pkg/util/sort => ../../../pkg/util/sort
	github.com/DataDog/datadog-agent/pkg/util/startstop => ../../../pkg/util/startstop
	github.com/DataDog/datadog-agent/pkg/util/statstracker => ../../../pkg/util/statstracker
	github.com/DataDog/datadog-agent/pkg/util/system => ../../../pkg/util/system
	github.com/DataDog/datadog-agent/pkg/util/system/socket => ../../../pkg/util/system/socket
	github.com/DataDog/datadog-agent/pkg/util/testutil => ../../../pkg/util/testutil
	github.com/DataDog/datadog-agent/pkg/util/utilizationtracker => ../../../pkg/util/utilizationtracker
	github.com/DataDog/datadog-agent/pkg/util/uuid => ../../../pkg/util/uuid
	github.com/DataDog/datadog-agent/pkg/util/winutil => ../../../pkg/util/winutil
	github.com/DataDog/datadog-agent/pkg/version => ../../../pkg/version
	github.com/DataDog/datadog-agent/test/fakeintake => ../../../test/fakeintake
	github.com/DataDog/datadog-agent/test/new-e2e => ../../../test/new-e2e
	github.com/DataDog/datadog-agent/test/otel => ../../../test/otel
)<|MERGE_RESOLUTION|>--- conflicted
+++ resolved
@@ -9,12 +9,8 @@
 	github.com/munnerz/goautoneg v0.0.0-20191010083416-a7dc8b61c822 // indirect
 	github.com/pmezard/go-difflib v1.0.1-0.20181226105442-5d4384ee4fb2 // indirect
 	github.com/prometheus/client_model v0.6.2 // indirect
-<<<<<<< HEAD
 	github.com/stretchr/testify v1.11.1 // indirect
-	google.golang.org/protobuf v1.36.6 // indirect
-=======
 	google.golang.org/protobuf v1.36.7 // indirect
->>>>>>> b1bfb5e3
 )
 
 // This section was automatically added by 'dda inv modules.add-all-replace' command, do not edit manually
