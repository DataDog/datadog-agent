--- conflicted
+++ resolved
@@ -12,27 +12,17 @@
 	"os"
 	"runtime"
 
-<<<<<<< HEAD
+	"github.com/StackVista/stackstate-agent/pkg/metadata/inventories"
+	"github.com/StackVista/stackstate-agent/pkg/util/containers"
 	"github.com/StackVista/stackstate-agent/pkg/util/log"
 
 	"github.com/StackVista/stackstate-agent/pkg/config"
 	"github.com/StackVista/stackstate-agent/pkg/util/cache"
 	"github.com/StackVista/stackstate-agent/pkg/util/ec2"
 	"github.com/StackVista/stackstate-agent/pkg/util/ecs"
+	"github.com/StackVista/stackstate-agent/pkg/util/fargate"
 	"github.com/StackVista/stackstate-agent/pkg/util/hostname"
-=======
-	"github.com/DataDog/datadog-agent/pkg/metadata/inventories"
-	"github.com/DataDog/datadog-agent/pkg/util/containers"
-	"github.com/DataDog/datadog-agent/pkg/util/log"
-
-	"github.com/DataDog/datadog-agent/pkg/config"
-	"github.com/DataDog/datadog-agent/pkg/util/cache"
-	"github.com/DataDog/datadog-agent/pkg/util/ec2"
-	"github.com/DataDog/datadog-agent/pkg/util/ecs"
-	"github.com/DataDog/datadog-agent/pkg/util/fargate"
-	"github.com/DataDog/datadog-agent/pkg/util/hostname"
-	"github.com/DataDog/datadog-agent/pkg/util/hostname/validate"
->>>>>>> bb51b8da
+	"github.com/StackVista/stackstate-agent/pkg/util/hostname/validate"
 )
 
 var (
@@ -47,44 +37,6 @@
 	hostnameExpvars.Set("errors", &hostnameErrors)
 }
 
-<<<<<<< HEAD
-// ValidHostname determines whether the passed string is a valid hostname.
-// In case it's not, the returned error contains the details of the failure.
-func ValidHostname(hostname string) error {
-	// If hostname validation is disabled just return nil
-	skipHostnameValidation := config.Datadog.GetBool("skip_hostname_validation")
-	if skipHostnameValidation {
-		log.Debugf("Hostname validation is disabled, accepting %s as a valid hostname", hostname)
-		return nil
-	}
-
-	if hostname == "" {
-		return fmt.Errorf("hostname is empty")
-	} else if isLocal(hostname) {
-		return fmt.Errorf("%s is a local hostname", hostname)
-	} else if len(hostname) > maxLength {
-		log.Errorf("ValidHostname: name exceeded the maximum length of %d characters", maxLength)
-		return fmt.Errorf("name exceeded the maximum length of %d characters", maxLength)
-	} else if !validHostnameRfc1123.MatchString(hostname) {
-		log.Errorf("ValidHostname: %s is not RFC1123 compliant", hostname)
-		return fmt.Errorf("%s is not RFC1123 compliant", hostname)
-	}
-	return nil
-}
-
-// check whether the name is in the list of local hostnames
-func isLocal(name string) bool {
-	name = strings.ToLower(name)
-	for _, val := range localhostIdentifiers {
-		if val == name {
-			return true
-		}
-	}
-	return false
-}
-
-=======
->>>>>>> bb51b8da
 // Fqdn returns the FQDN for the host if any
 func Fqdn(hostname string) string {
 	addrs, err := net.LookupIP(hostname)
