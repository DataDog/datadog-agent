--- conflicted
+++ resolved
@@ -4,8 +4,4 @@
 
 require github.com/Microsoft/go-winio v0.6.2
 
-<<<<<<< HEAD
-require golang.org/x/sys v0.27.0 // indirect
-=======
-require golang.org/x/sys v0.28.0 // indirect
->>>>>>> 3db398a4
+require golang.org/x/sys v0.28.0 // indirect