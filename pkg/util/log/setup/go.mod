module github.com/DataDog/datadog-agent/pkg/util/log/setup

go 1.22.0

replace (
	github.com/DataDog/datadog-agent/comp/api/api/def => ../../../../comp/api/api/def
	github.com/DataDog/datadog-agent/comp/core/flare/builder => ../../../../comp/core/flare/builder
	github.com/DataDog/datadog-agent/comp/core/flare/types => ../../../../comp/core/flare/types
	github.com/DataDog/datadog-agent/comp/core/secrets => ../../../../comp/core/secrets
	github.com/DataDog/datadog-agent/comp/core/telemetry => ../../../../comp/core/telemetry
	github.com/DataDog/datadog-agent/comp/def => ../../../../comp/def
	github.com/DataDog/datadog-agent/pkg/collector/check/defaults => ../../../../pkg/collector/check/defaults
	github.com/DataDog/datadog-agent/pkg/config/env => ../../../../pkg/config/env
	github.com/DataDog/datadog-agent/pkg/config/mock => ../../../../pkg/config/mock
	github.com/DataDog/datadog-agent/pkg/config/model => ../../../../pkg/config/model/
	github.com/DataDog/datadog-agent/pkg/config/nodetreemodel => ../../../../pkg/config/nodetreemodel
	github.com/DataDog/datadog-agent/pkg/config/setup => ../../../../pkg/config/setup
	github.com/DataDog/datadog-agent/pkg/config/teeconfig => ../../../../pkg/config/teeconfig
	github.com/DataDog/datadog-agent/pkg/util/executable => ../../../../pkg/util/executable
	github.com/DataDog/datadog-agent/pkg/util/filesystem => ../../../../pkg/util/filesystem
	github.com/DataDog/datadog-agent/pkg/util/fxutil => ../../../../pkg/util/fxutil
	github.com/DataDog/datadog-agent/pkg/util/hostname/validate => ../../../../pkg/util/hostname/validate
	github.com/DataDog/datadog-agent/pkg/util/log => ../../../../pkg/util/log
	github.com/DataDog/datadog-agent/pkg/util/optional => ../../../../pkg/util/optional
	github.com/DataDog/datadog-agent/pkg/util/pointer => ../../../../pkg/util/pointer
	github.com/DataDog/datadog-agent/pkg/util/scrubber => ../../../util/scrubber/
	github.com/DataDog/datadog-agent/pkg/util/system => ../../../../pkg/util/system
	github.com/DataDog/datadog-agent/pkg/util/system/socket => ../../../../pkg/util/system/socket
	github.com/DataDog/datadog-agent/pkg/util/testutil => ../../../../pkg/util/testutil
	github.com/DataDog/datadog-agent/pkg/util/winutil => ../../../../pkg/util/winutil
)

require (
	github.com/DataDog/datadog-agent/pkg/config/mock v0.57.1
	github.com/DataDog/datadog-agent/pkg/config/model v0.57.1
	github.com/DataDog/datadog-agent/pkg/util/log v0.57.1
	github.com/cihub/seelog v0.0.0-20170130134532-f561c5e57575
	github.com/stretchr/testify v1.9.0
)

require (
	github.com/DataDog/datadog-agent/comp/core/secrets v0.57.1 // indirect
	github.com/DataDog/datadog-agent/pkg/collector/check/defaults v0.57.1 // indirect
	github.com/DataDog/datadog-agent/pkg/config/env v0.57.1 // indirect
	github.com/DataDog/datadog-agent/pkg/config/nodetreemodel v0.0.0-00010101000000-000000000000 // indirect
	github.com/DataDog/datadog-agent/pkg/config/setup v0.57.1 // indirect
	github.com/DataDog/datadog-agent/pkg/config/teeconfig v0.0.0-00010101000000-000000000000 // indirect
	github.com/DataDog/datadog-agent/pkg/util/executable v0.57.1 // indirect
	github.com/DataDog/datadog-agent/pkg/util/filesystem v0.57.1 // indirect
	github.com/DataDog/datadog-agent/pkg/util/hostname/validate v0.57.1 // indirect
	github.com/DataDog/datadog-agent/pkg/util/optional v0.57.1 // indirect
	github.com/DataDog/datadog-agent/pkg/util/pointer v0.57.1 // indirect
	github.com/DataDog/datadog-agent/pkg/util/scrubber v0.57.1 // indirect
	github.com/DataDog/datadog-agent/pkg/util/system v0.57.1 // indirect
	github.com/DataDog/datadog-agent/pkg/util/system/socket v0.57.1 // indirect
	github.com/DataDog/datadog-agent/pkg/util/winutil v0.57.1 // indirect
	github.com/DataDog/viper v1.13.5 // indirect
	github.com/Microsoft/go-winio v0.6.1 // indirect
	github.com/davecgh/go-spew v1.1.1 // indirect
	github.com/fsnotify/fsnotify v1.7.0 // indirect
	github.com/go-ole/go-ole v1.2.6 // indirect
	github.com/hashicorp/hcl v1.0.0 // indirect
	github.com/hectane/go-acl v0.0.0-20190604041725-da78bae5fc95 // indirect
	github.com/kardianos/osext v0.0.0-20190222173326-2bc1f35cddc0 // indirect
	github.com/lufia/plan9stats v0.0.0-20211012122336-39d0f177ccd0 // indirect
	github.com/magiconair/properties v1.8.1 // indirect
	github.com/mitchellh/mapstructure v1.1.2 // indirect
	github.com/mohae/deepcopy v0.0.0-20170929034955-c48cc78d4826 // indirect
	github.com/pelletier/go-toml v1.2.0 // indirect
	github.com/pmezard/go-difflib v1.0.0 // indirect
	github.com/power-devops/perfstat v0.0.0-20210106213030-5aafc221ea8c // indirect
	github.com/shirou/gopsutil/v3 v3.23.12 // indirect
	github.com/shoenig/go-m1cpu v0.1.6 // indirect
	github.com/spf13/afero v1.11.0 // indirect
	github.com/spf13/cast v1.5.1 // indirect
	github.com/spf13/jwalterweatherman v1.0.0 // indirect
	github.com/spf13/pflag v1.0.5 // indirect
	github.com/tklauser/go-sysconf v0.3.12 // indirect
	github.com/tklauser/numcpus v0.6.1 // indirect
	github.com/yusufpapurcu/wmi v1.2.3 // indirect
	go.uber.org/atomic v1.11.0 // indirect
<<<<<<< HEAD
	golang.org/x/exp v0.0.0-20241004190924-225e2abe05e6 // indirect
	golang.org/x/sys v0.26.0 // indirect
	golang.org/x/text v0.19.0 // indirect
=======
	golang.org/x/exp v0.0.0-20240909161429-701f63a606c0 // indirect
	golang.org/x/mod v0.21.0 // indirect
	golang.org/x/sync v0.8.0 // indirect
	golang.org/x/sys v0.25.0 // indirect
	golang.org/x/text v0.18.0 // indirect
	golang.org/x/tools v0.25.0 // indirect
>>>>>>> 18d08e6d
	gopkg.in/yaml.v2 v2.4.0 // indirect
	gopkg.in/yaml.v3 v3.0.1 // indirect
)<|MERGE_RESOLUTION|>--- conflicted
+++ resolved
@@ -79,18 +79,12 @@
 	github.com/tklauser/numcpus v0.6.1 // indirect
 	github.com/yusufpapurcu/wmi v1.2.3 // indirect
 	go.uber.org/atomic v1.11.0 // indirect
-<<<<<<< HEAD
 	golang.org/x/exp v0.0.0-20241004190924-225e2abe05e6 // indirect
+	golang.org/x/mod v0.21.0 // indirect
+	golang.org/x/sync v0.8.0 // indirect
 	golang.org/x/sys v0.26.0 // indirect
 	golang.org/x/text v0.19.0 // indirect
-=======
-	golang.org/x/exp v0.0.0-20240909161429-701f63a606c0 // indirect
-	golang.org/x/mod v0.21.0 // indirect
-	golang.org/x/sync v0.8.0 // indirect
-	golang.org/x/sys v0.25.0 // indirect
-	golang.org/x/text v0.18.0 // indirect
-	golang.org/x/tools v0.25.0 // indirect
->>>>>>> 18d08e6d
+	golang.org/x/tools v0.26.0 // indirect
 	gopkg.in/yaml.v2 v2.4.0 // indirect
 	gopkg.in/yaml.v3 v3.0.1 // indirect
 )