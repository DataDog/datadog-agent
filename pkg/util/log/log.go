--- conflicted
+++ resolved
@@ -107,17 +107,12 @@
 	logsBuffer = append(logsBuffer, logHandle)
 }
 
-<<<<<<< HEAD
 func (sw *DatadogLogger) scrub(s string) string {
 	if scrubbed, err := scrubBytesFunc([]byte(s)); err == nil {
 		return string(scrubbed)
 	}
 	return s
 }
-=======
-// This function should be called with `sw.l` held
-func (sw *DatadogLogger) replaceInnerLogger(l seelog.LoggerInterface) seelog.LoggerInterface {
->>>>>>> af00e793
 
 /*
 *	Operation on the **logger level**
@@ -147,7 +142,6 @@
 		return errors.New("cannot change loglevel: logger not initialized")
 	}
 
-<<<<<<< HEAD
 	l.l.Lock()
 	defer l.l.Unlock()
 
@@ -155,15 +149,10 @@
 		return errors.New("cannot change loglevel: logger is initialized however logger.inner is nil")
 	}
 
-=======
-// This function should be called with `sw.l` held
-func (sw *DatadogLogger) changeLogLevel(level string) error {
->>>>>>> af00e793
 	lvl, ok := seelog.LogLevelFromString(strings.ToLower(level))
 	if !ok {
 		return errors.New("bad log level")
 	}
-<<<<<<< HEAD
 	l.level = lvl
 	return nil
 }
@@ -213,15 +202,6 @@
 // RegisterAdditionalLogger registers an additional logger for logging
 func RegisterAdditionalLogger(n string, li seelog.LoggerInterface) error {
 	return logger.registerAdditionalLogger(n, li)
-=======
-	sw.level = lvl
-	return nil
-}
-
-// This function should be called with `sw.l` held
-func (sw *DatadogLogger) shouldLog(level seelog.LogLevel) bool {
-	return level >= sw.level
->>>>>>> af00e793
 }
 func (sw *loggerPointer) registerAdditionalLogger(n string, li seelog.LoggerInterface) error {
 	l := sw.Load()
@@ -232,16 +212,12 @@
 	l.l.Lock()
 	defer l.l.Unlock()
 
-<<<<<<< HEAD
 	if l.inner == nil {
 		return errors.New("cannot register: logger not initialized")
 	}
 
 	if l.extra == nil {
-=======
-func (sw *DatadogLogger) registerAdditionalLogger(n string, l seelog.LoggerInterface) error {
-	if sw.extra == nil {
->>>>>>> af00e793
+
 		return errors.New("logger not fully initialized, additional logging unavailable")
 	}
 
@@ -716,14 +692,6 @@
 	return err
 }
 
-<<<<<<< HEAD
-=======
-// getLogLevel returns the current log level
-func (sw *DatadogLogger) getLogLevel() seelog.LogLevel {
-	return sw.level
-}
-
->>>>>>> af00e793
 // BuildLogEntry concatenates all inputs with spaces
 func BuildLogEntry(v ...interface{}) string {
 	var fmtBuffer bytes.Buffer
@@ -774,187 +742,6 @@
 	return errors.New(scrubMessage(msg))
 }
 
-<<<<<<< HEAD
-=======
-// log logs a message at the given level, using either bufferFunc (if logging is not yet set up) or
-// scrubAndLogFunc, and treating the variadic args as the message.
-func log(logLevel seelog.LogLevel, bufferFunc func(), scrubAndLogFunc func(string), v ...interface{}) {
-	l := logger.Load()
-
-	if l == nil {
-		addLogToBuffer(bufferFunc)
-		return
-	}
-
-	l.l.Lock()
-	defer l.l.Unlock()
-
-	isInnerNil := l.inner == nil
-
-	if !isInnerNil && l.shouldLog(logLevel) {
-		s := BuildLogEntry(v...)
-
-		scrubAndLogFunc(s)
-	} else if isInnerNil {
-		addLogToBuffer(bufferFunc)
-	}
-}
-
-func logWithError(logLevel seelog.LogLevel, bufferFunc func(), scrubAndLogFunc func(string) error, fallbackStderr bool, v ...interface{}) error {
-	l := logger.Load()
-
-	if l == nil {
-		addLogToBuffer(bufferFunc)
-		err := formatError(v...)
-		if fallbackStderr {
-			fmt.Fprintf(os.Stderr, "%s: %s\n", logLevel.String(), err.Error())
-		}
-		return err
-	}
-
-	l.l.Lock()
-
-	isInnerNil := l.inner == nil
-
-	if !isInnerNil && l.shouldLog(logLevel) {
-		s := BuildLogEntry(v...)
-		defer l.l.Unlock()
-		return scrubAndLogFunc(s)
-	} else if isInnerNil {
-		addLogToBuffer(bufferFunc)
-	}
-
-	l.l.Unlock()
-
-	err := formatError(v...)
-	// Originally (PR 6436) fallbackStderr check had been added to handle a small window
-	// where error messages had been lost before Logger had been initialized. Adjusting
-	// just for that case because if the error log should not be logged - because it has
-	// been suppressed then it should be taken into account.
-	if fallbackStderr && isInnerNil {
-		fmt.Fprintf(os.Stderr, "%s: %s\n", logLevel.String(), err.Error())
-	}
-	return err
-}
-
-func logFormat(logLevel seelog.LogLevel, bufferFunc func(), scrubAndLogFunc func(string, ...interface{}), format string, params ...interface{}) {
-	l := logger.Load()
-
-	if l == nil {
-		addLogToBuffer(bufferFunc)
-		return
-	}
-
-	l.l.Lock()
-	defer l.l.Unlock()
-
-	isInnerNil := l.inner == nil
-
-	if !isInnerNil && l.shouldLog(logLevel) {
-		scrubAndLogFunc(format, params...)
-	} else if isInnerNil {
-		addLogToBuffer(bufferFunc)
-	}
-}
-
-func logFormatWithError(logLevel seelog.LogLevel, bufferFunc func(), scrubAndLogFunc func(string, ...interface{}) error, format string, fallbackStderr bool, params ...interface{}) error {
-	l := logger.Load()
-
-	if l == nil {
-		addLogToBuffer(bufferFunc)
-		err := formatErrorf(format, params...)
-		if fallbackStderr {
-			fmt.Fprintf(os.Stderr, "%s: %s\n", logLevel.String(), err.Error())
-		}
-		return err
-	}
-
-	l.l.Lock()
-
-	isInnerNil := l.inner == nil
-
-	if !isInnerNil && l.shouldLog(logLevel) {
-		defer l.l.Unlock()
-		return scrubAndLogFunc(format, params...)
-	} else if isInnerNil {
-		addLogToBuffer(bufferFunc)
-	}
-
-	l.l.Unlock()
-
-	err := formatErrorf(format, params...)
-	// Originally (PR 6436) fallbackStderr check had been added to handle a small window
-	// where error messages had been lost before Logger had been initialized. Adjusting
-	// just for that case because if the error log should not be logged - because it has
-	// been suppressed then it should be taken into account.
-	if fallbackStderr && isInnerNil {
-		fmt.Fprintf(os.Stderr, "%s: %s\n", logLevel.String(), err.Error())
-	}
-	return err
-}
-
-func logContext(logLevel seelog.LogLevel, bufferFunc func(), scrubAndLogFunc func(string), message string, depth int, context ...interface{}) {
-	l := logger.Load()
-
-	if l == nil {
-		addLogToBuffer(bufferFunc)
-		return
-	}
-
-	l.l.Lock()
-	defer l.l.Unlock()
-
-	isInnerNil := l.inner == nil
-
-	if !isInnerNil && l.shouldLog(logLevel) {
-		l.inner.SetContext(context)
-		l.inner.SetAdditionalStackDepth(defaultStackDepth + depth) //nolint:errcheck
-		scrubAndLogFunc(message)
-		l.inner.SetContext(nil)
-		l.inner.SetAdditionalStackDepth(defaultStackDepth) //nolint:errcheck
-	} else if isInnerNil {
-		addLogToBuffer(bufferFunc)
-	}
-}
-
-func logContextWithError(logLevel seelog.LogLevel, bufferFunc func(), scrubAndLogFunc func(string) error, message string, fallbackStderr bool, depth int, context ...interface{}) error {
-	l := logger.Load()
-
-	if l == nil {
-		addLogToBuffer(bufferFunc)
-		err := formatErrorc(message, context...)
-		if fallbackStderr {
-			fmt.Fprintf(os.Stderr, "%s: %s\n", logLevel.String(), err.Error())
-		}
-		return err
-	}
-
-	l.l.Lock()
-
-	isInnerNil := l.inner == nil
-
-	if !isInnerNil && l.shouldLog(logLevel) {
-		l.inner.SetContext(context)
-		l.inner.SetAdditionalStackDepth(defaultStackDepth + depth) //nolint:errcheck
-		err := scrubAndLogFunc(message)
-		l.inner.SetContext(nil)
-		l.inner.SetAdditionalStackDepth(defaultStackDepth) //nolint:errcheck
-		defer l.l.Unlock()
-		return err
-	} else if isInnerNil {
-		addLogToBuffer(bufferFunc)
-	}
-
-	l.l.Unlock()
-
-	err := formatErrorc(message, context...)
-	if fallbackStderr {
-		fmt.Fprintf(os.Stderr, "%s: %s\n", logLevel.String(), err.Error())
-	}
-	return err
-}
-
->>>>>>> af00e793
 // Trace logs at the trace level
 func Trace(v ...interface{}) {
 	log(seelog.TraceLvl, func() { Trace(v...) }, logger.trace, v...)
@@ -1242,124 +1029,10 @@
 // JMXInfo Logs
 func JMXInfo(v ...interface{}) {
 	log(seelog.InfoLvl, func() { JMXInfo(v...) }, jmxLogger.info, v...)
-<<<<<<< HEAD
-=======
-}
-
-// Flush flushes the underlying inner log
-func Flush() {
-	l := logger.Load()
-	if l != nil {
-		l.l.Lock()
-		if l.inner != nil {
-			l.inner.Flush()
-		}
-		l.l.Unlock()
-	}
-	l = jmxLogger.Load()
-	if l != nil {
-		l.l.Lock()
-		if l.inner != nil {
-			l.inner.Flush()
-		}
-		l.l.Unlock()
-	}
-}
-
-// ReplaceLogger allows replacing the internal logger, returns old logger
-func ReplaceLogger(li seelog.LoggerInterface) seelog.LoggerInterface {
-	l := logger.Load()
-	if l == nil {
-		return nil // Return nil if logger is not initialized
-	}
-
-	l.l.Lock()
-	defer l.l.Unlock()
-	if l.inner == nil {
-		return nil // Return nil if logger.inner is not initialized
-	}
-
-	return l.replaceInnerLogger(li)
-}
-
-// RegisterAdditionalLogger registers an additional logger for logging
-func RegisterAdditionalLogger(n string, li seelog.LoggerInterface) error {
-	l := logger.Load()
-	if l == nil {
-		return errors.New("cannot register: logger not initialized")
-	}
-
-	l.l.Lock()
-	defer l.l.Unlock()
-
+}
 	if l.inner != nil {
 		return l.registerAdditionalLogger(n, li)
 	}
 
 	return errors.New("cannot register: logger not initialized")
-}
-
-// ShouldLog returns whether a given log level should be logged by the default logger
-func ShouldLog(lvl seelog.LogLevel) bool {
-	l := logger.Load()
-	if l != nil {
-		l.l.RLock()
-		defer l.l.RUnlock()
-		return l.shouldLog(lvl)
-	}
-	return false
-}
-
-// GetLogLevel returns a seelog native representation of the current
-// log level
-func GetLogLevel() (seelog.LogLevel, error) {
-	l := logger.Load()
-
-	if l == nil {
-		return seelog.InfoLvl, errors.New("cannot get loglevel: logger not initialized")
-	}
-
-	l.l.RLock()
-	defer l.l.RUnlock()
-
-	if l.inner != nil {
-		return l.getLogLevel(), nil
-	}
-
-	// need to return something, just set to Info (expected default)
-	return seelog.InfoLvl, errors.New("cannot get loglevel: logger not initialized")
-}
-
-// ChangeLogLevel changes the current log level, valid levels are trace, debug,
-// info, warn, error, critical and off, it requires a new seelog logger because
-// an existing one cannot be updated
-func ChangeLogLevel(li seelog.LoggerInterface, level string) error {
-	l := logger.Load()
-	if l == nil {
-		return errors.New("cannot change loglevel: logger not initialized")
-	}
-
-	l.l.Lock()
-	defer l.l.Unlock()
-
-	if l.inner == nil {
-		return errors.New("cannot change loglevel: logger is initialized however logger.inner is nil")
-	}
-
-	err := l.changeLogLevel(level)
-	if err != nil {
-		return err
-	}
-
-	// See detailed explanation in SetupLogger(...)
-	err = li.SetAdditionalStackDepth(defaultStackDepth)
-	if err != nil {
-		return err
-	}
-
-	l.replaceInnerLogger(li)
-	return nil
-
-	// need to return something, just set to Info (expected default)
->>>>>>> af00e793
 }