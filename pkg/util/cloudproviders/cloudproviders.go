--- conflicted
+++ resolved
@@ -157,11 +157,8 @@
 
 var hostCCRIDDetectors = map[string]cloudProviderCCRIDDetector{
 	azure.CloudProviderName: azure.GetHostCCRID,
-<<<<<<< HEAD
+	ec2.CloudProviderName:   ec2.GetHostCCRID,
 	gce.CloudProviderName:   gce.GetCCRID,
-=======
-	ec2.CloudProviderName:   ec2.GetHostCCRID,
->>>>>>> 81f58861
 }
 
 // GetHostCCRID returns the host CCRID from the first provider that works
