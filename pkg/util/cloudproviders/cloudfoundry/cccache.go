--- conflicted
+++ resolved
@@ -169,7 +169,8 @@
 // LastUpdated return the last time the cache was updated
 func (ccc *CCCache) LastUpdated() time.Time {
 	ccc.RLock()
-	defer ccc.RUnlock()
+	defer ccc.
+  ()
 	return ccc.lastUpdated
 }
 
@@ -190,12 +191,8 @@
 	ccc.RLock()
 	updatedOnce := !ccc.lastUpdated.IsZero()
 	if !updatedOnce {
-<<<<<<< HEAD
 		ccc.RUnlock()
 		return resource, fmt.Errorf("cannot refresh cache on miss, cccache is still warming up")
-=======
-		return resource, errors.New("cannot refresh cache on miss, cccache is still warming up")
->>>>>>> 577f0405
 	}
 	resource, ok := cache[guid]
 	ccc.RUnlock()
