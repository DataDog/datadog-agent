// Unless explicitly stated otherwise all files in this repository are licensed
// under the Apache License Version 2.0.
// This product includes software developed at Datadog (https://www.datadoghq.com/).
// Copyright 2016-present Datadog, Inc.

// Package azure provides utilities to detect Azure cloud provider.
package azure

import (
	"context"
	"encoding/json"
	"fmt"
	"strings"
	"time"

	"github.com/DataDog/datadog-agent/pkg/config/model"
	pkgconfigsetup "github.com/DataDog/datadog-agent/pkg/config/setup"
	"github.com/DataDog/datadog-agent/pkg/util/cachedfetch"
	"github.com/DataDog/datadog-agent/pkg/util/hostname/validate"
	httputils "github.com/DataDog/datadog-agent/pkg/util/http"
)

// declare these as vars not const to ease testing
var (
	metadataURL = "http://169.254.169.254"
	timeout     = 300 * time.Millisecond

	// CloudProviderName contains the inventory name of for EC2
	CloudProviderName = "Azure"
)

const hostnameStyleSetting = "azure_hostname_style"

// IsRunningOn returns true if the agent is running on Azure
func IsRunningOn(ctx context.Context) bool {
	if _, err := GetHostAliases(ctx); err == nil {
		return true
	}
	return false
}

var vmIDFetcher = cachedfetch.Fetcher{
	Name: "Azure vmID",
	Attempt: func(ctx context.Context) (interface{}, error) {
		res, err := getResponseWithMaxLength(ctx,
			metadataURL+"/metadata/instance/compute/vmId?api-version=2017-04-02&format=text",
			pkgconfigsetup.Datadog().GetInt("metadata_endpoints_max_hostname_size"))
		if err != nil {
			return nil, fmt.Errorf("Azure HostAliases: unable to query metadata endpoint: %s", err)
		}
		return []string{res}, nil
	},
}

// GetHostAliases returns the VM ID from the Azure Metadata api
func GetHostAliases(ctx context.Context) ([]string, error) {
	return vmIDFetcher.FetchStringSlice(ctx)
}

var resourceGroupNameFetcher = cachedfetch.Fetcher{
	Name: "Azure Cluster Name",
	Attempt: func(ctx context.Context) (interface{}, error) {
		rg, err := getResponse(ctx,
			metadataURL+"/metadata/instance/compute/resourceGroupName?api-version=2017-08-01&format=text")
		if err != nil {
			return "", fmt.Errorf("unable to query metadata endpoint: %s", err)
		}
		return rg, nil
	},
}

// GetClusterName returns the name of the cluster containing the current VM by parsing the resource group name.
// It expects the resource group name to have the format (MC|mc)_resource-group_cluster-name_zone
func GetClusterName(ctx context.Context) (string, error) {
	all, err := resourceGroupNameFetcher.FetchString(ctx)
	if err != nil {
		return "", err
	}

	splitAll := strings.Split(all, "_")
	if len(splitAll) < 4 || strings.ToLower(splitAll[0]) != "mc" {
		return "", fmt.Errorf("cannot parse the clustername from resource group name: %s", all)
	}

	return splitAll[len(splitAll)-2], nil
}

// GetNTPHosts returns the NTP hosts for Azure if it is detected as the cloud provider, otherwise an empty array.
// Demo: https://docs.microsoft.com/en-us/azure/virtual-machines/linux/time-sync
func GetNTPHosts(ctx context.Context) []string {
	if IsRunningOn(ctx) {
		return []string{"time.windows.com"}
	}

	return nil
}

func getResponseWithMaxLength(ctx context.Context, endpoint string, maxLength int) (string, error) {
	result, err := getResponse(ctx, endpoint)
	if err != nil {
		return result, err
	}
	if len(result) > maxLength {
		return "", fmt.Errorf("%v gave a response with length > to %v", endpoint, maxLength)
	}
	return result, err
}

func getResponse(ctx context.Context, url string) (string, error) {
	if !pkgconfigsetup.IsCloudProviderEnabled(CloudProviderName, pkgconfigsetup.Datadog()) {
		return "", fmt.Errorf("cloud provider is disabled by configuration")
	}

	return httputils.Get(ctx, url, map[string]string{"Metadata": "true"}, timeout, pkgconfigsetup.Datadog())
}

// GetHostname returns hostname based on Azure instance metadata.
func GetHostname(ctx context.Context) (string, error) {
	return getHostnameWithConfig(ctx, pkgconfigsetup.Datadog())
}

var instanceMetaFetcher = cachedfetch.Fetcher{
	Name: "Azure Instance Metadata",
	Attempt: func(ctx context.Context) (interface{}, error) {
		metadataJSON, err := getResponse(ctx,
			metadataURL+"/metadata/instance/compute?api-version=2017-08-01")
		if err != nil {
			return "", fmt.Errorf("failed to get Azure instance metadata: %s", err)
		}
		return metadataJSON, nil
	},
}

func getHostnameWithConfig(ctx context.Context, config model.Config) (string, error) {
	style := config.GetString(hostnameStyleSetting)

	if style == "os" {
		return "", fmt.Errorf("azure_hostname_style is set to 'os'")
	}

	metadataJSON, err := instanceMetaFetcher.FetchString(ctx)
	if err != nil {
		return "", err
	}

	var metadata struct {
		VMID              string
		Name              string
		ResourceGroupName string
		SubscriptionID    string
	}
	if err := json.Unmarshal([]byte(metadataJSON), &metadata); err != nil {
		return "", fmt.Errorf("failed to parse Azure instance metadata: %s", err)
	}

	var name string
	switch style {
	case "vmid":
		name = metadata.VMID
	case "name":
		name = metadata.Name
	case "name_and_resource_group":
		name = fmt.Sprintf("%s.%s", metadata.Name, metadata.ResourceGroupName)
	case "full":
		name = fmt.Sprintf("%s.%s.%s", metadata.Name, metadata.ResourceGroupName, metadata.SubscriptionID)
	default:
		return "", fmt.Errorf("invalid azure_hostname_style value: %s", style)
	}

	if err := validate.ValidHostname(name); err != nil {
		return "", err
	}

	return name, nil
}

var hostCCRIDFetcher = cachedfetch.Fetcher{
	Name: "Azure Host CCRID",
	Attempt: func(ctx context.Context) (interface{}, error) {
		rg, err := getResponse(ctx,
			metadataURL+"/metadata/instance/compute/resourceId?api-version=2021-02-01&format=text")
		if err != nil {
			return "", fmt.Errorf("unable to query metadata endpoint: %s", err)
		}
		return rg, nil
	},
}

<<<<<<< HEAD
// GetHostCCRID returns the Azure instance resource ID to use as the host CCRID.
=======
// GetHostCCRID returns the Canonical Cloud Resource ID for the Azure host
>>>>>>> 37162f98
func GetHostCCRID(ctx context.Context) (string, error) {
	return hostCCRIDFetcher.FetchString(ctx)
}

var publicIPv4Fetcher = cachedfetch.Fetcher{
	Name: "Azure Public IP",
	Attempt: func(ctx context.Context) (interface{}, error) {
		publicIPv4, err := getResponse(ctx,
			metadataURL+"/metadata/instance/network/interface/0/ipv4/ipAddress/0/publicIpAddress?api-version=2017-04-02&format=text")
		if err != nil {
			return "", fmt.Errorf("failed to get Azure public ip: %s", err)
		}

		return publicIPv4, nil
	},
}

// GetPublicIPv4 returns the public IPv4 address of the current Azure instance
func GetPublicIPv4(ctx context.Context) (string, error) {
	return publicIPv4Fetcher.FetchString(ctx)
}

type instanceMetadata struct {
	SubscriptionID string `json:"subscriptionId"`
}

// GetSubscriptionID returns the subscription ID of the current Azure instance
func GetSubscriptionID(ctx context.Context) (string, error) {
	body, err := instanceMetaFetcher.FetchString(ctx)
	if err != nil {
		return "", err
	}

	var metadata instanceMetadata
	if err := json.Unmarshal([]byte(body), &metadata); err != nil {
		return "", err
	}

	return metadata.SubscriptionID, nil
}<|MERGE_RESOLUTION|>--- conflicted
+++ resolved
@@ -186,11 +186,7 @@
 	},
 }
 
-<<<<<<< HEAD
-// GetHostCCRID returns the Azure instance resource ID to use as the host CCRID.
-=======
 // GetHostCCRID returns the Canonical Cloud Resource ID for the Azure host
->>>>>>> 37162f98
 func GetHostCCRID(ctx context.Context) (string, error) {
 	return hostCCRIDFetcher.FetchString(ctx)
 }
