module github.com/DataDog/datadog-agent/pkg/util/uuid

go 1.23.0

replace (
	github.com/DataDog/datadog-agent/pkg/util/cache => ../cache
	github.com/DataDog/datadog-agent/pkg/util/log => ../log
	github.com/DataDog/datadog-agent/pkg/util/scrubber => ../scrubber
)

require (
	github.com/DataDog/datadog-agent/pkg/util/cache v0.56.0-rc.3
	github.com/DataDog/datadog-agent/pkg/util/log v0.56.0-rc.3
	github.com/shirou/gopsutil/v4 v4.24.11
	golang.org/x/sys v0.28.0
)

require (
	github.com/DataDog/datadog-agent/pkg/util/scrubber v0.56.0-rc.3 // indirect
	github.com/DataDog/datadog-agent/pkg/version v0.59.1 // indirect
	github.com/cihub/seelog v0.0.0-20170130134532-f561c5e57575 // indirect
	github.com/ebitengine/purego v0.8.1 // indirect
	github.com/go-ole/go-ole v1.3.0 // indirect
	github.com/lufia/plan9stats v0.0.0-20220913051719-115f729f3c8c // indirect
	github.com/patrickmn/go-cache v2.1.0+incompatible // indirect
	github.com/power-devops/perfstat v0.0.0-20220216144756-c35f1ee13d7c // indirect
	github.com/tklauser/go-sysconf v0.3.14 // indirect
	github.com/tklauser/numcpus v0.8.0 // indirect
	github.com/yusufpapurcu/wmi v1.2.4 // indirect
	go.uber.org/atomic v1.11.0 // indirect
<<<<<<< HEAD
	gopkg.in/yaml.v3 v3.0.1 // indirect
=======
	gopkg.in/yaml.v2 v2.4.0 // indirect
>>>>>>> 381a3cb1
)

replace github.com/DataDog/datadog-agent/pkg/version => ../../version<|MERGE_RESOLUTION|>--- conflicted
+++ resolved
@@ -28,11 +28,7 @@
 	github.com/tklauser/numcpus v0.8.0 // indirect
 	github.com/yusufpapurcu/wmi v1.2.4 // indirect
 	go.uber.org/atomic v1.11.0 // indirect
-<<<<<<< HEAD
 	gopkg.in/yaml.v3 v3.0.1 // indirect
-=======
-	gopkg.in/yaml.v2 v2.4.0 // indirect
->>>>>>> 381a3cb1
 )
 
 replace github.com/DataDog/datadog-agent/pkg/version => ../../version