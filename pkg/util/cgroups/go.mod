module github.com/DataDog/datadog-agent/pkg/util/cgroups

go 1.22.0

replace (
	github.com/DataDog/datadog-agent/pkg/util/log => ../log
	github.com/DataDog/datadog-agent/pkg/util/pointer => ../pointer
	github.com/DataDog/datadog-agent/pkg/util/scrubber => ../scrubber
)

require (
	github.com/DataDog/datadog-agent/pkg/util/log v0.56.0-rc.3
	github.com/DataDog/datadog-agent/pkg/util/pointer v0.56.0-rc.3
	github.com/containerd/cgroups/v3 v3.0.4
	github.com/google/go-cmp v0.6.0
	github.com/karrick/godirwalk v1.17.0
	github.com/stretchr/testify v1.10.0
)

require (
	github.com/DataDog/datadog-agent/pkg/util/scrubber v0.56.0-rc.3 // indirect
	github.com/DataDog/datadog-agent/pkg/version v0.59.1 // indirect
	github.com/cihub/seelog v0.0.0-20170130134532-f561c5e57575 // indirect
	github.com/coreos/go-systemd/v22 v22.5.0 // indirect
	github.com/davecgh/go-spew v1.1.2-0.20180830191138-d8f796af33cc // indirect
	github.com/docker/go-units v0.5.0 // indirect
	github.com/godbus/dbus/v5 v5.1.0 // indirect
<<<<<<< HEAD
	github.com/kr/text v0.2.0 // indirect
=======
>>>>>>> 3db398a4
	github.com/moby/sys/userns v0.1.0 // indirect
	github.com/opencontainers/runtime-spec v1.2.0 // indirect
	github.com/pmezard/go-difflib v1.0.1-0.20181226105442-5d4384ee4fb2 // indirect
	go.uber.org/atomic v1.11.0 // indirect
<<<<<<< HEAD
	golang.org/x/sys v0.27.0 // indirect
	google.golang.org/protobuf v1.35.2 // indirect
	gopkg.in/yaml.v2 v2.4.0 // indirect
=======
	golang.org/x/sys v0.28.0 // indirect
	google.golang.org/protobuf v1.36.1 // indirect
>>>>>>> 3db398a4
	gopkg.in/yaml.v3 v3.0.1 // indirect
)

replace github.com/DataDog/datadog-agent/pkg/version => ../../version<|MERGE_RESOLUTION|>--- conflicted
+++ resolved
@@ -25,22 +25,12 @@
 	github.com/davecgh/go-spew v1.1.2-0.20180830191138-d8f796af33cc // indirect
 	github.com/docker/go-units v0.5.0 // indirect
 	github.com/godbus/dbus/v5 v5.1.0 // indirect
-<<<<<<< HEAD
-	github.com/kr/text v0.2.0 // indirect
-=======
->>>>>>> 3db398a4
 	github.com/moby/sys/userns v0.1.0 // indirect
 	github.com/opencontainers/runtime-spec v1.2.0 // indirect
 	github.com/pmezard/go-difflib v1.0.1-0.20181226105442-5d4384ee4fb2 // indirect
 	go.uber.org/atomic v1.11.0 // indirect
-<<<<<<< HEAD
-	golang.org/x/sys v0.27.0 // indirect
-	google.golang.org/protobuf v1.35.2 // indirect
-	gopkg.in/yaml.v2 v2.4.0 // indirect
-=======
 	golang.org/x/sys v0.28.0 // indirect
 	google.golang.org/protobuf v1.36.1 // indirect
->>>>>>> 3db398a4
 	gopkg.in/yaml.v3 v3.0.1 // indirect
 )
 
