--- conflicted
+++ resolved
@@ -45,13 +45,8 @@
 	github.com/spf13/cobra v1.10.1 // indirect
 	github.com/spf13/pflag v1.0.9 // indirect
 	github.com/tinylib/msgp v1.4.0 // indirect
-<<<<<<< HEAD
 	go.opentelemetry.io/auto/sdk v1.2.1 // indirect
-	go.opentelemetry.io/contrib/instrumentation/net/http/otelhttp v0.62.0 // indirect
-=======
-	go.opentelemetry.io/auto/sdk v1.1.0 // indirect
 	go.opentelemetry.io/contrib/instrumentation/net/http/otelhttp v0.63.0 // indirect
->>>>>>> b5c23085
 	go.opentelemetry.io/otel v1.38.0 // indirect
 	go.opentelemetry.io/otel/metric v1.38.0 // indirect
 	go.opentelemetry.io/otel/trace v1.38.0 // indirect
@@ -60,10 +55,7 @@
 	go.uber.org/fx v1.24.0 // indirect
 	go.uber.org/multierr v1.11.0 // indirect
 	go.uber.org/zap v1.27.0 // indirect
-<<<<<<< HEAD
-=======
 	go.yaml.in/yaml/v2 v2.4.2 // indirect
->>>>>>> b5c23085
 	golang.org/x/crypto v0.42.0 // indirect
 	golang.org/x/net v0.44.0 // indirect
 	golang.org/x/oauth2 v0.30.0 // indirect
