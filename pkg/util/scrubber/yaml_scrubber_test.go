// Unless explicitly stated otherwise all files in this repository are licensed
// under the Apache License Version 2.0.
// This product includes software developed at Datadog (https://www.datadoghq.com/).
// Copyright 2016-present Datadog, Inc.

package scrubber

import (
	"os"
	"path/filepath"
	"strings"
	"testing"

	"github.com/stretchr/testify/assert"
	"github.com/stretchr/testify/require"

	"gopkg.in/yaml.v3"
)

func TestScrubDataObj(t *testing.T) {
	testCases := []struct {
		name     string
		input    interface{}
		expected interface{}
	}{
		{
			name: "Scrub sensitive info from map",
			input: map[string]interface{}{
				"password": "password123",
				"username": "user1",
			},
			expected: map[string]interface{}{
				"password": "********",
				"username": "user1",
			},
		},
		{
			name: "SNMPConfig",
			input: map[string]interface{}{
				"community_string": "password123",
				"authKey":          "password",
				"authkey":          "password",
				"privKey":          "password",
				"privkey":          "password",
			},
			expected: map[string]interface{}{
				"community_string": "********",
				"authKey":          "********",
				"authkey":          "********",
				"privKey":          "********",
				"privkey":          "********",
			},
		},
		{
			name: "Scrub sensitive info from nested map",
			input: map[string]interface{}{
				"user": map[string]interface{}{
					"password": "password123",
					"email":    "user@example.com",
				},
			},
			expected: map[string]interface{}{
				"user": map[string]interface{}{
					"password": "********",
					"email":    "user@example.com",
				},
			},
		},
		{
			name:     "No sensitive info to scrub",
			input:    "Just a regular string.",
			expected: "Just a regular string.",
		},
		{
			name:     "Empty string",
			input:    "",
			expected: "",
		},
	}

	for _, tc := range testCases {
		t.Run(tc.name, func(t *testing.T) {
			ScrubDataObj(&tc.input)
			assert.Equal(t, tc.expected, tc.input)
		})
	}
}

func TestConfigScrubbedValidYaml(t *testing.T) {
	wd, _ := os.Getwd()

	inputConf := filepath.Join(wd, "test", "conf.yaml")
	inputConfData, err := os.ReadFile(inputConf)
	require.NoError(t, err)

	outputConf := filepath.Join(wd, "test", "conf_scrubbed.yaml")
	outputConfData, err := os.ReadFile(outputConf)
	require.NoError(t, err)

	cleaned, err := ScrubBytes([]byte(inputConfData))
	require.NoError(t, err)

	// First test that the a scrubbed yaml is still a valid yaml
	var out interface{}
	err = yaml.Unmarshal(cleaned, &out)
	assert.NoError(t, err, "Could not load YAML configuration after being scrubbed")

	// We replace windows line break by linux so the tests pass on every OS
	trimmedOutput := strings.TrimSpace(strings.ReplaceAll(string(outputConfData), "\r\n", "\n"))
	trimmedCleaned := strings.TrimSpace(strings.ReplaceAll(string(cleaned), "\r\n", "\n"))

	assert.Equal(t, trimmedOutput, trimmedCleaned)
}

func TestConfigScrubbedYaml(t *testing.T) {
	wd, _ := os.Getwd()

	inputConf := filepath.Join(wd, "test", "conf_multiline.yaml")
	inputConfData, err := os.ReadFile(inputConf)
	require.NoError(t, err)

	outputConf := filepath.Join(wd, "test", "conf_multiline_scrubbed.yaml")
	outputConfData, err := os.ReadFile(outputConf)
	require.NoError(t, err)

	cleaned, err := ScrubYaml([]byte(inputConfData))
	require.NoError(t, err)

	// First test that the a scrubbed yaml is still a valid yaml
	var out interface{}
	err = yaml.Unmarshal(cleaned, &out)
	assert.NoError(t, err, "Could not load YAML configuration after being scrubbed")

	// We replace windows line break by linux so the tests pass on every OS
	trimmedOutput := strings.TrimSpace(strings.ReplaceAll(string(outputConfData), "\r\n", "\n"))
	trimmedCleaned := strings.TrimSpace(strings.ReplaceAll(string(cleaned), "\r\n", "\n"))

	assert.Equal(t, trimmedOutput, trimmedCleaned)
}

func TestEmptyYaml(t *testing.T) {
	cleaned, err := ScrubYaml(nil)
	require.NoError(t, err)
	assert.Equal(t, "", string(cleaned))

	cleaned, err = ScrubYaml([]byte(""))
	require.NoError(t, err)
	assert.Equal(t, "", string(cleaned))
}

func TestEmptyYamlString(t *testing.T) {
	cleaned, err := ScrubYamlString("")
	require.NoError(t, err)
	assert.Equal(t, "", string(cleaned))
}

func TestAddStrippedKeysExceptions(t *testing.T) {
	t.Run("single key", func(t *testing.T) {
		contents := `api_key: 'aaaaaaaaaaaaaaaaaaaaaaaaaaaaaaaa'`

		AddStrippedKeys([]string{"api_key"})

		scrubbed, err := ScrubYamlString(contents)
		require.Nil(t, err)
		require.YAMLEq(t, `api_key: '***************************aaaaa'`, scrubbed)
	})

	t.Run("multiple keys", func(t *testing.T) {
		contents := `api_key: 'aaaaaaaaaaaaaaaaaaaaaaaaaaaaaaaa'
some_other_key: 'bbbb'
app_key: 'aaaaaaaaaaaaaaaaaaaaaaaaaaaaaaaaaaaacccc'
yet_another_key: 'dddd'`

		keys := []string{"api_key", "some_other_key", "app_key"}
		AddStrippedKeys(keys)

		// check that AddStrippedKeys didn't modify the parameter slice
		assert.Equal(t, []string{"api_key", "some_other_key", "app_key"}, keys)

		scrubbed, err := ScrubYamlString(contents)
		require.Nil(t, err)
		expected := `api_key: '***************************aaaaa'
some_other_key: '********'
app_key: '***********************************acccc'
yet_another_key: 'dddd'`
		require.YAMLEq(t, expected, scrubbed)
	})
}

func TestNewAPIKeyAndAuthPatterns(t *testing.T) {
	testCases := []struct {
		name     string
		input    interface{}
		expected interface{}
	}{
		{
			name: "API Key variations",
			input: map[string]interface{}{
				"APIKEY":  "secret123",
				"API_KEY": "secret456",
				"ApiKey":  "secret789",
				"Api_key": "secret012",
				"api-key": "secret345",
				"apikey":  "secret678",
			},
			expected: map[string]interface{}{
				"APIKEY":  "********",
				"API_KEY": "********",
				"ApiKey":  "********",
				"Api_key": "********",
				"api-key": "********",
				"apikey":  "********",
			},
		},
		{
			name: "Authority and Authorization",
			input: map[string]interface{}{
				"Authority":     "auth123",
				"Authorization": "auth456",
				"authority":     "auth789",
				"authorization": "auth012",
			},
			expected: map[string]interface{}{
				"Authority":     "********",
				"Authorization": "********",
				"authority":     "********",
				"authorization": "********",
			},
		},
		{
			name: "HTTP Header API Keys - X- prefix",
			input: map[string]interface{}{
				"X-API-KEY":              "key123",
				"X-API-Key":              "key456",
				"X-Api-Key":              "key789",
				"X-Auth":                 "auth123",
				"X-Auth-Token":           "token456",
				"X-DreamFactory-Api-Key": "dreamkey789",
				"X-LZ-API-Key":           "lzkey012",
				"X-Rundeck-Auth-Token":   "rundeck345",
				"X-Stratum-Auth":         "stratum678",
				"X-SunGard-IdP-API-Key":  "sungard901",
				"X-VTEX-API-AppKey":      "vtex234",
				"X-Octopus-ApiKey":       "octopus567",
				"x-api-key":              "lowercase890",
				"x-pm-partner-key":       "partner123",
				"x-rapidapi-key":         "rapid456",
				"x-functions-key":        "func789",
			},
			expected: map[string]interface{}{
				"X-API-KEY":              "********",
				"X-API-Key":              "********",
				"X-Api-Key":              "********",
				"X-Auth":                 "********",
				"X-Auth-Token":           "********",
				"X-DreamFactory-Api-Key": "********",
				"X-LZ-API-Key":           "********",
				"X-Rundeck-Auth-Token":   "********",
				"X-Stratum-Auth":         "********",
				"X-SunGard-IdP-API-Key":  "********",
				"X-VTEX-API-AppKey":      "********",
				"X-Octopus-ApiKey":       "********",
				"x-api-key":              "********",
				"x-pm-partner-key":       "********",
				"x-rapidapi-key":         "********",
				"x-functions-key":        "********",
			},
		},
		{
			name: "Specific API Keys and Auth Tokens",
			input: map[string]interface{}{
				"CMS-SVC-API-Key":   "cms123",
				"Sec-WebSocket-Key": "websocket456",
				"auth-tenantId":     "tenant789",
				"cainzapp-api-key":  "cainz012",
				"key":               "key345",
				"key1":              "key678",
				"LODAuth":           "lodauth901",
				"statuskey":         "status234",
			},
			expected: map[string]interface{}{
				"CMS-SVC-API-Key":   "********",
				"Sec-WebSocket-Key": "********",
				"auth-tenantId":     "********",
				"cainzapp-api-key":  "********",
				"key":               "key345", // Too generic - not scrubbed
				"key1":              "key678", // Too generic - not scrubbed
				"LODAuth":           "********",
				"statuskey":         "********",
			},
		},
		{
			name: "Mixed case sensitivity test",
			input: map[string]interface{}{
				"x-api-key": "lowercase123",
				"X-API-KEY": "uppercase456",
				"X-Api-Key": "mixedcase789",
				"x-auth":    "lowerauth012",
				"X-AUTH":    "upperauth345",
				"X-Auth":    "mixedauth678",
			},
			expected: map[string]interface{}{
				"x-api-key": "********",
				"X-API-KEY": "********",
				"X-Api-Key": "********",
				"x-auth":    "********",
				"X-AUTH":    "********",
				"X-Auth":    "********",
			},
		},
		{
			name: "Non-matching keys should not be scrubbed",
			input: map[string]interface{}{
				"regular_config":   "should_not_be_scrubbed",
				"some_other_value": "also_not_scrubbed",
				"normal_setting":   "keep_as_is",
				"database_host":    "localhost",
				"port":             "8080",
				"api_endpoint":     "https://api.example.com",
				"username":         "testuser",
				"email":            "test@example.com",
			},
			expected: map[string]interface{}{
				"regular_config":   "should_not_be_scrubbed",
				"some_other_value": "also_not_scrubbed",
				"normal_setting":   "keep_as_is",
				"database_host":    "localhost",
				"port":             "8080",
				"api_endpoint":     "https://api.example.com",
				"username":         "testuser",
				"email":            "test@example.com",
			},
		},
	}

	for _, tc := range testCases {
		t.Run(tc.name, func(t *testing.T) {
			ScrubDataObj(&tc.input)
			assert.Equal(t, tc.expected, tc.input)
		})
	}
}

<<<<<<< HEAD
func TestScrubbingENC(t *testing.T) {
	t.Run("basic ENC handler preserved", func(t *testing.T) {
		result, err := ScrubYamlString(`api_key: ENC[my_secret]`)
		require.NoError(t, err)
		require.YAMLEq(t, `api_key: ENC[my_secret]`, result)
	})

	t.Run("ENC with whitespace preserved", func(t *testing.T) {
		result, err := ScrubYamlString(`api_key: "  ENC[key]	"`)
		require.NoError(t, err)
		require.YAMLEq(t, `api_key: "  ENC[key]	"`, result)
	})

	t.Run("empty ENC handler preserved", func(t *testing.T) {
		result, err := ScrubYamlString(`api_key: ENC[]`)
		require.NoError(t, err)
		require.YAMLEq(t, `api_key: ENC[]`, result)
	})

	t.Run("invalid ENC formats scrubbed", func(t *testing.T) {
		result, err := ScrubYamlString(`api_key: ENC[incomplete
password: ENC
token: [not_enc]`)
		require.NoError(t, err)
		require.YAMLEq(t, `api_key: "********"
password: "********"
token: "********"`, result)
	})

	// 	t.Run("ENC in nested structure", func(t *testing.T) {
	// 		result, err := ScrubYamlString(`database:
	//   password: ENC[db_pass]
	//   host: localhost`)
	// 		require.NoError(t, err)
	// 		require.YAMLEq(t, `database:
	//   password: ENC[db_pass]
	//   host: localhost`, result)
	// 	})

	//		t.Run("ENC in array", func(t *testing.T) {
	//			result, err := ScrubYamlString(`secrets:
	//	  - password: ENC[secret1]
	//	  - password: plain_secret`)
	//			require.NoError(t, err)
	//			require.YAMLEq(t, `secrets:
	//	  - password: ENC[secret1]
	//	  - password: "********"`, result)
	//		})
=======
func TestComplexYAMLWithNewKeys(t *testing.T) {
	testCases := []struct {
		name     string
		input    interface{}
		expected interface{}
	}{
		{
			name: "Complex nested configuration with all new keys",
			input: map[string]interface{}{
				"api_config": map[string]interface{}{
					"endpoints": []interface{}{
						map[string]interface{}{
							"name":         "primary",
							"x-api-key":    "primary_key_123",
							"x-auth-token": "primary_token_456",
							"x-api-secret": "primary_secret_789",
						},
						map[string]interface{}{
							"name":                "secondary",
							"x-goog-api-key":      "google_key_abc",
							"x-consul-token":      "consul_token_def",
							"x-ibm-client-secret": "ibm_secret_ghi",
						},
					},
					"authentication": map[string]interface{}{
						"methods": []interface{}{
							"oauth",
							"api_key",
							"bearer",
						},
						"credentials": map[string]interface{}{
							"x-vault-token":           "vault_token_123",
							"x-datadog-monitor-token": "dd_monitor_456",
							"x-chalk-client-secret":   "chalk_secret_789",
							"private-token":           "private_token_abc",
							"kong-admin-token":        "kong_admin_def",
						},
					},
				},
				"services": map[string]interface{}{
					"database": map[string]interface{}{
						"connection": map[string]interface{}{
							"host": "localhost",
							"port": 5432,
							"credentials": map[string]interface{}{
								"username":       "dbuser",
								"password":       "dbpass123",
								"x-static-token": "static_token_xyz",
							},
						},
					},
					"cache": map[string]interface{}{
						"redis": map[string]interface{}{
							"auth": map[string]interface{}{
								"accesstoken":   "redis_access_123",
								"session_token": "redis_session_456",
								"cookie":        "redis_cookie_789",
							},
						},
					},
					"external_apis": []interface{}{
						map[string]interface{}{
							"name": "sonar",
							"config": map[string]interface{}{
								"x-sonar-passcode":    "sonar_passcode_123",
								"x-seel-api-key":      "seel_key_456",
								"x-vtex-api-apptoken": "vtex_apptoken_789",
							},
						},
						map[string]interface{}{
							"name": "monitoring",
							"config": map[string]interface{}{
								"x-vtex-api-appkey": "vtex_appkey_abc",
								"authority":         "monitoring_auth_def",
								"lodauth":           "lodauth_ghi",
							},
						},
					},
				},
				"security": map[string]interface{}{
					"headers": map[string]interface{}{
						"authorization": "auth_header_123",
						"cookie":        "session_cookie_456",
						"x-auth":        "custom_auth_789",
					},
				},
			},
			expected: map[string]interface{}{
				"api_config": map[string]interface{}{
					"endpoints": []interface{}{
						map[string]interface{}{
							"name":         "primary",
							"x-api-key":    "********",
							"x-auth-token": "********",
							"x-api-secret": "********",
						},
						map[string]interface{}{
							"name":                "secondary",
							"x-goog-api-key":      "********",
							"x-consul-token":      "********",
							"x-ibm-client-secret": "********",
						},
					},
					"authentication": map[string]interface{}{
						"methods": []interface{}{
							"oauth",
							"api_key",
							"bearer",
						},
						"credentials": map[string]interface{}{
							"x-vault-token":           "********",
							"x-datadog-monitor-token": "********",
							"x-chalk-client-secret":   "********",
							"private-token":           "********",
							"kong-admin-token":        "********",
						},
					},
				},
				"services": map[string]interface{}{
					"database": map[string]interface{}{
						"connection": map[string]interface{}{
							"host": "localhost",
							"port": 5432,
							"credentials": map[string]interface{}{
								"username":       "dbuser",
								"password":       "********",
								"x-static-token": "********",
							},
						},
					},
					"cache": map[string]interface{}{
						"redis": map[string]interface{}{
							"auth": map[string]interface{}{
								"accesstoken":   "********",
								"session_token": "********",
								"cookie":        "********",
							},
						},
					},
					"external_apis": []interface{}{
						map[string]interface{}{
							"name": "sonar",
							"config": map[string]interface{}{
								"x-sonar-passcode":    "********",
								"x-seel-api-key":      "********",
								"x-vtex-api-apptoken": "********",
							},
						},
						map[string]interface{}{
							"name": "monitoring",
							"config": map[string]interface{}{
								"x-vtex-api-appkey": "********",
								"authority":         "********",
								"lodauth":           "********",
							},
						},
					},
				},
				"security": map[string]interface{}{
					"headers": map[string]interface{}{
						"authorization": "********",
						"cookie":        "********",
						"x-auth":        "********",
					},
				},
			},
		},
		{
			name: "Deeply nested arrays and maps",
			input: map[string]interface{}{
				"level1": map[string]interface{}{
					"level2": []interface{}{
						map[string]interface{}{
							"level3": map[string]interface{}{
								"level4": []interface{}{
									map[string]interface{}{
										"x-api-key":    "deeply_nested_key_123",
										"x-auth-token": "deeply_nested_token_456",
										"normal_field": "should_not_be_scrubbed",
									},
									map[string]interface{}{
										"x-api-secret":         "deeply_nested_secret_789",
										"x-ibm-client-secret":  "deeply_nested_ibm_abc",
										"another_normal_field": "also_not_scrubbed",
									},
								},
							},
						},
						map[string]interface{}{
							"level3": map[string]interface{}{
								"level4": map[string]interface{}{
									"x-vault-token":           "another_deep_token_123",
									"x-datadog-monitor-token": "another_deep_dd_456",
									"regular_config":          "keep_as_is",
								},
							},
						},
					},
				},
			},
			expected: map[string]interface{}{
				"level1": map[string]interface{}{
					"level2": []interface{}{
						map[string]interface{}{
							"level3": map[string]interface{}{
								"level4": []interface{}{
									map[string]interface{}{
										"x-api-key":    "********",
										"x-auth-token": "********",
										"normal_field": "should_not_be_scrubbed",
									},
									map[string]interface{}{
										"x-api-secret":         "********",
										"x-ibm-client-secret":  "********",
										"another_normal_field": "also_not_scrubbed",
									},
								},
							},
						},
						map[string]interface{}{
							"level3": map[string]interface{}{
								"level4": map[string]interface{}{
									"x-vault-token":           "********",
									"x-datadog-monitor-token": "********",
									"regular_config":          "keep_as_is",
								},
							},
						},
					},
				},
			},
		},
		{
			name: "Mixed data types with new keys",
			input: map[string]interface{}{
				"string_values": map[string]interface{}{
					"x-api-key":     "string_key_123",
					"x-auth-token":  "string_token_456",
					"normal_string": "keep_this",
				},
				"numeric_values": map[string]interface{}{
					"port":           8080,
					"timeout":        30,
					"x-static-token": "numeric_token_789", // Still a string
				},
				"boolean_values": map[string]interface{}{
					"enabled":       true,
					"debug":         false,
					"x-vault-token": "boolean_token_abc", // Still a string
				},
				"null_values": map[string]interface{}{
					"optional_field":          nil,
					"x-datadog-monitor-token": "null_token_def", // Still a string
				},
			},
			expected: map[string]interface{}{
				"string_values": map[string]interface{}{
					"x-api-key":     "********",
					"x-auth-token":  "********",
					"normal_string": "keep_this",
				},
				"numeric_values": map[string]interface{}{
					"port":           8080,
					"timeout":        30,
					"x-static-token": "********",
				},
				"boolean_values": map[string]interface{}{
					"enabled":       true,
					"debug":         false,
					"x-vault-token": "********",
				},
				"null_values": map[string]interface{}{
					"optional_field":          nil,
					"x-datadog-monitor-token": "********",
				},
			},
		},
		{
			name: "Edge cases with empty and special values",
			input: map[string]interface{}{
				"empty_strings": map[string]interface{}{
					"x-api-key":    "",
					"x-auth-token": "",
					"normal_empty": "",
				},
				"whitespace_values": map[string]interface{}{
					"x-api-secret":        "   ",
					"x-ibm-client-secret": "\t\n",
					"normal_whitespace":   "   ",
				},
				"special_characters": map[string]interface{}{
					"x-chalk-client-secret": "!@#$%^&*()",
					"x-vault-token":         "token-with-dashes_and_underscores.123",
					"normal_special":        "!@#$%^&*()",
				},
			},
			expected: map[string]interface{}{
				"empty_strings": map[string]interface{}{
					"x-api-key":    "********",
					"x-auth-token": "********",
					"normal_empty": "",
				},
				"whitespace_values": map[string]interface{}{
					"x-api-secret":        "********",
					"x-ibm-client-secret": "********",
					"normal_whitespace":   "   ",
				},
				"special_characters": map[string]interface{}{
					"x-chalk-client-secret": "********",
					"x-vault-token":         "********",
					"normal_special":        "!@#$%^&*()",
				},
			},
		},
	}

	for _, tc := range testCases {
		t.Run(tc.name, func(t *testing.T) {
			ScrubDataObj(&tc.input)
			assert.Equal(t, tc.expected, tc.input)
		})
	}
}

func TestYAMLStringScrubbingWithNewKeys(t *testing.T) {
	testCases := []struct {
		name     string
		input    string
		expected string
	}{
		{
			name: "Complex YAML string with nested structures",
			input: `
api_config:
  primary_endpoint:
    url: "https://api.example.com"
    authentication:
      x-api-key: "primary_api_key_12345"
      x-auth-token: "primary_auth_token_67890"
      x-api-secret: "primary_api_secret_abcdef"
  
  secondary_endpoints:
    - name: "google"
      config:
        x-goog-api-key: "google_api_key_ghijk"
        x-consul-token: "consul_token_lmnop"
    - name: "ibm"
      config:
        x-ibm-client-secret: "ibm_client_secret_qrstu"
        x-chalk-client-secret: "chalk_client_secret_vwxyz"

services:
  database:
    connection:
      host: "localhost"
      port: 5432
      credentials:
        username: "dbuser"
        password: "dbpassword123"
        x-static-token: "static_token_12345"
  
  cache:
    redis:
      auth:
        accesstoken: "redis_access_token_67890"
        session_token: "redis_session_token_abcdef"
        cookie: "redis_cookie_ghijk"
  
  external_apis:
    - name: "sonar"
      config:
        x-sonar-passcode: "sonar_passcode_lmnop"
        x-seel-api-key: "seel_api_key_qrstu"
        x-vtex-api-apptoken: "vtex_app_token_vwxyz"
    - name: "monitoring"
      config:
        x-vtex-api-appkey: "vtex_app_key_12345"
        authority: "monitoring_authority_67890"
        lodauth: "lodauth_abcdef"

security:
  headers:
    authorization: "auth_header_67890"
    cookie: "session_cookie_abcdef"
    x-auth: "custom_auth_ghijk"
    private-token: "private_token_lmnop"
    kong-admin-token: "kong_admin_token_qrstu"

# Non-sensitive configuration
app_name: "my_application"
version: "1.0.0"
debug: true
log_level: "info"
`,
			expected: `
api_config:
  primary_endpoint:
    url: "https://api.example.com"
    authentication:
      x-api-key: "********"
      x-auth-token: "********"
      x-api-secret: "********"
  
  secondary_endpoints:
    - name: "google"
      config:
        x-goog-api-key: "********"
        x-consul-token: "********"
    - name: "ibm"
      config:
        x-ibm-client-secret: "********"
        x-chalk-client-secret: "********"

services:
  database:
    connection:
      host: "localhost"
      port: 5432
      credentials:
        username: "dbuser"
        password: "********"
        x-static-token: "********"
  
  cache:
    redis:
      auth:
        accesstoken: "********"
        session_token: "********"
        cookie: "********"
  
  external_apis:
    - name: "sonar"
      config:
        x-sonar-passcode: "********"
        x-seel-api-key: "********"
        x-vtex-api-apptoken: "********"
    - name: "monitoring"
      config:
        x-vtex-api-appkey: "********"
        authority: "********"
        lodauth: "********"

security:
  headers:
    authorization: "********"
    cookie: "********"
    x-auth: "********"
    private-token: "********"
    kong-admin-token: "********"

# Non-sensitive configuration
app_name: "my_application"
version: "1.0.0"
debug: true
log_level: "info"
`,
		},
		{
			name: "YAML with arrays containing sensitive data",
			input: `
authentication_methods:
  - method: "oauth"
    config:
      x-api-key: "oauth_key_123"
      x-auth-token: "oauth_token_456"
  - method: "api_key"
    config:
      x-api-secret: "api_secret_789"
      x-ibm-client-secret: "ibm_secret_abc"
  - method: "bearer"
    config:
      x-vault-token: "vault_token_def"
      x-datadog-monitor-token: "dd_monitor_ghi"

service_configs:
  - name: "web"
    secrets:
      x-chalk-client-secret: "web_chalk_secret_123"
      x-static-token: "web_static_token_456"
  - name: "api"
    secrets:
      private-token: "api_private_token_789"
      kong-admin-token: "api_kong_admin_abc"
  - name: "worker"
    secrets:
      accesstoken: "worker_access_token_def"
      session_token: "worker_session_token_ghi"
      cookie: "worker_cookie_jkl"

# Regular configuration
database_url: "postgresql://localhost:5432/mydb"
redis_url: "redis://localhost:6379"
`,
			expected: `
authentication_methods:
  - method: "oauth"
    config:
      x-api-key: "********"
      x-auth-token: "********"
  - method: "api_key"
    config:
      x-api-secret: "********"
      x-ibm-client-secret: "********"
  - method: "bearer"
    config:
      x-vault-token: "********"
      x-datadog-monitor-token: "********"

service_configs:
  - name: "web"
    secrets:
      x-chalk-client-secret: "********"
      x-static-token: "********"
  - name: "api"
    secrets:
      private-token: "********"
      kong-admin-token: "********"
  - name: "worker"
    secrets:
      accesstoken: "********"
      session_token: "********"
      cookie: "********"

# Regular configuration
database_url: "postgresql://localhost:5432/mydb"
redis_url: "redis://localhost:6379"
`,
		},
	}

	for _, tc := range testCases {
		t.Run(tc.name, func(t *testing.T) {
			cleaned, err := ScrubYamlString(tc.input)
			require.NoError(t, err)

			// Verify the cleaned YAML is still valid
			var yamlData interface{}
			err = yaml.Unmarshal([]byte(cleaned), &yamlData)
			assert.NoError(t, err, "Cleaned YAML should be valid")

			// Test that sensitive keys are scrubbed by checking the parsed data
			// This is more robust than string comparison since YAML formatting can vary
			ScrubDataObj(&yamlData)

			// Parse expected YAML to compare structures
			var expectedData interface{}
			err = yaml.Unmarshal([]byte(tc.expected), &expectedData)
			require.NoError(t, err)

			// Compare the data structures instead of string formatting
			assert.Equal(t, expectedData, yamlData)
		})
	}
>>>>>>> 82476b55
}<|MERGE_RESOLUTION|>--- conflicted
+++ resolved
@@ -341,7 +341,6 @@
 	}
 }
 
-<<<<<<< HEAD
 func TestScrubbingENC(t *testing.T) {
 	t.Run("basic ENC handler preserved", func(t *testing.T) {
 		result, err := ScrubYamlString(`api_key: ENC[my_secret]`)
@@ -390,7 +389,8 @@
 	//	  - password: ENC[secret1]
 	//	  - password: "********"`, result)
 	//		})
-=======
+} 
+ 
 func TestComplexYAMLWithNewKeys(t *testing.T) {
 	testCases := []struct {
 		name     string
@@ -944,5 +944,4 @@
 			assert.Equal(t, expectedData, yamlData)
 		})
 	}
->>>>>>> 82476b55
 }