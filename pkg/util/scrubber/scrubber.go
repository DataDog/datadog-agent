// Unless explicitly stated otherwise all files in this repository are licensed
// under the Apache License Version 2.0.
// This product includes software developed at Datadog (https://www.datadoghq.com/).
// Copyright 2016-present Datadog, Inc.

// Package scrubber implements support for cleaning sensitive information out of strings
// and files.
//
// # Compatibility
//
// This module's API is not yet stable, and may change incompatibly from version to version.
package scrubber

import (
	"bufio"
	"bytes"
	"io"
	"os"
	"regexp"

	"github.com/DataDog/datadog-agent/pkg/version"
)

// Replacer represents a replacement of sensitive information with a "clean" version.
type Replacer struct {
	// Regex must match the sensitive information
	Regex *regexp.Regexp
	// YAMLKeyRegex matches the key of sensitive information in a dict/map. This is used when iterating over a
	// map[string]interface{} to scrub data for all matching key before being serialized.
	YAMLKeyRegex *regexp.Regexp
	// ProcessValue is a callback to be executed when YAMLKeyRegex matches the key of a map/dict in a YAML object. The
	// value is passed to the function and replaced by the returned interface. This is useful to produce custom
	// scrubbing. Example: keeping the last 5 digit of an api key.
	ProcessValue func(data interface{}) interface{}
	// Hints, if given, are strings which must also be present in the text for the regexp to match.
	// Especially in single-line replacers, this can be used to limit the contexts where an otherwise
	// very broad Regex is actually replaced.
	Hints []string
	// Repl is the text to replace the substring matching Regex.  It can use the regexp package's
	// replacement characters ($1, etc.) (see regexp#Regexp.ReplaceAll).
	Repl []byte
	// ReplFunc, if set, is called with the matched bytes (see regexp#Regexp.ReplaceAllFunc). Only
	// one of Repl and ReplFunc should be set.
	ReplFunc func(b []byte) []byte

<<<<<<< HEAD
	// ImplementVersion is the version of the implementation of the replacer.
	ImplementVersion *version.Version
=======
	// LastUpdated is the last version when the replacer was updated.
	// This is used to track when a replacer was last updated to compare with the flare version on the rapid side to decide to apply the replacer or not.
	LastUpdated *version.Version
>>>>>>> 381a3cb1
}

func parseVersion(versionString string) *version.Version {
	v, err := version.New(versionString, "")
	if err != nil {
		panic(err)
	}
	return &v
}

// ReplacerKind modifies how a Replacer is applied
type ReplacerKind int

const (
	// SingleLine indicates to Cleaner#AddReplacer that the replacer applies to
	// single lines.
	SingleLine ReplacerKind = iota
	// MultiLine indicates to Cleaner#AddReplacer that the replacer applies to
	// entire multiline text values.
	MultiLine
)

var commentRegex = regexp.MustCompile(`^\s*#.*$`)
var blankRegex = regexp.MustCompile(`^\s*$`)

// Scrubber implements support for cleaning sensitive information out of strings
// and files.  Its intended use is to "clean" data before it is logged or
// transmitted to a remote system, so that the meaning of the data remains
// clear without disclosing any sensitive information.
//
// Scrubber works by applying a set of replacers, in order.  It first applies
// all SingleLine replacers to each non-comment, non-blank line of the input.
//
// Comments and blank lines are omitted. Comments are considered to begin with `#`.
//
// It then applies all MultiLine replacers to the entire text of the input.
type Scrubber struct {
	singleLineReplacers []Replacer
	multiLineReplacers  []Replacer

<<<<<<< HEAD
	// ShouldApply is a function that can be used to conditionally apply a replacer.
	// If the function returns false, the replacer will not be applied.
	ShouldApply func(repl Replacer) bool
=======
	// shouldApply is a function that can be used to conditionally apply a replacer.
	// If the function returns false, the replacer will not be applied.
	shouldApply func(repl Replacer) bool
>>>>>>> 381a3cb1
}

// New creates a new scrubber with no replacers installed.
func New() *Scrubber {
	return &Scrubber{
		singleLineReplacers: make([]Replacer, 0),
		multiLineReplacers:  make([]Replacer, 0),
	}
}

// NewWithDefaults creates a new scrubber with the default replacers installed.
func NewWithDefaults() *Scrubber {
	s := New()
	AddDefaultReplacers(s)
	return s
}

// AddReplacer adds a replacer of the given kind to the scrubber.
func (c *Scrubber) AddReplacer(kind ReplacerKind, replacer Replacer) {
	switch kind {
	case SingleLine:
		c.singleLineReplacers = append(c.singleLineReplacers, replacer)
	case MultiLine:
		c.multiLineReplacers = append(c.multiLineReplacers, replacer)
	}
}

// SetShouldApply sets a condition function to the scrubber. If the function returns false, the replacer will not be applied.
func (c *Scrubber) SetShouldApply(shouldApply func(repl Replacer) bool) {
	c.shouldApply = shouldApply
}

// ScrubFile scrubs credentials from file given by pathname
func (c *Scrubber) ScrubFile(filePath string) ([]byte, error) {
	file, err := os.Open(filePath)
	if err != nil {
		return nil, err
	}
	defer file.Close()

	var sizeHint int
	stats, err := file.Stat()
	if err == nil {
		sizeHint = int(stats.Size())
	}

	return c.scrubReader(file, sizeHint)
}

// ScrubBytes scrubs credentials from slice of bytes
func (c *Scrubber) ScrubBytes(data []byte) ([]byte, error) {
	r := bytes.NewReader(data)
	return c.scrubReader(r, r.Len())
}

// ScrubLine scrubs credentials from a single line of text.  It can be safely
// applied to URLs or to strings containing URLs. It does not run multi-line
// replacers, and should not be used on multi-line inputs.
func (c *Scrubber) ScrubLine(message string) string {
	return string(c.scrub([]byte(message), c.singleLineReplacers))
}

// scrubReader applies the cleaning algorithm to a Reader
func (c *Scrubber) scrubReader(file io.Reader, sizeHint int) ([]byte, error) {
	var cleanedBuffer bytes.Buffer
	if sizeHint > 0 {
		cleanedBuffer.Grow(sizeHint)
	}

	scanner := bufio.NewScanner(file)
	if sizeHint+1 > bufio.MaxScanTokenSize {
		buffer := make([]byte, 0, sizeHint+1)
		scanner.Buffer(buffer, sizeHint+1)
	}

	// First, we go through the file line by line, applying any
	// single-line replacer that matches the line.
	first := true
	for scanner.Scan() {
		b := scanner.Bytes()
		if blankRegex.Match(b) {
			cleanedBuffer.WriteRune('\n')
		} else if !commentRegex.Match(b) {
			b = c.scrub(b, c.singleLineReplacers)
			if !first {
				cleanedBuffer.WriteRune('\n')
			}

			cleanedBuffer.Write(b)
			first = false
		}
	}

	if err := scanner.Err(); err != nil {
		return nil, err
	}

	// Then we apply multiline replacers on the cleaned file
	cleanedFile := c.scrub(cleanedBuffer.Bytes(), c.multiLineReplacers)

	return cleanedFile, nil
}

// scrub applies the given replacers to the given data.
func (c *Scrubber) scrub(data []byte, replacers []Replacer) []byte {
	for _, repl := range replacers {
		if repl.Regex == nil {
			// ignoring YAML only replacers
			continue
		}

<<<<<<< HEAD
		if c.ShouldApply != nil && !c.ShouldApply(repl) {
=======
		if c.shouldApply != nil && !c.shouldApply(repl) {
>>>>>>> 381a3cb1
			continue
		}

		containsHint := false
		for _, hint := range repl.Hints {
			if bytes.Contains(data, []byte(hint)) {
				containsHint = true
				break
			}
		}
		if len(repl.Hints) == 0 || containsHint {
			if repl.ReplFunc != nil {
				data = repl.Regex.ReplaceAllFunc(data, repl.ReplFunc)
			} else {
				data = repl.Regex.ReplaceAll(data, repl.Repl)
			}
		}
	}
	return data
}<|MERGE_RESOLUTION|>--- conflicted
+++ resolved
@@ -43,14 +43,9 @@
 	// one of Repl and ReplFunc should be set.
 	ReplFunc func(b []byte) []byte
 
-<<<<<<< HEAD
-	// ImplementVersion is the version of the implementation of the replacer.
-	ImplementVersion *version.Version
-=======
 	// LastUpdated is the last version when the replacer was updated.
 	// This is used to track when a replacer was last updated to compare with the flare version on the rapid side to decide to apply the replacer or not.
 	LastUpdated *version.Version
->>>>>>> 381a3cb1
 }
 
 func parseVersion(versionString string) *version.Version {
@@ -91,15 +86,9 @@
 	singleLineReplacers []Replacer
 	multiLineReplacers  []Replacer
 
-<<<<<<< HEAD
-	// ShouldApply is a function that can be used to conditionally apply a replacer.
-	// If the function returns false, the replacer will not be applied.
-	ShouldApply func(repl Replacer) bool
-=======
 	// shouldApply is a function that can be used to conditionally apply a replacer.
 	// If the function returns false, the replacer will not be applied.
 	shouldApply func(repl Replacer) bool
->>>>>>> 381a3cb1
 }
 
 // New creates a new scrubber with no replacers installed.
@@ -211,11 +200,7 @@
 			continue
 		}
 
-<<<<<<< HEAD
-		if c.ShouldApply != nil && !c.ShouldApply(repl) {
-=======
 		if c.shouldApply != nil && !c.shouldApply(repl) {
->>>>>>> 381a3cb1
 			continue
 		}
 
