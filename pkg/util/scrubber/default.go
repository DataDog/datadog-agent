// Unless explicitly stated otherwise all files in this repository are licensed
// under the Apache License Version 2.0.
// This product includes software developed at Datadog (https://www.datadoghq.com/).
// Copyright 2016-present Datadog, Inc.

package scrubber

import (
	"fmt"
	"regexp"
	"slices"
	"strings"
	"sync"
)

var (
	// DefaultScrubber is the scrubber used by the package-level cleaning functions.
	//
	// It includes a set of agent-specific replacers.  It can scrub DataDog App
	// and API keys, passwords from URLs, and multi-line PEM-formatted TLS keys and
	// certificates.  It contains special handling for YAML-like content (with
	// lines of the form "key: value") and can scrub passwords, tokens, and SNMP
	// community strings in such content.
	//
	// See default.go for details of these replacers.
	DefaultScrubber = &Scrubber{}

	defaultReplacement = "********"

	// dynamicReplacers are replacers added at runtime. New Replacer can be added through configuration or by the
	// secrets package for example.
	dynamicReplacers      = []Replacer{}
	dynamicReplacersMutex = sync.Mutex{}

<<<<<<< HEAD
	// defaultVersion is the version were all old replacers were migrated to the first version of the agent scrubber.
=======
	// defaultVersion is the first version of the agent scrubber.
>>>>>>> 381a3cb1
	// https://github.com/DataDog/datadog-agent/pull/9618
	defaultVersion = parseVersion("7.33.0")
)

func init() {
	AddDefaultReplacers(DefaultScrubber)
}

// AddDefaultReplacers to a scrubber. This is called automatically for
// DefaultScrubber, but can be used to initialize other, custom scrubbers with
// the default replacers.
func AddDefaultReplacers(scrubber *Scrubber) {
	hintedAPIKeyReplacer := Replacer{
		// If hinted, mask the value regardless if it doesn't match 32-char hexadecimal string
		Regex: regexp.MustCompile(`(api_?key=)\b[a-zA-Z0-9]+([a-zA-Z0-9]{5})\b`),
		Hints: []string{"api_key", "apikey"},
		Repl:  []byte(`$1***************************$2`),

<<<<<<< HEAD
		ImplementVersion: defaultVersion,
=======
		LastUpdated: defaultVersion,
>>>>>>> 381a3cb1
	}
	hintedAPPKeyReplacer := Replacer{
		// If hinted, mask the value regardless if it doesn't match 40-char hexadecimal string
		Regex: regexp.MustCompile(`(ap(?:p|plication)_?key=)\b[a-zA-Z0-9]+([a-zA-Z0-9]{5})\b`),
		Hints: []string{"app_key", "appkey", "application_key"},
		Repl:  []byte(`$1***********************************$2`),

<<<<<<< HEAD
		ImplementVersion: defaultVersion,
=======
		LastUpdated: defaultVersion,
>>>>>>> 381a3cb1
	}

	// replacers are check one by one in order. We first try to scrub 64 bytes token, keeping the last 5 digit. If
	// the token has a different size we scrub it entirely.
	hintedBearerReplacer := Replacer{
		Regex: regexp.MustCompile(`\bBearer [a-fA-F0-9]{59}([a-fA-F0-9]{5})\b`),
		Hints: []string{"Bearer"},
		Repl:  []byte(`Bearer ***********************************************************$1`),

		// https://github.com/DataDog/datadog-agent/pull/12338
<<<<<<< HEAD
		ImplementVersion: parseVersion("7.38.0"),
=======
		LastUpdated: parseVersion("7.38.0"),
>>>>>>> 381a3cb1
	}
	// For this one we match any characters
	hintedBearerInvalidReplacer := Replacer{
		Regex: regexp.MustCompile(`\bBearer\s+[^*]+\b`),
		Hints: []string{"Bearer"},
		Repl:  []byte("Bearer " + defaultReplacement),

		// https://github.com/DataDog/datadog-agent/pull/23448
<<<<<<< HEAD
		ImplementVersion: parseVersion("7.53.0"),
=======
		LastUpdated: parseVersion("7.53.0"),
>>>>>>> 381a3cb1
	}

	apiKeyReplacerYAML := Replacer{
		Regex: regexp.MustCompile(`(\-|\:|,|\[|\{)(\s+)?\b[a-fA-F0-9]{27}([a-fA-F0-9]{5})\b`),
		Repl:  []byte(`$1$2"***************************$3"`),

		// https://github.com/DataDog/datadog-agent/pull/12605
<<<<<<< HEAD
		ImplementVersion: parseVersion("7.39.0"),
=======
		LastUpdated: parseVersion("7.39.0"),
>>>>>>> 381a3cb1
	}
	apiKeyReplacer := Replacer{
		Regex: regexp.MustCompile(`\b[a-fA-F0-9]{27}([a-fA-F0-9]{5})\b`),
		Repl:  []byte(`***************************$1`),

<<<<<<< HEAD
		ImplementVersion: defaultVersion,
=======
		LastUpdated: defaultVersion,
>>>>>>> 381a3cb1
	}
	appKeyReplacerYAML := Replacer{
		Regex: regexp.MustCompile(`(\-|\:|,|\[|\{)(\s+)?\b[a-fA-F0-9]{35}([a-fA-F0-9]{5})\b`),
		Repl:  []byte(`$1$2"***********************************$3"`),

		// https://github.com/DataDog/datadog-agent/pull/12605
<<<<<<< HEAD
		ImplementVersion: parseVersion("7.39.0"),
=======
		LastUpdated: parseVersion("7.39.0"),
>>>>>>> 381a3cb1
	}
	appKeyReplacer := Replacer{
		Regex: regexp.MustCompile(`\b[a-fA-F0-9]{35}([a-fA-F0-9]{5})\b`),
		Repl:  []byte(`***********************************$1`),

<<<<<<< HEAD
		ImplementVersion: defaultVersion,
=======
		LastUpdated: defaultVersion,
>>>>>>> 381a3cb1
	}
	rcAppKeyReplacer := Replacer{
		Regex: regexp.MustCompile(`\bDDRCM_[A-Z0-9]+([A-Z0-9]{5})\b`),
		Repl:  []byte(`***********************************$1`),

		// https://github.com/DataDog/datadog-agent/pull/14681
<<<<<<< HEAD
		ImplementVersion: parseVersion("7.42.0"),
=======
		LastUpdated: parseVersion("7.42.0"),
>>>>>>> 381a3cb1
	}

	// URI Generic Syntax
	// https://tools.ietf.org/html/rfc3986
	uriPasswordReplacer := Replacer{
		Regex: regexp.MustCompile(`(?i)([a-z][a-z0-9+-.]+://|\b)([^:]+):([^\s|"]+)@`),
		Repl:  []byte(`$1$2:********@`),

		// https://github.com/DataDog/datadog-agent/pull/15959
<<<<<<< HEAD
		ImplementVersion: parseVersion("7.45.0"),
=======
		LastUpdated: parseVersion("7.45.0"),
>>>>>>> 381a3cb1
	}
	yamlPasswordReplacer := matchYAMLKeyPart(
		`(pass(word)?|pwd)`,
		[]string{"pass", "pwd"},
		[]byte(`$1 "********"`),
	)
<<<<<<< HEAD
	yamlPasswordReplacer.ImplementVersion = defaultVersion
=======
	yamlPasswordReplacer.LastUpdated = defaultVersion
>>>>>>> 381a3cb1
	passwordReplacer := Replacer{
		// this regex has three parts:
		// * key: case-insensitive, optionally quoted (pass | password | pswd | pwd), not anchored to match on args like --mysql_password= etc.
		// * separator: (= or :) with optional opening quote we don't want to match as part of the password
		// * password string: alphanum + special chars except quotes and semicolon
		Regex: regexp.MustCompile(`(?i)(\"?(?:pass(?:word)?|pswd|pwd)\"?)((?:=| = |: )\"?)([0-9A-Za-z#!$%&()*+,\-./:<=>?@[\\\]^_{|}~]+)`),
		// replace the 3rd capture group (password string) with ********
		Repl: []byte(`$1$2********`),

		// https://github.com/DataDog/datadog-agent/pull/28144
<<<<<<< HEAD
		ImplementVersion: parseVersion("7.57.0"),
=======
		LastUpdated: parseVersion("7.57.0"),
>>>>>>> 381a3cb1
	}
	tokenReplacer := matchYAMLKeyEnding(
		`token`,
		[]string{"token"},
		[]byte(`$1 "********"`),
	)
<<<<<<< HEAD
	tokenReplacer.ImplementVersion = defaultVersion
=======
	tokenReplacer.LastUpdated = defaultVersion
>>>>>>> 381a3cb1
	snmpReplacer := matchYAMLKey(
		`(community_string|authKey|privKey|community|authentication_key|privacy_key|Authorization|authorization)`,
		[]string{"community_string", "authKey", "privKey", "community", "authentication_key", "privacy_key", "Authorization", "authorization"},
		[]byte(`$1 "********"`),
	)
<<<<<<< HEAD
	snmpReplacer.ImplementVersion = parseVersion("7.53.0") // https://github.com/DataDog/datadog-agent/pull/23515
=======
	snmpReplacer.LastUpdated = parseVersion("7.53.0") // https://github.com/DataDog/datadog-agent/pull/23515
>>>>>>> 381a3cb1
	snmpMultilineReplacer := matchYAMLKeyWithListValue(
		"(community_strings)",
		"community_strings",
		[]byte(`$1 "********"`),
	)
<<<<<<< HEAD
	snmpMultilineReplacer.ImplementVersion = parseVersion("7.34.0") // https://github.com/DataDog/datadog-agent/pull/10305
=======
	snmpMultilineReplacer.LastUpdated = parseVersion("7.34.0") // https://github.com/DataDog/datadog-agent/pull/10305
>>>>>>> 381a3cb1
	certReplacer := Replacer{
		/*
		   Try to match as accurately as possible. RFC 7468's ABNF
		   Backreferences are not available in go, so we cannot verify
		   here that the BEGIN label is the same as the END label.
		*/
		Regex: regexp.MustCompile(`-----BEGIN (?:.*)-----[A-Za-z0-9=\+\/\s]*-----END (?:.*)-----`),
		Hints: []string{"BEGIN"},
		Repl:  []byte(`********`),

<<<<<<< HEAD
		ImplementVersion: defaultVersion,
=======
		LastUpdated: defaultVersion,
>>>>>>> 381a3cb1
	}

	// The following replacers works on YAML object only

	apiKeyYaml := matchYAMLOnly(
		`api_key`,
		func(data interface{}) interface{} {
			if apiKey, ok := data.(string); ok {
				apiKey := strings.TrimSpace(apiKey)
				if apiKey == "" {
					return ""
				}
				if len(apiKey) == 32 {
					return HideKeyExceptLastFiveChars(apiKey)
				}
			}
			return defaultReplacement
		},
	)
<<<<<<< HEAD
	apiKeyYaml.ImplementVersion = parseVersion("7.44.0") // https://github.com/DataDog/datadog-agent/pull/15707
=======
	apiKeyYaml.LastUpdated = parseVersion("7.44.0") // https://github.com/DataDog/datadog-agent/pull/15707
>>>>>>> 381a3cb1

	appKeyYaml := matchYAMLOnly(
		`ap(?:p|plication)_?key`,
		func(data interface{}) interface{} {
			if appKey, ok := data.(string); ok {
				appKey := strings.TrimSpace(appKey)
				if appKey == "" {
					return ""
				}
				if len(appKey) == 40 {
					return HideKeyExceptLastFiveChars(appKey)
				}
			}
			return defaultReplacement
		},
	)
<<<<<<< HEAD
	appKeyYaml.ImplementVersion = parseVersion("7.44.0") // https://github.com/DataDog/datadog-agent/pull/15707
=======
	appKeyYaml.LastUpdated = parseVersion("7.44.0") // https://github.com/DataDog/datadog-agent/pull/15707
>>>>>>> 381a3cb1

	scrubber.AddReplacer(SingleLine, hintedAPIKeyReplacer)
	scrubber.AddReplacer(SingleLine, hintedAPPKeyReplacer)
	scrubber.AddReplacer(SingleLine, hintedBearerReplacer)
	scrubber.AddReplacer(SingleLine, hintedBearerInvalidReplacer)
	scrubber.AddReplacer(SingleLine, apiKeyReplacerYAML)
	scrubber.AddReplacer(SingleLine, apiKeyReplacer)
	scrubber.AddReplacer(SingleLine, appKeyReplacerYAML)
	scrubber.AddReplacer(SingleLine, appKeyReplacer)
	scrubber.AddReplacer(SingleLine, rcAppKeyReplacer)
	scrubber.AddReplacer(SingleLine, uriPasswordReplacer)
	scrubber.AddReplacer(SingleLine, yamlPasswordReplacer)
	scrubber.AddReplacer(SingleLine, passwordReplacer)
	scrubber.AddReplacer(SingleLine, tokenReplacer)
	scrubber.AddReplacer(SingleLine, snmpReplacer)

	scrubber.AddReplacer(SingleLine, apiKeyYaml)
	scrubber.AddReplacer(SingleLine, appKeyYaml)

	scrubber.AddReplacer(MultiLine, snmpMultilineReplacer)
	scrubber.AddReplacer(MultiLine, certReplacer)

	dynamicReplacersMutex.Lock()
	for _, r := range dynamicReplacers {
		scrubber.AddReplacer(SingleLine, r)
	}
	dynamicReplacersMutex.Unlock()
}

// Yaml helpers produce replacers that work on both a yaml object (aka map[interface{}]interface{}) and on a serialized
// YAML string.

func matchYAMLKeyPart(part string, hints []string, repl []byte) Replacer {
	return Replacer{
		Regex:        regexp.MustCompile(fmt.Sprintf(`(\s*(\w|_)*%s(\w|_)*\s*:).+`, part)),
		YAMLKeyRegex: regexp.MustCompile(part),
		Hints:        hints,
		Repl:         repl,
	}
}

func matchYAMLKey(key string, hints []string, repl []byte) Replacer {
	return Replacer{
		Regex:        regexp.MustCompile(fmt.Sprintf(`(\s*%s\s*:).+`, key)),
		YAMLKeyRegex: regexp.MustCompile(fmt.Sprintf(`^%s$`, key)),
		Hints:        hints,
		Repl:         repl,
	}
}

func matchYAMLKeyEnding(ending string, hints []string, repl []byte) Replacer {
	return Replacer{
		Regex:        regexp.MustCompile(fmt.Sprintf(`(^\s*(\w|_)*%s\s*:).+`, ending)),
		YAMLKeyRegex: regexp.MustCompile(fmt.Sprintf(`^.*%s$`, ending)),
		Hints:        hints,
		Repl:         repl,
	}
}

// This only works on a YAML object not on serialized YAML data
func matchYAMLOnly(key string, cb func(interface{}) interface{}) Replacer {
	return Replacer{
		YAMLKeyRegex: regexp.MustCompile(key),
		ProcessValue: cb,
	}
}

// matchYAMLKeyWithListValue matches YAML keys with array values.
// caveat: doesn't work if the array contain nested arrays.
//
// Example:
//
//	key: [
//	 [a, b, c],
//	 def]
func matchYAMLKeyWithListValue(key string, hints string, repl []byte) Replacer {
	/*
		Example 1:
		  network_devices:
		  snmp_traps:
		  community_strings:
		  - 'pass1'
		  - 'pass2'

		Example 2:
		  network_devices:
		  snmp_traps:
		  community_strings: ['pass1', 'pass2']

		Example 3:
		  network_devices:
		  snmp_traps:
		  community_strings: [
		  'pass1',
		  'pass2']
	*/
	return Replacer{
		Regex: regexp.MustCompile(fmt.Sprintf(`(\s*%s\s*:)\s*(?:\n(?:\s+-\s+.*)*|\[(?:\n?.*?)*?\])`, key)),
		/*                                     -----------      ---------------  -------------
		                                       match key(s)     |                |
		                                                        match multiple   match anything
		                                                        lines starting   enclosed between `[` and `]`
		                                                        with `-`
		*/
		YAMLKeyRegex: regexp.MustCompile(key),
		Hints:        []string{hints},
		Repl:         repl,
	}
}

// ScrubFile scrubs credentials from the given file, using the
// default scrubber.
func ScrubFile(filePath string) ([]byte, error) {
	return DefaultScrubber.ScrubFile(filePath)
}

// ScrubBytes scrubs credentials from the given slice of bytes,
// using the default scrubber.
func ScrubBytes(file []byte) ([]byte, error) {
	return DefaultScrubber.ScrubBytes(file)
}

// ScrubYaml scrubs credentials from the given YAML by loading the data and scrubbing the object instead of the
// serialized string, using the default scrubber.
func ScrubYaml(data []byte) ([]byte, error) {
	return DefaultScrubber.ScrubYaml(data)
}

// ScrubYamlString scrubs credentials from the given YAML string by loading the data and scrubbing the object instead of
// the serialized string, using the default scrubber.
func ScrubYamlString(data string) (string, error) {
	res, err := DefaultScrubber.ScrubYaml([]byte(data))
	if err != nil {
		return "", err
	}
	return string(res), nil
}

// ScrubJSON scrubs credentials from the given JSON by loading the data and scrubbing the object instead of the
// serialized string, using the default scrubber.
func ScrubJSON(data []byte) ([]byte, error) {
	return DefaultScrubber.ScrubJSON(data)
}

// ScrubJSONString scrubs credentials from the given JSON string by loading the data and scrubbing the object instead of
// the serialized string, using the default scrubber.
func ScrubJSONString(data string) (string, error) {
	res, err := ScrubJSON([]byte(data))
	if err != nil {
		return "", err
	}
	return string(res), nil
}

// ScrubString scrubs credentials from the given string, using the default scrubber.
func ScrubString(data string) (string, error) {
	res, err := DefaultScrubber.ScrubBytes([]byte(data))
	if err != nil {
		return "", err
	}
	return string(res), nil
}

// ScrubLine scrubs credentials from a single line of text, using the default
// scrubber.  It can be safely applied to URLs or to strings containing URLs.
// It does not run multi-line replacers, and should not be used on multi-line
// inputs.
func ScrubLine(url string) string {
	return DefaultScrubber.ScrubLine(url)
}

// ScrubDataObj scrubs credentials from the data interface by recursively walking over all the nodes
func ScrubDataObj(data *interface{}) {
	DefaultScrubber.ScrubDataObj(data)
}

// HideKeyExceptLastFiveChars replaces all characters in the key with "*", except
// for the last 5 characters. If the key is an unrecognized length, replace
// all of it with the default string of "*"s instead.
func HideKeyExceptLastFiveChars(key string) string {
	if len(key) != 32 && len(key) != 40 {
		return defaultReplacement
	}
	return strings.Repeat("*", len(key)-5) + key[len(key)-5:]
}

// AddStrippedKeys adds to the set of YAML keys that will be recognized and have their values stripped. This modifies
// the DefaultScrubber directly and be added to any created scrubbers.
func AddStrippedKeys(strippedKeys []string) {
	// API and APP keys are already handled by default rules
	strippedKeys = slices.Clone(strippedKeys)
	strippedKeys = slices.DeleteFunc(strippedKeys, func(s string) bool {
		return s == "api_key" || s == "app_key"
	})

	if len(strippedKeys) > 0 {
		replacer := matchYAMLKey(
			fmt.Sprintf("(%s)", strings.Join(strippedKeys, "|")),
			strippedKeys,
			[]byte(`$1 "********"`),
		)
		// We add the new replacer to the default scrubber and to the list of dynamicReplacers so any new
		// scubber will inherit it.
		DefaultScrubber.AddReplacer(SingleLine, replacer)
		dynamicReplacersMutex.Lock()
		dynamicReplacers = append(dynamicReplacers, replacer)
		dynamicReplacersMutex.Unlock()
	}
}<|MERGE_RESOLUTION|>--- conflicted
+++ resolved
@@ -32,11 +32,7 @@
 	dynamicReplacers      = []Replacer{}
 	dynamicReplacersMutex = sync.Mutex{}
 
-<<<<<<< HEAD
-	// defaultVersion is the version were all old replacers were migrated to the first version of the agent scrubber.
-=======
 	// defaultVersion is the first version of the agent scrubber.
->>>>>>> 381a3cb1
 	// https://github.com/DataDog/datadog-agent/pull/9618
 	defaultVersion = parseVersion("7.33.0")
 )
@@ -55,11 +51,7 @@
 		Hints: []string{"api_key", "apikey"},
 		Repl:  []byte(`$1***************************$2`),
 
-<<<<<<< HEAD
-		ImplementVersion: defaultVersion,
-=======
 		LastUpdated: defaultVersion,
->>>>>>> 381a3cb1
 	}
 	hintedAPPKeyReplacer := Replacer{
 		// If hinted, mask the value regardless if it doesn't match 40-char hexadecimal string
@@ -67,11 +59,7 @@
 		Hints: []string{"app_key", "appkey", "application_key"},
 		Repl:  []byte(`$1***********************************$2`),
 
-<<<<<<< HEAD
-		ImplementVersion: defaultVersion,
-=======
 		LastUpdated: defaultVersion,
->>>>>>> 381a3cb1
 	}
 
 	// replacers are check one by one in order. We first try to scrub 64 bytes token, keeping the last 5 digit. If
@@ -82,11 +70,7 @@
 		Repl:  []byte(`Bearer ***********************************************************$1`),
 
 		// https://github.com/DataDog/datadog-agent/pull/12338
-<<<<<<< HEAD
-		ImplementVersion: parseVersion("7.38.0"),
-=======
 		LastUpdated: parseVersion("7.38.0"),
->>>>>>> 381a3cb1
 	}
 	// For this one we match any characters
 	hintedBearerInvalidReplacer := Replacer{
@@ -95,11 +79,7 @@
 		Repl:  []byte("Bearer " + defaultReplacement),
 
 		// https://github.com/DataDog/datadog-agent/pull/23448
-<<<<<<< HEAD
-		ImplementVersion: parseVersion("7.53.0"),
-=======
 		LastUpdated: parseVersion("7.53.0"),
->>>>>>> 381a3cb1
 	}
 
 	apiKeyReplacerYAML := Replacer{
@@ -107,53 +87,33 @@
 		Repl:  []byte(`$1$2"***************************$3"`),
 
 		// https://github.com/DataDog/datadog-agent/pull/12605
-<<<<<<< HEAD
-		ImplementVersion: parseVersion("7.39.0"),
-=======
 		LastUpdated: parseVersion("7.39.0"),
->>>>>>> 381a3cb1
 	}
 	apiKeyReplacer := Replacer{
 		Regex: regexp.MustCompile(`\b[a-fA-F0-9]{27}([a-fA-F0-9]{5})\b`),
 		Repl:  []byte(`***************************$1`),
 
-<<<<<<< HEAD
-		ImplementVersion: defaultVersion,
-=======
 		LastUpdated: defaultVersion,
->>>>>>> 381a3cb1
 	}
 	appKeyReplacerYAML := Replacer{
 		Regex: regexp.MustCompile(`(\-|\:|,|\[|\{)(\s+)?\b[a-fA-F0-9]{35}([a-fA-F0-9]{5})\b`),
 		Repl:  []byte(`$1$2"***********************************$3"`),
 
 		// https://github.com/DataDog/datadog-agent/pull/12605
-<<<<<<< HEAD
-		ImplementVersion: parseVersion("7.39.0"),
-=======
 		LastUpdated: parseVersion("7.39.0"),
->>>>>>> 381a3cb1
 	}
 	appKeyReplacer := Replacer{
 		Regex: regexp.MustCompile(`\b[a-fA-F0-9]{35}([a-fA-F0-9]{5})\b`),
 		Repl:  []byte(`***********************************$1`),
 
-<<<<<<< HEAD
-		ImplementVersion: defaultVersion,
-=======
 		LastUpdated: defaultVersion,
->>>>>>> 381a3cb1
 	}
 	rcAppKeyReplacer := Replacer{
 		Regex: regexp.MustCompile(`\bDDRCM_[A-Z0-9]+([A-Z0-9]{5})\b`),
 		Repl:  []byte(`***********************************$1`),
 
 		// https://github.com/DataDog/datadog-agent/pull/14681
-<<<<<<< HEAD
-		ImplementVersion: parseVersion("7.42.0"),
-=======
 		LastUpdated: parseVersion("7.42.0"),
->>>>>>> 381a3cb1
 	}
 
 	// URI Generic Syntax
@@ -163,22 +123,14 @@
 		Repl:  []byte(`$1$2:********@`),
 
 		// https://github.com/DataDog/datadog-agent/pull/15959
-<<<<<<< HEAD
-		ImplementVersion: parseVersion("7.45.0"),
-=======
 		LastUpdated: parseVersion("7.45.0"),
->>>>>>> 381a3cb1
 	}
 	yamlPasswordReplacer := matchYAMLKeyPart(
 		`(pass(word)?|pwd)`,
 		[]string{"pass", "pwd"},
 		[]byte(`$1 "********"`),
 	)
-<<<<<<< HEAD
-	yamlPasswordReplacer.ImplementVersion = defaultVersion
-=======
 	yamlPasswordReplacer.LastUpdated = defaultVersion
->>>>>>> 381a3cb1
 	passwordReplacer := Replacer{
 		// this regex has three parts:
 		// * key: case-insensitive, optionally quoted (pass | password | pswd | pwd), not anchored to match on args like --mysql_password= etc.
@@ -189,42 +141,26 @@
 		Repl: []byte(`$1$2********`),
 
 		// https://github.com/DataDog/datadog-agent/pull/28144
-<<<<<<< HEAD
-		ImplementVersion: parseVersion("7.57.0"),
-=======
 		LastUpdated: parseVersion("7.57.0"),
->>>>>>> 381a3cb1
 	}
 	tokenReplacer := matchYAMLKeyEnding(
 		`token`,
 		[]string{"token"},
 		[]byte(`$1 "********"`),
 	)
-<<<<<<< HEAD
-	tokenReplacer.ImplementVersion = defaultVersion
-=======
 	tokenReplacer.LastUpdated = defaultVersion
->>>>>>> 381a3cb1
 	snmpReplacer := matchYAMLKey(
 		`(community_string|authKey|privKey|community|authentication_key|privacy_key|Authorization|authorization)`,
 		[]string{"community_string", "authKey", "privKey", "community", "authentication_key", "privacy_key", "Authorization", "authorization"},
 		[]byte(`$1 "********"`),
 	)
-<<<<<<< HEAD
-	snmpReplacer.ImplementVersion = parseVersion("7.53.0") // https://github.com/DataDog/datadog-agent/pull/23515
-=======
 	snmpReplacer.LastUpdated = parseVersion("7.53.0") // https://github.com/DataDog/datadog-agent/pull/23515
->>>>>>> 381a3cb1
 	snmpMultilineReplacer := matchYAMLKeyWithListValue(
 		"(community_strings)",
 		"community_strings",
 		[]byte(`$1 "********"`),
 	)
-<<<<<<< HEAD
-	snmpMultilineReplacer.ImplementVersion = parseVersion("7.34.0") // https://github.com/DataDog/datadog-agent/pull/10305
-=======
 	snmpMultilineReplacer.LastUpdated = parseVersion("7.34.0") // https://github.com/DataDog/datadog-agent/pull/10305
->>>>>>> 381a3cb1
 	certReplacer := Replacer{
 		/*
 		   Try to match as accurately as possible. RFC 7468's ABNF
@@ -235,11 +171,7 @@
 		Hints: []string{"BEGIN"},
 		Repl:  []byte(`********`),
 
-<<<<<<< HEAD
-		ImplementVersion: defaultVersion,
-=======
 		LastUpdated: defaultVersion,
->>>>>>> 381a3cb1
 	}
 
 	// The following replacers works on YAML object only
@@ -259,11 +191,7 @@
 			return defaultReplacement
 		},
 	)
-<<<<<<< HEAD
-	apiKeyYaml.ImplementVersion = parseVersion("7.44.0") // https://github.com/DataDog/datadog-agent/pull/15707
-=======
 	apiKeyYaml.LastUpdated = parseVersion("7.44.0") // https://github.com/DataDog/datadog-agent/pull/15707
->>>>>>> 381a3cb1
 
 	appKeyYaml := matchYAMLOnly(
 		`ap(?:p|plication)_?key`,
@@ -280,11 +208,7 @@
 			return defaultReplacement
 		},
 	)
-<<<<<<< HEAD
-	appKeyYaml.ImplementVersion = parseVersion("7.44.0") // https://github.com/DataDog/datadog-agent/pull/15707
-=======
 	appKeyYaml.LastUpdated = parseVersion("7.44.0") // https://github.com/DataDog/datadog-agent/pull/15707
->>>>>>> 381a3cb1
 
 	scrubber.AddReplacer(SingleLine, hintedAPIKeyReplacer)
 	scrubber.AddReplacer(SingleLine, hintedAPPKeyReplacer)
