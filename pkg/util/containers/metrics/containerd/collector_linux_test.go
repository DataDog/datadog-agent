--- conflicted
+++ resolved
@@ -281,13 +281,8 @@
 			// The container needs to exist in the workloadmeta store and have a
 			// namespace.
 			workloadmetaStore := fxutil.Test[workloadmeta.Mock](t, fx.Options(
-<<<<<<< HEAD
-				log.MockModule(),
+				logimpl.MockModule(),
 				config.MockModule(),
-=======
-				logimpl.MockModule,
-				config.MockModule,
->>>>>>> bc6a27c1
 				fx.Supply(context.Background()),
 				fx.Supply(workloadmeta.NewParams()),
 				workloadmeta.MockModuleV2(),
@@ -386,13 +381,8 @@
 			// The container needs to exist in the workloadmeta store and have a
 			// namespace.
 			workloadmetaStore := fxutil.Test[workloadmeta.Mock](t, fx.Options(
-<<<<<<< HEAD
-				log.MockModule(),
+				logimpl.MockModule(),
 				config.MockModule(),
-=======
-				logimpl.MockModule,
-				config.MockModule,
->>>>>>> bc6a27c1
 				fx.Supply(context.Background()),
 				fx.Supply(workloadmeta.NewParams()),
 				workloadmeta.MockModuleV2(),
