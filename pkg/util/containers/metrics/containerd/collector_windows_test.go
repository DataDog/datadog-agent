// Unless explicitly stated otherwise all files in this repository are licensed
// under the Apache License Version 2.0.
// This product includes software developed at Datadog (https://www.datadoghq.com/).
// Copyright 2016-present Datadog, Inc.

//go:build containerd && windows

package containerd

import (
	"testing"
	"time"

	"github.com/opencontainers/runtime-spec/specs-go"

	"github.com/DataDog/datadog-agent/comp/core/config"
	"github.com/DataDog/datadog-agent/comp/core/log/logimpl"
	"github.com/DataDog/datadog-agent/comp/core/workloadmeta"
	"github.com/DataDog/datadog-agent/pkg/util/containers/metrics/provider"
	"github.com/DataDog/datadog-agent/pkg/util/fxutil"
	"github.com/DataDog/datadog-agent/pkg/util/pointer"
	"github.com/DataDog/datadog-agent/pkg/util/system"

	wstats "github.com/Microsoft/hcsshim/cmd/containerd-shim-runhcs-v1/stats"
	"github.com/containerd/containerd/api/types"
	"github.com/containerd/containerd/oci"
	"github.com/containerd/typeurl/v2"
	"github.com/google/go-cmp/cmp"
	"github.com/stretchr/testify/assert"
	"go.uber.org/fx"
	"google.golang.org/protobuf/types/known/anypb"
	"google.golang.org/protobuf/types/known/timestamppb"
)

func TestGetContainerStats_Containerd(t *testing.T) {
	currentTime := time.Now()

	windowsMetrics := wstats.Statistics{
		Container: &wstats.Statistics_Windows{
			Windows: &wstats.WindowsContainerStatistics{
				Timestamp: timestamppb.New(currentTime),
				Processor: &wstats.WindowsContainerProcessorStatistics{
					TotalRuntimeNS:  1000,
					RuntimeUserNS:   400,
					RuntimeKernelNS: 600,
				},
				Memory: &wstats.WindowsContainerMemoryStatistics{
					MemoryUsageCommitBytes:            1000,
					MemoryUsageCommitPeakBytes:        1500,
					MemoryUsagePrivateWorkingSetBytes: 100,
				},
				Storage: &wstats.WindowsContainerStorageStatistics{
					ReadCountNormalized:  2,
					ReadSizeBytes:        20,
					WriteCountNormalized: 1,
					WriteSizeBytes:       10,
				},
			},
		},
	}
	windowsMetricsAny, err := typeurl.MarshalAny(&windowsMetrics)
	assert.NoError(t, err)

	tests := []struct {
		name                   string
		containerdMetrics      *types.Metric
		expectedContainerStats *provider.ContainerStats
	}{
		{
			name: "Windows metrics",
			containerdMetrics: &types.Metric{
				Data: &anypb.Any{
					TypeUrl: windowsMetricsAny.GetTypeUrl(),
					Value:   windowsMetricsAny.GetValue(),
				},
			},
			expectedContainerStats: &provider.ContainerStats{
				Timestamp: currentTime,
				CPU: &provider.ContainerCPUStats{
					Total:  pointer.Ptr(1000.0),
					System: pointer.Ptr(600.0),
					User:   pointer.Ptr(400.0),
				},
				Memory: &provider.ContainerMemStats{
					UsageTotal:        pointer.Ptr(1000.0),
					PrivateWorkingSet: pointer.Ptr(100.0),
					CommitBytes:       pointer.Ptr(1000.0),
					CommitPeakBytes:   pointer.Ptr(1500.0),
				},
				IO: &provider.ContainerIOStats{
					ReadBytes:       pointer.Ptr(20.0),
					WriteBytes:      pointer.Ptr(10.0),
					ReadOperations:  pointer.Ptr(2.0),
					WriteOperations: pointer.Ptr(1.0),
				},
			},
		},
	}

	for _, test := range tests {
		t.Run(test.name, func(t *testing.T) {
			containerID := "1"

			// The container needs to exist in the workloadmeta store and have a
			// namespace.
			workloadmetaStore := fxutil.Test[workloadmeta.Mock](t, fx.Options(
<<<<<<< HEAD
				log.MockModule(),
				config.MockModule(),
=======
				logimpl.MockModule,
				config.MockModule,
>>>>>>> bc6a27c1
				fx.Supply(workloadmeta.NewParams()),
				workloadmeta.MockModuleV2(),
			))

			workloadmetaStore.Set(&workloadmeta.Container{
				EntityID: workloadmeta.EntityID{
					Kind: workloadmeta.KindContainer,
					ID:   containerID,
				},
				EntityMeta: workloadmeta.EntityMeta{
					Namespace: "test-namespace",
				},
			})

			collector := containerdCollector{
				client:            containerdClient(test.containerdMetrics),
				workloadmetaStore: workloadmetaStore,
			}

			// ID and cache TTL not relevant for these tests
			result, err := collector.GetContainerStats("test-namespace", containerID, 10*time.Second)
			assert.NoError(t, err)

			result.CPU.Limit = nil         // Don't check this field. It's complex to calculate. Needs separate tests.
			result.Timestamp = currentTime // We have no control over it, so set it to avoid checking it.

			assert.Empty(t, cmp.Diff(test.expectedContainerStats, result))
		})
	}
}

func TestGetContainerNetworkStats_Containerd(t *testing.T) {
	windowsMetrics := wstats.Statistics{
		Container: &wstats.Statistics_Windows{
			Windows: &wstats.WindowsContainerStatistics{},
		},
	}
	windowsMetricsAny, err := typeurl.MarshalAny(&windowsMetrics)
	assert.NoError(t, err)

	tests := []struct {
		name                 string
		containerdMetrics    *types.Metric
		interfaceMapping     map[string]string
		expectedNetworkStats *provider.ContainerNetworkStats
	}{
		{
			name: "Windows",
			containerdMetrics: &types.Metric{
				Data: &anypb.Any{
					TypeUrl: windowsMetricsAny.GetTypeUrl(),
					Value:   windowsMetricsAny.GetValue(),
				},
			},
			expectedNetworkStats: nil, // Does not return anything on Windows
		},
	}

	for _, test := range tests {
		t.Run(test.name, func(t *testing.T) {
			containerID := "1"

			// The container needs to exist in the workloadmeta store and have a
			// namespace.
			workloadmetaStore := fxutil.Test[workloadmeta.Mock](t, fx.Options(
<<<<<<< HEAD
				log.MockModule(),
				config.MockModule(),
=======
				logimpl.MockModule,
				config.MockModule,
>>>>>>> bc6a27c1
				fx.Supply(workloadmeta.NewParams()),
				workloadmeta.MockModuleV2(),
			))

			workloadmetaStore.Set(&workloadmeta.Container{
				EntityID: workloadmeta.EntityID{
					Kind: workloadmeta.KindContainer,
					ID:   containerID,
				},
				EntityMeta: workloadmeta.EntityMeta{
					Namespace: "test-namespace",
				},
			})

			collector := containerdCollector{
				client:            containerdClient(test.containerdMetrics),
				workloadmetaStore: workloadmetaStore,
			}

			// ID and cache TTL not relevant for these tests
			result, err := collector.GetContainerNetworkStats("test-namespace", containerID, 10*time.Second)

			assert.NoError(t, err)
			assert.Empty(t, cmp.Diff(test.expectedNetworkStats, result))
		})
	}
}

func Test_fillStatsFromSpec(t *testing.T) {
	tests := []struct {
		name     string
		spec     *oci.Spec
		expected *provider.ContainerStats
	}{
		{
			name: "Test CPU Count",
			spec: &oci.Spec{
				Windows: &specs.Windows{
					Resources: &specs.WindowsResources{
						CPU: &specs.WindowsCPUResources{
							Count: pointer.Ptr(uint64(5)),
						},
					},
				},
			},
			expected: &provider.ContainerStats{
				CPU: &provider.ContainerCPUStats{
					Limit: pointer.Ptr(500.0),
				},
				Memory: &provider.ContainerMemStats{},
			},
		},
		{
			name: "Test CPU Maximum",
			spec: &oci.Spec{
				Windows: &specs.Windows{
					Resources: &specs.WindowsResources{
						CPU: &specs.WindowsCPUResources{
							Maximum: pointer.Ptr(uint16(5000)),
						},
					},
				},
			},
			expected: &provider.ContainerStats{
				CPU: &provider.ContainerCPUStats{
					Limit: pointer.Ptr(50 * float64(system.HostCPUCount())),
				},
				Memory: &provider.ContainerMemStats{},
			},
		},
		{
			name: "Test memory, no CPU",
			spec: &oci.Spec{
				Windows: &specs.Windows{
					Resources: &specs.WindowsResources{
						Memory: &specs.WindowsMemoryResources{
							Limit: pointer.Ptr(uint64(500)),
						},
					},
				},
			},
			expected: &provider.ContainerStats{
				CPU: &provider.ContainerCPUStats{
					Limit:          pointer.Ptr(100 * float64(system.HostCPUCount())),
					DefaultedLimit: true,
				},
				Memory: &provider.ContainerMemStats{
					Limit: pointer.Ptr(500.0),
				},
			},
		},
	}
	for _, tt := range tests {
		t.Run(tt.name, func(t *testing.T) {
			outContainerStats := &provider.ContainerStats{
				CPU:    &provider.ContainerCPUStats{},
				Memory: &provider.ContainerMemStats{},
			}

			fillStatsFromSpec(outContainerStats, tt.spec)
			assert.Empty(t, cmp.Diff(tt.expected, outContainerStats))
		})
	}
}<|MERGE_RESOLUTION|>--- conflicted
+++ resolved
@@ -104,13 +104,8 @@
 			// The container needs to exist in the workloadmeta store and have a
 			// namespace.
 			workloadmetaStore := fxutil.Test[workloadmeta.Mock](t, fx.Options(
-<<<<<<< HEAD
-				log.MockModule(),
+				logimpl.MockModule(),
 				config.MockModule(),
-=======
-				logimpl.MockModule,
-				config.MockModule,
->>>>>>> bc6a27c1
 				fx.Supply(workloadmeta.NewParams()),
 				workloadmeta.MockModuleV2(),
 			))
@@ -176,13 +171,8 @@
 			// The container needs to exist in the workloadmeta store and have a
 			// namespace.
 			workloadmetaStore := fxutil.Test[workloadmeta.Mock](t, fx.Options(
-<<<<<<< HEAD
-				log.MockModule(),
+				logimpl.MockModule(),
 				config.MockModule(),
-=======
-				logimpl.MockModule,
-				config.MockModule,
->>>>>>> bc6a27c1
 				fx.Supply(workloadmeta.NewParams()),
 				workloadmeta.MockModuleV2(),
 			))
