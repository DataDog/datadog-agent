--- conflicted
+++ resolved
@@ -84,13 +84,8 @@
 func TestGetContainerIDForPID(t *testing.T) {
 	// TODO(components): this test needs to rely on a workloadmeta.Component mock
 	mockStore := fxutil.Test[workloadmeta.Mock](t, fx.Options(
-<<<<<<< HEAD
 		config.MockModule(),
-		log.MockModule(),
-=======
-		config.MockModule,
-		logimpl.MockModule,
->>>>>>> bc6a27c1
+		logimpl.MockModule(),
 		collectors.GetCatalog(),
 		fx.Supply(workloadmeta.NewParams()),
 		workloadmeta.MockModuleV2(),
