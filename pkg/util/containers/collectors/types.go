// Unless explicitly stated otherwise all files in this repository are licensed
// under the Apache License Version 2.0.
// This product includes software developed at Datadog (https://www.datadoghq.com/).
// Copyright 2016-2020 Datadog, Inc.

package collectors

import "github.com/StackVista/stackstate-agent/pkg/util/containers"

// Collector is the public interface to container collectors must implement
type Collector interface {
	Detect() error
	List() ([]*containers.Container, error)
	UpdateMetrics([]*containers.Container) error
}

// CollectorPriority helps resolving dupe tags from collectors
type CollectorPriority int

// List of collector priorities
<<<<<<< HEAD
// Same order as the tagger: docker < kubelet
=======
// Order prefers kubelet over docker collector (docker < kubelet)
>>>>>>> 9ba433c2
const (
	NodeRuntime CollectorPriority = iota
	NodeOrchestrator
)<|MERGE_RESOLUTION|>--- conflicted
+++ resolved
@@ -18,11 +18,7 @@
 type CollectorPriority int
 
 // List of collector priorities
-<<<<<<< HEAD
-// Same order as the tagger: docker < kubelet
-=======
 // Order prefers kubelet over docker collector (docker < kubelet)
->>>>>>> 9ba433c2
 const (
 	NodeRuntime CollectorPriority = iota
 	NodeOrchestrator
