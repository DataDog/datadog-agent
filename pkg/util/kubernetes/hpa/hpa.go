// Unless explicitly stated otherwise all files in this repository are licensed
// under the Apache License Version 2.0.
// This product includes software developed at Datadog (https://www.datadoghq.com/).
// Copyright 2017 Datadog, Inc.

// +build kubeapiserver

package hpa

import (
<<<<<<< HEAD
	autoscalingv2 "k8s.io/api/autoscaling/v2beta1"
	"k8s.io/apimachinery/pkg/util/sets"

	"github.com/StackVista/stackstate-agent/pkg/clusteragent/custommetrics"
	"github.com/StackVista/stackstate-agent/pkg/util/log"
)

=======
	"reflect"

	autoscalingv2 "k8s.io/api/autoscaling/v2beta1"

	"github.com/DataDog/datadog-agent/pkg/clusteragent/custommetrics"
	"github.com/DataDog/datadog-agent/pkg/util/log"
)

>>>>>>> 6f2d901a
// Inspect returns the list of external metrics from the hpa to use for autoscaling.
func Inspect(hpa *autoscalingv2.HorizontalPodAutoscaler) (emList []custommetrics.ExternalMetricValue) {
	for _, metricSpec := range hpa.Spec.Metrics {
		switch metricSpec.Type {
		case autoscalingv2.ExternalMetricSourceType:
			emList = append(emList, custommetrics.ExternalMetricValue{
				MetricName: metricSpec.External.MetricName,
				HPA: custommetrics.ObjectReference{
					Name:      hpa.Name,
					Namespace: hpa.Namespace,
					UID:       string(hpa.UID),
				},
				Labels: metricSpec.External.MetricSelector.MatchLabels,
			})
		default:
			log.Debugf("Unsupported metric type %s", metricSpec.Type)
		}
	}
	return
}

// DiffExternalMetrics returns the list of external metrics that reference hpas that are not in the given list of hpas.
<<<<<<< HEAD
func DiffExternalMetrics(lhs []*autoscalingv2.HorizontalPodAutoscaler, rhs []custommetrics.ExternalMetricValue) (toDelete []custommetrics.ExternalMetricValue) {
	uids := sets.NewString()
	for _, hpa := range lhs {
		uids.Insert(string(hpa.UID))
	}
	for _, em := range rhs {
		if !uids.Has(em.HPA.UID) {
=======
func DiffExternalMetrics(informerList []*autoscalingv2.HorizontalPodAutoscaler, storedMetricsList []custommetrics.ExternalMetricValue) (toDelete []custommetrics.ExternalMetricValue) {
	hpaMetrics := map[string][]custommetrics.ExternalMetricValue{}

	for _, hpa := range informerList {
		hpaMetrics[string(hpa.UID)] = Inspect(hpa)
	}

	for _, em := range storedMetricsList {
		var found bool
		emList := hpaMetrics[em.HPA.UID]
		if emList == nil {
			toDelete = append(toDelete, em)
			continue
		}
		for _, m := range emList {
			// We have previously processed an external metric from this HPA.
			// Check that it's still the same. If not, remove the entry from the Global Store.
			if em.MetricName == m.MetricName && reflect.DeepEqual(em.Labels, m.Labels) {
				found = true
				break
			}
		}
		if !found {
>>>>>>> 6f2d901a
			toDelete = append(toDelete, em)
		}
	}
	return
}<|MERGE_RESOLUTION|>--- conflicted
+++ resolved
@@ -8,15 +8,6 @@
 package hpa
 
 import (
-<<<<<<< HEAD
-	autoscalingv2 "k8s.io/api/autoscaling/v2beta1"
-	"k8s.io/apimachinery/pkg/util/sets"
-
-	"github.com/StackVista/stackstate-agent/pkg/clusteragent/custommetrics"
-	"github.com/StackVista/stackstate-agent/pkg/util/log"
-)
-
-=======
 	"reflect"
 
 	autoscalingv2 "k8s.io/api/autoscaling/v2beta1"
@@ -25,7 +16,6 @@
 	"github.com/DataDog/datadog-agent/pkg/util/log"
 )
 
->>>>>>> 6f2d901a
 // Inspect returns the list of external metrics from the hpa to use for autoscaling.
 func Inspect(hpa *autoscalingv2.HorizontalPodAutoscaler) (emList []custommetrics.ExternalMetricValue) {
 	for _, metricSpec := range hpa.Spec.Metrics {
@@ -48,15 +38,6 @@
 }
 
 // DiffExternalMetrics returns the list of external metrics that reference hpas that are not in the given list of hpas.
-<<<<<<< HEAD
-func DiffExternalMetrics(lhs []*autoscalingv2.HorizontalPodAutoscaler, rhs []custommetrics.ExternalMetricValue) (toDelete []custommetrics.ExternalMetricValue) {
-	uids := sets.NewString()
-	for _, hpa := range lhs {
-		uids.Insert(string(hpa.UID))
-	}
-	for _, em := range rhs {
-		if !uids.Has(em.HPA.UID) {
-=======
 func DiffExternalMetrics(informerList []*autoscalingv2.HorizontalPodAutoscaler, storedMetricsList []custommetrics.ExternalMetricValue) (toDelete []custommetrics.ExternalMetricValue) {
 	hpaMetrics := map[string][]custommetrics.ExternalMetricValue{}
 
@@ -80,7 +61,6 @@
 			}
 		}
 		if !found {
->>>>>>> 6f2d901a
 			toDelete = append(toDelete, em)
 		}
 	}
