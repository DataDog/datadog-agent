// Unless explicitly stated otherwise all files in this repository are licensed
// under the Apache License Version 2.0.
// This product includes software developed at Datadog (https://www.datadoghq.com/).
// Copyright 2016-2020 Datadog, Inc.

// +build kubeapiserver

package apiserver

import (
	"fmt"
<<<<<<< HEAD
	"k8s.io/api/core/v1"
	"k8s.io/api/extensions/v1beta1"
	metav1 "k8s.io/apimachinery/pkg/apis/meta/v1"
	"k8s.io/apimachinery/pkg/util/sets"
)

const kubeServiceIDPrefix = "kube_service://"

// ServicesMapper maps pod names to the names of the services targeting the pod
// keyed by the namespace a pod belongs to. This data structure allows for O(1)
// lookups of services given a namespace and pod name.
//
// The data is stored in the following schema:
// {
// 	"namespace": {
// 		"pod": [ "svc1", "svc2", "svc3" ]
// 	}
// }
type ServicesMapper map[string]map[string]sets.String

// Get returns the list of services for a given namespace and pod name.
func (m ServicesMapper) Get(namespace, podName string) ([]string, bool) {
	if _, ok := m[namespace]; !ok {
		return nil, false
	}
	if _, ok := m[namespace][podName]; !ok {
		return nil, false
	}
	return m[namespace][podName].UnsortedList(), true
}

// Set updates services for a given namespace and pod name.
func (m ServicesMapper) Set(namespace, podName string, svcs ...string) {
	if _, ok := m[namespace]; !ok {
		m[namespace] = make(map[string]sets.String)
	}
	if _, ok := m[namespace][podName]; !ok {
		m[namespace][podName] = sets.NewString()
	}
	m[namespace][podName].Insert(svcs...)
}
=======
>>>>>>> bb51b8da

	v1 "k8s.io/api/core/v1"
)

const kubeServiceIDPrefix = "kube_service_uid://"

// ServicesForPod returns the services mapped to a given pod and namespace.
// If nothing is found, the boolean is false. This call is thread-safe.
func (metaBundle *metadataMapperBundle) ServicesForPod(ns, podName string) ([]string, bool) {
	return metaBundle.Services.Get(ns, podName)
}

// DeepCopy used to copy data between two metadataMapperBundle
func (metaBundle *metadataMapperBundle) DeepCopy(old *metadataMapperBundle) *metadataMapperBundle {
	if metaBundle == nil || old == nil {
		return metaBundle
	}
	metaBundle.Services = metaBundle.Services.DeepCopy(&old.Services)
	metaBundle.mapOnIP = old.mapOnIP
	return metaBundle
}

func EntityForService(svc *v1.Service) string {
	if svc == nil {
		return ""
	}
	return fmt.Sprintf("%s%s", kubeServiceIDPrefix, svc.ObjectMeta.UID)
}

// GetEndpoints() retrieves all the endpoints in the Kubernetes / OpenShift cluster across all namespaces.
func (c *APIClient) GetServices() ([]v1.Service, error) {
	serviceList, err := c.Cl.CoreV1().Services(metav1.NamespaceAll).List(metav1.ListOptions{})
	if err != nil {
		return []v1.Service{}, err
	}

	return serviceList.Items, nil
}

// GetIngresses() retrieves all the ingress endpoints linked to services in the Kubernetes / OpenShift cluster across all namespaces.
func (c *APIClient) GetIngresses() ([]v1beta1.Ingress, error) {
	ingressList, err := c.Cl.ExtensionsV1beta1().Ingresses(metav1.NamespaceAll).List(metav1.ListOptions{})
	if err != nil {
		return []v1beta1.Ingress{}, err
	}

	return ingressList.Items, nil
}<|MERGE_RESOLUTION|>--- conflicted
+++ resolved
@@ -9,50 +9,6 @@
 
 import (
 	"fmt"
-<<<<<<< HEAD
-	"k8s.io/api/core/v1"
-	"k8s.io/api/extensions/v1beta1"
-	metav1 "k8s.io/apimachinery/pkg/apis/meta/v1"
-	"k8s.io/apimachinery/pkg/util/sets"
-)
-
-const kubeServiceIDPrefix = "kube_service://"
-
-// ServicesMapper maps pod names to the names of the services targeting the pod
-// keyed by the namespace a pod belongs to. This data structure allows for O(1)
-// lookups of services given a namespace and pod name.
-//
-// The data is stored in the following schema:
-// {
-// 	"namespace": {
-// 		"pod": [ "svc1", "svc2", "svc3" ]
-// 	}
-// }
-type ServicesMapper map[string]map[string]sets.String
-
-// Get returns the list of services for a given namespace and pod name.
-func (m ServicesMapper) Get(namespace, podName string) ([]string, bool) {
-	if _, ok := m[namespace]; !ok {
-		return nil, false
-	}
-	if _, ok := m[namespace][podName]; !ok {
-		return nil, false
-	}
-	return m[namespace][podName].UnsortedList(), true
-}
-
-// Set updates services for a given namespace and pod name.
-func (m ServicesMapper) Set(namespace, podName string, svcs ...string) {
-	if _, ok := m[namespace]; !ok {
-		m[namespace] = make(map[string]sets.String)
-	}
-	if _, ok := m[namespace][podName]; !ok {
-		m[namespace][podName] = sets.NewString()
-	}
-	m[namespace][podName].Insert(svcs...)
-}
-=======
->>>>>>> bb51b8da
 
 	v1 "k8s.io/api/core/v1"
 )
