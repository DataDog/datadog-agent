// Unless explicitly stated otherwise all files in this repository are licensed
// under the Apache License Version 2.0.
// This product includes software developed at Datadog (https://www.datadoghq.com/).
// Copyright 2016-2020 Datadog, Inc.

// +build kubeapiserver

package apiserver

import (
	"testing"
	"time"

	apiv1 "github.com/StackVista/stackstate-agent/pkg/clusteragent/api/v1"
	"github.com/StackVista/stackstate-agent/pkg/util/testutil"
	"github.com/stretchr/testify/assert"
	"github.com/stretchr/testify/require"

	v1 "k8s.io/api/core/v1"
	metav1 "k8s.io/apimachinery/pkg/apis/meta/v1"
	"k8s.io/apimachinery/pkg/types"
	"k8s.io/apimachinery/pkg/util/sets"
	"k8s.io/client-go/informers"
	"k8s.io/client-go/kubernetes"
	"k8s.io/client-go/kubernetes/fake"
	"k8s.io/client-go/tools/cache"

	gocache "github.com/patrickmn/go-cache"
)

func TestMetadataControllerSyncEndpoints(t *testing.T) {
	client := fake.NewSimpleClientset()

	metaController, informerFactory := newFakeMetadataController(client)

	// don't use the global store so we can can inspect the store without
	// it being modified by other tests.
	metaController.store = &metaBundleStore{
		cache: gocache.New(gocache.NoExpiration, 5*time.Second),
	}

	pod1 := newFakePod(
		"default",
		"pod1_name",
		"1111",
		"1.1.1.1",
	)

	pod2 := newFakePod(
		"default",
		"pod2_name",
		"2222",
		"2.2.2.2",
	)

	pod3 := newFakePod(
		"default",
		"pod3_name",
		"3333",
		"3.3.3.3",
	)

	for _, node := range []*v1.Node{
		{ObjectMeta: metav1.ObjectMeta{Name: "node1"}},
		{ObjectMeta: metav1.ObjectMeta{Name: "node2"}},
		{ObjectMeta: metav1.ObjectMeta{Name: "node3"}},
	} {
		// We are adding objects directly into the store for testing purposes. Do NOT call
		// informerFactory.Start() since the fake apiserver client doesn't actually contain our objects.
		err := informerFactory.
			Core().
			V1().
			Nodes().
			Informer().
			GetStore().
			Add(node)
		require.NoError(t, err)
	}

	tests := []struct {
		desc            string
		delete          bool // whether to add or delete endpoints
		endpoints       *v1.Endpoints
		expectedBundles map[string]apiv1.NamespacesPodsStringsSet
	}{
		{
			"one service on multiple nodes",
			false,
			&v1.Endpoints{
				ObjectMeta: metav1.ObjectMeta{Namespace: "default", Name: "svc1"},
				Subsets: []v1.EndpointSubset{
					{
						Addresses: []v1.EndpointAddress{
							newFakeEndpointAddress("node1", pod1),
							newFakeEndpointAddress("node2", pod2),
						},
					},
				},
			},
			map[string]apiv1.NamespacesPodsStringsSet{
				"node1": {
					"default": {
						"pod1_name": sets.NewString("svc1"),
					},
				},
				"node2": {
					"default": {
						"pod2_name": sets.NewString("svc1"),
					},
				},
			},
		},
		{
			"pod added to service",
			false,
			&v1.Endpoints{
				ObjectMeta: metav1.ObjectMeta{Namespace: "default", Name: "svc1"},
				Subsets: []v1.EndpointSubset{
					{
						Addresses: []v1.EndpointAddress{
							newFakeEndpointAddress("node1", pod1),
							newFakeEndpointAddress("node2", pod2),
							newFakeEndpointAddress("node1", pod3),
						},
					},
				},
			},
			map[string]apiv1.NamespacesPodsStringsSet{
				"node1": {
					"default": {
						"pod1_name": sets.NewString("svc1"),
						"pod3_name": sets.NewString("svc1"),
					},
				},
				"node2": {
					"default": {
						"pod2_name": sets.NewString("svc1"),
					},
				},
			},
		},
		{
			"pod deleted from service",
			false,
			&v1.Endpoints{
				ObjectMeta: metav1.ObjectMeta{Namespace: "default", Name: "svc1"},
				Subsets: []v1.EndpointSubset{
					{
						Addresses: []v1.EndpointAddress{
							newFakeEndpointAddress("node1", pod1),
							newFakeEndpointAddress("node2", pod2),
						},
					},
				},
			},
			map[string]apiv1.NamespacesPodsStringsSet{
				"node1": {
					"default": {
						"pod1_name": sets.NewString("svc1"),
					},
				},
				"node2": {
					"default": {
						"pod2_name": sets.NewString("svc1"),
					},
				},
			},
		},
		{
			"add service for existing pod",
			false,
			&v1.Endpoints{
				ObjectMeta: metav1.ObjectMeta{Namespace: "default", Name: "svc2"},
				Subsets: []v1.EndpointSubset{
					{
						Addresses: []v1.EndpointAddress{
							newFakeEndpointAddress("node1", pod1),
						},
					},
				},
			},
			map[string]apiv1.NamespacesPodsStringsSet{
				"node1": {
					"default": {
						"pod1_name": sets.NewString("svc1", "svc2"),
					},
				},
				"node2": {
					"default": {
						"pod2_name": sets.NewString("svc1"),
					},
				},
			},
		},
		{
			"delete service with pods on multiple nodes",
			true,
			&v1.Endpoints{
				ObjectMeta: metav1.ObjectMeta{Namespace: "default", Name: "svc1"},
			},
			map[string]apiv1.NamespacesPodsStringsSet{
				"node1": {
					"default": {
						"pod1_name": sets.NewString("svc2"),
					},
				},
			},
		},
		{
			"add endpoints for leader election",
			false,
			&v1.Endpoints{
				ObjectMeta: metav1.ObjectMeta{
					Namespace: "default",
					Name:      "leader-election",
					Annotations: map[string]string{
						"control-plane.alpha.kubernetes.io/leader": `{"holderIdentity":"foo"}`,
					},
				},
			},
			map[string]apiv1.NamespacesPodsStringsSet{ // no changes to cluster metadata
				"node1": {
					"default": {
						"pod1_name": sets.NewString("svc2"),
					},
				},
			},
		},
		{
			"update endpoints for leader election",
			false,
			&v1.Endpoints{
				ObjectMeta: metav1.ObjectMeta{
					Namespace: "default",
					Name:      "leader-election",
					Annotations: map[string]string{
						"control-plane.alpha.kubernetes.io/leader": `{"holderIdentity":"bar"}`,
					},
				},
			},
			map[string]apiv1.NamespacesPodsStringsSet{ // no changes to cluster metadata
				"node1": {
					"default": {
						"pod1_name": sets.NewString("svc2"),
					},
				},
			},
		},
		{
			"delete every service",
			true,
			&v1.Endpoints{
				ObjectMeta: metav1.ObjectMeta{Namespace: "default", Name: "svc2"},
			},
			map[string]apiv1.NamespacesPodsStringsSet{},
		},
	}

	for i, tt := range tests {
		t.Logf("Running step %d %s", i, tt.desc)

		store := informerFactory.
			Core().
			V1().
			Endpoints().
			Informer().
			GetStore()

		var err error
		if tt.delete {
			err = store.Delete(tt.endpoints)
		} else {
			err = store.Add(tt.endpoints)
		}
		require.NoError(t, err)

		key, err := cache.MetaNamespaceKeyFunc(tt.endpoints)
		require.NoError(t, err)

		err = metaController.syncEndpoints(key)
		require.NoError(t, err)

		for nodeName, expectedMapper := range tt.expectedBundles {
			metaBundle, ok := metaController.store.get(nodeName)
			require.True(t, ok, "No meta bundle for %s", nodeName)
			assert.Equal(t, expectedMapper, metaBundle.Services, nodeName)
		}
	}
}

func TestMetadataController(t *testing.T) {
<<<<<<< HEAD
	// FIXME: Updating to k8s.io/client-go v0.9+ should allow revert this PR https://github.com/StackVista/stackstate-agent/pull/2524
=======
	t.Skip()
	// FIXME: Updating to k8s.io/client-go v0.9+ should allow revert this PR https://github.com/DataDog/datadog-agent/pull/2524
>>>>>>> 9ba433c2
	// that allows a more fine-grain testing on the controller lifecycle (affected by bug https://github.com/kubernetes/kubernetes/pull/66078)
	client := fake.NewSimpleClientset()

	c := client.CoreV1()
	require.NotNil(t, c)

	// Create a Ready Schedulable node
	// As we don't have a controller they don't need to have some heartbeat mechanism
	node := &v1.Node{
		Spec: v1.NodeSpec{
			PodCIDR:       "192.168.1.0/24",
			Unschedulable: false,
		},
		Status: v1.NodeStatus{
			Addresses: []v1.NodeAddress{
				{
					Address: "172.31.119.125",
					Type:    "InternalIP",
				},
				{
					Address: "ip-172-31-119-125.eu-west-1.compute.internal",
					Type:    "InternalDNS",
				},
				{
					Address: "ip-172-31-119-125.eu-west-1.compute.internal",
					Type:    "Hostname",
				},
			},
			Conditions: []v1.NodeCondition{
				{
					Type:    "Ready",
					Status:  "True",
					Reason:  "KubeletReady",
					Message: "kubelet is posting ready status",
				},
			},
		},
	}
	node.Name = "ip-172-31-119-125"
	_, err := c.Nodes().Create(node)
	require.NoError(t, err)

	pod := &v1.Pod{
		ObjectMeta: metav1.ObjectMeta{
			Namespace: metav1.NamespaceDefault,
		},
		Spec: v1.PodSpec{
			NodeName: node.Name,
			Containers: []v1.Container{
				{
					Name:  "nginx",
					Image: "nginx:latest",
				},
			},
		},
	}
	pod.Name = "nginx"
	pod.Labels = map[string]string{"app": "nginx"}
	pendingPod, err := c.Pods("default").Create(pod)
	require.NoError(t, err)

	pendingPod.Status = v1.PodStatus{
		Phase:  "Running",
		PodIP:  "172.17.0.1",
		HostIP: "172.31.119.125",
		Conditions: []v1.PodCondition{
			{
				Type:   "Ready",
				Status: "True",
			},
		},
		// mark it ready
		ContainerStatuses: []v1.ContainerStatus{
			{
				Name:  "nginx",
				Ready: true,
				Image: "nginx:latest",
				State: v1.ContainerState{Running: &v1.ContainerStateRunning{StartedAt: metav1.Now()}},
			},
		},
	}
	_, err = c.Pods("default").UpdateStatus(pendingPod)
	require.NoError(t, err)

	svc := &v1.Service{
		Spec: v1.ServiceSpec{
			Selector: map[string]string{
				"app": "nginx",
			},
			Ports: []v1.ServicePort{{Port: 443}},
		},
	}
	svc.Name = "nginx-1"
	_, err = c.Services("default").Create(svc)
	require.NoError(t, err)

	ep := &v1.Endpoints{
		Subsets: []v1.EndpointSubset{
			{
				Addresses: []v1.EndpointAddress{
					{
						IP:       pendingPod.Status.PodIP,
						NodeName: &node.Name,
						TargetRef: &v1.ObjectReference{
							Kind:      "Pod",
							Namespace: pendingPod.Namespace,
							Name:      pendingPod.Name,
							UID:       pendingPod.UID,
						},
					},
				},
				Ports: []v1.EndpointPort{
					{
						Name:     "https",
						Port:     443,
						Protocol: "TCP",
					},
				},
			},
		},
	}
	ep.Name = "nginx-1"
	_, err = c.Endpoints("default").Create(ep)
	require.NoError(t, err)

	// Add a new service/endpoint on the nginx Pod
	svc.Name = "nginx-2"
	_, err = c.Services("default").Create(svc)
	require.NoError(t, err)

	ep.Name = "nginx-2"
	_, err = c.Endpoints("default").Create(ep)
	require.NoError(t, err)

	metaController, informerFactory := newFakeMetadataController(client)

	stop := make(chan struct{})
	defer close(stop)
	informerFactory.Start(stop)
	go metaController.Run(stop)

	testutil.AssertTrueBeforeTimeout(t, 100*time.Millisecond, 500*time.Millisecond, func() bool {
		if !metaController.endpointsListerSynced() && !metaController.nodeListerSynced() {
			return false
		}
		return true
	})

	testutil.AssertTrueBeforeTimeout(t, 100*time.Millisecond, 500*time.Millisecond, func() bool {
		metadataNames, err := GetPodMetadataNames(node.Name, pod.Namespace, pod.Name)
		if err != nil {
			return false
		}
		if len(metadataNames) != 2 {
			return false
		}
		assert.Contains(t, metadataNames, "kube_service:nginx-1")
		assert.Contains(t, metadataNames, "kube_service:nginx-2")
		return true
	})

	cl := &APIClient{Cl: client, timeoutSeconds: 5}

	testutil.AssertTrueBeforeTimeout(t, 100*time.Millisecond, 500*time.Millisecond, func() bool {
		fullmapper, errList := GetMetadataMapBundleOnAllNodes(cl)
		require.Nil(t, errList)
		list := fullmapper.Nodes
		assert.Contains(t, list, "ip-172-31-119-125")
		bundle := metadataMapperBundle{Services: list["ip-172-31-119-125"].Services}
		services, found := bundle.ServicesForPod(metav1.NamespaceDefault, "nginx")
		if !found {
			return false
		}
		assert.Contains(t, services, "nginx-1")
		return true
	})

}

func newFakeMetadataController(client kubernetes.Interface) (*MetadataController, informers.SharedInformerFactory) {
	informerFactory := informers.NewSharedInformerFactory(client, 1*time.Second)

	metaController := NewMetadataController(
		informerFactory.Core().V1().Nodes(),
		informerFactory.Core().V1().Endpoints(),
	)

	return metaController, informerFactory
}

func newFakePod(namespace, name, uid, ip string) v1.Pod {
	return v1.Pod{
		TypeMeta: metav1.TypeMeta{Kind: "Pod"},
		ObjectMeta: metav1.ObjectMeta{
			Name:      name,
			Namespace: namespace,
			UID:       types.UID(uid),
		},
		Status: v1.PodStatus{PodIP: ip},
	}
}

func newFakeEndpointAddress(nodeName string, pod v1.Pod) v1.EndpointAddress {
	return v1.EndpointAddress{
		IP:       pod.Status.PodIP,
		NodeName: &nodeName,
		TargetRef: &v1.ObjectReference{
			Kind:      pod.Kind,
			Namespace: pod.Namespace,
			Name:      pod.Name,
			UID:       pod.UID,
		},
	}
}<|MERGE_RESOLUTION|>--- conflicted
+++ resolved
@@ -289,12 +289,8 @@
 }
 
 func TestMetadataController(t *testing.T) {
-<<<<<<< HEAD
-	// FIXME: Updating to k8s.io/client-go v0.9+ should allow revert this PR https://github.com/StackVista/stackstate-agent/pull/2524
-=======
 	t.Skip()
 	// FIXME: Updating to k8s.io/client-go v0.9+ should allow revert this PR https://github.com/DataDog/datadog-agent/pull/2524
->>>>>>> 9ba433c2
 	// that allows a more fine-grain testing on the controller lifecycle (affected by bug https://github.com/kubernetes/kubernetes/pull/66078)
 	client := fake.NewSimpleClientset()
 
