--- conflicted
+++ resolved
@@ -15,13 +15,8 @@
 	"github.com/stretchr/testify/require"
 	"github.com/stretchr/testify/suite"
 	"k8s.io/api/core/v1"
-<<<<<<< HEAD
-	metav1 "k8s.io/apimachinery/pkg/apis/meta/v1"
-	"k8s.io/apimachinery/pkg/util/wait"
-=======
 	"k8s.io/apimachinery/pkg/api/errors"
 	metav1 "k8s.io/apimachinery/pkg/apis/meta/v1"
->>>>>>> 6f2d901a
 	"k8s.io/client-go/kubernetes/fake"
 	rl "k8s.io/client-go/tools/leaderelection/resourcelock"
 )
@@ -55,25 +50,14 @@
 	suite.Run(t, s)
 }
 
-<<<<<<< HEAD
-func TestStoppedLeading(t *testing.T) {
-=======
 // TestNewLeaseAcquiring only test the proper creation of the lock,
 // the acquisition of the leadership and that the ConfigMap contains is properly updated.
 // The leadership transition is tested as part of an end to end test.
 func TestNewLeaseAcquiring(t *testing.T) {
->>>>>>> 6f2d901a
 	const leaseName = "datadog-leader-election"
 
 	client := fake.NewSimpleClientset()
 
-<<<<<<< HEAD
-	lock := newFakeLockObject("default", leaseName, "foo")
-	_, err := client.CoreV1().ConfigMaps("default").Create(lock)
-	require.NoError(t, err)
-
-=======
->>>>>>> 6f2d901a
 	le := &LeaderEngine{
 		HolderIdentity:  "foo",
 		LeaseName:       leaseName,
@@ -82,40 +66,12 @@
 
 		coreClient: client.CoreV1(),
 	}
-<<<<<<< HEAD
-=======
 	_, err := client.CoreV1().ConfigMaps("default").Get(leaseName, metav1.GetOptions{})
 	require.True(t, errors.IsNotFound(err))
->>>>>>> 6f2d901a
 
 	le.leaderElector, err = le.newElection()
 	require.NoError(t, err)
 
-<<<<<<< HEAD
-	le.EnsureLeaderElectionRuns()
-
-	require.True(t, le.IsLeader())
-
-	lock = newFakeLockObject("default", leaseName, "bar")
-	_, err = client.CoreV1().ConfigMaps("default").Update(lock)
-	require.NoError(t, err)
-
-	// poll until election is lost
-	err = wait.Poll(1*time.Second, 10*time.Second, func() (done bool, err error) {
-		return le.IsLeader() == false, nil
-	})
-	require.NoError(t, err, "Should not be leader")
-
-	lock = newFakeLockObject("default", leaseName, "foo")
-	_, err = client.CoreV1().ConfigMaps("default").Update(lock)
-	require.NoError(t, err)
-
-	// poll until leader again
-	err = wait.Poll(1*time.Second, 10*time.Second, func() (done bool, err error) {
-		return le.IsLeader(), nil
-	})
-	require.NoError(t, err, "Should be leader")
-=======
 	newCm, err := client.CoreV1().ConfigMaps("default").Get(leaseName, metav1.GetOptions{})
 	require.NoError(t, err)
 	require.Equal(t, newCm.Name, leaseName)
@@ -127,5 +83,4 @@
 	require.Contains(t, Cm.Annotations[rl.LeaderElectionRecordAnnotationKey], "\"leaderTransitions\":1")
 	require.True(t, le.IsLeader())
 
->>>>>>> 6f2d901a
 }