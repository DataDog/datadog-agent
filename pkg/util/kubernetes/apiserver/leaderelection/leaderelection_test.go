--- conflicted
+++ resolved
@@ -30,8 +30,6 @@
 	"github.com/DataDog/datadog-agent/pkg/util/cache"
 )
 
-const configMapsLeasesResourceLock = "configmapsleases"
-
 func makeLeaderLease(name, namespace, leaderIdentity string, leaseDuration int) *coordinationv1.Lease {
 	duration := int32(leaseDuration)
 	acquiretime := metav1.NewMicroTime(time.Now())
@@ -99,11 +97,7 @@
 	}{
 		{
 			name:     "ConfigMap",
-<<<<<<< HEAD
-			lockType: configMapsLeasesResourceLock,
-=======
 			lockType: cmLock.ConfigMapsResourceLock,
->>>>>>> c1bc82f0
 		},
 		{
 			name:     "Lease",
@@ -129,11 +123,7 @@
 
 			// Specific lease checks
 			switch tt.lockType {
-<<<<<<< HEAD
-			case configMapsLeasesResourceLock:
-=======
 			case cmLock.ConfigMapsResourceLock:
->>>>>>> c1bc82f0
 				_, err := client.CoreV1().ConfigMaps("default").Get(context.TODO(), leaseName, metav1.GetOptions{})
 				require.True(t, errors.IsNotFound(err))
 			case rl.LeasesResourceLock:
@@ -146,11 +136,7 @@
 
 			// Specific lease checks
 			switch tt.lockType {
-<<<<<<< HEAD
-			case configMapsLeasesResourceLock:
-=======
 			case cmLock.ConfigMapsResourceLock:
->>>>>>> c1bc82f0
 				newCm, err := client.CoreV1().ConfigMaps("default").Get(context.TODO(), leaseName, metav1.GetOptions{})
 				require.NoError(t, err)
 				require.Equal(t, newCm.Name, leaseName)
@@ -167,11 +153,7 @@
 
 			// Specific lease checks
 			switch tt.lockType {
-<<<<<<< HEAD
-			case configMapsLeasesResourceLock:
-=======
 			case cmLock.ConfigMapsResourceLock:
->>>>>>> c1bc82f0
 				Cm, err := client.CoreV1().ConfigMaps("default").Get(context.TODO(), leaseName, metav1.GetOptions{})
 				require.NoError(t, err)
 				require.Contains(t, Cm.Annotations[rl.LeaderElectionRecordAnnotationKey], "\"leaderTransitions\":1")
@@ -201,11 +183,7 @@
 	}{
 		{
 			"subscribe_config_map",
-<<<<<<< HEAD
-			configMapsLeasesResourceLock,
-=======
 			cmLock.ConfigMapsResourceLock,
->>>>>>> c1bc82f0
 			func(client *fake.Clientset) error {
 				_, err := client.CoreV1().ConfigMaps("default").Get(context.TODO(), leaseName, metav1.GetOptions{})
 				t.Logf("2 %v", err)
@@ -233,11 +211,7 @@
 				coreClient:      client.CoreV1(),
 				coordClient:     client.CoordinationV1(),
 				leaderMetric:    &dummyGauge{},
-<<<<<<< HEAD
-				lockType:        configMapsLeasesResourceLock,
-=======
 				lockType:        cmLock.ConfigMapsResourceLock,
->>>>>>> c1bc82f0
 			}
 
 			notif1 := le.Subscribe()
@@ -300,11 +274,7 @@
 		coreClient:      client.CoreV1(),
 		coordClient:     client.CoordinationV1(),
 		leaderMetric:    &dummyGauge{},
-<<<<<<< HEAD
-		lockType:        configMapsLeasesResourceLock,
-=======
 		lockType:        cmLock.ConfigMapsResourceLock,
->>>>>>> c1bc82f0
 	}
 
 	// Create leader-election configmap with current node as follower
