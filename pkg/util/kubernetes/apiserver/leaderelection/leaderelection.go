// Unless explicitly stated otherwise all files in this repository are licensed
// under the Apache License Version 2.0.
// This product includes software developed at Datadog (https://www.datadoghq.com/).
// Copyright 2016-present Datadog, Inc.

//go:build kubeapiserver

// Package leaderelection provides functions related with the leader election
// mechanism offered in Kubernetes.
package leaderelection

import (
	"context"
	"encoding/json"
	"fmt"
	"sync"
	"time"

	telemetryComponent "github.com/DataDog/datadog-agent/comp/core/telemetry"
	configmaplock "github.com/DataDog/datadog-agent/internal/third_party/client-go/tools/leaderelection/resourcelock"
	"github.com/DataDog/datadog-agent/pkg/config"
	"github.com/DataDog/datadog-agent/pkg/telemetry"
	"github.com/DataDog/datadog-agent/pkg/util/kubernetes/apiserver"
	"github.com/DataDog/datadog-agent/pkg/util/kubernetes/apiserver/common"
	"github.com/DataDog/datadog-agent/pkg/util/kubernetes/apiserver/leaderelection/metrics"
	"github.com/DataDog/datadog-agent/pkg/util/log"
	"github.com/DataDog/datadog-agent/pkg/util/retry"
	"golang.org/x/mod/semver"
	kerrors "k8s.io/apimachinery/pkg/api/errors"
	metav1 "k8s.io/apimachinery/pkg/apis/meta/v1"
	"k8s.io/client-go/discovery"
	coordinationv1 "k8s.io/client-go/kubernetes/typed/coordination/v1"
	corev1 "k8s.io/client-go/kubernetes/typed/core/v1"
	"k8s.io/client-go/tools/leaderelection"
	rl "k8s.io/client-go/tools/leaderelection/resourcelock"
)

const (
	defaultLeaderLeaseDuration = 60 * time.Second
	getLeaderTimeout           = 10 * time.Second
)

var globalLeaderEngine *LeaderEngine

// LeaderEngine is a structure for the LeaderEngine client to run leader election
// on Kubernetes clusters
type LeaderEngine struct {
	ctx       context.Context
	initRetry retry.Retrier

	running bool
	m       sync.Mutex
	once    sync.Once

	subscribers         []chan struct{}
	HolderIdentity      string
	LeaseDuration       time.Duration
	LeaseName           string
	LeaderNamespace     string
	coreClient          corev1.CoreV1Interface
	coordClient         coordinationv1.CoordinationV1Interface
	ServiceName         string
	leaderIdentityMutex sync.RWMutex
	leaderElector       *leaderelection.LeaderElector
	lockType            string

	// leaderIdentity is the HolderIdentity of the current leader.
	leaderIdentity string

	// leaderMetric indicates whether this instance is leader
	leaderMetric telemetry.Gauge
}

func newLeaderEngine(ctx context.Context) *LeaderEngine {
	return &LeaderEngine{
		ctx:             ctx,
		LeaseName:       config.Datadog.GetString("leader_lease_name"),
		LeaderNamespace: common.GetResourcesNamespace(),
		ServiceName:     config.Datadog.GetString("cluster_agent.kubernetes_service_name"),
		leaderMetric:    metrics.NewLeaderMetric(),
		subscribers:     []chan struct{}{},
		LeaseDuration:   defaultLeaderLeaseDuration,
	}
}

// ResetGlobalLeaderEngine is a helper to remove the current LeaderEngine global
// It is ONLY to be used for tests
func ResetGlobalLeaderEngine() {
	globalLeaderEngine = nil
	telemetryComponent.GetCompatComponent().Reset()
}

func (le *LeaderEngine) Initialize() error {
	err := globalLeaderEngine.initRetry.TriggerRetry()
	if err != nil {
		log.Debugf("Leader Election init error: %s", err)
	}
	return err
}

// GetLeaderEngine returns an initialized leader engine.
func GetLeaderEngine() (*LeaderEngine, error) {
<<<<<<< HEAD
	return GetCustomLeaderEngine(context.Background(), "", defaultLeaderLeaseDuration)
}

// CreateLeaderEngine should be called at start with the main context to release the lease on shutdown.
// It initializes the leader election client.
func CreateLeaderEngine(ctx context.Context) (*LeaderEngine, error) {
	return GetCustomLeaderEngine(ctx, "", defaultLeaderLeaseDuration)
}

// GetCustomLeaderEngine wraps GetLeaderEngine for testing purposes.
func GetCustomLeaderEngine(ctx context.Context, holderIdentity string, ttl time.Duration) (*LeaderEngine, error) {
	if globalLeaderEngine == nil {
		globalLeaderEngine = newLeaderEngine(ctx)
		globalLeaderEngine.HolderIdentity = holderIdentity
		globalLeaderEngine.LeaseDuration = ttl
=======
	if globalLeaderEngine == nil {
		return nil, fmt.Errorf("Global Leader Engine was not created")
	}
	err := globalLeaderEngine.Initialize()
	if err != nil {
		return nil, err
	}
	return globalLeaderEngine, nil
}

// CreateGlobalLeaderEngine returns a non initialized leader engine client
func CreateGlobalLeaderEngine(ctx context.Context) *LeaderEngine {
	if globalLeaderEngine == nil {
		globalLeaderEngine = newLeaderEngine()
>>>>>>> 65ffcfa9
		globalLeaderEngine.initRetry.SetupRetrier(&retry.Config{ //nolint:errcheck
			Name:              "leaderElection",
			AttemptMethod:     globalLeaderEngine.init,
			Strategy:          retry.Backoff,
			InitialRetryDelay: 1 * time.Second,
			MaxRetryDelay:     5 * time.Minute,
		})
	}
	return globalLeaderEngine
}

func (le *LeaderEngine) init() error {
	var err error

	if le.HolderIdentity == "" {
		le.HolderIdentity, err = getSelfPodName()
		if err != nil {
			log.Debugf("cannot get pod name: %s", err)
			return err
		}
	}
	log.Debugf("Init LeaderEngine with HolderIdentity: %q", le.HolderIdentity)

	leaseDuration := config.Datadog.GetInt("leader_lease_duration")
	if leaseDuration > 0 {
		le.LeaseDuration = time.Duration(leaseDuration) * time.Second
	} else {
		le.LeaseDuration = defaultLeaderLeaseDuration
	}
	log.Debugf("LeaderLeaseDuration: %s", le.LeaseDuration.String())

	// Using GetAPIClient (no retry) as LeaderElection is already wrapped in a retrier
	apiClient, err := apiserver.GetAPIClient()
	if err != nil {
		log.Errorf("Not Able to set up a client for the Leader Election: %s", err)
		return err
	}

	serverVersion, err := common.KubeServerVersion(apiClient.DiscoveryCl, 10*time.Second)
	if err == nil && semver.IsValid(serverVersion.String()) && semver.Compare(serverVersion.String(), "v1.14.0") < 0 {
		log.Warn("[DEPRECATION WARNING] DataDog will drop support of Kubernetes older than v1.14. Please update to a newer version to ensure proper functionality and security.")
	}

	le.coreClient = apiClient.Cl.CoreV1()
	le.coordClient = apiClient.Cl.CoordinationV1()

	usingLease, err := CanUseLeases(apiClient.DiscoveryCl)
	if err != nil {
		log.Errorf("Unable to retrieve available resources: %v", err)
		return err
	}
	if usingLease {
		log.Debugf("leader election will use Leases to store the leader token")
		le.lockType = rl.LeasesResourceLock
	} else {
		// for kubernetes <= 1.13
		log.Debugf("leader election will use ConfigMaps to store the leader token")
		le.lockType = configmaplock.ConfigMapsResourceLock
	}
	le.leaderElector, err = le.newElection()
	if err != nil {
		log.Errorf("Could not initialize the Leader Election process: %s", err)
		return err
	}
	log.Debugf("Leader Engine for %q successfully initialized", le.HolderIdentity)
	return nil
}

// StartLeaderElectionRun starts the runLeaderElection once
func (le *LeaderEngine) StartLeaderElectionRun() {
	le.once.Do(
		func() {
			go le.runLeaderElection()
		},
	)
}

// EnsureLeaderElectionRuns start the Leader election process if not already running,
// return nil if the process is effectively running
func (le *LeaderEngine) EnsureLeaderElectionRuns() error {
	le.m.Lock()
	defer le.m.Unlock()

	if le.running {
		log.Debugf("Currently Leader: %t. Leader identity: %q", le.IsLeader(), le.GetLeader())
		return nil
	}

	le.StartLeaderElectionRun()

	timeout := time.After(getLeaderTimeout)
	tick := time.NewTicker(time.Second)
	defer tick.Stop()
	for {
		log.Tracef("Waiting for new leader identity...")
		select {
		case <-tick.C:
			leaderIdentity := le.GetLeader()
			if leaderIdentity != "" {
				log.Infof("Leader election running, current leader is %q", leaderIdentity)
				le.running = true
				return nil
			}
		case <-timeout:
			return fmt.Errorf("leader election still not running, timeout after %s", getLeaderTimeout)
		}
	}
}

func (le *LeaderEngine) runLeaderElection() {
	for {
		log.Infof("Starting leader election process for %q...", le.HolderIdentity)
		le.leaderElector.Run(le.ctx)
		log.Info("Leader election lost")
	}
}

// GetLeader returns the identity of the last observed leader or returns the empty string if
// no leader has yet been observed.
func (le *LeaderEngine) GetLeader() string {
	le.leaderIdentityMutex.RLock()
	defer le.leaderIdentityMutex.RUnlock()

	return le.leaderIdentity
}

// GetLeaderIP returns the IP the leader can be reached at, assuming its
// identity is its pod name. Returns empty if we are the leader.
// The result is not cached.
func (le *LeaderEngine) GetLeaderIP() (string, error) {
	leaderName := le.GetLeader()
	if leaderName == "" || leaderName == le.HolderIdentity {
		return "", nil
	}

	endpointList, err := le.coreClient.Endpoints(le.LeaderNamespace).Get(context.TODO(), le.ServiceName, metav1.GetOptions{})
	if err != nil {
		return "", err
	}
	target, err := apiserver.SearchTargetPerName(endpointList, leaderName)
	if err != nil {
		return "", err
	}
	return target.IP, nil
}

// IsLeader returns true if the last observed leader was this client else returns false.
func (le *LeaderEngine) IsLeader() bool {
	return le.GetLeader() == le.HolderIdentity
}

// Subscribe allows any component to receive a notification
// when the current process becomes leader.
// Calling Subscribe is optional, use IsLeader if the client doesn't need an event-based approach.
func (le *LeaderEngine) Subscribe() <-chan struct{} {
	c := make(chan struct{}, 5) // buffered channel to avoid blocking in case of stuck subscriber

	le.m.Lock()
	le.subscribers = append(le.subscribers, c)
	le.m.Unlock()

	return c
}

func detectLeases(client discovery.DiscoveryInterface) (bool, error) {
	resourceList, err := client.ServerResourcesForGroupVersion("coordination.k8s.io/v1")
	if kerrors.IsNotFound(err) {
		return false, nil
	}
	if err != nil {
		return false, err
	}
	for _, actualResource := range resourceList.APIResources {
		if actualResource.Name == "leases" {
			return true, nil
		}
	}

	return false, nil
}

// CanUseLeases returns if leases can be used for leader election. If the resource is defined in the config
// It uses it. Otherwise it uses the discovery client for leader election.
func CanUseLeases(client discovery.DiscoveryInterface) (bool, error) {
	resourceType := config.Datadog.GetString("leader_election_default_resource")
	if resourceType == "lease" || resourceType == "leases" {
		return true, nil
	} else if resourceType == "configmap" || resourceType == "configmaps" {
		return false, nil
	}

	if resourceType != "" {
		log.Warnf("Unknown resource lock for leader election [%s]. Using the discovery client to select the lock", resourceType)
	}

	return detectLeases(client)
}

func getLeaseLeaderElectionRecord(client coordinationv1.CoordinationV1Interface) (rl.LeaderElectionRecord, error) {
	var empty rl.LeaderElectionRecord
	lease, err := client.Leases(common.GetResourcesNamespace()).Get(context.TODO(), config.Datadog.GetString("leader_lease_name"), metav1.GetOptions{})
	if err != nil {
		return empty, err
	}
	log.Debugf("LeaderElection lease is %#v", lease)
	record := rl.LeaseSpecToLeaderElectionRecord(&lease.Spec)
	return *record, nil
}

func getConfigMapLeaderElectionRecord(client corev1.CoreV1Interface) (rl.LeaderElectionRecord, error) {
	var led rl.LeaderElectionRecord
	leaderElectionCM, err := client.ConfigMaps(common.GetResourcesNamespace()).Get(context.TODO(), config.Datadog.GetString("leader_lease_name"), metav1.GetOptions{})
	if err != nil {
		return led, err
	}
	log.Debugf("LeaderElection cm is %#v", leaderElectionCM)
	annotation, found := leaderElectionCM.Annotations[rl.LeaderElectionRecordAnnotationKey]
	if !found {
		return led, apiserver.ErrNotFound
	}
	err = json.Unmarshal([]byte(annotation), &led)
	if err != nil {
		return led, err
	}
	return led, nil
}

// GetLeaderElectionRecord is used in for the Flare and for the Status commands.
func GetLeaderElectionRecord() (leaderDetails rl.LeaderElectionRecord, err error) {
	var led rl.LeaderElectionRecord
	client, err := apiserver.GetAPIClient()
	if err != nil {
		return led, err
	}
	usingLease, err := CanUseLeases(client.DiscoveryCl)
	if err != nil {
		return led, err
	}
	if usingLease {
		return getLeaseLeaderElectionRecord(client.Cl.CoordinationV1())
	}
	return getConfigMapLeaderElectionRecord(client.Cl.CoreV1())
}<|MERGE_RESOLUTION|>--- conflicted
+++ resolved
@@ -90,6 +90,7 @@
 	telemetryComponent.GetCompatComponent().Reset()
 }
 
+// Initialize initializes the leader engine
 func (le *LeaderEngine) Initialize() error {
 	err := globalLeaderEngine.initRetry.TriggerRetry()
 	if err != nil {
@@ -100,23 +101,6 @@
 
 // GetLeaderEngine returns an initialized leader engine.
 func GetLeaderEngine() (*LeaderEngine, error) {
-<<<<<<< HEAD
-	return GetCustomLeaderEngine(context.Background(), "", defaultLeaderLeaseDuration)
-}
-
-// CreateLeaderEngine should be called at start with the main context to release the lease on shutdown.
-// It initializes the leader election client.
-func CreateLeaderEngine(ctx context.Context) (*LeaderEngine, error) {
-	return GetCustomLeaderEngine(ctx, "", defaultLeaderLeaseDuration)
-}
-
-// GetCustomLeaderEngine wraps GetLeaderEngine for testing purposes.
-func GetCustomLeaderEngine(ctx context.Context, holderIdentity string, ttl time.Duration) (*LeaderEngine, error) {
-	if globalLeaderEngine == nil {
-		globalLeaderEngine = newLeaderEngine(ctx)
-		globalLeaderEngine.HolderIdentity = holderIdentity
-		globalLeaderEngine.LeaseDuration = ttl
-=======
 	if globalLeaderEngine == nil {
 		return nil, fmt.Errorf("Global Leader Engine was not created")
 	}
@@ -131,7 +115,6 @@
 func CreateGlobalLeaderEngine(ctx context.Context) *LeaderEngine {
 	if globalLeaderEngine == nil {
 		globalLeaderEngine = newLeaderEngine()
->>>>>>> 65ffcfa9
 		globalLeaderEngine.initRetry.SetupRetrier(&retry.Config{ //nolint:errcheck
 			Name:              "leaderElection",
 			AttemptMethod:     globalLeaderEngine.init,
