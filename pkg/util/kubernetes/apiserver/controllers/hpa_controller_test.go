// Unless explicitly stated otherwise all files in this repository are licensed
// under the Apache License Version 2.0.
// This product includes software developed at Datadog (https://www.datadoghq.com/).
// Copyright 2016-present Datadog, Inc.

//go:build !race && kubeapiserver

package controllers

import (
	"context"
	"fmt"
	"reflect"
	"testing"
	"time"

	datadogclientmock "github.com/DataDog/datadog-agent/comp/autoscaling/datadogclient/mock"
	"github.com/stretchr/testify/assert"
	"github.com/stretchr/testify/require"
	"gopkg.in/zorkian/go-datadog-api.v2"
	autoscalingv2 "k8s.io/api/autoscaling/v2beta1"
	corev1 "k8s.io/api/core/v1"
	metav1 "k8s.io/apimachinery/pkg/apis/meta/v1"
	"k8s.io/apimachinery/pkg/types"
	"k8s.io/client-go/informers"
	"k8s.io/client-go/kubernetes"
	"k8s.io/client-go/kubernetes/fake"
	kscheme "k8s.io/client-go/kubernetes/scheme"
	"k8s.io/client-go/tools/record"

	"github.com/DataDog/datadog-agent/pkg/clusteragent/autoscaling/custommetrics"
	configmock "github.com/DataDog/datadog-agent/pkg/config/mock"
	"github.com/DataDog/datadog-agent/pkg/errors"
	"github.com/DataDog/datadog-agent/pkg/util/kubernetes/autoscalers"
	"github.com/DataDog/datadog-agent/pkg/util/pointer"
)

const (
	autoscalingGroup = "autoscaling"
	hpaResource      = "horizontalpodautoscalers"
)

func newClient() kubernetes.Interface {
	client := fake.NewSimpleClientset()
	client.Resources = []*metav1.APIResourceList{
		{
			GroupVersion: fmt.Sprintf("%s/%s", autoscalingGroup, "v2beta1"),
			APIResources: []metav1.APIResource{
				{
					Name:    hpaResource,
					Group:   autoscalingGroup,
					Version: "v2beta1",
				},
			},
		},
	}
	return client
}

func newFakeConfigMapStore(t *testing.T, ns, name string, metrics map[string]custommetrics.ExternalMetricValue) (custommetrics.Store, kubernetes.Interface) {
	client := newClient()
	store, err := custommetrics.NewConfigMapStore(client, ns, name)
	require.NoError(t, err)
	err = store.SetExternalMetricValues(metrics)
	require.NoError(t, err)
	return store, client
}

func newFakeHorizontalPodAutoscaler(name, ns string, uid string, metricName string, labels map[string]string) *autoscalingv2.HorizontalPodAutoscaler {
	return &autoscalingv2.HorizontalPodAutoscaler{
		ObjectMeta: metav1.ObjectMeta{
			Name:      name,
			Namespace: ns,
			UID:       types.UID(uid),
		},
		Spec: autoscalingv2.HorizontalPodAutoscalerSpec{
			Metrics: []autoscalingv2.MetricSpec{
				{
					Type: autoscalingv2.ExternalMetricSourceType,
					External: &autoscalingv2.ExternalMetricSource{
						MetricName: metricName,
						MetricSelector: &metav1.LabelSelector{
							MatchLabels: labels,
						},
					},
				},
			},
		},
	}
}

func newFakeAutoscalerController(t *testing.T, client kubernetes.Interface, isLeaderFunc func() bool, dcl datadogclientmock.Component) (*autoscalersController, informers.SharedInformerFactory) {
	informerFactory := informers.NewSharedInformerFactory(client, 0)

	eventBroadcaster := record.NewBroadcaster()
	eventBroadcaster.StartLogging(t.Logf)

	autoscalerController, _ := newAutoscalersController(
		client,
		eventBroadcaster.NewRecorder(kscheme.Scheme, corev1.EventSource{Component: "FakeAutoscalerController"}),
		isLeaderFunc,
		dcl,
	)
	autoscalerController.enableHPA(client, informerFactory)

	autoscalerController.autoscalersListerSynced = func() bool { return true }

	return autoscalerController, informerFactory
}

var alwaysLeader = func() bool { return true }

type fakeProcessor struct {
	updateMetricFunc func(emList map[string]custommetrics.ExternalMetricValue) (updated map[string]custommetrics.ExternalMetricValue)
	processFunc      func(metrics []custommetrics.ExternalMetricValue) map[string]custommetrics.ExternalMetricValue
}

func (h *fakeProcessor) UpdateExternalMetrics(emList map[string]custommetrics.ExternalMetricValue) (updated map[string]custommetrics.ExternalMetricValue) {
	if h.updateMetricFunc != nil {
		return h.updateMetricFunc(emList)
	}
	return nil
}

func (h *fakeProcessor) ProcessEMList(metrics []custommetrics.ExternalMetricValue) map[string]custommetrics.ExternalMetricValue {
	if h.processFunc != nil {
		return h.processFunc(metrics)
	}
	return nil
}

//nolint:revive // TODO(CAPP) Fix revive linter
func (h *fakeProcessor) QueryExternalMetric(queries []string, timeWindow time.Duration) (map[string]autoscalers.Point, error) {
	return nil, nil
}

var maxAge = 30 * time.Second

func makePoints(ts int, val float64) datadog.DataPoint {
	if ts == 0 {
		ts = (int(metav1.Now().Unix()) - int(maxAge.Seconds()/2)) * 1000 // use ms
	}
	tsPtr := float64(ts)
	return datadog.DataPoint{&tsPtr, &val}
}

func makeAnnotations(metricName string, labels map[string]string) map[string]string {
	return map[string]string{
		"kubectl.kubernetes.io/last-applied-configuration": fmt.Sprintf(`
			"kind":"HorizontalPodAutoscaler",
			"spec":{
				"metrics":[{
					"external":{
						"metricName":"%s",
						"metricSelector":{
							"matchLabels":{
								%s
							}
						},
					},
					"type":"External"
					}],
				}
			}"`, metricName, labels),
	}
}

// TestupdateExternalMetrics checks the reconciliation between the local cache and the global store logic
func TestUpdate(t *testing.T) {
	mockConfig := configmock.New(t)
	mockConfig.SetWithoutSource("kube_resources_namespace", "nsfoo")

	name := custommetrics.GetConfigmapName()
	store, client := newFakeConfigMapStore(t, "nsfoo", name, nil)
	datadogClientComp := datadogclientmock.New(t).Comp

	p := &fakeProcessor{
		updateMetricFunc: func(emList map[string]custommetrics.ExternalMetricValue) (updated map[string]custommetrics.ExternalMetricValue) {
			updated = make(map[string]custommetrics.ExternalMetricValue)
			for id, m := range emList {
				m.Valid = true
				updated[id] = m
			}
			return updated
		},
	}

	hctrl, _ := newFakeAutoscalerController(t, client, alwaysLeader, datadogClientComp)
	hctrl.poller.refreshPeriod = 600
	hctrl.poller.gcPeriodSeconds = 600
	hctrl.autoscalers = make(chan interface{}, 1)
	foo := autoscalers.ProcessorInterface(p)
	hctrl.hpaProc = foo

	// Fresh start with no activity. Both the local cache and the Global Store are empty.
	hctrl.updateExternalMetrics()
	metrics, err := store.ListAllExternalMetricValues()
	require.NoError(t, err)
	require.Len(t, metrics.External, 0)

	// Start the DCA with already existing Data
	// Check if nothing in local store and Global Store is full we update the Global Store metrics correctly
	metricsToStore := map[string]custommetrics.ExternalMetricValue{
		"external_metric-horizontal-nsfoo-foo-metric1": {
			MetricName: "metric1",
			Labels:     map[string]string{"foo": "bar"},
			Ref: custommetrics.ObjectReference{
				Type:      "horizontal",
				Name:      "foo",
				Namespace: "nsfoo",
			},
			Value: 1.3,
			Valid: true,
		},
	}
	store.SetExternalMetricValues(metricsToStore)
	// Check that the store is up to date
	metrics, err = store.ListAllExternalMetricValues()
	require.NoError(t, err)
	require.Len(t, metrics.External, 1)
	hctrl.toStore.m.Lock()
	require.Len(t, hctrl.toStore.data, 0)
	hctrl.toStore.m.Unlock()

	hctrl.updateExternalMetrics()

	metrics, err = store.ListAllExternalMetricValues()
	require.NoError(t, err)
	require.Len(t, metrics.External, 1)
	hctrl.toStore.m.Lock()
	require.Len(t, hctrl.toStore.data, 0)
	hctrl.toStore.m.Unlock()

	// Fresh start
	// Check if local store is not empty
	hctrl.toStore.m.Lock()
	hctrl.toStore.data["external_metric-horizontal-nsfoo-foo-metric2"] = custommetrics.ExternalMetricValue{
		MetricName: "metric2",
		Labels:     map[string]string{"foo": "bar"},
		Ref: custommetrics.ObjectReference{
			Type:      "horizontal",
			Name:      "foo",
			Namespace: "nsfoo",
		},
	}
	require.Len(t, hctrl.toStore.data, 1)
	hctrl.toStore.m.Unlock()

	hctrl.updateExternalMetrics()
	metrics, err = store.ListAllExternalMetricValues()
	require.NoError(t, err)
	require.Len(t, metrics.External, 2)

	// DCA becomes leader
	// Check that if there is conflicting info from the local store and the Global Store that we merge correctly
	// Check conflict on metric name and labels
	hctrl.toStore.m.Lock()
	hctrl.toStore.data["external_metric-horizontal-nsfoo-foo-metric2"] = custommetrics.ExternalMetricValue{
		MetricName: "metric2",
		Labels:     map[string]string{"foo": "baz"},
		Ref: custommetrics.ObjectReference{
			Type:      "horizontal",
			Name:      "foo",
			Namespace: "nsfoo",
		},
	}
	require.Len(t, hctrl.toStore.data, 1)
	hctrl.toStore.m.Unlock()
	hctrl.updateExternalMetrics()
	metrics, err = store.ListAllExternalMetricValues()
	require.NoError(t, err)
	require.Len(t, metrics.External, 2)

	for _, m := range metrics.External {
		require.True(t, m.Valid)
		if m.MetricName == "metric2" {
			require.True(t, reflect.DeepEqual(m.Labels, map[string]string{"foo": "baz"}))
		}
	}
}

// TestAutoscalerController is an integration test of the AutoscalerController
func TestAutoscalerController(t *testing.T) {
	mockConfig := configmock.New(t)
	mockConfig.SetWithoutSource("kube_resources_namespace", "nsfoo")

	penTime := (int(time.Now().Unix()) - int(maxAge.Seconds()/2)) * 1000
	name := custommetrics.GetConfigmapName()
	store, client := newFakeConfigMapStore(t, "nsfoo", name, nil)
	metricName := "foo"
	ddSeries := []datadog.Series{
		{
			Metric: &metricName,
			Points: []datadog.DataPoint{
				makePoints(1531492452000, 12.01),
				makePoints(penTime, 14.123),
				makePoints(0, 25.12),
			},
			Scope: pointer.Ptr("foo:bar"),
		},
	}
<<<<<<< HEAD
	d := &fakeDatadogClient{
		queryMetricsFunc: func(int64, int64, string) ([]datadog.Series, error) {
			return ddSeries, nil
		},
	}
	hctrl, inf := newFakeAutoscalerController(t, client, alwaysLeader, autoscalers.DatadogClient(d))
=======

	datadogClientComp := datadogclientmock.New(t).Comp
	datadogClientComp.SetQueryMetricsFunc(func(from, to int64, query string) ([]datadog.Series, error) {
		return ddSeries, nil
	})

	hctrl, inf := newFakeAutoscalerController(t, client, alwaysLeader, datadogClientComp)
>>>>>>> 660a8f8f
	hctrl.poller.refreshPeriod = 600
	hctrl.poller.gcPeriodSeconds = 600
	hctrl.autoscalers = make(chan interface{}, 1)

	stop := make(chan struct{})
	defer close(stop)
	inf.Start(stop)

	go hctrl.runHPA(stop)

	hctrl.runControllerLoop(stop)

	c := client.AutoscalingV2beta1()
	require.NotNil(t, c)

	mockedHPA := newFakeHorizontalPodAutoscaler(
		"hpa_1",
		"nsfoo",
		"1",
		"foo",
		map[string]string{"foo": "bar"},
	)
	mockedHPA.Annotations = makeAnnotations("foo", map[string]string{"foo": "bar"})

	_, err := c.HorizontalPodAutoscalers("nsfoo").Create(context.TODO(), mockedHPA, metav1.CreateOptions{})
	require.NoError(t, err)

	timeoutDuration := 5 * time.Second
	retryPeriod := 500 * time.Millisecond
	timeout := time.NewTimer(10 * time.Second)
	defer timeout.Stop()

	select {
	case key := <-hctrl.autoscalers:
		t.Logf("hctrl process key:%s", key)
	case <-timeout.C:
		require.FailNow(t, "Timeout waiting for HPAs to update")
	}

	// Check local cache store is 1:1 with expectations
	storedHPA, err := hctrl.autoscalersLister.ByNamespace(mockedHPA.Namespace).Get(mockedHPA.Name)
	require.NoError(t, err)
	require.Equal(t, storedHPA, mockedHPA)

	assertStoreFunc := func(c *assert.CollectT) {
		hctrl.toStore.m.Lock()
		storeData := hctrl.toStore.data
		hctrl.toStore.m.Unlock()
		assert.NotEmpty(c, storeData, "store should not be empty")
		assert.Len(c, storeData, 1, "store should container only 1 element")
	}
	assert.EventuallyWithTf(t, assertStoreFunc, timeoutDuration, retryPeriod, "external state has not changed to 'true'; still false")

	hctrl.updateExternalMetrics()

	// Test that the Global store contains the correct data
	assertStoreUpdateFunc := func(c *assert.CollectT) {
		storedExternal, err := store.ListAllExternalMetricValues()
		assert.NoError(c, err)
		assert.NotZero(c, len(storedExternal.External))
		assert.Equal(c, storedExternal.External[0].Value, float64(14.123))
		assert.Equal(c, storedExternal.External[0].Labels, map[string]string{"foo": "bar"})
	}
	assert.EventuallyWithTf(t, assertStoreUpdateFunc, timeoutDuration, retryPeriod, "Test that the Global store contains the correct data")

	// Update the Metrics
	mockedHPA.Spec.Metrics = []autoscalingv2.MetricSpec{
		{
			Type: autoscalingv2.ExternalMetricSourceType,
			External: &autoscalingv2.ExternalMetricSource{
				MetricName: "foo",
				MetricSelector: &metav1.LabelSelector{
					MatchLabels: map[string]string{
						"dcos_version": "2.1.9",
					},
				},
			},
		},
	}
	ddSeries = []datadog.Series{
		{
			Metric: &metricName,
			Points: []datadog.DataPoint{
				makePoints(1531492452000, 12.34),
				makePoints(penTime, 1.01),
				makePoints(0, 0.902),
			},
			Scope: pointer.Ptr("dcos_version:2.1.9"),
		},
	}
	mockedHPA.Annotations = makeAnnotations("nginx.net.request_per_s", map[string]string{"dcos_version": "2.1.9"})
	_, err = c.HorizontalPodAutoscalers(mockedHPA.Namespace).Update(context.TODO(), mockedHPA, metav1.UpdateOptions{})
	require.NoError(t, err)
	select {
	case key := <-hctrl.autoscalers:
		t.Logf("hctrl process key:%s", key)
	case <-timeout.C:
		require.FailNow(t, "Timeout waiting for HPAs to update")
	}
	storedHPA, err = hctrl.autoscalersLister.ByNamespace(mockedHPA.Namespace).Get(mockedHPA.Name)
	require.NoError(t, err)
	require.Equal(t, storedHPA, mockedHPA)
	// Checking the local cache holds the correct Data.
	ExtVal := autoscalers.InspectHPA(storedHPA)
	key := custommetrics.ExternalMetricValueKeyFunc(ExtVal[0])

	// Process and submit to the Global Store
	assertProcessAndSubmitFunc := func(c *assert.CollectT) {
		hctrl.toStore.m.Lock()
		st := hctrl.toStore.data
		hctrl.toStore.m.Unlock()
		assert.NotEmpty(c, st)
		assert.Len(c, st, 1)
		// Not comparing timestamps to avoid flakyness.
		assert.Equal(c, ExtVal[0].Ref, st[key].Ref)
		assert.Equal(c, ExtVal[0].MetricName, st[key].MetricName)
		assert.Equal(c, ExtVal[0].Labels, st[key].Labels)
	}
	assert.EventuallyWithTf(t, assertProcessAndSubmitFunc, timeoutDuration, retryPeriod, "Test process and submit to the Global Store")

	hctrl.updateExternalMetrics()

	assertUpdateFunc := func(c *assert.CollectT) {
		storedExternal, err := store.ListAllExternalMetricValues()
		assert.NoError(c, err)
		assert.NotZero(c, len(storedExternal.External))
		assert.Equal(c, storedExternal.External[0].Value, float64(1.01))
		assert.Equal(c, storedExternal.External[0].Labels, map[string]string{"dcos_version": "2.1.9"})
	}
	assert.EventuallyWithTf(t, assertUpdateFunc, timeoutDuration, retryPeriod, "Test value update")

	newMockedHPA := newFakeHorizontalPodAutoscaler(
		"hpa_2",
		"nsfoo",
		"1",
		"foo",
		map[string]string{"foo": "bar"},
	)
	mockedHPA.Annotations = makeAnnotations("foo", map[string]string{"foo": "bar"})

	_, err = c.HorizontalPodAutoscalers("nsfoo").Create(context.TODO(), newMockedHPA, metav1.CreateOptions{})
	require.NoError(t, err)
	select {
	case key := <-hctrl.autoscalers:
		t.Logf("hctrl process key:%s", key)
	case <-timeout.C:
		require.FailNow(t, "Timeout waiting for HPAs to update")
	}

	// Verify that a Delete removes the Data from the Global Store and decreases metricsProcessdCount
	err = c.HorizontalPodAutoscalers("nsfoo").Delete(context.TODO(), newMockedHPA.Name, metav1.DeleteOptions{})
	require.NoError(t, err)

	// Verify that a Delete removes the Data from the Global Store
	err = c.HorizontalPodAutoscalers("nsfoo").Delete(context.TODO(), mockedHPA.Name, metav1.DeleteOptions{})
	require.NoError(t, err)

	assertDeleteFunc := func(c *assert.CollectT) {
		storedExternal, err := store.ListAllExternalMetricValues()
		assert.NoError(c, err)
		assert.Len(c, storedExternal.External, 0)
		hctrl.toStore.m.Lock()
		st := hctrl.toStore.data
		hctrl.toStore.m.Unlock()
		assert.NotNil(c, st)
		assert.Len(c, st, 0, "Len should be nil", "current len:", len(st))
	}
	assert.EventuallyWithTf(t, assertDeleteFunc, timeoutDuration, retryPeriod, "Verify that a Delete removes the Data from the Global Store")
}

func TestAutoscalerSync(t *testing.T) {
	client := newClient()
	datadogClientComp := datadogclientmock.New(t).Comp
	hctrl, inf := newFakeAutoscalerController(t, client, alwaysLeader, datadogClientComp)
	obj := newFakeHorizontalPodAutoscaler(
		"hpa_1",
		"default",
		"1",
		"foo",
		map[string]string{"foo": "bar"},
	)

	err := inf.Autoscaling().V2beta1().HorizontalPodAutoscalers().Informer().GetStore().Add(obj)
	require.NoError(t, err)
	key := "default/hpa_1"
	err = hctrl.syncHPA(key)
	require.NoError(t, err)

	fakeKey := "default/prometheus"
	err = hctrl.syncHPA(fakeKey)
	require.Error(t, err, errors.IsNotFound)
}

// TestAutoscalerControllerGC tests the GC process of of the controller
func TestAutoscalerControllerGC(t *testing.T) {
	testCases := []struct {
		caseName string
		metrics  map[string]custommetrics.ExternalMetricValue
		hpa      *autoscalingv2.HorizontalPodAutoscaler
		expected []custommetrics.ExternalMetricValue
	}{
		{
			caseName: "hpa exists for metric",
			metrics: map[string]custommetrics.ExternalMetricValue{
				"external_metric-horizontal-default-foo-requests_per_s": {
					MetricName: "requests_per_s",
					Labels:     map[string]string{"bar": "baz"},
					Ref:        custommetrics.ObjectReference{Type: "horizontal", Name: "foo", Namespace: "default", UID: "1111"},
					Timestamp:  12,
					Value:      1,
					Valid:      false,
				},
			},
			hpa: &autoscalingv2.HorizontalPodAutoscaler{
				ObjectMeta: metav1.ObjectMeta{
					Name:      "foo",
					Namespace: "default",
					UID:       "1111",
				},
				TypeMeta: metav1.TypeMeta{
					Kind:       "HorizontalPodAutoscaler",
					APIVersion: "v2beta1",
				},
				Spec: autoscalingv2.HorizontalPodAutoscalerSpec{
					Metrics: []autoscalingv2.MetricSpec{
						{
							Type: autoscalingv2.ExternalMetricSourceType,
							External: &autoscalingv2.ExternalMetricSource{
								MetricName: "requests_per_s",
								MetricSelector: &metav1.LabelSelector{
									MatchLabels: map[string]string{"bar": "baz"},
								},
							},
						},
					},
				},
			},
			expected: []custommetrics.ExternalMetricValue{ // skipped by gc
				{
					MetricName: "requests_per_s",
					Labels:     map[string]string{"bar": "baz"},
					Ref:        custommetrics.ObjectReference{Type: "horizontal", Name: "foo", Namespace: "default", UID: "1111"},
					Timestamp:  12,
					Value:      1,
					Valid:      false,
				},
			},
		},
		{
			caseName: "no hpa for metric",
			metrics: map[string]custommetrics.ExternalMetricValue{
				"external_metric-horizontal-default-foo-requests_per_s_b": {
					MetricName: "requests_per_s_b",
					Labels:     map[string]string{"bar": "baz"},
					Ref:        custommetrics.ObjectReference{Type: "horizontal", Name: "foo", Namespace: "default", UID: "1111"},
					Timestamp:  12,
					Value:      1,
					Valid:      false,
				},
			},
			expected: []custommetrics.ExternalMetricValue{},
		},
	}

	for i, testCase := range testCases {
		t.Run(fmt.Sprintf("#%d %s", i, testCase.caseName), func(t *testing.T) {
			store, client := newFakeConfigMapStore(t, "default", fmt.Sprintf("test-%d", i), testCase.metrics)
			datadogClientComp := datadogclientmock.New(t).Comp
			hctrl, inf := newFakeAutoscalerController(t, client, alwaysLeader, datadogClientComp)

			hctrl.store = store

			if testCase.hpa != nil {
				genericInformer, err := inf.ForResource(autoscalingv2.SchemeGroupVersion.WithResource(hpaResource))
				require.NoError(t, err)

				err = genericInformer.Informer().GetStore().Add(testCase.hpa)
				require.NoError(t, err)
			}
			hctrl.gc() // force gc to run
			allMetrics, err := store.ListAllExternalMetricValues()
			require.NoError(t, err)
			assert.ElementsMatch(t, testCase.expected, allMetrics.External)
		})
	}
}<|MERGE_RESOLUTION|>--- conflicted
+++ resolved
@@ -299,22 +299,13 @@
 			Scope: pointer.Ptr("foo:bar"),
 		},
 	}
-<<<<<<< HEAD
-	d := &fakeDatadogClient{
-		queryMetricsFunc: func(int64, int64, string) ([]datadog.Series, error) {
-			return ddSeries, nil
-		},
-	}
-	hctrl, inf := newFakeAutoscalerController(t, client, alwaysLeader, autoscalers.DatadogClient(d))
-=======
 
 	datadogClientComp := datadogclientmock.New(t).Comp
-	datadogClientComp.SetQueryMetricsFunc(func(from, to int64, query string) ([]datadog.Series, error) {
+	datadogClientComp.SetQueryMetricsFunc(func(int64, int64, string) ([]datadog.Series, error) {
 		return ddSeries, nil
 	})
 
 	hctrl, inf := newFakeAutoscalerController(t, client, alwaysLeader, datadogClientComp)
->>>>>>> 660a8f8f
 	hctrl.poller.refreshPeriod = 600
 	hctrl.poller.gcPeriodSeconds = 600
 	hctrl.autoscalers = make(chan interface{}, 1)
