--- conflicted
+++ resolved
@@ -3,11 +3,7 @@
 // This product includes software developed at Datadog (https://www.datadoghq.com/).
 // Copyright 2016-present Datadog, Inc.
 
-<<<<<<< HEAD
-//go:build !race && kubeapiserver
-=======
 //go:build kubeapiserver
->>>>>>> 903ec9c6
 
 package controllers
 
