--- conflicted
+++ resolved
@@ -390,10 +390,7 @@
 		hctrl.toStore.m.Lock()
 		defer hctrl.toStore.m.Unlock()
 		st := hctrl.toStore.data
-<<<<<<< HEAD
-=======
 		require.NotEmpty(t, st)
->>>>>>> ac5d1452
 		require.Len(t, st, 1)
 		// Not comparing timestamps to avoid flakyness.
 		require.Equal(t, ExtVal[0].Ref, st[key].Ref)
