// Unless explicitly stated otherwise all files in this repository are licensed
// under the Apache License Version 2.0.
// This product includes software developed at Datadog (https://www.datadoghq.com/).
// Copyright 2016-present Datadog, Inc.

//go:build kubeapiserver

package controllers

import (
	"context"
<<<<<<< HEAD
	"maps"
=======
	"fmt"
>>>>>>> ce55f088
	"math"
	"time"

	apis_v1alpha1 "github.com/DataDog/watermarkpodautoscaler/apis/datadoghq/v1alpha1"
	"github.com/cenkalti/backoff"
	corev1 "k8s.io/api/core/v1"
	apierrors "k8s.io/apimachinery/pkg/api/errors"
	v1 "k8s.io/apimachinery/pkg/apis/meta/v1"
	"k8s.io/apimachinery/pkg/apis/meta/v1/unstructured"
	"k8s.io/apimachinery/pkg/runtime"
	"k8s.io/apimachinery/pkg/util/wait"
	dynamic_client "k8s.io/client-go/dynamic"
	dynamic_informer "k8s.io/client-go/dynamic/dynamicinformer"
	"k8s.io/client-go/tools/cache"
	"k8s.io/client-go/util/workqueue"

	"github.com/DataDog/datadog-agent/pkg/clusteragent/autoscaling/custommetrics"
	"github.com/DataDog/datadog-agent/pkg/errors"
	"github.com/DataDog/datadog-agent/pkg/util/kubernetes/autoscalers"
	"github.com/DataDog/datadog-agent/pkg/util/log"
)

const (
	crdCheckInitialInterval = time.Second * 5
	crdCheckMaxInterval     = 5 * time.Minute
	crdCheckMultiplier      = 2.0
	crdCheckMaxElapsedTime  = 0
)

var gvrWPA = apis_v1alpha1.GroupVersion.WithResource("watermarkpodautoscalers")

// runWPA starts the controller to process events about Watermark Pod Autoscalers
func (h *autoscalersController) runWPA(stopCh <-chan struct{}, wpaClient dynamic_client.Interface, wpaInformerFactory dynamic_informer.DynamicSharedInformerFactory) {
	waitForWPACRD(wpaClient)

	// mutate the Autoscaler controller to embed an informer against the WPAs
	if err := h.enableWPA(wpaInformerFactory); err != nil {
		log.Errorf("impossible to enable WPQ: %v", err)
		return
	}

	defer h.wpaQueue.ShutDown()

	log.Infof("Starting WPA Controller ... ")
	defer log.Infof("Stopping WPA Controller")

	wpaInformerFactory.Start(stopCh)

	if !cache.WaitForCacheSync(stopCh, h.wpaListerSynced) {
		return
	}

	wait.Until(h.workerWPA, time.Second, stopCh)
}

type checkAPI func() error

func tryCheckWPACRD(check checkAPI) error {
	if err := check(); err != nil {
		// Check if this is a known problem of missing CRD registration
		if isWPACRDNotFoundError(err) {
			return err
		}
		// In all other cases return a permanent error to prevent from retrying
		log.Errorf("WPA CRD check failed: not retryable: %s", err)
		return backoff.Permanent(err)
	}
	log.Info("WPA CRD check successful")
	return nil
}

func notifyCheckWPACRD() backoff.Notify {
	attempt := 0
	return func(_ error, delay time.Duration) {
		attempt++
		mins := int(delay.Minutes())
		secs := int(math.Mod(delay.Seconds(), 60))
		log.Warnf("WPA CRD missing (attempt=%d): will retry in %dm%ds", attempt, mins, secs)
	}
}

func isWPACRDNotFoundError(err error) bool {
	status, ok := err.(*apierrors.StatusError)
	if !ok {
		return false
	}
	reason := status.Status().Reason
	details := status.Status().Details
	return reason == v1.StatusReasonNotFound &&
		details.Group == apis_v1alpha1.SchemeGroupVersion.Group &&
		details.Kind == "watermarkpodautoscalers"
}

func checkWPACRD(wpaClient dynamic_client.Interface) backoff.Operation {
	check := func() error {
		_, err := wpaClient.Resource(gvrWPA).List(context.TODO(), v1.ListOptions{})
		return err
	}
	return func() error {
		return tryCheckWPACRD(check)
	}
}

func waitForWPACRD(wpaClient dynamic_client.Interface) {
	exp := &backoff.ExponentialBackOff{
		InitialInterval:     crdCheckInitialInterval,
		RandomizationFactor: 0,
		Multiplier:          crdCheckMultiplier,
		MaxInterval:         crdCheckMaxInterval,
		MaxElapsedTime:      crdCheckMaxElapsedTime,
		Clock:               backoff.SystemClock,
	}
	exp.Reset()
	_ = backoff.RetryNotify(checkWPACRD(wpaClient), exp, notifyCheckWPACRD())
}

// enableWPA adds the handlers to the autoscalersController to support WPAs
func (h *autoscalersController) enableWPA(wpaInformerFactory dynamic_informer.DynamicSharedInformerFactory) error {
	log.Info("Enabling WPA controller")

	genericInformer := wpaInformerFactory.ForResource(gvrWPA)

	h.wpaQueue = workqueue.NewTypedRateLimitingQueueWithConfig(
		workqueue.DefaultTypedItemBasedRateLimiter[string](),
		workqueue.TypedRateLimitingQueueConfig[string]{Name: "wpa-autoscalers"},
	)
	h.wpaLister = genericInformer.Lister()
	h.wpaListerSynced = genericInformer.Informer().HasSynced
	if _, err := genericInformer.Informer().AddEventHandler(
		cache.ResourceEventHandlerFuncs{
			AddFunc:    h.addWPAutoscaler,
			UpdateFunc: h.updateWPAutoscaler,
			DeleteFunc: h.deleteWPAutoscaler,
		},
	); err != nil {
		return err
	}
	h.mu.Lock()
	defer h.mu.Unlock()
	h.wpaEnabled = true
	return nil
}

func (h *autoscalersController) isWPAEnabled() bool {
	h.mu.Lock()
	defer h.mu.Unlock()
	return h.wpaEnabled
}

func (h *autoscalersController) workerWPA() {
	for h.processNextWPA() {
	}
}

func (h *autoscalersController) processNextWPA() bool {
	key, quit := h.wpaQueue.Get()
	if quit {
		log.Error("WPA controller hpaQueue is shutting down, stopping processing")
		return false
	}
	log.Tracef("Processing %s", key)
	defer h.wpaQueue.Done(key)

	err := h.syncWPA(key)
	h.handleErr(err, key)

	// Debug output for unit tests only
	if h.autoscalers != nil {
		h.autoscalers <- key
	}
	return true
}

func (h *autoscalersController) syncWPA(key interface{}) error {
	h.mu.Lock()
	defer h.mu.Unlock()

	ns, name, err := cache.SplitMetaNamespaceKey(key.(string))
	if err != nil {
		log.Errorf("Could not split the key: %v", err)
		return err
	}

	wpaCachedObj, err := h.wpaLister.ByNamespace(ns).Get(name)
	if err != nil {
		log.Errorf("Could not retrieve key %s from cache: %v", key, err)
		return err
	}
	wpaCached := &apis_v1alpha1.WatermarkPodAutoscaler{}
	err = UnstructuredIntoWPA(wpaCachedObj, wpaCached)
	if err != nil {
		log.Errorf("Could not cast wpa %s retrieved from cache to wpa structure: %v", key, err)
		return err
	}
	switch {
	case errors.IsNotFound(err):
		log.Infof("WatermarkPodAutoscaler %v has been deleted but was not caught in the EventHandler. GC will cleanup.", key)
	case err != nil:
		log.Errorf("Unable to retrieve WatermarkPodAutoscaler %v from store: %v", key, err)
	default:
		if wpaCached == nil {
			log.Errorf("Could not parse empty wpa %s/%s from local store", ns, name)
			return errIsEmpty
		}
		emList := autoscalers.InspectWPA(wpaCached)
		if len(emList) == 0 {
			return nil
		}
		newMetrics := h.hpaProc.ProcessEMList(emList)
		h.toStore.m.Lock()
		maps.Copy(h.toStore.data, newMetrics)
		h.toStore.m.Unlock()

		log.Tracef("Local batch cache of WPA is %v", h.toStore.data)
	}

	return err
}

func (h *autoscalersController) addWPAutoscaler(obj interface{}) {
	newAutoscaler := &apis_v1alpha1.WatermarkPodAutoscaler{}
	if err := UnstructuredIntoWPA(obj, newAutoscaler); err != nil {
		log.Errorf("Unable to cast obj %s to a WPA: %v", obj, err)
		return
	}
	log.Debugf("Adding WPA %s/%s", newAutoscaler.Namespace, newAutoscaler.Name)
	h.eventRecorder.Event(newAutoscaler.DeepCopyObject(), corev1.EventTypeNormal, autoscalerNowHandleMsgEvent, "")
	h.enqueueWPA(newAutoscaler)
}

//nolint:revive // TODO(CAPP) Fix revive linter
func (h *autoscalersController) updateWPAutoscaler(old, obj interface{}) {
	newAutoscaler := &apis_v1alpha1.WatermarkPodAutoscaler{}
	if err := UnstructuredIntoWPA(obj, newAutoscaler); err != nil {
		log.Errorf("Unable to cast obj %s to a WPA: %v", obj, err)
		return
	}
	oldAutoscaler := &apis_v1alpha1.WatermarkPodAutoscaler{}
	if err := UnstructuredIntoWPA(obj, oldAutoscaler); err != nil {
		log.Errorf("Unable to cast obj %s to a WPA: %v", obj, err)
		h.enqueueWPA(newAutoscaler) // We still want to enqueue the newAutoscaler to get the new change
		return
	}

	if !autoscalers.AutoscalerMetricsUpdate(newAutoscaler.GetObjectMeta(), oldAutoscaler.GetObjectMeta()) {
		log.Tracef("Update received for the %s/%s, without a relevant change to the configuration", newAutoscaler.Namespace, newAutoscaler.Name)
		return
	}
	// Need to delete the old object from the local cache. If the labels have changed, the syncAutoscaler would not override the old key.
	toDelete := autoscalers.InspectWPA(oldAutoscaler)
	h.deleteFromLocalStore(toDelete)
	log.Tracef("Processing update event for wpa %s/%s with configuration: %s", newAutoscaler.Namespace, newAutoscaler.Name, newAutoscaler.Annotations)
	h.enqueueWPA(newAutoscaler)
}

// Processing the Delete Events in the Eventhandler as obj is deleted from the local store thereafter.
// Only here can we retrieve the content of the WPA to properly process and delete it.
// FIXME we could have an update in the wpaQueue while processing the deletion, we should make
// sure we process them in order instead. For now, the gc logic allows us to recover.
func (h *autoscalersController) deleteWPAutoscaler(obj interface{}) {
	h.mu.Lock()
	defer h.mu.Unlock()
	toDelete := &custommetrics.MetricsBundle{}
	deletedWPA := &apis_v1alpha1.WatermarkPodAutoscaler{}
	if err := UnstructuredIntoWPA(obj, deletedWPA); err == nil {
		toDelete.External = autoscalers.InspectWPA(deletedWPA)
		h.deleteFromLocalStore(toDelete.External)
		log.Debugf("Deleting %s/%s from the local cache", deletedWPA.Namespace, deletedWPA.Name)
		if !h.isLeaderFunc() {
			return
		}
		log.Infof("Deleting entries of metrics from Ref %s/%s in the Global Store", deletedWPA.Namespace, deletedWPA.Name)
		if err := h.store.DeleteExternalMetricValues(toDelete); err != nil {
			h.enqueueWPA(deletedWPA)
		}
		return
	}

	tombstone, ok := obj.(cache.DeletedFinalStateUnknown)
	if !ok {
		log.Errorf("Could not get object from tombstone %#v", obj)
		return
	}
	if err := UnstructuredIntoWPA(tombstone, deletedWPA); err != nil {
		log.Errorf("Tombstone contained object that is not an Autoscaler: %#v", obj)
		return
	}
	log.Debugf("Deleting Metrics from WPA %s/%s", deletedWPA.Namespace, deletedWPA.Name)
	toDelete.External = autoscalers.InspectWPA(deletedWPA)
	log.Debugf("Deleting %s/%s from the local cache", deletedWPA.Namespace, deletedWPA.Name)
	h.deleteFromLocalStore(toDelete.External)
	if err := h.store.DeleteExternalMetricValues(toDelete); err != nil {
		h.enqueueWPA(deletedWPA)
		return
	}
}

// UnstructuredIntoWPA converts an unstructured into a WPA
func UnstructuredIntoWPA(obj interface{}, structDest *apis_v1alpha1.WatermarkPodAutoscaler) error {
	unstrObj, ok := obj.(*unstructured.Unstructured)
	if !ok {
		return fmt.Errorf("could not cast Unstructured object: %v", obj)
	}
	return runtime.DefaultUnstructuredConverter.FromUnstructured(unstrObj.UnstructuredContent(), structDest)
}<|MERGE_RESOLUTION|>--- conflicted
+++ resolved
@@ -9,11 +9,8 @@
 
 import (
 	"context"
-<<<<<<< HEAD
+	"fmt"
 	"maps"
-=======
-	"fmt"
->>>>>>> ce55f088
 	"math"
 	"time"
 
