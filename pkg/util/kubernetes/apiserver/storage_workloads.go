// Unless explicitly stated otherwise all files in this repository are licensed
// under the Apache License Version 2.0.
// This product includes software developed at Datadog (https://www.datadoghq.com/).
// Copyright 2016-2019 Datadog, Inc.

// +build kubeapiserver

package apiserver

import (
	coreV1 "k8s.io/api/core/v1"
	metaV1 "k8s.io/apimachinery/pkg/apis/meta/v1"
)

// GetConfigMaps() retrieves all the ConfigMaps in the Kubernetes / OpenShift cluster across all namespaces.
func (c *APIClient) GetConfigMaps() ([]coreV1.ConfigMap, error) {
	cmList, err := c.Cl.CoreV1().ConfigMaps(metaV1.NamespaceAll).List(metaV1.ListOptions{})
	if err != nil {
		return []coreV1.ConfigMap{}, err
	}

	return cmList.Items, nil
}

<<<<<<< HEAD
=======
// GetSecrets() retrieves all the Secrets in the Kubernetes / OpenShift cluster across all namespaces.
func (c *APIClient) GetSecrets() ([]coreV1.Secret, error) {
	secretList, err := c.Cl.CoreV1().Secrets(metaV1.NamespaceAll).List(metaV1.ListOptions{})
	if err != nil {
		return []coreV1.Secret{}, err
	}

	return secretList.Items, nil
}

>>>>>>> 9ba433c2
// GetNamespaces() retrieves all the ConfigMaps in the Kubernetes / OpenShift cluster across all namespaces.
func (c *APIClient) GetNamespaces() ([]coreV1.Namespace, error) {
	cmList, err := c.Cl.CoreV1().Namespaces().List(metaV1.ListOptions{})
	if err != nil {
		return []coreV1.Namespace{}, err
	}

	return cmList.Items, nil
}

// GetPersistentVolumes() retrieves all the PersistentVolumes in the Kubernetes / OpenShift cluster across all namespaces.
func (c *APIClient) GetPersistentVolumes() ([]coreV1.PersistentVolume, error) {
	pvList, err := c.Cl.CoreV1().PersistentVolumes().List(metaV1.ListOptions{})
	if err != nil {
		return []coreV1.PersistentVolume{}, err
	}

	return pvList.Items, nil
}

// GetPersistentVolumeClaims() retrieves all the PersistentVolumeClaims in the Kubernetes / OpenShift cluster across all namespaces.
func (c *APIClient) GetPersistentVolumeClaims() ([]coreV1.PersistentVolumeClaim, error) {
	pvList, err := c.Cl.CoreV1().PersistentVolumeClaims(metaV1.NamespaceAll).List(metaV1.ListOptions{})
	if err != nil {
		return []coreV1.PersistentVolumeClaim{}, err
	}

	return pvList.Items, nil
}<|MERGE_RESOLUTION|>--- conflicted
+++ resolved
@@ -22,8 +22,6 @@
 	return cmList.Items, nil
 }
 
-<<<<<<< HEAD
-=======
 // GetSecrets() retrieves all the Secrets in the Kubernetes / OpenShift cluster across all namespaces.
 func (c *APIClient) GetSecrets() ([]coreV1.Secret, error) {
 	secretList, err := c.Cl.CoreV1().Secrets(metaV1.NamespaceAll).List(metaV1.ListOptions{})
@@ -34,7 +32,6 @@
 	return secretList.Items, nil
 }
 
->>>>>>> 9ba433c2
 // GetNamespaces() retrieves all the ConfigMaps in the Kubernetes / OpenShift cluster across all namespaces.
 func (c *APIClient) GetNamespaces() ([]coreV1.Namespace, error) {
 	cmList, err := c.Cl.CoreV1().Namespaces().List(metaV1.ListOptions{})
