--- conflicted
+++ resolved
@@ -65,18 +65,10 @@
 
 func (ku *KubeUtil) init() error {
 	var err error
-<<<<<<< HEAD
-	ku.filter, err = containers.GetSharedMetricFilter()
-	if err != nil {
-		return err
-	}
 
 	ctx := context.Background()
 
 	ku.kubeletClient, err = getKubeletClient(ctx)
-=======
-	ku.kubeletClient, err = getKubeletClient(context.Background())
->>>>>>> f6ae461a
 	if err != nil {
 		return err
 	}
