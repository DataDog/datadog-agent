// Unless explicitly stated otherwise all files in this repository are licensed
// under the Apache License Version 2.0.
// This product includes software developed at Datadog (https://www.datadoghq.com/).
// Copyright 2016-2019 Datadog, Inc.

// +build kubelet

package kubelet

import (
	"context"
	"crypto/tls"
	"expvar"
	"fmt"
	"io/ioutil"
	"net"
	"net/http"
	"net/url"
	"strings"
	"sync"
	"time"

	"github.com/DataDog/datadog-agent/pkg/config"
	"github.com/DataDog/datadog-agent/pkg/errors"
	"github.com/DataDog/datadog-agent/pkg/util/cache"
	"github.com/DataDog/datadog-agent/pkg/util/containers"
	"github.com/DataDog/datadog-agent/pkg/util/docker"
	"github.com/DataDog/datadog-agent/pkg/util/kubernetes"
	"github.com/DataDog/datadog-agent/pkg/util/log"
	"github.com/DataDog/datadog-agent/pkg/util/retry"
)

const (
	kubeletPodPath         = "/pods"
	kubeletMetricsPath     = "/metrics"
	authorizationHeaderKey = "Authorization"
	podListCacheKey        = "KubeletPodListCacheKey"
	unreadyAnnotation      = "ad.datadoghq.com/tolerate-unready"
	configSourceAnnotation = "kubernetes.io/config.source"
)

var (
	globalKubeUtil      *KubeUtil
	globalKubeUtilMutex sync.Mutex
	kubeletExpVar       = expvar.NewInt("kubeletQueries")
)

// KubeUtilInterface defines the interface for kubelet api
type KubeUtilInterface interface {
	GetNodeInfo() (string, string, error)
	GetNodename() (string, error)
	GetLocalPodList() ([]*Pod, error)
	ForceGetLocalPodList() ([]*Pod, error)
	GetPodForContainerID(containerID string) (*Pod, error)
	GetStatusForContainerID(pod *Pod, containerID string) (ContainerStatus, error)
	GetPodFromUID(podUID string) (*Pod, error)
	GetPodForEntityID(entityID string) (*Pod, error)
	QueryKubelet(path string) ([]byte, int, error)
	GetKubeletApiEndpoint() string
	GetRawConnectionInfo() map[string]string
	GetRawMetrics() ([]byte, error)
	ListContainers() ([]*containers.Container, error)
	UpdateContainerMetrics(ctrList []*containers.Container) error
}

// KubeUtil is a struct to hold the kubelet api url
// Instantiate with GetKubeUtil
type KubeUtil struct {
	sync.RWMutex
	// used to setup the KubeUtil
	initRetry retry.Retrier

	kubeletHost              string // resolved hostname or IPAddress
	kubeletApiEndpoint       string // ${SCHEME}://${kubeletHost}:${PORT}
	kubeletApiClient         *http.Client
	kubeletApiRequestHeaders *http.Header
	rawConnectionInfo        map[string]string // kept to pass to the python kubelet check
	podListCacheDuration     time.Duration
	filter                   *containers.Filter
	waitOnMissingContainer   time.Duration
	podUnmarshaller          *podUnmarshaller
}

// ResetGlobalKubeUtil is a helper to remove the current KubeUtil global
// It is ONLY to be used for tests
func ResetGlobalKubeUtil() {
	globalKubeUtilMutex.Lock()
	globalKubeUtil = nil
	globalKubeUtilMutex.Unlock()
}

// ResetCache deletes existing kubeutil related cache
func ResetCache() {
	cache.Cache.Delete(podListCacheKey)
}

func newKubeUtil() *KubeUtil {
	ku := &KubeUtil{
		kubeletApiClient:         &http.Client{Timeout: time.Second},
		kubeletApiRequestHeaders: &http.Header{},
		rawConnectionInfo:        make(map[string]string),
		podListCacheDuration:     config.Datadog.GetDuration("kubelet_cache_pods_duration") * time.Second,
		podUnmarshaller:          newPodUnmarshaller(),
	}

	waitOnMissingContainer := config.Datadog.GetDuration("kubelet_wait_on_missing_container")
	if waitOnMissingContainer > 0 {
		ku.waitOnMissingContainer = waitOnMissingContainer * time.Second
	}

	return ku
}

// GetKubeUtil returns an instance of KubeUtil.
<<<<<<< HEAD
func GetKubeUtil() (*KubeUtil, error) {
	globalKubeUtilMutex.Lock()
=======
func GetKubeUtil() (KubeUtilInterface, error) {
>>>>>>> b21a0402
	if globalKubeUtil == nil {
		globalKubeUtil = newKubeUtil()
		globalKubeUtil.initRetry.SetupRetrier(&retry.Config{
			Name:          "kubeutil",
			AttemptMethod: globalKubeUtil.init,
			Strategy:      retry.RetryCount,
			RetryCount:    10,
			RetryDelay:    30 * time.Second,
		})
	}
	globalKubeUtilMutex.Unlock()
	err := globalKubeUtil.initRetry.TriggerRetry()
	if err != nil {
		log.Debugf("Kube util init error: %s", err)
		return nil, err
	}
	return globalKubeUtil, nil
}

// GetNodeInfo returns the IP address and the hostname of the first valid pod in the PodList
func (ku *KubeUtil) GetNodeInfo() (string, string, error) {
	pods, err := ku.GetLocalPodList()
	if err != nil {
		return "", "", fmt.Errorf("error getting pod list from kubelet: %s", err)
	}

	for _, pod := range pods {
		if pod.Status.HostIP == "" || pod.Spec.NodeName == "" {
			continue
		}
		return pod.Status.HostIP, pod.Spec.NodeName, nil
	}

	return "", "", fmt.Errorf("failed to get node info, pod list length: %d", len(pods))
}

// GetNodename returns the nodename of the first pod.spec.nodeName in the PodList
func (ku *KubeUtil) GetNodename() (string, error) {
	pods, err := ku.GetLocalPodList()
	if err != nil {
		return "", fmt.Errorf("error getting pod list from kubelet: %s", err)
	}

	for _, pod := range pods {
		if pod.Spec.NodeName == "" {
			continue
		}
		return pod.Spec.NodeName, nil
	}

	return "", fmt.Errorf("failed to get the kubernetes nodename, pod list length: %d", len(pods))
}

// GetLocalPodList returns the list of pods running on the node.
// If kubernetes_pod_expiration_duration is set, old exited pods
// will be filtered out to keep the podlist size down: see json.go
func (ku *KubeUtil) GetLocalPodList() ([]*Pod, error) {
	var ok bool
	pods := PodList{}

	if cached, hit := cache.Cache.Get(podListCacheKey); hit {
		pods, ok = cached.(PodList)
		if !ok {
			log.Errorf("Invalid pod list cache format, forcing a cache miss")
		} else {
			return pods.Items, nil
		}
	}

	data, code, err := ku.QueryKubelet(kubeletPodPath)
	if err != nil {
		return nil, fmt.Errorf("error performing kubelet query %s%s: %s", ku.kubeletApiEndpoint, kubeletPodPath, err)
	}
	if code != http.StatusOK {
		return nil, fmt.Errorf("unexpected status code %d on %s%s: %s", code, ku.kubeletApiEndpoint, kubeletPodPath, string(data))
	}

	err = ku.podUnmarshaller.unmarshal(data, &pods)
	if err != nil {
		return nil, fmt.Errorf("unable to unmarshal podlist, invalid or null: %s", err)
	}

	// ensure we dont have nil pods
	tmpSlice := make([]*Pod, 0, len(pods.Items))
	for _, pod := range pods.Items {
		if pod != nil {
			tmpSlice = append(tmpSlice, pod)
		}
	}
	pods.Items = tmpSlice

	// cache the podList to reduce pressure on the kubelet
	cache.Cache.Set(podListCacheKey, pods, ku.podListCacheDuration)

	return pods.Items, nil
}

// ForceGetLocalPodList reset podList cache and call GetLocalPodList
func (ku *KubeUtil) ForceGetLocalPodList() ([]*Pod, error) {
	ResetCache()
	return ku.GetLocalPodList()
}

// GetPodForContainerID fetches the podList and returns the pod running
// a given container on the node. Reset the cache if needed.
// Returns a nil pointer if not found.
func (ku *KubeUtil) GetPodForContainerID(containerID string) (*Pod, error) {
	// Best case scenario
	pods, err := ku.GetLocalPodList()
	if err != nil {
		return nil, err
	}
	pod, err := ku.searchPodForContainerID(pods, containerID)
	if err == nil {
		return pod, nil
	}

	// Retry with cache invalidation
	if err != nil && errors.IsNotFound(err) {
		log.Debugf("Cannot get container %q: %s, retrying without cache...", containerID, err)
		pods, err = ku.ForceGetLocalPodList()
		if err != nil {
			return nil, err
		}
		pod, err = ku.searchPodForContainerID(pods, containerID)
		if err == nil {
			return pod, nil
		}
	}

	// On some kubelet versions, containers can take up to a second to
	// register in the podlist, retry a few times before failing
	if ku.waitOnMissingContainer == 0 {
		log.Tracef("Still cannot get container %q, wait disabled", containerID)
		return pod, err
	}
	timeout := time.NewTimer(ku.waitOnMissingContainer)
	defer timeout.Stop()
	retryTicker := time.NewTicker(250 * time.Millisecond)
	defer retryTicker.Stop()
	for {
		log.Tracef("Still cannot get container %q: %s, retrying in 250ms", containerID, err)
		select {
		case <-retryTicker.C:
			pods, err = ku.ForceGetLocalPodList()
			if err != nil {
				continue
			}
			pod, err = ku.searchPodForContainerID(pods, containerID)
			if err != nil {
				continue
			}
			return pod, nil
		case <-timeout.C:
			// Return the latest error on timeout
			return nil, err
		}
	}
}

func (ku *KubeUtil) searchPodForContainerID(podList []*Pod, containerID string) (*Pod, error) {
	if containerID == "" {
		return nil, fmt.Errorf("containerID is empty")
	}
	for _, pod := range podList {
		for _, container := range pod.Status.GetAllContainers() {
			if container.ID == containerID {
				return pod, nil
			}
		}
	}
	return nil, errors.NewNotFound(fmt.Sprintf("container %s in PodList", containerID))
}

// GetStatusForContainerID returns the container status from the pod given an ID
func (ku *KubeUtil) GetStatusForContainerID(pod *Pod, containerID string) (ContainerStatus, error) {
	for _, container := range pod.Status.GetAllContainers() {
		if containerID == container.ID {
			return container, nil
		}
	}
	return ContainerStatus{}, fmt.Errorf("Container %v not found", containerID)
}

func (ku *KubeUtil) GetPodFromUID(podUID string) (*Pod, error) {
	if podUID == "" {
		return nil, fmt.Errorf("pod UID is empty")
	}
	pods, err := ku.GetLocalPodList()
	if err != nil {
		return nil, err
	}
	for _, pod := range pods {
		if pod.Metadata.UID == podUID {
			return pod, nil
		}
	}
	log.Debugf("cannot get the pod uid %q: %s, retrying without cache...", podUID, err)

	pods, err = ku.ForceGetLocalPodList()
	if err != nil {
		return nil, err
	}
	for _, pod := range pods {
		if pod.Metadata.UID == podUID {
			return pod, nil
		}
	}
	return nil, fmt.Errorf("uid %s not found in pod list", podUID)
}

// GetPodForEntityID returns a pointer to the pod that corresponds to an entity ID.
// If the pod is not found it returns nil and an error.
func (ku *KubeUtil) GetPodForEntityID(entityID string) (*Pod, error) {
	if strings.HasPrefix(entityID, KubePodPrefix) {
		uid := strings.TrimPrefix(entityID, KubePodPrefix)
		return ku.GetPodFromUID(uid)
	}
	return ku.GetPodForContainerID(entityID)
}

// setupKubeletApiClient will try to setup the http(s) client to query the kubelet
// with the following settings, in order:
//  - Load Certificate Authority if needed
//  - HTTPS w/ configured certificates
//  - HTTPS w/ configured token
//  - HTTPS w/ service account token
//  - HTTP (unauthenticated)
func (ku *KubeUtil) setupKubeletApiClient() error {
	transport := &http.Transport{}
	err := ku.setupTLS(
		config.Datadog.GetBool("kubelet_tls_verify"),
		config.Datadog.GetString("kubelet_client_ca"),
		transport)
	if err != nil {
		log.Debugf("Failed to init tls, will try http only: %s", err)
		return nil
	}

	ku.kubeletApiClient.Transport = transport
	switch {
	case isCertificatesConfigured():
		log.Debug("Using HTTPS with configured TLS certificates")
		return ku.setCertificates(
			config.Datadog.GetString("kubelet_client_crt"),
			config.Datadog.GetString("kubelet_client_key"),
			transport.TLSClientConfig)

	case isTokenPathConfigured():
		log.Debug("Using HTTPS with configured bearer token")
		return ku.setBearerToken(config.Datadog.GetString("kubelet_auth_token_path"))

	case kubernetes.IsServiceAccountTokenAvailable():
		log.Debug("Using HTTPS with service account bearer token")
		return ku.setBearerToken(kubernetes.ServiceAccountTokenPath)
	default:
		log.Debug("No configured token or TLS certificates, will try http only")
		return nil
	}
}

func (ku *KubeUtil) setupTLS(verifyTLS bool, caPath string, transport *http.Transport) error {
	if transport == nil {
		return fmt.Errorf("uninitialized http transport")
	}

	tlsConf, err := buildTLSConfig(verifyTLS, caPath)
	if err != nil {
		return err
	}
	transport.TLSClientConfig = tlsConf
	ku.Lock()
	defer ku.Unlock()
	ku.rawConnectionInfo["verify_tls"] = fmt.Sprintf("%v", verifyTLS)
	if verifyTLS {
		ku.rawConnectionInfo["ca_cert"] = caPath
	}
	return nil
}

func (ku *KubeUtil) setCertificates(crt, key string, tlsConfig *tls.Config) error {
	if tlsConfig == nil {
		return fmt.Errorf("uninitialized TLS config")
	}
	certs, err := kubernetes.GetCertificates(crt, key)
	if err != nil {
		return err
	}
	tlsConfig.Certificates = certs

	ku.Lock()
	defer ku.Unlock()
	ku.rawConnectionInfo["client_crt"] = crt
	ku.rawConnectionInfo["client_key"] = key

	return nil
}

func (ku *KubeUtil) setBearerToken(tokenPath string) error {
	token, err := kubernetes.GetBearerToken(tokenPath)
	if err != nil {
		return err
	}
	ku.Lock()
	defer ku.Unlock()
	ku.kubeletApiRequestHeaders.Set("Authorization", fmt.Sprintf("bearer %s", token))
	ku.rawConnectionInfo["token"] = token
	return nil
}

func (ku *KubeUtil) resetCredentials() {
	ku.Lock()
	defer ku.Unlock()
	ku.kubeletApiRequestHeaders.Del(authorizationHeaderKey)
	ku.rawConnectionInfo = make(map[string]string)
}

// QueryKubelet allows to query the KubeUtil registered kubelet API on the parameter path
// path commonly used are /healthz, /pods, /metrics
// return the content of the response, the response HTTP status code and an error in case of
func (ku *KubeUtil) QueryKubelet(path string) ([]byte, int, error) {
	var err error

	req := &http.Request{}
	req.Header = *ku.kubeletApiRequestHeaders
	req.URL, err = url.Parse(fmt.Sprintf("%s%s", ku.kubeletApiEndpoint, path))
	if err != nil {
		log.Debugf("Fail to create the kubelet request: %s", err)
		return nil, 0, err
	}

	response, err := ku.kubeletApiClient.Do(req)
	kubeletExpVar.Add(1)
	if err != nil {
		log.Debugf("Cannot request %s: %s", req.URL.String(), err)
		return nil, 0, err
	}
	defer response.Body.Close()

	b, err := ioutil.ReadAll(response.Body)
	if err != nil {
		log.Debugf("Fail to read request %s body: %s", req.URL.String(), err)
		return nil, 0, err
	}
	log.Tracef("Successfully connected to %s, status code: %d, body len: %d", req.URL.String(), response.StatusCode, len(b))
	return b, response.StatusCode, nil
}

// GetKubeletApiEndpoint returns the current endpoint used to perform QueryKubelet
func (ku *KubeUtil) GetKubeletApiEndpoint() string {
	return ku.kubeletApiEndpoint
}

// GetConnectionInfo returns a map containging the url and credentials to connect to the kubelet
// Possible map entries:
//   - url: full url with scheme (required)
//   - verify_tls: "true" or "false" string
//   - ca_cert: path to the kubelet CA cert if set
//   - token: content of the bearer token if set
//   - client_crt: path to the client cert if set
//   - client_key: path to the client key if set
func (ku *KubeUtil) GetRawConnectionInfo() map[string]string {
	ku.Lock()
	defer ku.Unlock()
	if _, ok := ku.rawConnectionInfo["url"]; !ok {
		ku.rawConnectionInfo["url"] = ku.kubeletApiEndpoint
	}
	return ku.rawConnectionInfo
}

// GetRawMetrics returns the raw kubelet metrics payload
func (ku *KubeUtil) GetRawMetrics() ([]byte, error) {
	data, code, err := ku.QueryKubelet(kubeletMetricsPath)
	if err != nil {
		return nil, fmt.Errorf("error performing kubelet query %s%s: %s", ku.kubeletApiEndpoint, kubeletMetricsPath, err)
	}
	if code != http.StatusOK {
		return nil, fmt.Errorf("unexpected status code %d on %s%s: %s", code, ku.kubeletApiEndpoint, kubeletMetricsPath, string(data))
	}

	return data, nil
}

func (ku *KubeUtil) setupKubeletApiEndpoint() error {
	// HTTPS
	ku.kubeletApiEndpoint = fmt.Sprintf("https://%s:%d", ku.kubeletHost, config.Datadog.GetInt("kubernetes_https_kubelet_port"))
	_, code, httpsUrlErr := ku.QueryKubelet(kubeletPodPath)
	if httpsUrlErr == nil {
		if code == http.StatusOK {
			log.Debugf("Kubelet endpoint is: %s", ku.kubeletApiEndpoint)
			return nil
		}
		if code >= 500 {
			return fmt.Errorf("unexpected status code %d on endpoint %s%s", code, ku.kubeletApiEndpoint, kubeletPodPath)
		}
		log.Warnf("Failed to securely reach the kubelet over HTTPS, received a status %d. Trying a non secure connection over HTTP. We highly recommend configuring TLS to access the kubelet", code)
	}
	log.Debugf("Cannot query %s%s: %s", ku.kubeletApiEndpoint, kubeletPodPath, httpsUrlErr)

	// We don't want to carry the token in open http communication
	ku.resetCredentials()

	// HTTP
	ku.kubeletApiEndpoint = fmt.Sprintf("http://%s:%d", ku.kubeletHost, config.Datadog.GetInt("kubernetes_http_kubelet_port"))
	_, code, httpUrlErr := ku.QueryKubelet(kubeletPodPath)
	if httpUrlErr == nil {
		if code == http.StatusOK {
			log.Debugf("Kubelet endpoint is: %s", ku.kubeletApiEndpoint)
			return nil
		}
		return fmt.Errorf("unexpected status code %d on endpoint %s%s", code, ku.kubeletApiEndpoint, kubeletPodPath)
	}
	log.Debugf("Cannot query %s%s: %s", ku.kubeletApiEndpoint, kubeletPodPath, httpUrlErr)

	return fmt.Errorf("cannot connect: https: %q, http: %q", httpsUrlErr, httpUrlErr)
}

// connectionInfo contains potential kubelet's ips and hostnames
type connectionInfo struct {
	ips       []string
	hostnames []string
}

func (ku *KubeUtil) init() error {
	var err error

	// setting the kubeletHost
	kubeletHost := config.Datadog.GetString("kubernetes_kubelet_host")
	kubeletHttpsPort := config.Datadog.GetInt("kubernetes_https_kubelet_port")
	kubeletHttpPort := config.Datadog.GetInt("kubernetes_http_kubelet_port")

	potentialHosts := getPotentialKubeletHosts(kubeletHost)

	dedupeConnectionInfo(potentialHosts)

	err = ku.setKubeletHost(potentialHosts, kubeletHttpsPort, kubeletHttpPort)
	if err != nil {
		return err
	}

	err = ku.setupKubeletApiClient()
	if err != nil {
		return err
	}

	ku.filter, err = containers.GetSharedFilter()
	if err != nil {
		return err
	}

	return ku.setupKubeletApiEndpoint()
}

func getPotentialKubeletHosts(kubeletHost string) *connectionInfo {
	ctx, cancel := context.WithTimeout(context.Background(), 2*time.Second)
	defer cancel()

	hosts := connectionInfo{ips: nil, hostnames: nil}
	if kubeletHost != "" {
		configIps, configHostnames := getKubeletHostFromConfig(kubeletHost, ctx)
		hosts.ips = append(hosts.ips, configIps...)
		hosts.hostnames = append(hosts.hostnames, configHostnames...)
		log.Debugf("Got potential kubelet connection info from config, ips: %v, hostnames: %v", configIps, configHostnames)
	}

	dockerIps, dockerHostnames := getKubeletHostFromDocker(ctx)
	hosts.ips = append(hosts.ips, dockerIps...)
	hosts.hostnames = append(hosts.hostnames, dockerHostnames...)
	log.Debugf("Got potential kubelet connection info from docker, ips: %v, hostnames: %v", dockerIps, dockerHostnames)

	return &hosts
}

func getKubeletHostFromConfig(kubeletHost string, ctx context.Context) ([]string, []string) {
	var ips []string
	var hostnames []string
	if kubeletHost == "" {
		log.Debug("kubernetes_kubelet_host is not set")
		return ips, hostnames
	}

	log.Debugf("Trying to parse kubernetes_kubelet_host: %s", kubeletHost)
	kubeletIp := net.ParseIP(kubeletHost)
	if kubeletIp == nil {
		log.Debugf("Parsing kubernetes_kubelet_host: %s is a hostname, cached, trying to resolve it to ip...", kubeletHost)
		hostnames = append(hostnames, kubeletHost)
		ipAddrs, err := net.DefaultResolver.LookupIPAddr(ctx, kubeletHost)
		if err != nil {
			log.Debugf("Cannot LookupIP hostname %s: %v", kubeletHost, err)
		} else {
			log.Debugf("kubernetes_kubelet_host: %s is resolved to: %v", kubeletHost, ipAddrs)
			for _, ipAddr := range ipAddrs {
				ips = append(ips, ipAddr.IP.String())
			}
		}
	} else {
		log.Debugf("Parsed kubernetes_kubelet_host: %s is an address: %v, cached, trying to resolve it to hostname", kubeletHost, kubeletIp)
		ips = append(ips, kubeletIp.String())
		addrs, err := net.DefaultResolver.LookupAddr(ctx, kubeletHost)
		if err != nil {
			log.Debugf("Cannot LookupHost ip %s: %v", kubeletHost, err)
		} else {
			log.Debugf("kubernetes_kubelet_host: %s is resolved to: %v", kubeletHost, addrs)
			for _, addr := range addrs {
				hostnames = append(hostnames, addr)
			}
		}
	}

	return ips, hostnames
}

func getKubeletHostFromDocker(ctx context.Context) ([]string, []string) {
	var ips []string
	var hostnames []string
	dockerHost, err := docker.HostnameProvider()
	if err != nil {
		log.Debugf("unable to get hostname from docker, make sure to set the kubernetes_kubelet_host option: %s", err)
		return ips, hostnames
	}

	log.Debugf("Trying to resolve host name %s provided by docker to ip...", dockerHost)
	hostnames = append(hostnames, dockerHost)
	ipAddrs, err := net.DefaultResolver.LookupIPAddr(ctx, dockerHost)
	if err != nil {
		log.Debugf("Cannot resolve host name %s, cached, provided by docker to ip: %s", dockerHost, err)
	} else {
		log.Debugf("Resolved host name %s provided by docker to %v", dockerHost, ipAddrs)
		for _, ipAddr := range ipAddrs {
			ips = append(ips, ipAddr.IP.String())
		}
	}

	return ips, hostnames
}

func dedupeConnectionInfo(hosts *connectionInfo) {
	ipsKeys := make(map[string]bool)
	ips := []string{}
	for _, ip := range hosts.ips {
		if _, check := ipsKeys[ip]; !check {
			ipsKeys[ip] = true
			ips = append(ips, ip)
		}
	}

	hostnamesKeys := make(map[string]bool)
	hostnames := []string{}
	for _, hostname := range hosts.hostnames {
		if _, check := hostnamesKeys[hostname]; !check {
			hostnamesKeys[hostname] = true
			hostnames = append(hostnames, hostname)
		}
	}

	hosts.ips = ips
	hosts.hostnames = hostnames
}

// setKubeletHost select a kubelet host from potential kubelet hosts
// the method check HTTPS connections first and prioritize ips over hostnames
func (ku *KubeUtil) setKubeletHost(hosts *connectionInfo, httpsPort, httpPort int) error {
	var connectionErrors []error
	log.Debugf("Trying several connection methods to locate the kubelet...")
	kubeletHost, errors := selectFromPotentialHostsHTTPS(ku, hosts.ips, httpsPort)
	if kubeletHost != "" && errors == nil {
		log.Infof("Connection to the kubelet succeeded! %s is set as kubelet host", kubeletHost)
		return nil
	} else {
		connectionErrors = append(connectionErrors, errors...)
	}

	kubeletHost, errors = selectFromPotentialHostsHTTPS(ku, hosts.hostnames, httpsPort)
	if kubeletHost != "" && errors == nil {
		log.Infof("Connection to the kubelet succeeded! %s is set as kubelet host", kubeletHost)
		return nil
	} else {
		connectionErrors = append(connectionErrors, errors...)
	}

	kubeletHost, errors = selectFromPotentialHostsHTTP(hosts.ips, httpPort)
	if kubeletHost != "" && errors == nil {
		ku.kubeletHost = kubeletHost
		log.Infof("Connection to the kubelet succeeded! %s is set as kubelet host", kubeletHost)
		return nil
	} else {
		connectionErrors = append(connectionErrors, errors...)
	}

	kubeletHost, errors = selectFromPotentialHostsHTTP(hosts.hostnames, httpPort)
	if kubeletHost != "" && errors == nil {
		ku.kubeletHost = kubeletHost
		log.Infof("Connection to the kubelet succeeded! %s is set as kubelet host", kubeletHost)
		return nil
	} else {
		connectionErrors = append(connectionErrors, errors...)
	}

	log.Debug("All connection attempts to the Kubelet failed.")
	return fmt.Errorf("cannot set a valid kubelet host: cannot connect to kubelet using any of the given hosts: %v %v, Errors: %v", hosts.ips, hosts.hostnames, connectionErrors)
}

func selectFromPotentialHostsHTTPS(ku *KubeUtil, hosts []string, httpsPort int) (string, []error) {
	var connectionErrors []error
	for _, host := range hosts {
		log.Debugf("Trying to use host %s with HTTPS", host)
		ku.kubeletHost = host
		err := ku.setupKubeletApiClient()
		if err != nil {
			log.Debugf("Cannot setup https kubelet api client for %s: %v", host, err)
			connectionErrors = append(connectionErrors, err)
			continue
		}

		err = checkKubeletHTTPSConnection(ku, httpsPort)
		if err == nil {
			log.Debugf("Can connect to kubelet using %s and HTTPS", host)
			return host, nil
		} else {
			log.Debugf("Cannot connect to kubelet using %s and https: %v", host, err)
			connectionErrors = append(connectionErrors, err)
		}
	}

	return "", connectionErrors
}

func selectFromPotentialHostsHTTP(hosts []string, httpPort int) (string, []error) {
	var connectionErrors []error
	for _, host := range hosts {
		log.Debugf("Trying to use host %s with HTTP", host)
		err := checkKubeletHTTPConnection(host, httpPort)
		if err == nil {
			log.Debugf("Can connect to kubelet using %s and HTTP", host)
			return host, nil
		} else {
			log.Debugf("Cannot connect to kubelet using %s and http: %v", host, err)
			connectionErrors = append(connectionErrors, err)
		}
	}

	return "", connectionErrors
}

func checkKubeletHTTPSConnection(ku *KubeUtil, httpsPort int) error {
	c := http.Client{Timeout: time.Second}
	c.Transport = &http.Transport{TLSClientConfig: &tls.Config{InsecureSkipVerify: true}}
	log.Debugf("Trying to query the kubelet endpoint %s ...", ku.kubeletApiEndpoint)
	ku.kubeletApiEndpoint = fmt.Sprintf("https://%s:%d", ku.kubeletHost, httpsPort)
	response, err := c.Get(ku.kubeletApiEndpoint + "/")
	if err == nil {
		log.Infof("Successfully queried %s without any security settings, adding security transport settings to query %s%s", response.Request.URL, ku.kubeletApiEndpoint, kubeletPodPath)

		response, err := ku.doKubeletRequest(kubeletPodPath)
		if err == nil {
			log.Infof("Successfully connected securely to kubelet endpoint %s", response.Request.URL)
			switch {
			case response.StatusCode == http.StatusOK:
				log.Infof("Successfully authorized to query the kubelet on %s: 200, using %s as kubelet endpoint", response.Request.URL, ku.kubeletApiEndpoint)
				ku.resetCredentials()
				return nil

			case response.StatusCode >= http.StatusInternalServerError:
				log.Infof("Unexpected return code on request %s on kubelet endpoint %s", response.Request.URL, ku.kubeletApiEndpoint)

			case response.StatusCode == http.StatusUnauthorized:
				log.Debugf("Unauthorized to request %s on kubelet endpoint %s, check the kubelet authentication/authorization settings", response.Request.URL, ku.kubeletApiEndpoint)

			default:
				log.Debugf("Unexpected http code %d on kubelet endpoint %s", response.StatusCode, ku.kubeletApiEndpoint)
			}

			// err != nil
		} else if strings.Contains(err.Error(), "x509: certificate is valid for") {
			log.Debugf(`Invalid x509 settings, the kubelet server certificate is not valid for this subject alternative name: %s, %v, Please check the SAN of the kubelet server certificate with "openssl x509 -in ${KUBELET_CERTIFICATE} -text -noout". `, ku.kubeletHost, err)
			return err

		} else if strings.Contains(err.Error(), "x509: certificate signed by unknown authority") {
			ku.RLock()
			certString, ok := ku.rawConnectionInfo["ca_cert"]
			ku.RUnlock()
			if !ok {
				certString = "<not-set>"
			}
			log.Debugf(`The kubelet server certificate is signed by unknown authority, the current cacert is %s. Is the kubelet issuing self-signed certificates? Please validate the kubelet certificate with "openssl verify -CAfile %s ${KUBELET_CERTIFICATE}" to avoid this error: %v`, certString, certString, err)
			return err

		} else {
			log.Debugf("Cannot query %s on kubelet endpoint %s: %v", kubeletPodPath, ku.kubeletApiEndpoint, err)
			return err
		}
	} else {
		log.Debugf("Cannot use the HTTPS endpoint: %s", ku.kubeletApiEndpoint)
	}

	ku.resetCredentials()
	return err
}

func (ku *KubeUtil) doKubeletRequest(path string) (*http.Response, error) {
	var err error
	req := &http.Request{}
	req.Header = *ku.kubeletApiRequestHeaders
	req.URL, err = url.Parse(ku.kubeletApiEndpoint + path)
	if err != nil {
		log.Debugf("Failed creating the kubelet request: %s", err)
		return nil, err
	}

	response, err := ku.kubeletApiClient.Do(req)
	if err != nil {
		log.Debugf("Cannot request %s: %s", req.URL.String(), err)
		return nil, err
	}

	return response, nil
}

func checkKubeletHTTPConnection(kubeletHost string, httpPort int) error {
	// Trying connectivity insecurely with a dedicated client
	c := http.Client{Timeout: time.Second}

	// HTTP check
	if _, errHTTP := c.Get(fmt.Sprintf("http://%s:%d/", kubeletHost, httpPort)); errHTTP != nil {
		log.Debugf("Cannot connect through HTTP: %s", errHTTP)
		return fmt.Errorf("cannot connect: http: %q", errHTTP)
	}

	return nil
}

// IsPodReady return a bool if the Pod is ready
func IsPodReady(pod *Pod) bool {
	// static pods are always reported as Pending, so we make an exception there
	if pod.Status.Phase == "Pending" && isPodStatic(pod) {
		return true
	}

	if pod.Status.Phase != "Running" {
		return false
	}

	if tolerate, ok := pod.Metadata.Annotations[unreadyAnnotation]; ok && tolerate == "true" {
		return true
	}
	for _, status := range pod.Status.Conditions {
		if status.Type == "Ready" && status.Status == "True" {
			return true
		}
	}
	return false
}

// isPodStatic identifies whether a pod is static or not based on an annotation
// Static pods can be sent to the kubelet from files or an http endpoint.
func isPodStatic(pod *Pod) bool {
	if source, ok := pod.Metadata.Annotations[configSourceAnnotation]; ok == true && (source == "file" || source == "http") {
		return len(pod.Status.Containers) == 0
	}
	return false
}<|MERGE_RESOLUTION|>--- conflicted
+++ resolved
@@ -112,12 +112,8 @@
 }
 
 // GetKubeUtil returns an instance of KubeUtil.
-<<<<<<< HEAD
-func GetKubeUtil() (*KubeUtil, error) {
-	globalKubeUtilMutex.Lock()
-=======
 func GetKubeUtil() (KubeUtilInterface, error) {
->>>>>>> b21a0402
+  globalKubeUtilMutex.Lock()
 	if globalKubeUtil == nil {
 		globalKubeUtil = newKubeUtil()
 		globalKubeUtil.initRetry.SetupRetrier(&retry.Config{
