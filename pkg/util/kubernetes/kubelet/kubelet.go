// Unless explicitly stated otherwise all files in this repository are licensed
// under the Apache License Version 2.0.
// This product includes software developed at Datadog (https://www.datadoghq.com/).
// Copyright 2016-2019 Datadog, Inc.

// +build kubelet

package kubelet

import (
	"context"
	"crypto/tls"
	"expvar"
	"fmt"
	"io/ioutil"
	"net"
	"net/http"
	"net/url"
	"strings"
	"sync"
	"time"

	"github.com/DataDog/datadog-agent/pkg/config"
	"github.com/DataDog/datadog-agent/pkg/errors"
	"github.com/DataDog/datadog-agent/pkg/util/cache"
	"github.com/DataDog/datadog-agent/pkg/util/containers"
	"github.com/DataDog/datadog-agent/pkg/util/docker"
	"github.com/DataDog/datadog-agent/pkg/util/kubernetes"
	"github.com/DataDog/datadog-agent/pkg/util/log"
	"github.com/DataDog/datadog-agent/pkg/util/retry"
)

const (
	kubeletPodPath         = "/pods"
	kubeletMetricsPath     = "/metrics"
	authorizationHeaderKey = "Authorization"
	podListCacheKey        = "KubeletPodListCacheKey"
	unreadyAnnotation      = "ad.datadoghq.com/tolerate-unready"
	configSourceAnnotation = "kubernetes.io/config.source"
)

var (
	globalKubeUtil      *KubeUtil
	globalKubeUtilMutex sync.Mutex
	kubeletExpVar       = expvar.NewInt("kubeletQueries")
)

// KubeUtilInterface defines the interface for kubelet api
type KubeUtilInterface interface {
	GetNodeInfo() (string, string, error)
	GetNodename() (string, error)
	GetLocalPodList() ([]*Pod, error)
	ForceGetLocalPodList() ([]*Pod, error)
	GetPodForContainerID(containerID string) (*Pod, error)
	GetStatusForContainerID(pod *Pod, containerID string) (ContainerStatus, error)
	GetPodFromUID(podUID string) (*Pod, error)
	GetPodForEntityID(entityID string) (*Pod, error)
	QueryKubelet(path string) ([]byte, int, error)
	GetKubeletApiEndpoint() string
	GetRawConnectionInfo() map[string]string
	GetRawMetrics() ([]byte, error)
	ListContainers() ([]*containers.Container, error)
	UpdateContainerMetrics(ctrList []*containers.Container) error
}

// KubeUtil is a struct to hold the kubelet api url
// Instantiate with GetKubeUtil
type KubeUtil struct {
	sync.RWMutex
	// used to setup the KubeUtil
	initRetry retry.Retrier

	kubeletHost              string // resolved hostname or IPAddress
	kubeletApiEndpoint       string // ${SCHEME}://${kubeletHost}:${PORT}
	kubeletApiClient         *http.Client
	kubeletApiRequestHeaders *http.Header
	rawConnectionInfo        map[string]string // kept to pass to the python kubelet check
	podListCacheDuration     time.Duration
	filter                   *containers.Filter
	waitOnMissingContainer   time.Duration
	podUnmarshaller          *podUnmarshaller
}

// ResetGlobalKubeUtil is a helper to remove the current KubeUtil global
// It is ONLY to be used for tests
func ResetGlobalKubeUtil() {
	globalKubeUtilMutex.Lock()
	defer globalKubeUtilMutex.Unlock()
	globalKubeUtil = nil
}

// ResetCache deletes existing kubeutil related cache
func ResetCache() {
	cache.Cache.Delete(podListCacheKey)
}

func newKubeUtil() *KubeUtil {
	ku := &KubeUtil{
		kubeletApiClient:         &http.Client{Timeout: time.Second},
		kubeletApiRequestHeaders: &http.Header{},
		rawConnectionInfo:        make(map[string]string),
		podListCacheDuration:     config.Datadog.GetDuration("kubelet_cache_pods_duration") * time.Second,
		podUnmarshaller:          newPodUnmarshaller(),
	}

	waitOnMissingContainer := config.Datadog.GetDuration("kubelet_wait_on_missing_container")
	if waitOnMissingContainer > 0 {
		ku.waitOnMissingContainer = waitOnMissingContainer * time.Second
	}

	return ku
}

// GetKubeUtil returns an instance of KubeUtil.
<<<<<<< HEAD
func GetKubeUtil() (*KubeUtil, error) {
	globalKubeUtilMutex.Lock()
	defer globalKubeUtilMutex.Unlock()
=======
func GetKubeUtil() (KubeUtilInterface, error) {
  globalKubeUtilMutex.Lock()
>>>>>>> 436bf58d
	if globalKubeUtil == nil {
		globalKubeUtil = newKubeUtil()
		globalKubeUtil.initRetry.SetupRetrier(&retry.Config{
			Name:          "kubeutil",
			AttemptMethod: globalKubeUtil.init,
			Strategy:      retry.RetryCount,
			RetryCount:    10,
			RetryDelay:    30 * time.Second,
		})
	}
	err := globalKubeUtil.initRetry.TriggerRetry()
	if err != nil {
		log.Debugf("Kube util init error: %s", err)
		return nil, err
	}
	return globalKubeUtil, nil
}

// GetNodeInfo returns the IP address and the hostname of the first valid pod in the PodList
func (ku *KubeUtil) GetNodeInfo() (string, string, error) {
	pods, err := ku.GetLocalPodList()
	if err != nil {
		return "", "", fmt.Errorf("error getting pod list from kubelet: %s", err)
	}

	for _, pod := range pods {
		if pod.Status.HostIP == "" || pod.Spec.NodeName == "" {
			continue
		}
		return pod.Status.HostIP, pod.Spec.NodeName, nil
	}

	return "", "", fmt.Errorf("failed to get node info, pod list length: %d", len(pods))
}

// GetNodename returns the nodename of the first pod.spec.nodeName in the PodList
func (ku *KubeUtil) GetNodename() (string, error) {
	pods, err := ku.GetLocalPodList()
	if err != nil {
		return "", fmt.Errorf("error getting pod list from kubelet: %s", err)
	}

	for _, pod := range pods {
		if pod.Spec.NodeName == "" {
			continue
		}
		return pod.Spec.NodeName, nil
	}

	return "", fmt.Errorf("failed to get the kubernetes nodename, pod list length: %d", len(pods))
}

// GetLocalPodList returns the list of pods running on the node.
// If kubernetes_pod_expiration_duration is set, old exited pods
// will be filtered out to keep the podlist size down: see json.go
func (ku *KubeUtil) GetLocalPodList() ([]*Pod, error) {
	var ok bool
	pods := PodList{}

	if cached, hit := cache.Cache.Get(podListCacheKey); hit {
		pods, ok = cached.(PodList)
		if !ok {
			log.Errorf("Invalid pod list cache format, forcing a cache miss")
		} else {
			return pods.Items, nil
		}
	}

	data, code, err := ku.QueryKubelet(kubeletPodPath)
	if err != nil {
		return nil, fmt.Errorf("error performing kubelet query %s%s: %s", ku.kubeletApiEndpoint, kubeletPodPath, err)
	}
	if code != http.StatusOK {
		return nil, fmt.Errorf("unexpected status code %d on %s%s: %s", code, ku.kubeletApiEndpoint, kubeletPodPath, string(data))
	}

	err = ku.podUnmarshaller.unmarshal(data, &pods)
	if err != nil {
		return nil, fmt.Errorf("unable to unmarshal podlist, invalid or null: %s", err)
	}

	// ensure we dont have nil pods
	tmpSlice := make([]*Pod, 0, len(pods.Items))
	for _, pod := range pods.Items {
		if pod != nil {
			tmpSlice = append(tmpSlice, pod)
		}
	}
	pods.Items = tmpSlice

	// cache the podList to reduce pressure on the kubelet
	cache.Cache.Set(podListCacheKey, pods, ku.podListCacheDuration)

	return pods.Items, nil
}

// ForceGetLocalPodList reset podList cache and call GetLocalPodList
func (ku *KubeUtil) ForceGetLocalPodList() ([]*Pod, error) {
	ResetCache()
	return ku.GetLocalPodList()
}

// GetPodForContainerID fetches the podList and returns the pod running
// a given container on the node. Reset the cache if needed.
// Returns a nil pointer if not found.
func (ku *KubeUtil) GetPodForContainerID(containerID string) (*Pod, error) {
	// Best case scenario
	pods, err := ku.GetLocalPodList()
	if err != nil {
		return nil, err
	}
	pod, err := ku.searchPodForContainerID(pods, containerID)
	if err == nil {
		return pod, nil
	}

	// Retry with cache invalidation
	if err != nil && errors.IsNotFound(err) {
		log.Debugf("Cannot get container %q: %s, retrying without cache...", containerID, err)
		pods, err = ku.ForceGetLocalPodList()
		if err != nil {
			return nil, err
		}
		pod, err = ku.searchPodForContainerID(pods, containerID)
		if err == nil {
			return pod, nil
		}
	}

	// On some kubelet versions, containers can take up to a second to
	// register in the podlist, retry a few times before failing
	if ku.waitOnMissingContainer == 0 {
		log.Tracef("Still cannot get container %q, wait disabled", containerID)
		return pod, err
	}
	timeout := time.NewTimer(ku.waitOnMissingContainer)
	defer timeout.Stop()
	retryTicker := time.NewTicker(250 * time.Millisecond)
	defer retryTicker.Stop()
	for {
		log.Tracef("Still cannot get container %q: %s, retrying in 250ms", containerID, err)
		select {
		case <-retryTicker.C:
			pods, err = ku.ForceGetLocalPodList()
			if err != nil {
				continue
			}
			pod, err = ku.searchPodForContainerID(pods, containerID)
			if err != nil {
				continue
			}
			return pod, nil
		case <-timeout.C:
			// Return the latest error on timeout
			return nil, err
		}
	}
}

func (ku *KubeUtil) searchPodForContainerID(podList []*Pod, containerID string) (*Pod, error) {
	if containerID == "" {
		return nil, fmt.Errorf("containerID is empty")
	}
	for _, pod := range podList {
		for _, container := range pod.Status.GetAllContainers() {
			if container.ID == containerID {
				return pod, nil
			}
		}
	}
	return nil, errors.NewNotFound(fmt.Sprintf("container %s in PodList", containerID))
}

// GetStatusForContainerID returns the container status from the pod given an ID
func (ku *KubeUtil) GetStatusForContainerID(pod *Pod, containerID string) (ContainerStatus, error) {
	for _, container := range pod.Status.GetAllContainers() {
		if containerID == container.ID {
			return container, nil
		}
	}
	return ContainerStatus{}, fmt.Errorf("Container %v not found", containerID)
}

func (ku *KubeUtil) GetPodFromUID(podUID string) (*Pod, error) {
	if podUID == "" {
		return nil, fmt.Errorf("pod UID is empty")
	}
	pods, err := ku.GetLocalPodList()
	if err != nil {
		return nil, err
	}
	for _, pod := range pods {
		if pod.Metadata.UID == podUID {
			return pod, nil
		}
	}
	log.Debugf("cannot get the pod uid %q: %s, retrying without cache...", podUID, err)

	pods, err = ku.ForceGetLocalPodList()
	if err != nil {
		return nil, err
	}
	for _, pod := range pods {
		if pod.Metadata.UID == podUID {
			return pod, nil
		}
	}
	return nil, fmt.Errorf("uid %s not found in pod list", podUID)
}

// GetPodForEntityID returns a pointer to the pod that corresponds to an entity ID.
// If the pod is not found it returns nil and an error.
func (ku *KubeUtil) GetPodForEntityID(entityID string) (*Pod, error) {
	if strings.HasPrefix(entityID, KubePodPrefix) {
		uid := strings.TrimPrefix(entityID, KubePodPrefix)
		return ku.GetPodFromUID(uid)
	}
	return ku.GetPodForContainerID(entityID)
}

// setupKubeletApiClient will try to setup the http(s) client to query the kubelet
// with the following settings, in order:
//  - Load Certificate Authority if needed
//  - HTTPS w/ configured certificates
//  - HTTPS w/ configured token
//  - HTTPS w/ service account token
//  - HTTP (unauthenticated)
func (ku *KubeUtil) setupKubeletApiClient() error {
	transport := &http.Transport{}
	err := ku.setupTLS(
		config.Datadog.GetBool("kubelet_tls_verify"),
		config.Datadog.GetString("kubelet_client_ca"),
		transport)
	if err != nil {
		log.Debugf("Failed to init tls, will try http only: %s", err)
		return nil
	}

	ku.kubeletApiClient.Transport = transport
	switch {
	case isCertificatesConfigured():
		log.Debug("Using HTTPS with configured TLS certificates")
		return ku.setCertificates(
			config.Datadog.GetString("kubelet_client_crt"),
			config.Datadog.GetString("kubelet_client_key"),
			transport.TLSClientConfig)

	case isTokenPathConfigured():
		log.Debug("Using HTTPS with configured bearer token")
		return ku.setBearerToken(config.Datadog.GetString("kubelet_auth_token_path"))

	case kubernetes.IsServiceAccountTokenAvailable():
		log.Debug("Using HTTPS with service account bearer token")
		return ku.setBearerToken(kubernetes.ServiceAccountTokenPath)
	default:
		log.Debug("No configured token or TLS certificates, will try http only")
		return nil
	}
}

func (ku *KubeUtil) setupTLS(verifyTLS bool, caPath string, transport *http.Transport) error {
	if transport == nil {
		return fmt.Errorf("uninitialized http transport")
	}

	tlsConf, err := buildTLSConfig(verifyTLS, caPath)
	if err != nil {
		return err
	}
	transport.TLSClientConfig = tlsConf
	ku.Lock()
	defer ku.Unlock()
	ku.rawConnectionInfo["verify_tls"] = fmt.Sprintf("%v", verifyTLS)
	if verifyTLS {
		ku.rawConnectionInfo["ca_cert"] = caPath
	}
	return nil
}

func (ku *KubeUtil) setCertificates(crt, key string, tlsConfig *tls.Config) error {
	if tlsConfig == nil {
		return fmt.Errorf("uninitialized TLS config")
	}
	certs, err := kubernetes.GetCertificates(crt, key)
	if err != nil {
		return err
	}
	tlsConfig.Certificates = certs

	ku.Lock()
	defer ku.Unlock()
	ku.rawConnectionInfo["client_crt"] = crt
	ku.rawConnectionInfo["client_key"] = key

	return nil
}

func (ku *KubeUtil) setBearerToken(tokenPath string) error {
	token, err := kubernetes.GetBearerToken(tokenPath)
	if err != nil {
		return err
	}
	ku.Lock()
	defer ku.Unlock()
	ku.kubeletApiRequestHeaders.Set("Authorization", fmt.Sprintf("bearer %s", token))
	ku.rawConnectionInfo["token"] = token
	return nil
}

func (ku *KubeUtil) resetCredentials() {
	ku.Lock()
	defer ku.Unlock()
	ku.kubeletApiRequestHeaders.Del(authorizationHeaderKey)
	ku.rawConnectionInfo = make(map[string]string)
}

// QueryKubelet allows to query the KubeUtil registered kubelet API on the parameter path
// path commonly used are /healthz, /pods, /metrics
// return the content of the response, the response HTTP status code and an error in case of
func (ku *KubeUtil) QueryKubelet(path string) ([]byte, int, error) {
	var err error

	req := &http.Request{}
	req.Header = *ku.kubeletApiRequestHeaders
	req.URL, err = url.Parse(fmt.Sprintf("%s%s", ku.kubeletApiEndpoint, path))
	if err != nil {
		log.Debugf("Fail to create the kubelet request: %s", err)
		return nil, 0, err
	}

	response, err := ku.kubeletApiClient.Do(req)
	kubeletExpVar.Add(1)
	if err != nil {
		log.Debugf("Cannot request %s: %s", req.URL.String(), err)
		return nil, 0, err
	}
	defer response.Body.Close()

	b, err := ioutil.ReadAll(response.Body)
	if err != nil {
		log.Debugf("Fail to read request %s body: %s", req.URL.String(), err)
		return nil, 0, err
	}
	log.Tracef("Successfully connected to %s, status code: %d, body len: %d", req.URL.String(), response.StatusCode, len(b))
	return b, response.StatusCode, nil
}

// GetKubeletApiEndpoint returns the current endpoint used to perform QueryKubelet
func (ku *KubeUtil) GetKubeletApiEndpoint() string {
	return ku.kubeletApiEndpoint
}

// GetConnectionInfo returns a map containging the url and credentials to connect to the kubelet
// Possible map entries:
//   - url: full url with scheme (required)
//   - verify_tls: "true" or "false" string
//   - ca_cert: path to the kubelet CA cert if set
//   - token: content of the bearer token if set
//   - client_crt: path to the client cert if set
//   - client_key: path to the client key if set
func (ku *KubeUtil) GetRawConnectionInfo() map[string]string {
	ku.Lock()
	defer ku.Unlock()
	if _, ok := ku.rawConnectionInfo["url"]; !ok {
		ku.rawConnectionInfo["url"] = ku.kubeletApiEndpoint
	}
	return ku.rawConnectionInfo
}

// GetRawMetrics returns the raw kubelet metrics payload
func (ku *KubeUtil) GetRawMetrics() ([]byte, error) {
	data, code, err := ku.QueryKubelet(kubeletMetricsPath)
	if err != nil {
		return nil, fmt.Errorf("error performing kubelet query %s%s: %s", ku.kubeletApiEndpoint, kubeletMetricsPath, err)
	}
	if code != http.StatusOK {
		return nil, fmt.Errorf("unexpected status code %d on %s%s: %s", code, ku.kubeletApiEndpoint, kubeletMetricsPath, string(data))
	}

	return data, nil
}

func (ku *KubeUtil) setupKubeletApiEndpoint() error {
	// HTTPS
	ku.kubeletApiEndpoint = fmt.Sprintf("https://%s:%d", ku.kubeletHost, config.Datadog.GetInt("kubernetes_https_kubelet_port"))
	_, code, httpsUrlErr := ku.QueryKubelet(kubeletPodPath)
	if httpsUrlErr == nil {
		if code == http.StatusOK {
			log.Debugf("Kubelet endpoint is: %s", ku.kubeletApiEndpoint)
			return nil
		}
		if code >= 500 {
			return fmt.Errorf("unexpected status code %d on endpoint %s%s", code, ku.kubeletApiEndpoint, kubeletPodPath)
		}
		log.Warnf("Failed to securely reach the kubelet over HTTPS, received a status %d. Trying a non secure connection over HTTP. We highly recommend configuring TLS to access the kubelet", code)
	}
	log.Debugf("Cannot query %s%s: %s", ku.kubeletApiEndpoint, kubeletPodPath, httpsUrlErr)

	// We don't want to carry the token in open http communication
	ku.resetCredentials()

	// HTTP
	ku.kubeletApiEndpoint = fmt.Sprintf("http://%s:%d", ku.kubeletHost, config.Datadog.GetInt("kubernetes_http_kubelet_port"))
	_, code, httpUrlErr := ku.QueryKubelet(kubeletPodPath)
	if httpUrlErr == nil {
		if code == http.StatusOK {
			log.Debugf("Kubelet endpoint is: %s", ku.kubeletApiEndpoint)
			return nil
		}
		return fmt.Errorf("unexpected status code %d on endpoint %s%s", code, ku.kubeletApiEndpoint, kubeletPodPath)
	}
	log.Debugf("Cannot query %s%s: %s", ku.kubeletApiEndpoint, kubeletPodPath, httpUrlErr)

	return fmt.Errorf("cannot connect: https: %q, http: %q", httpsUrlErr, httpUrlErr)
}

// connectionInfo contains potential kubelet's ips and hostnames
type connectionInfo struct {
	ips       []string
	hostnames []string
}

func (ku *KubeUtil) init() error {
	var err error

	// setting the kubeletHost
	kubeletHost := config.Datadog.GetString("kubernetes_kubelet_host")
	kubeletHttpsPort := config.Datadog.GetInt("kubernetes_https_kubelet_port")
	kubeletHttpPort := config.Datadog.GetInt("kubernetes_http_kubelet_port")

	potentialHosts := getPotentialKubeletHosts(kubeletHost)

	dedupeConnectionInfo(potentialHosts)

	err = ku.setKubeletHost(potentialHosts, kubeletHttpsPort, kubeletHttpPort)
	if err != nil {
		return err
	}

	err = ku.setupKubeletApiClient()
	if err != nil {
		return err
	}

	ku.filter, err = containers.GetSharedFilter()
	if err != nil {
		return err
	}

	return ku.setupKubeletApiEndpoint()
}

func getPotentialKubeletHosts(kubeletHost string) *connectionInfo {
	ctx, cancel := context.WithTimeout(context.Background(), 2*time.Second)
	defer cancel()

	hosts := connectionInfo{ips: nil, hostnames: nil}
	if kubeletHost != "" {
		configIps, configHostnames := getKubeletHostFromConfig(kubeletHost, ctx)
		hosts.ips = append(hosts.ips, configIps...)
		hosts.hostnames = append(hosts.hostnames, configHostnames...)
		log.Debugf("Got potential kubelet connection info from config, ips: %v, hostnames: %v", configIps, configHostnames)
	}

	dockerIps, dockerHostnames := getKubeletHostFromDocker(ctx)
	hosts.ips = append(hosts.ips, dockerIps...)
	hosts.hostnames = append(hosts.hostnames, dockerHostnames...)
	log.Debugf("Got potential kubelet connection info from docker, ips: %v, hostnames: %v", dockerIps, dockerHostnames)

	return &hosts
}

func getKubeletHostFromConfig(kubeletHost string, ctx context.Context) ([]string, []string) {
	var ips []string
	var hostnames []string
	if kubeletHost == "" {
		log.Debug("kubernetes_kubelet_host is not set")
		return ips, hostnames
	}

	log.Debugf("Trying to parse kubernetes_kubelet_host: %s", kubeletHost)
	kubeletIp := net.ParseIP(kubeletHost)
	if kubeletIp == nil {
		log.Debugf("Parsing kubernetes_kubelet_host: %s is a hostname, cached, trying to resolve it to ip...", kubeletHost)
		hostnames = append(hostnames, kubeletHost)
		ipAddrs, err := net.DefaultResolver.LookupIPAddr(ctx, kubeletHost)
		if err != nil {
			log.Debugf("Cannot LookupIP hostname %s: %v", kubeletHost, err)
		} else {
			log.Debugf("kubernetes_kubelet_host: %s is resolved to: %v", kubeletHost, ipAddrs)
			for _, ipAddr := range ipAddrs {
				ips = append(ips, ipAddr.IP.String())
			}
		}
	} else {
		log.Debugf("Parsed kubernetes_kubelet_host: %s is an address: %v, cached, trying to resolve it to hostname", kubeletHost, kubeletIp)
		ips = append(ips, kubeletIp.String())
		addrs, err := net.DefaultResolver.LookupAddr(ctx, kubeletHost)
		if err != nil {
			log.Debugf("Cannot LookupHost ip %s: %v", kubeletHost, err)
		} else {
			log.Debugf("kubernetes_kubelet_host: %s is resolved to: %v", kubeletHost, addrs)
			for _, addr := range addrs {
				hostnames = append(hostnames, addr)
			}
		}
	}

	return ips, hostnames
}

func getKubeletHostFromDocker(ctx context.Context) ([]string, []string) {
	var ips []string
	var hostnames []string
	dockerHost, err := docker.HostnameProvider()
	if err != nil {
		log.Debugf("unable to get hostname from docker, make sure to set the kubernetes_kubelet_host option: %s", err)
		return ips, hostnames
	}

	log.Debugf("Trying to resolve host name %s provided by docker to ip...", dockerHost)
	hostnames = append(hostnames, dockerHost)
	ipAddrs, err := net.DefaultResolver.LookupIPAddr(ctx, dockerHost)
	if err != nil {
		log.Debugf("Cannot resolve host name %s, cached, provided by docker to ip: %s", dockerHost, err)
	} else {
		log.Debugf("Resolved host name %s provided by docker to %v", dockerHost, ipAddrs)
		for _, ipAddr := range ipAddrs {
			ips = append(ips, ipAddr.IP.String())
		}
	}

	return ips, hostnames
}

func dedupeConnectionInfo(hosts *connectionInfo) {
	ipsKeys := make(map[string]bool)
	ips := []string{}
	for _, ip := range hosts.ips {
		if _, check := ipsKeys[ip]; !check {
			ipsKeys[ip] = true
			ips = append(ips, ip)
		}
	}

	hostnamesKeys := make(map[string]bool)
	hostnames := []string{}
	for _, hostname := range hosts.hostnames {
		if _, check := hostnamesKeys[hostname]; !check {
			hostnamesKeys[hostname] = true
			hostnames = append(hostnames, hostname)
		}
	}

	hosts.ips = ips
	hosts.hostnames = hostnames
}

// setKubeletHost select a kubelet host from potential kubelet hosts
// the method check HTTPS connections first and prioritize ips over hostnames
func (ku *KubeUtil) setKubeletHost(hosts *connectionInfo, httpsPort, httpPort int) error {
	var connectionErrors []error
	log.Debugf("Trying several connection methods to locate the kubelet...")
	kubeletHost, errors := selectFromPotentialHostsHTTPS(ku, hosts.ips, httpsPort)
	if kubeletHost != "" && errors == nil {
		log.Infof("Connection to the kubelet succeeded! %s is set as kubelet host", kubeletHost)
		return nil
	} else {
		connectionErrors = append(connectionErrors, errors...)
	}

	kubeletHost, errors = selectFromPotentialHostsHTTPS(ku, hosts.hostnames, httpsPort)
	if kubeletHost != "" && errors == nil {
		log.Infof("Connection to the kubelet succeeded! %s is set as kubelet host", kubeletHost)
		return nil
	} else {
		connectionErrors = append(connectionErrors, errors...)
	}

	kubeletHost, errors = selectFromPotentialHostsHTTP(hosts.ips, httpPort)
	if kubeletHost != "" && errors == nil {
		ku.kubeletHost = kubeletHost
		log.Infof("Connection to the kubelet succeeded! %s is set as kubelet host", kubeletHost)
		return nil
	} else {
		connectionErrors = append(connectionErrors, errors...)
	}

	kubeletHost, errors = selectFromPotentialHostsHTTP(hosts.hostnames, httpPort)
	if kubeletHost != "" && errors == nil {
		ku.kubeletHost = kubeletHost
		log.Infof("Connection to the kubelet succeeded! %s is set as kubelet host", kubeletHost)
		return nil
	} else {
		connectionErrors = append(connectionErrors, errors...)
	}

	log.Debug("All connection attempts to the Kubelet failed.")
	return fmt.Errorf("cannot set a valid kubelet host: cannot connect to kubelet using any of the given hosts: %v %v, Errors: %v", hosts.ips, hosts.hostnames, connectionErrors)
}

func selectFromPotentialHostsHTTPS(ku *KubeUtil, hosts []string, httpsPort int) (string, []error) {
	var connectionErrors []error
	for _, host := range hosts {
		log.Debugf("Trying to use host %s with HTTPS", host)
		ku.kubeletHost = host
		err := ku.setupKubeletApiClient()
		if err != nil {
			log.Debugf("Cannot setup https kubelet api client for %s: %v", host, err)
			connectionErrors = append(connectionErrors, err)
			continue
		}

		err = checkKubeletHTTPSConnection(ku, httpsPort)
		if err == nil {
			log.Debugf("Can connect to kubelet using %s and HTTPS", host)
			return host, nil
		} else {
			log.Debugf("Cannot connect to kubelet using %s and https: %v", host, err)
			connectionErrors = append(connectionErrors, err)
		}
	}

	return "", connectionErrors
}

func selectFromPotentialHostsHTTP(hosts []string, httpPort int) (string, []error) {
	var connectionErrors []error
	for _, host := range hosts {
		log.Debugf("Trying to use host %s with HTTP", host)
		err := checkKubeletHTTPConnection(host, httpPort)
		if err == nil {
			log.Debugf("Can connect to kubelet using %s and HTTP", host)
			return host, nil
		} else {
			log.Debugf("Cannot connect to kubelet using %s and http: %v", host, err)
			connectionErrors = append(connectionErrors, err)
		}
	}

	return "", connectionErrors
}

func checkKubeletHTTPSConnection(ku *KubeUtil, httpsPort int) error {
	c := http.Client{Timeout: time.Second}
	c.Transport = &http.Transport{TLSClientConfig: &tls.Config{InsecureSkipVerify: true}}
	log.Debugf("Trying to query the kubelet endpoint %s ...", ku.kubeletApiEndpoint)
	ku.kubeletApiEndpoint = fmt.Sprintf("https://%s:%d", ku.kubeletHost, httpsPort)
	response, err := c.Get(ku.kubeletApiEndpoint + "/")
	if err == nil {
		log.Infof("Successfully queried %s without any security settings, adding security transport settings to query %s%s", response.Request.URL, ku.kubeletApiEndpoint, kubeletPodPath)

		response, err := ku.doKubeletRequest(kubeletPodPath)
		if err == nil {
			log.Infof("Successfully connected securely to kubelet endpoint %s", response.Request.URL)
			switch {
			case response.StatusCode == http.StatusOK:
				log.Infof("Successfully authorized to query the kubelet on %s: 200, using %s as kubelet endpoint", response.Request.URL, ku.kubeletApiEndpoint)
				ku.resetCredentials()
				return nil

			case response.StatusCode >= http.StatusInternalServerError:
				log.Infof("Unexpected return code on request %s on kubelet endpoint %s", response.Request.URL, ku.kubeletApiEndpoint)

			case response.StatusCode == http.StatusUnauthorized:
				log.Debugf("Unauthorized to request %s on kubelet endpoint %s, check the kubelet authentication/authorization settings", response.Request.URL, ku.kubeletApiEndpoint)

			default:
				log.Debugf("Unexpected http code %d on kubelet endpoint %s", response.StatusCode, ku.kubeletApiEndpoint)
			}

			// err != nil
		} else if strings.Contains(err.Error(), "x509: certificate is valid for") {
			log.Debugf(`Invalid x509 settings, the kubelet server certificate is not valid for this subject alternative name: %s, %v, Please check the SAN of the kubelet server certificate with "openssl x509 -in ${KUBELET_CERTIFICATE} -text -noout". `, ku.kubeletHost, err)
			return err

		} else if strings.Contains(err.Error(), "x509: certificate signed by unknown authority") {
			ku.RLock()
			certString, ok := ku.rawConnectionInfo["ca_cert"]
			ku.RUnlock()
			if !ok {
				certString = "<not-set>"
			}
			log.Debugf(`The kubelet server certificate is signed by unknown authority, the current cacert is %s. Is the kubelet issuing self-signed certificates? Please validate the kubelet certificate with "openssl verify -CAfile %s ${KUBELET_CERTIFICATE}" to avoid this error: %v`, certString, certString, err)
			return err

		} else {
			log.Debugf("Cannot query %s on kubelet endpoint %s: %v", kubeletPodPath, ku.kubeletApiEndpoint, err)
			return err
		}
	} else {
		log.Debugf("Cannot use the HTTPS endpoint: %s", ku.kubeletApiEndpoint)
	}

	ku.resetCredentials()
	return err
}

func (ku *KubeUtil) doKubeletRequest(path string) (*http.Response, error) {
	var err error
	req := &http.Request{}
	req.Header = *ku.kubeletApiRequestHeaders
	req.URL, err = url.Parse(ku.kubeletApiEndpoint + path)
	if err != nil {
		log.Debugf("Failed creating the kubelet request: %s", err)
		return nil, err
	}

	response, err := ku.kubeletApiClient.Do(req)
	if err != nil {
		log.Debugf("Cannot request %s: %s", req.URL.String(), err)
		return nil, err
	}

	return response, nil
}

func checkKubeletHTTPConnection(kubeletHost string, httpPort int) error {
	// Trying connectivity insecurely with a dedicated client
	c := http.Client{Timeout: time.Second}

	// HTTP check
	if _, errHTTP := c.Get(fmt.Sprintf("http://%s:%d/", kubeletHost, httpPort)); errHTTP != nil {
		log.Debugf("Cannot connect through HTTP: %s", errHTTP)
		return fmt.Errorf("cannot connect: http: %q", errHTTP)
	}

	return nil
}

// IsPodReady return a bool if the Pod is ready
func IsPodReady(pod *Pod) bool {
	// static pods are always reported as Pending, so we make an exception there
	if pod.Status.Phase == "Pending" && isPodStatic(pod) {
		return true
	}

	if pod.Status.Phase != "Running" {
		return false
	}

	if tolerate, ok := pod.Metadata.Annotations[unreadyAnnotation]; ok && tolerate == "true" {
		return true
	}
	for _, status := range pod.Status.Conditions {
		if status.Type == "Ready" && status.Status == "True" {
			return true
		}
	}
	return false
}

// isPodStatic identifies whether a pod is static or not based on an annotation
// Static pods can be sent to the kubelet from files or an http endpoint.
func isPodStatic(pod *Pod) bool {
	if source, ok := pod.Metadata.Annotations[configSourceAnnotation]; ok == true && (source == "file" || source == "http") {
		return len(pod.Status.Containers) == 0
	}
	return false
}<|MERGE_RESOLUTION|>--- conflicted
+++ resolved
@@ -112,14 +112,9 @@
 }
 
 // GetKubeUtil returns an instance of KubeUtil.
-<<<<<<< HEAD
-func GetKubeUtil() (*KubeUtil, error) {
+func GetKubeUtil() (KubeUtilInterface, error) {
 	globalKubeUtilMutex.Lock()
 	defer globalKubeUtilMutex.Unlock()
-=======
-func GetKubeUtil() (KubeUtilInterface, error) {
-  globalKubeUtilMutex.Lock()
->>>>>>> 436bf58d
 	if globalKubeUtil == nil {
 		globalKubeUtil = newKubeUtil()
 		globalKubeUtil.initRetry.SetupRetrier(&retry.Config{
