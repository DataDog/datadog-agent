// Unless explicitly stated otherwise all files in this repository are licensed
// under the Apache License Version 2.0.
// This product includes software developed at Datadog (https://www.datadoghq.com/).
// Copyright 2016-2020 Datadog, Inc.

// +build containerd

package containerd

import (
	"context"
	"sync"
	"time"

	"github.com/StackVista/stackstate-agent/pkg/config"
	"github.com/StackVista/stackstate-agent/pkg/util/log"
	"github.com/StackVista/stackstate-agent/pkg/util/retry"
	"github.com/containerd/containerd"
	"github.com/containerd/containerd/api/types"
	"github.com/containerd/containerd/containers"
	"github.com/containerd/containerd/namespaces"
	"github.com/containerd/containerd/oci"
)

const (
	// The check config is used if the containerd socket is detected.
	// However we want to cover cases with custom config files.
	containerdDefaultSocketPath = "/var/run/containerd/containerd.sock"
)

var (
	globalContainerdUtil *ContainerdUtil
	once                 sync.Once
)

// ContainerdItf is the interface implementing a subset of methods that leverage the Containerd api.
type ContainerdItf interface {
	Containers() ([]containerd.Container, error)
	GetEvents() containerd.EventService
	Info(ctn containerd.Container) (containers.Container, error)
	ImageSize(ctn containerd.Container) (int64, error)
<<<<<<< HEAD
	Metadata() (containerd.Version, error)
	Namespace() string
	TaskMetrics(ctn containerd.Container) (*types.Metric, error)
=======
	Spec(ctn containerd.Container) (*oci.Spec, error)
	Metadata() (containerd.Version, error)
	Namespace() string
	TaskMetrics(ctn containerd.Container) (*types.Metric, error)
	TaskPids(ctn containerd.Container) ([]containerd.ProcessInfo, error)
>>>>>>> bb51b8da
}

// ContainerdUtil is the util used to interact with the Containerd api.
type ContainerdUtil struct {
	cl                *containerd.Client
	socketPath        string
	initRetry         retry.Retrier
	queryTimeout      time.Duration
	connectionTimeout time.Duration
	namespace         string
}

// GetContainerdUtil creates the Containerd util containing the Containerd client and implementing the ContainerdItf
// Errors are handled in the retrier.
func GetContainerdUtil() (ContainerdItf, error) {
	once.Do(func() {
		globalContainerdUtil = &ContainerdUtil{
			queryTimeout:      config.Datadog.GetDuration("cri_query_timeout") * time.Second,
			connectionTimeout: config.Datadog.GetDuration("cri_connection_timeout") * time.Second,
			socketPath:        config.Datadog.GetString("cri_socket_path"),
			namespace:         config.Datadog.GetString("containerd_namespace"),
		}
		if globalContainerdUtil.socketPath == "" {
			log.Info("No socket path was specified, defaulting to /var/run/containerd/containerd.sock")
			globalContainerdUtil.socketPath = containerdDefaultSocketPath
		}
		// Initialize the client in the connect method
		globalContainerdUtil.initRetry.SetupRetrier(&retry.Config{ //nolint:errcheck
			Name:              "containerdutil",
			AttemptMethod:     globalContainerdUtil.connect,
			Strategy:          retry.Backoff,
			InitialRetryDelay: 1 * time.Second,
			MaxRetryDelay:     5 * time.Minute,
		})
	})
	if err := globalContainerdUtil.initRetry.TriggerRetry(); err != nil {
		log.Errorf("Containerd init error: %s", err.Error())
		return nil, err
	}
	return globalContainerdUtil, nil
}

func (c *ContainerdUtil) Namespace() string {
	return c.namespace
}

// Metadata is used to collect the version and revision of the Containerd API
func (c *ContainerdUtil) Metadata() (containerd.Version, error) {
	ctx, cancel := context.WithTimeout(context.Background(), c.queryTimeout)
	defer cancel()
	ctxNamespace := namespaces.WithNamespace(ctx, c.namespace)
	return c.cl.Version(ctxNamespace)
}

// Close is used when done with a ContainerdUtil
func (c *ContainerdUtil) Close() error {
	if c.cl == nil {
		return log.Errorf("Containerd Client not initialized")
	}
	return c.cl.Close()
}

// connect is our retry strategy, it can be re-triggered when the check is running if we lose connectivity.
func (c *ContainerdUtil) connect() error {
	var err error
	if c.cl != nil {
		err = c.cl.Reconnect()
		if err != nil {
			log.Errorf("Could not reconnect to the containerd daemon: %v", err)
			return c.cl.Close() // Attempt to close connections to avoid overloading the GRPC
		}
		return nil
	}

	c.cl, err = containerd.New(c.socketPath, containerd.WithTimeout(c.connectionTimeout))
	if err != nil {
		return err
	}
	ver, err := c.Metadata()
	if err == nil {
		log.Infof("Connected to containerd - Version %s/%s", ver.Version, ver.Revision)
	}
	return err
}

// GetEvents interfaces with the containerd api to get the event service.
func (c *ContainerdUtil) GetEvents() containerd.EventService {
	return c.cl.EventService()
}

// Containers interfaces with the containerd api to get the list of Containers.
func (c *ContainerdUtil) Containers() ([]containerd.Container, error) {
	ctx, cancel := context.WithTimeout(context.Background(), c.queryTimeout)
	defer cancel()
	ctxNamespace := namespaces.WithNamespace(ctx, c.namespace)
	return c.cl.Containers(ctxNamespace)
}

// ImageSize interfaces with the containerd api to get the size of an image
func (c *ContainerdUtil) ImageSize(ctn containerd.Container) (int64, error) {
	ctx, cancel := context.WithTimeout(context.Background(), c.queryTimeout)
	defer cancel()
	ctxNamespace := namespaces.WithNamespace(ctx, c.namespace)

	img, err := ctn.Image(ctxNamespace)
	if err != nil {
		return 0, err
	}
	return img.Size(ctxNamespace)
}

// Info interfaces with the containerd api to get Container info
func (c *ContainerdUtil) Info(ctn containerd.Container) (containers.Container, error) {
	ctx, cancel := context.WithTimeout(context.Background(), c.queryTimeout)
	defer cancel()
	ctxNamespace := namespaces.WithNamespace(ctx, c.namespace)

	return ctn.Info(ctxNamespace)
}

<<<<<<< HEAD
=======
// Spec interfaces with the containerd api to get container OCI Spec
func (c *ContainerdUtil) Spec(ctn containerd.Container) (*oci.Spec, error) {
	ctx, cancel := context.WithTimeout(context.Background(), c.queryTimeout)
	defer cancel()
	ctxNamespace := namespaces.WithNamespace(ctx, c.namespace)

	return ctn.Spec(ctxNamespace)
}

>>>>>>> bb51b8da
// TaskMetrics interfaces with the containerd api to get the metrics from a container
func (c *ContainerdUtil) TaskMetrics(ctn containerd.Container) (*types.Metric, error) {
	ctx, cancel := context.WithTimeout(context.Background(), c.queryTimeout)
	defer cancel()
	ctxNamespace := namespaces.WithNamespace(ctx, c.namespace)

	t, errTask := ctn.Task(ctxNamespace, nil)
	if errTask != nil {
		return nil, errTask
	}

	return t.Metrics(ctxNamespace)
<<<<<<< HEAD
=======
}

// TaskPids interfaces with the containerd api to get the pids from a container
func (c *ContainerdUtil) TaskPids(ctn containerd.Container) ([]containerd.ProcessInfo, error) {
	ctx, cancel := context.WithTimeout(context.Background(), c.queryTimeout)
	defer cancel()
	ctxNamespace := namespaces.WithNamespace(ctx, c.namespace)

	t, errTask := ctn.Task(ctxNamespace, nil)
	if errTask != nil {
		return nil, errTask
	}

	return t.Pids(ctxNamespace)
>>>>>>> bb51b8da
}<|MERGE_RESOLUTION|>--- conflicted
+++ resolved
@@ -39,17 +39,11 @@
 	GetEvents() containerd.EventService
 	Info(ctn containerd.Container) (containers.Container, error)
 	ImageSize(ctn containerd.Container) (int64, error)
-<<<<<<< HEAD
-	Metadata() (containerd.Version, error)
-	Namespace() string
-	TaskMetrics(ctn containerd.Container) (*types.Metric, error)
-=======
 	Spec(ctn containerd.Container) (*oci.Spec, error)
 	Metadata() (containerd.Version, error)
 	Namespace() string
 	TaskMetrics(ctn containerd.Container) (*types.Metric, error)
 	TaskPids(ctn containerd.Container) ([]containerd.ProcessInfo, error)
->>>>>>> bb51b8da
 }
 
 // ContainerdUtil is the util used to interact with the Containerd api.
@@ -170,8 +164,6 @@
 	return ctn.Info(ctxNamespace)
 }
 
-<<<<<<< HEAD
-=======
 // Spec interfaces with the containerd api to get container OCI Spec
 func (c *ContainerdUtil) Spec(ctn containerd.Container) (*oci.Spec, error) {
 	ctx, cancel := context.WithTimeout(context.Background(), c.queryTimeout)
@@ -181,7 +173,6 @@
 	return ctn.Spec(ctxNamespace)
 }
 
->>>>>>> bb51b8da
 // TaskMetrics interfaces with the containerd api to get the metrics from a container
 func (c *ContainerdUtil) TaskMetrics(ctn containerd.Container) (*types.Metric, error) {
 	ctx, cancel := context.WithTimeout(context.Background(), c.queryTimeout)
@@ -194,8 +185,6 @@
 	}
 
 	return t.Metrics(ctxNamespace)
-<<<<<<< HEAD
-=======
 }
 
 // TaskPids interfaces with the containerd api to get the pids from a container
@@ -210,5 +199,4 @@
 	}
 
 	return t.Pids(ctxNamespace)
->>>>>>> bb51b8da
 }