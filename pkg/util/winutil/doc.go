--- conflicted
+++ resolved
@@ -4,9 +4,5 @@
 // Copyright 2018-present Datadog, Inc.
 //go:build !windows
 
-<<<<<<< HEAD
-//Package winutil - Windows utility functions
-=======
 // Package winutil - Windows utility functions
->>>>>>> 1580217b
 package winutil