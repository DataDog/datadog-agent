// Unless explicitly stated otherwise all files in this repository are licensed
// under the Apache License Version 2.0.
// This product includes software developed at Datadog (https://www.datadoghq.com/).
// Copyright 2018 Datadog, Inc.

// +build windows,!novet

package winutil

import (
	"C"
	"syscall"
	"unsafe"
)

// GUID is representation of the C GUID structure
type GUID struct {
	Data1 uint32
	Data2 uint16
	Data3 uint16
	Data4 [8]byte
}

/*
https://docs.microsoft.com/en-us/windows/desktop/shell/knownfolderid

FOLDERID_ProgramData
GUID	{62AB5D82-FDC1-4DC3-A9DD-070D1D495D97}
Display Name	ProgramData
Folder Type	FIXED
Default Path	%ALLUSERSPROFILE% (%ProgramData%, %SystemDrive%\ProgramData)
CSIDL Equivalent	CSIDL_COMMON_APPDATA
Legacy Display Name	Application Data
Legacy Default Path	%ALLUSERSPROFILE%\Application Data
*/
var (
<<<<<<< HEAD
=======
	// this is the GUID definition from shlobj.h
>>>>>>> 3f0a1870
	//DEFINE_KNOWN_FOLDER(FOLDERID_ProgramData,         0x62AB5D82, 0xFDC1, 0x4DC3, 0xA9, 0xDD, 0x07, 0x0D, 0x1D, 0x49, 0x5D, 0x97);
	FOLDERIDProgramData = GUID{0x62AB5D82, 0xFDC1, 0x4DC3, [8]byte{0xA9, 0xDD, 0x07, 0x0D, 0x1D, 0x49, 0x5D, 0x97}}
)

var (
	modShell32               = syscall.NewLazyDLL("Shell32.dll")
	modOle32                 = syscall.NewLazyDLL("Ole32.dll")
	procSHGetKnownFolderPath = modShell32.NewProc("SHGetKnownFolderPath")
	procCoTaskMemFree        = modOle32.NewProc("CoTaskMemFree")
)

// SHGetKnownFolderPath syscall to windows native SHGetKnownFOlderPath
func SHGetKnownFolderPath(rfid *GUID, dwFlags uint32, hToken syscall.Handle, pszPath *uintptr) (retval error) {
	r0, _, _ := syscall.Syscall6(procSHGetKnownFolderPath.Addr(), 4, uintptr(unsafe.Pointer(rfid)), uintptr(dwFlags), uintptr(hToken), uintptr(unsafe.Pointer(pszPath)), 0, 0)
	if r0 != 0 {
		retval = syscall.Errno(r0)
	}
	return
}

// CoTaskMemFree free memory returned from SHGetKnownFolderPath
func CoTaskMemFree(pv uintptr) {
	syscall.Syscall(procCoTaskMemFree.Addr(), 1, uintptr(pv), 0, 0)
	return
}

// GetProgramDataDir returns the current programdatadir, usually
// c:\programdata
func GetProgramDataDir() (path string, err error) {
	var retstr uintptr
	err = SHGetKnownFolderPath(&FOLDERIDProgramData, 0, 0, &retstr)
	if err == nil {
		// convert the string
		defer CoTaskMemFree(retstr)
		// the path = syscall.UTF16ToString... returns a
		// go vet: "possible misuse of unsafe.Pointer"
<<<<<<< HEAD
		// Use the "C" GoString converter instead
		path = syscall.UTF16ToString((*[1 << 16]uint16)(unsafe.Pointer(retstr))[:])
		//path = C.GoString(retstr)
=======
		path = syscall.UTF16ToString((*[1 << 16]uint16)(unsafe.Pointer(retstr))[:])
>>>>>>> 3f0a1870
	}
	return
}<|MERGE_RESOLUTION|>--- conflicted
+++ resolved
@@ -34,10 +34,7 @@
 Legacy Default Path	%ALLUSERSPROFILE%\Application Data
 */
 var (
-<<<<<<< HEAD
-=======
 	// this is the GUID definition from shlobj.h
->>>>>>> 3f0a1870
 	//DEFINE_KNOWN_FOLDER(FOLDERID_ProgramData,         0x62AB5D82, 0xFDC1, 0x4DC3, 0xA9, 0xDD, 0x07, 0x0D, 0x1D, 0x49, 0x5D, 0x97);
 	FOLDERIDProgramData = GUID{0x62AB5D82, 0xFDC1, 0x4DC3, [8]byte{0xA9, 0xDD, 0x07, 0x0D, 0x1D, 0x49, 0x5D, 0x97}}
 )
@@ -74,13 +71,7 @@
 		defer CoTaskMemFree(retstr)
 		// the path = syscall.UTF16ToString... returns a
 		// go vet: "possible misuse of unsafe.Pointer"
-<<<<<<< HEAD
-		// Use the "C" GoString converter instead
 		path = syscall.UTF16ToString((*[1 << 16]uint16)(unsafe.Pointer(retstr))[:])
-		//path = C.GoString(retstr)
-=======
-		path = syscall.UTF16ToString((*[1 << 16]uint16)(unsafe.Pointer(retstr))[:])
->>>>>>> 3f0a1870
 	}
 	return
 }