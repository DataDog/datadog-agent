--- conflicted
+++ resolved
@@ -32,44 +32,23 @@
 }
 
 var (
-<<<<<<< HEAD
-	mod      = syscall.NewLazyDLL("libdatadog-interop.dll")
-	procGetStore = mod.NewProc("GetStore")
-=======
 	mod           = syscall.NewLazyDLL("libdatadog-interop.dll")
 	procGetStore  = mod.NewProc("GetStore")
->>>>>>> 6879b52a
 	procFreeStore = mod.NewProc("FreeStore")
 )
-
-var resultCodes = map[int]string{
-	0: "SUCCESS",
-	1: "INVALID_PARAMS",
-	2: "EXCEPTION",
-}
 
 // GetStore returns a pointer to a cStore struct containing the list of MS Store apps.
 // The caller is responsible for freeing the memory allocated for the cStore struct using FreeStore.
 func GetStore() (*cStore, error) {
 	var out *cStore
-<<<<<<< HEAD
-	r1, _, _ := procGetStore.Call(uintptr(unsafe.Pointer(&out)))
-	if r1 != 0 {
-		return nil, fmt.Errorf("GetStore failed: %s", resultCodes[int(r1)])
-=======
 	r1, _, lastErr := procGetStore.Call(uintptr(unsafe.Pointer(&out)))
 	if r1 == 0 {
 		return nil, fmt.Errorf("GetStore failed: %w", lastErr)
->>>>>>> 6879b52a
 	}
 	return out, nil
 }
 
 // FreeStore frees the memory allocated for the cStore struct.
-<<<<<<< HEAD
-func FreeStore(store *cStore) {
-	_, _, _ = procFreeStore.Call(uintptr(unsafe.Pointer(store)))
-=======
 // Returns an error if the free operation fails.
 func FreeStore(store *cStore) error {
 	r1, _, lastErr := procFreeStore.Call(uintptr(unsafe.Pointer(store)))
@@ -77,5 +56,4 @@
 		return fmt.Errorf("FreeStore failed: %w", lastErr)
 	}
 	return nil
->>>>>>> 6879b52a
 }