--- conflicted
+++ resolved
@@ -445,10 +445,5 @@
 	}
 	defer windows.FreeSid(localSystem)
 
-<<<<<<< HEAD
-	log.Infof("Comparing current:      %s ", currentUser.String())
-	log.Infof("Comparing local system: %s ", localSystem.String())
-=======
->>>>>>> 1b739574
 	return currentUser.Equals(localSystem), nil
 }