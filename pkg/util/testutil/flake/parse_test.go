// Unless explicitly stated otherwise all files in this repository are licensed
// under the Apache License Version 2.0.
// This product includes software developed at Datadog (https://www.datadoghq.com/).
// Copyright 2024-present Datadog, Inc.

package flake

import (
	"bytes"
	"testing"

	"github.com/stretchr/testify/assert"
	"github.com/stretchr/testify/require"
)

func TestIsFlaky(t *testing.T) {
	kf := &KnownFlakyTests{}
	kf.Add("", "TestEKSSuite/TestCPU")

	assert.True(t, kf.IsFlaky("", "TestEKSSuite/TestCPU/TestCPUUtilization"))
	// parents cannot be considered flaky without test results to ensure it may have failed because of a flaky subtest
	assert.False(t, kf.IsFlaky("", "TestEKSSuite"))
	assert.False(t, kf.IsFlaky("", "TestEKSSuite/TestMemory"))
	assert.True(t, kf.IsFlaky("", "TestEKSSuite/TestCPU"))
	assert.False(t, kf.IsFlaky("", "TestECSSuite/TestCPU"))
}

const flake1 = `pkg/gohai:
  - test: TestGetPayload`

const flake2 = `pkg/toto:
  - test: TestGetPayload
  - test: TestOtherTest`

const flake3 = `pkg/gohai:
  - test: TestGetPayload
pkg/toto:
  - test: TestGetPayload
  - test: TestOtherTest`

const flake4 = `pkg/gohai:
  - test: TestGetPayload
pkg/toto:
  - test: TestGetPayload
  - test: TestOtherTest
    on-log: "hello"`
<<<<<<< HEAD
=======

const flakeError = `pkg/gohai:
  - test: TestGetPayload
pkg/toto:
  - test: TestGetPayload
  - on-log: "hello"`
>>>>>>> bd9d797a

func TestFlakesParse(t *testing.T) {
	t.Run("1", func(t *testing.T) {
		kf, err := Parse(bytes.NewBuffer([]byte(flake1)))
		require.NoError(t, err)
		if assert.Contains(t, kf.packageTestList, "pkg/gohai") {
			assert.Contains(t, kf.packageTestList["pkg/gohai"], "TestGetPayload")
		}
	})

	t.Run("2", func(t *testing.T) {
		kf, err := Parse(bytes.NewBuffer([]byte(flake2)))
		require.NoError(t, err)
		if assert.Contains(t, kf.packageTestList, "pkg/toto") {
			assert.Contains(t, kf.packageTestList["pkg/toto"], "TestGetPayload")
			assert.Contains(t, kf.packageTestList["pkg/toto"], "TestOtherTest")
		}
	})

	t.Run("3", func(t *testing.T) {
		kf, err := Parse(bytes.NewBuffer([]byte(flake3)))
		require.NoError(t, err)
		if assert.Contains(t, kf.packageTestList, "pkg/gohai") {
			assert.Contains(t, kf.packageTestList["pkg/gohai"], "TestGetPayload")
		}
		if assert.Contains(t, kf.packageTestList, "pkg/toto") {
			assert.Contains(t, kf.packageTestList["pkg/toto"], "TestGetPayload")
			assert.Contains(t, kf.packageTestList["pkg/toto"], "TestOtherTest")
		}
	})

	t.Run("4", func(t *testing.T) {
		kf, err := Parse(bytes.NewBuffer([]byte(flake4)))
		require.NoError(t, err)
		if assert.Contains(t, kf.packageTestList, "pkg/gohai") {
			assert.Contains(t, kf.packageTestList["pkg/gohai"], "TestGetPayload")
		}
		if assert.Contains(t, kf.packageTestList, "pkg/toto") {
			assert.Contains(t, kf.packageTestList["pkg/toto"], "TestGetPayload")
		}
	})
<<<<<<< HEAD
=======

	t.Run("5", func(t *testing.T) {
		_, err := Parse(bytes.NewBuffer([]byte(flakeError)))
		require.Error(t, err)
	})
>>>>>>> bd9d797a
}<|MERGE_RESOLUTION|>--- conflicted
+++ resolved
@@ -44,15 +44,12 @@
   - test: TestGetPayload
   - test: TestOtherTest
     on-log: "hello"`
-<<<<<<< HEAD
-=======
 
 const flakeError = `pkg/gohai:
   - test: TestGetPayload
 pkg/toto:
   - test: TestGetPayload
   - on-log: "hello"`
->>>>>>> bd9d797a
 
 func TestFlakesParse(t *testing.T) {
 	t.Run("1", func(t *testing.T) {
@@ -94,12 +91,9 @@
 			assert.Contains(t, kf.packageTestList["pkg/toto"], "TestGetPayload")
 		}
 	})
-<<<<<<< HEAD
-=======
 
 	t.Run("5", func(t *testing.T) {
 		_, err := Parse(bytes.NewBuffer([]byte(flakeError)))
 		require.Error(t, err)
 	})
->>>>>>> bd9d797a
 }