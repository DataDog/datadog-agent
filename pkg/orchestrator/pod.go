// Unless explicitly stated otherwise all files in this repository are licensed
// under the Apache License Version 2.0.
// This product includes software developed at Datadog (https://www.datadoghq.com/).
// Copyright 2016-2020 Datadog, Inc.

// +build orchestrator

package orchestrator

import (
	"fmt"
	"hash/fnv"
	"strconv"
	"strings"
	"time"

	model "github.com/DataDog/agent-payload/process"
	"github.com/DataDog/datadog-agent/pkg/tagger"
	"github.com/DataDog/datadog-agent/pkg/tagger/collectors"
	"github.com/DataDog/datadog-agent/pkg/util/kubernetes/kubelet"
	"github.com/DataDog/datadog-agent/pkg/util/log"

	jsoniter "github.com/json-iterator/go"
	v1 "k8s.io/api/core/v1"
	metav1 "k8s.io/apimachinery/pkg/apis/meta/v1"
	"k8s.io/apimachinery/pkg/types"
	"k8s.io/kubernetes/pkg/kubelet/pod"
)

const (
	redactedValue = "********"
	// from https://github.com/kubernetes/kubernetes/blob/abe6321296123aaba8e83978f7d17951ab1b64fd/pkg/util/node/node.go#L43
	nodeUnreachablePodReason = "NodeLost"
)

<<<<<<< HEAD
// ProcessPodList processes a pod list into process messages
func ProcessPodList(podList []*v1.Pod, groupID int32, hostName string, clusterName string, clusterID string, withScrubbing bool, maxPerMessage int, scrubber *DataScrubber) ([]model.MessageBody, error) {
=======
// ProcessPodlist processes a pod list into process messages
func ProcessPodlist(podList []*v1.Pod, groupID int32, cfg *config.AgentConfig, hostName string, clusterName string, clusterID string, withScrubbing bool, extraTags []string) ([]model.MessageBody, error) {
>>>>>>> b09b01ab
	start := time.Now()
	podMsgs := make([]*model.Pod, 0, len(podList))

	for p := 0; p < len(podList); p++ {
		// extract pod info
		podModel := extractPodMessage(podList[p])

		// static pods "uid" are actually not unique across nodes.
		// we differ from the k8 uuid format in purpose to differentiate those static pods.
		if pod.IsStaticPod(podList[p]) {
			newUID := generateUniqueStaticPodHash(hostName, podList[p].Name, podList[p].Namespace, clusterName)
			// modify it in the original pod for the YAML and in our model
			podList[p].UID = types.UID(newUID)
			podModel.Metadata.Uid = newUID
		}

		pd := podList[p]
		if SkipKubernetesResource(pd.UID, pd.ResourceVersion, K8sPod) {
			continue
		}

		// insert tagger tags
		tags, err := tagger.Tag(kubelet.PodUIDToTaggerEntityName(string(podList[p].UID)), collectors.HighCardinality)
		if err != nil {
			log.Debugf("Could not retrieve tags for pod: %s", err)
			continue
		}

		// additional tags
		podModel.Tags = append(tags, fmt.Sprintf("pod_status:%s", strings.ToLower(podModel.Status)))

		// scrub & generate YAML
		if withScrubbing {
			for c := 0; c < len(podList[p].Spec.Containers); c++ {
				ScrubContainer(&podList[p].Spec.Containers[c], scrubber)
			}
			for c := 0; c < len(podList[p].Spec.InitContainers); c++ {
				ScrubContainer(&podList[p].Spec.InitContainers[c], scrubber)
			}
		}

		// k8s objects only have json "omitempty" annotations
		// and marshalling is more performant than YAML
		jsonPod, err := jsoniter.Marshal(podList[p])
		if err != nil {
			log.Debugf("Could not marshal pod to JSON: %s", err)
			continue
		}
		podModel.Yaml = jsonPod

		podMsgs = append(podMsgs, podModel)
	}

	groupSize := len(podMsgs) / maxPerMessage
	if len(podMsgs)%maxPerMessage != 0 {
		groupSize++
	}
	chunked := chunkPods(podMsgs, groupSize, maxPerMessage)
	messages := make([]model.MessageBody, 0, groupSize)
	for i := 0; i < groupSize; i++ {
		messages = append(messages, &model.CollectorPod{
			HostName:    hostName,
			ClusterName: clusterName,
			Pods:        chunked[i],
			GroupId:     groupID,
			GroupSize:   int32(groupSize),
			ClusterId:   clusterID,
			Tags:        extraTags,
		})
	}

	log.Debugf("Collected & enriched %d out of %d pods in %s", len(podMsgs), len(podList), time.Now().Sub(start))
	return messages, nil
}

// ScrubContainer scrubs sensitive information in the command line & env vars
func ScrubContainer(c *v1.Container, scrubber *DataScrubber) bool {
	// scrub command line
	scrubbedCmd, changed := scrubber.ScrubSimpleCommand(c.Command)
	c.Command = scrubbedCmd
	// scrub env vars
	for e := 0; e < len(c.Env); e++ {
		if scrubber.ContainsSensitiveWord(c.Env[e].Name) {
			c.Env[e].Value = redactedValue
			changed = true
		}
	}
	return changed
}

// chunkPods formats and chunks the pods into a slice of chunks using a specific number of chunks.
func chunkPods(pods []*model.Pod, chunkCount, chunkSize int) [][]*model.Pod {
	chunks := make([][]*model.Pod, 0, chunkCount)

	for c := 1; c <= chunkCount; c++ {
		var (
			chunkStart = chunkSize * (c - 1)
			chunkEnd   = chunkSize * (c)
		)
		// last chunk may be smaller than the chunk size
		if c == chunkCount {
			chunkEnd = len(pods)
		}
		chunks = append(chunks, pods[chunkStart:chunkEnd])
	}

	return chunks
}

// extractPodMessage extracts pod info into the proto model
func extractPodMessage(p *v1.Pod) *model.Pod {
	podModel := model.Pod{
		Metadata: ExtractMetadata(&p.ObjectMeta),
	}
	// pod spec
	podModel.NodeName = p.Spec.NodeName
	// pod status
	podModel.Phase = string(p.Status.Phase)
	podModel.NominatedNodeName = p.Status.NominatedNodeName
	podModel.IP = p.Status.PodIP
	podModel.RestartCount = 0
	for _, cs := range p.Status.ContainerStatuses {
		podModel.RestartCount += cs.RestartCount
		cStatus := convertContainerStatus(cs)
		podModel.ContainerStatuses = append(podModel.ContainerStatuses, &cStatus)
	}

	for _, cs := range p.Status.InitContainerStatuses {
		podModel.RestartCount += cs.RestartCount
		cStatus := convertContainerStatus(cs)
		podModel.InitContainerStatuses = append(podModel.InitContainerStatuses, &cStatus)
	}
	podModel.Status = ComputeStatus(p)
	podModel.ConditionMessage = GetConditionMessage(p)

	for _, c := range p.Spec.Containers {
		if modelReq := convertResourceRequirements(c.Resources, c.Name, model.ResourceRequirementsType_container); modelReq != nil {
			podModel.ResourceRequirements = append(podModel.ResourceRequirements, modelReq)
		}
	}

	for _, c := range p.Spec.InitContainers {
		if modelReq := convertResourceRequirements(c.Resources, c.Name, model.ResourceRequirementsType_initContainer); modelReq != nil {
			podModel.ResourceRequirements = append(podModel.ResourceRequirements, modelReq)
		}
	}

	return &podModel
}

// resourceRequirements calculations: https://kubernetes.io/docs/concepts/configuration/manage-resources-containers/#:~:text=Resource%20units%20in%20Kubernetes&text=Limits%20and%20requests%20for%20CPU,A%20Container%20with%20spec.
// CPU: 1/10 of a single core, would represent that as 100m.
// Memory: Memory is measured in bytes. In addition, it may be used with SI suffices (E, P, T, G, M, K, m) or their power-of-two-equivalents (Ei, Pi, Ti, Gi, Mi, Ki).
func convertResourceRequirements(rq v1.ResourceRequirements, containerName string, resourceType model.ResourceRequirementsType) *model.ResourceRequirements {
	requests := map[string]int64{}
	setRequests := false
	setLimits := false
	limits := map[string]int64{}

	cpuLimit := rq.Limits.Cpu()
	if !cpuLimit.IsZero() {
		limits[v1.ResourceCPU.String()] = cpuLimit.MilliValue()
		setLimits = true
	}

	memLimit := rq.Limits.Memory()
	if !memLimit.IsZero() {
		limits[v1.ResourceMemory.String()] = memLimit.Value()
		setLimits = true
	}

	cpuRequest := rq.Requests.Cpu()
	if !cpuRequest.IsZero() {
		requests[v1.ResourceCPU.String()] = cpuRequest.MilliValue()
		setRequests = true
	}

	memRequest := rq.Requests.Memory()
	if !memRequest.IsZero() {
		requests[v1.ResourceMemory.String()] = memRequest.Value()
		setRequests = true
	}

	if !setRequests && !setLimits {
		return nil
	}

	return &model.ResourceRequirements{
		Limits:   limits,
		Requests: requests,
		Name:     containerName,
		Type:     resourceType,
	}
}

func convertContainerStatus(cs v1.ContainerStatus) model.ContainerStatus {
	cStatus := model.ContainerStatus{
		Name:         cs.Name,
		ContainerID:  cs.ContainerID,
		Ready:        cs.Ready,
		RestartCount: cs.RestartCount,
	}
	// detecting the current state
	if cs.State.Waiting != nil {
		cStatus.State = "Waiting"
		cStatus.Message = cs.State.Waiting.Reason + " " + cs.State.Waiting.Message
	} else if cs.State.Running != nil {
		cStatus.State = "Running"
	} else if cs.State.Terminated != nil {
		cStatus.State = "Terminated"
		exitString := "(exit: " + strconv.Itoa(int(cs.State.Terminated.ExitCode)) + ")"
		cStatus.Message = cs.State.Terminated.Reason + " " + cs.State.Terminated.Message + " " + exitString
	}
	return cStatus
}

// ComputeStatus is mostly copied from kubernetes to match what users see in kubectl
// in case of issues, check for changes upstream: https://github.com/kubernetes/kubernetes/blob/1e12d92a5179dbfeb455c79dbf9120c8536e5f9c/pkg/printers/internalversion/printers.go#L685
func ComputeStatus(p *v1.Pod) string {
	reason := string(p.Status.Phase)
	if p.Status.Reason != "" {
		reason = p.Status.Reason
	}

	initializing := false
	for i := range p.Status.InitContainerStatuses {
		container := p.Status.InitContainerStatuses[i]
		switch {
		case container.State.Terminated != nil && container.State.Terminated.ExitCode == 0:
			continue
		case container.State.Terminated != nil:
			// initialization is failed
			if len(container.State.Terminated.Reason) == 0 {
				if container.State.Terminated.Signal != 0 {
					reason = fmt.Sprintf("Init:Signal:%d", container.State.Terminated.Signal)
				} else {
					reason = fmt.Sprintf("Init:ExitCode:%d", container.State.Terminated.ExitCode)
				}
			} else {
				reason = "Init:" + container.State.Terminated.Reason
			}
			initializing = true
		case container.State.Waiting != nil && len(container.State.Waiting.Reason) > 0 && container.State.Waiting.Reason != "PodInitializing":
			reason = "Init:" + container.State.Waiting.Reason
			initializing = true
		default:
			reason = fmt.Sprintf("Init:%d/%d", i, len(p.Spec.InitContainers))
			initializing = true
		}
		break
	}
	if !initializing {
		hasRunning := false
		for i := len(p.Status.ContainerStatuses) - 1; i >= 0; i-- {
			container := p.Status.ContainerStatuses[i]

			if container.State.Waiting != nil && container.State.Waiting.Reason != "" {
				reason = container.State.Waiting.Reason
			} else if container.State.Terminated != nil && container.State.Terminated.Reason != "" {
				reason = container.State.Terminated.Reason
			} else if container.State.Terminated != nil && container.State.Terminated.Reason == "" {
				if container.State.Terminated.Signal != 0 {
					reason = fmt.Sprintf("Signal:%d", container.State.Terminated.Signal)
				} else {
					reason = fmt.Sprintf("ExitCode:%d", container.State.Terminated.ExitCode)
				}
			} else if container.Ready && container.State.Running != nil {
				hasRunning = true
			}
		}

		// change pod status back to "Running" if there is at least one container still reporting as "Running" status
		if reason == "Completed" && hasRunning {
			reason = "Running"
		}
	}

	if p.DeletionTimestamp != nil && p.Status.Reason == nodeUnreachablePodReason {
		reason = "Unknown"
	} else if p.DeletionTimestamp != nil {
		reason = "Terminating"
	}

	return reason
}

// GetConditionMessage loops through the pod conditions, and reports the message of the first one
// (in the normal state transition order) that's doesn't pass
func GetConditionMessage(p *v1.Pod) string {
	messageMap := make(map[v1.PodConditionType]string)

	// from https://github.com/kubernetes/kubernetes/blob/ddd6d668f6a55cd3a8a2c2f268734e83524e5a7b/staging/src/k8s.io/api/core/v1/types.go#L2439-L2449
	// update if new ones appear
	chronologicalConditions := []v1.PodConditionType{
		v1.PodScheduled,
		v1.PodInitialized,
		v1.ContainersReady,
		v1.PodReady,
	}

	// populate messageMap with messages for non-passing conditions
	for _, c := range p.Status.Conditions {
		if c.Status == v1.ConditionFalse && c.Message != "" {
			messageMap[c.Type] = c.Message
		}
	}

	// return the message of the first one that failed
	for _, c := range chronologicalConditions {
		if m := messageMap[c]; m != "" {
			return m
		}
	}
	return ""
}

// this should generate a unique id because:
// podName + namespace = unique per host
// podName + namespace + host + clustername = unique
func generateUniqueStaticPodHash(host, podName, namespace, clusterName string) string {
	h := fnv.New64()
	_, _ = h.Write([]byte(host))
	_, _ = h.Write([]byte(podName))
	_, _ = h.Write([]byte(namespace))
	_, _ = h.Write([]byte(clusterName))
	return strconv.FormatUint(h.Sum64(), 16)
}

// ExtractMetadata extracts standard metadata into the model
func ExtractMetadata(m *metav1.ObjectMeta) *model.Metadata {
	meta := model.Metadata{
		Name:      m.Name,
		Namespace: m.Namespace,
		Uid:       string(m.UID),
	}
	if !m.CreationTimestamp.IsZero() {
		meta.CreationTimestamp = m.CreationTimestamp.Unix()
	}
	if !m.DeletionTimestamp.IsZero() {
		meta.DeletionTimestamp = m.DeletionTimestamp.Unix()
	}
	if len(m.Annotations) > 0 {
		meta.Annotations = make([]string, len(m.Annotations))
		i := 0
		for k, v := range m.Annotations {
			meta.Annotations[i] = k + ":" + v
			i++
		}
	}
	if len(m.Labels) > 0 {
		meta.Labels = make([]string, len(m.Labels))
		i := 0
		for k, v := range m.Labels {
			meta.Labels[i] = k + ":" + v
			i++
		}
	}
	for _, o := range m.OwnerReferences {
		owner := model.OwnerReference{
			Name: o.Name,
			Uid:  string(o.UID),
			Kind: o.Kind,
		}
		meta.OwnerReferences = append(meta.OwnerReferences, &owner)
	}

	return &meta
}<|MERGE_RESOLUTION|>--- conflicted
+++ resolved
@@ -33,13 +33,8 @@
 	nodeUnreachablePodReason = "NodeLost"
 )
 
-<<<<<<< HEAD
 // ProcessPodList processes a pod list into process messages
-func ProcessPodList(podList []*v1.Pod, groupID int32, hostName string, clusterName string, clusterID string, withScrubbing bool, maxPerMessage int, scrubber *DataScrubber) ([]model.MessageBody, error) {
-=======
-// ProcessPodlist processes a pod list into process messages
-func ProcessPodlist(podList []*v1.Pod, groupID int32, cfg *config.AgentConfig, hostName string, clusterName string, clusterID string, withScrubbing bool, extraTags []string) ([]model.MessageBody, error) {
->>>>>>> b09b01ab
+func ProcessPodList(podList []*v1.Pod, groupID int32, hostName string, clusterName string, clusterID string, withScrubbing bool, maxPerMessage int, scrubber *DataScrubber, extraTags []string) ([]model.MessageBody, error) {
 	start := time.Now()
 	podMsgs := make([]*model.Pod, 0, len(podList))
 
