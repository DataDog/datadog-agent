--- conflicted
+++ resolved
@@ -5,17 +5,14 @@
 
 package config
 
-<<<<<<< HEAD
-=======
 // Pipeline constraints
 const (
 	ChanSize          = 100
 	NumberOfPipelines = 4
 )
 
->>>>>>> 4dcb76c9
-// Date and time format
 const (
+	// Date and time format
 	DateFormat = "2006-01-02T15:04:05.000000000Z"
 	// StatusInfo is the default status for info messages.
 	StatusInfo = "info"
