// Unless explicitly stated otherwise all files in this repository are licensed
// under the Apache License Version 2.0.
// This product includes software developed at Datadog (https://www.datadoghq.com/).
// Copyright 2018 Datadog, Inc.

package config

const (
<<<<<<< HEAD
	// ChanSizes is the default size for channels.
	ChanSizes = 100
	// NumberOfPipelines is the number of message processing pipelines.
	NumberOfPipelines = int32(4)
	// DateFormat is the default date format.
=======
	defaultChanSize          = 100
	defaultNumberOfPipelines = 4
)

// Date and time format
const (
>>>>>>> 27106fd5
	DateFormat = "2006-01-02T15:04:05.000000000Z"
	// StatusInfo is the default status for info messages.
	StatusInfo = "info"
	// StatusError is the default status for error messages.
	StatusError = "error"
)

var (
	// SevInfo is the syslog severity for info messages.
	SevInfo = []byte("<46>")
	// SevError is the syslog severity for error messages.
	SevError = []byte("<43>")
)<|MERGE_RESOLUTION|>--- conflicted
+++ resolved
@@ -5,21 +5,8 @@
 
 package config
 
-const (
-<<<<<<< HEAD
-	// ChanSizes is the default size for channels.
-	ChanSizes = 100
-	// NumberOfPipelines is the number of message processing pipelines.
-	NumberOfPipelines = int32(4)
-	// DateFormat is the default date format.
-=======
-	defaultChanSize          = 100
-	defaultNumberOfPipelines = 4
-)
-
 // Date and time format
 const (
->>>>>>> 27106fd5
 	DateFormat = "2006-01-02T15:04:05.000000000Z"
 	// StatusInfo is the default status for info messages.
 	StatusInfo = "info"
