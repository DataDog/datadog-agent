// Unless explicitly stated otherwise all files in this repository are licensed
// under the Apache License Version 2.0.
// This product includes software developed at Datadog (https://www.datadoghq.com/).
// Copyright 2018 Datadog, Inc.

package config

import (
	"sync"
)

// LogSources stores a list of log sources.
type LogSources struct {
<<<<<<< HEAD
	mu           sync.Mutex
	sources      []*LogSource
	streamByType map[string]chan *LogSource
=======
	mu            sync.Mutex
	sources       []*LogSource
	addedByType   map[string]chan *LogSource
	removedByType map[string]chan *LogSource
>>>>>>> 6f2d901a
}

// NewLogSources creates a new log sources.
func NewLogSources() *LogSources {
	return &LogSources{
<<<<<<< HEAD
		streamByType: make(map[string]chan *LogSource),
=======
		addedByType:   make(map[string]chan *LogSource),
		removedByType: make(map[string]chan *LogSource),
>>>>>>> 6f2d901a
	}
}

// AddSource adds a new source.
func (s *LogSources) AddSource(source *LogSource) {
	s.mu.Lock()
	s.sources = append(s.sources, source)
	if source.Config == nil || source.Config.Validate() != nil {
<<<<<<< HEAD
		return
	}
	stream := s.getSourceStreamForType(source.Config.Type)
	s.mu.Unlock()
	stream <- source
}

// RemoveSource removes a source.
func (s *LogSources) RemoveSource(source *LogSource) {
	s.mu.Lock()
	defer s.mu.Unlock()
	for i, src := range s.sources {
		if src == source {
			s.sources = append(s.sources[:i], s.sources[i+1:]...)
			break
		}
	}
}

// GetSourceStreamForType returns the stream of valid sources matching the provided type.
func (s *LogSources) GetSourceStreamForType(sourceType string) chan *LogSource {
	s.mu.Lock()
	defer s.mu.Unlock()
	return s.getSourceStreamForType(sourceType)
}

func (s *LogSources) getSourceStreamForType(sourceType string) chan *LogSource {
	stream, exists := s.streamByType[sourceType]
	if !exists {
		stream = make(chan *LogSource)
		s.streamByType[sourceType] = stream
	}
=======
		s.mu.Unlock()
		return
	}
	stream, exists := s.addedByType[source.Config.Type]
	s.mu.Unlock()

	if exists {
		stream <- source
	}
}

// RemoveSource removes a source.
func (s *LogSources) RemoveSource(source *LogSource) {
	s.mu.Lock()
	var sourceFound bool
	for i, src := range s.sources {
		if src == source {
			s.sources = append(s.sources[:i], s.sources[i+1:]...)
			sourceFound = true
			break
		}
	}
	stream, streamExists := s.removedByType[source.Config.Type]
	s.mu.Unlock()

	if sourceFound && streamExists {
		stream <- source
	}
}

// GetAddedForType returns the new added sources matching the provided type.
func (s *LogSources) GetAddedForType(sourceType string) chan *LogSource {
	s.mu.Lock()
	defer s.mu.Unlock()

	stream, exists := s.addedByType[sourceType]
	if !exists {
		stream = make(chan *LogSource)
		s.addedByType[sourceType] = stream
	}
	return stream
}

// GetRemovedForType returns the new removed sources matching the provided type.
func (s *LogSources) GetRemovedForType(sourceType string) chan *LogSource {
	s.mu.Lock()
	defer s.mu.Unlock()

	stream, exists := s.removedByType[sourceType]
	if !exists {
		stream = make(chan *LogSource)
		s.removedByType[sourceType] = stream
	}
>>>>>>> 6f2d901a
	return stream
}

// GetSources returns all the sources currently held.
func (s *LogSources) GetSources() []*LogSource {
	s.mu.Lock()
	defer s.mu.Unlock()
<<<<<<< HEAD
=======

>>>>>>> 6f2d901a
	return s.sources
}<|MERGE_RESOLUTION|>--- conflicted
+++ resolved
@@ -11,27 +11,17 @@
 
 // LogSources stores a list of log sources.
 type LogSources struct {
-<<<<<<< HEAD
-	mu           sync.Mutex
-	sources      []*LogSource
-	streamByType map[string]chan *LogSource
-=======
 	mu            sync.Mutex
 	sources       []*LogSource
 	addedByType   map[string]chan *LogSource
 	removedByType map[string]chan *LogSource
->>>>>>> 6f2d901a
 }
 
 // NewLogSources creates a new log sources.
 func NewLogSources() *LogSources {
 	return &LogSources{
-<<<<<<< HEAD
-		streamByType: make(map[string]chan *LogSource),
-=======
 		addedByType:   make(map[string]chan *LogSource),
 		removedByType: make(map[string]chan *LogSource),
->>>>>>> 6f2d901a
 	}
 }
 
@@ -40,40 +30,6 @@
 	s.mu.Lock()
 	s.sources = append(s.sources, source)
 	if source.Config == nil || source.Config.Validate() != nil {
-<<<<<<< HEAD
-		return
-	}
-	stream := s.getSourceStreamForType(source.Config.Type)
-	s.mu.Unlock()
-	stream <- source
-}
-
-// RemoveSource removes a source.
-func (s *LogSources) RemoveSource(source *LogSource) {
-	s.mu.Lock()
-	defer s.mu.Unlock()
-	for i, src := range s.sources {
-		if src == source {
-			s.sources = append(s.sources[:i], s.sources[i+1:]...)
-			break
-		}
-	}
-}
-
-// GetSourceStreamForType returns the stream of valid sources matching the provided type.
-func (s *LogSources) GetSourceStreamForType(sourceType string) chan *LogSource {
-	s.mu.Lock()
-	defer s.mu.Unlock()
-	return s.getSourceStreamForType(sourceType)
-}
-
-func (s *LogSources) getSourceStreamForType(sourceType string) chan *LogSource {
-	stream, exists := s.streamByType[sourceType]
-	if !exists {
-		stream = make(chan *LogSource)
-		s.streamByType[sourceType] = stream
-	}
-=======
 		s.mu.Unlock()
 		return
 	}
@@ -127,7 +83,6 @@
 		stream = make(chan *LogSource)
 		s.removedByType[sourceType] = stream
 	}
->>>>>>> 6f2d901a
 	return stream
 }
 
@@ -135,9 +90,6 @@
 func (s *LogSources) GetSources() []*LogSource {
 	s.mu.Lock()
 	defer s.mu.Unlock()
-<<<<<<< HEAD
-=======
 
->>>>>>> 6f2d901a
 	return s.sources
 }