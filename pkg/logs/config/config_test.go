--- conflicted
+++ resolved
@@ -537,7 +537,7 @@
 
 	main := Endpoint{
 		APIKey:           "123",
-		Host:             "lambda-http-intake.logs.datadoghq.com",
+		Host:             "http-intake.logs.datadoghq.com",
 		Port:             0,
 		UseSSL:           true,
 		UseCompression:   true,
@@ -554,31 +554,10 @@
 	}
 
 	expectedEndpoints := &Endpoints{
-<<<<<<< HEAD
 		UseHTTP:                true,
 		BatchWait:              1 * time.Second,
 		Main:                   main,
 		Endpoints:              []Endpoint{main},
-=======
-		UseHTTP:   true,
-		BatchWait: 1 * time.Second,
-		Main: Endpoint{
-			APIKey:           "123",
-			Host:             "http-intake.logs.datadoghq.com",
-			Port:             0,
-			UseSSL:           true,
-			UseCompression:   true,
-			CompressionLevel: 6,
-			BackoffFactor:    coreConfig.DefaultLogsSenderBackoffFactor,
-			BackoffBase:      coreConfig.DefaultLogsSenderBackoffBase,
-			BackoffMax:       coreConfig.DefaultLogsSenderBackoffMax,
-			RecoveryInterval: coreConfig.DefaultLogsSenderBackoffRecoveryInterval,
-			Version:          EPIntakeVersion2,
-			TrackType:        "test-track",
-			Origin:           "lambda-extension",
-			Protocol:         "test-proto",
-		},
->>>>>>> 05a8ff9d
 		BatchMaxSize:           coreConfig.DefaultBatchMaxSize,
 		BatchMaxContentSize:    coreConfig.DefaultBatchMaxContentSize,
 		BatchMaxConcurrentSend: coreConfig.DefaultBatchMaxConcurrentSend,
