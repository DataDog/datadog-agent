--- conflicted
+++ resolved
@@ -151,8 +151,6 @@
 	default:
 		main.Host = coreConfig.GetMainEndpoint(httpEndpointPrefix, "logs_config.dd_url")
 		main.UseSSL = !coreConfig.Datadog.GetBool("logs_config.dev_mode_no_ssl")
-<<<<<<< HEAD
-=======
 	}
 
 	var additionals []Endpoint
@@ -162,7 +160,6 @@
 	}
 	for i := 0; i < len(additionals); i++ {
 		additionals[i].UseSSL = main.UseSSL
->>>>>>> fb7d7139
 	}
 
 	return NewEndpoints(main, additionals, false, true), nil
