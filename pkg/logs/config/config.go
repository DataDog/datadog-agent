// Unless explicitly stated otherwise all files in this repository are licensed
// under the Apache License Version 2.0.
// This product includes software developed at Datadog (https://www.datadoghq.com/).
// Copyright 2018 Datadog, Inc.

package config

import (
	"github.com/DataDog/datadog-agent/pkg/config"
)

// LogsAgent is the global configuration object
var LogsAgent = config.Datadog

// Build returns logs-agent sources
func Build() (*LogSources, error) {
	sources, err := buildLogSources(LogsAgent.GetString("confd_path"))
	if err != nil {
		return nil, err
	}
<<<<<<< HEAD
	return build(config, sources), nil
}

// build return a Config aggregating data from config, logSources and default constants
func build(config *viper.Viper, logSources *LogSources) *Config {
	return &Config{
		apiKey:            config.GetString("api_key"),
		logset:            config.GetString("logset"),
		ddURL:             config.GetString("logs_config.dd_url"),
		ddPort:            config.GetInt("logs_config.dd_port"),
		runPath:           config.GetString("logs_config.run_path"),
		openFilesLimit:    config.GetInt("logs_config.open_files_limit"),
		devModeNoSSL:      config.GetBool("logs_config.dev_mode_no_ssl"),
		logsSources:       logSources,
		numberOfPipelines: 4,
		chanSize:          4,
	}
=======
	return sources, nil
>>>>>>> 4dcb76c9
}<|MERGE_RESOLUTION|>--- conflicted
+++ resolved
@@ -18,25 +18,5 @@
 	if err != nil {
 		return nil, err
 	}
-<<<<<<< HEAD
-	return build(config, sources), nil
-}
-
-// build return a Config aggregating data from config, logSources and default constants
-func build(config *viper.Viper, logSources *LogSources) *Config {
-	return &Config{
-		apiKey:            config.GetString("api_key"),
-		logset:            config.GetString("logset"),
-		ddURL:             config.GetString("logs_config.dd_url"),
-		ddPort:            config.GetInt("logs_config.dd_port"),
-		runPath:           config.GetString("logs_config.run_path"),
-		openFilesLimit:    config.GetInt("logs_config.open_files_limit"),
-		devModeNoSSL:      config.GetBool("logs_config.dev_mode_no_ssl"),
-		logsSources:       logSources,
-		numberOfPipelines: 4,
-		chanSize:          4,
-	}
-=======
 	return sources, nil
->>>>>>> 4dcb76c9
 }