// Unless explicitly stated otherwise all files in this repository are licensed
// under the Apache License Version 2.0.
// This product includes software developed at Datadog (https://www.datadoghq.com/).
// Copyright 2018 Datadog, Inc.

package config

import (
	"testing"

	"github.com/stretchr/testify/assert"
)

func TestAddSource(t *testing.T) {
	sources := NewLogSources()
<<<<<<< HEAD
	registerConsumer(sources, "boo")
	assert.Equal(t, 0, len(sources.GetSources()))
	sources.AddSource(NewLogSource("foo", &LogsConfig{Type: "boo"}))
	assert.Equal(t, 1, len(sources.GetSources()))
	sources.AddSource(NewLogSource("bar", &LogsConfig{Type: "boo"}))
	assert.Equal(t, 2, len(sources.GetSources()))
}

func TestRemoveSource(t *testing.T) {
	sources := NewLogSources()
	registerConsumer(sources, "boo")
	source1 := NewLogSource("foo", &LogsConfig{Type: "boo"})
	sources.AddSource(source1)
	source2 := NewLogSource("bar", &LogsConfig{Type: "boo"})
	sources.AddSource(source2)
	assert.Equal(t, 2, len(sources.GetSources()))
	sources.RemoveSource(source1)
	assert.Equal(t, 1, len(sources.GetSources()))
	assert.Equal(t, source2, sources.GetSources()[0])
	sources.RemoveSource(source2)
	assert.Equal(t, 0, len(sources.GetSources()))
}

func TestGetSources(t *testing.T) {
	sources := NewLogSources()
	registerConsumer(sources, "boo")
	assert.Equal(t, 0, len(sources.GetSources()))
	sources.AddSource(NewLogSource("", &LogsConfig{Type: "boo"}))
	assert.Equal(t, 1, len(sources.GetSources()))
}

func registerConsumer(sources *LogSources, sourceType string) {
	go func() {
		sources := sources.GetSourceStreamForType(sourceType)
		for range sources {
			// ensure that another component is consuming the channel to prevent
			// the producer to get stuck.
		}
	}()
=======
	assert.Equal(t, 0, len(sources.GetSources()))

	sources.AddSource(NewLogSource("foo", &LogsConfig{Type: "boo"}))
	assert.Equal(t, 1, len(sources.GetSources()))

	sources.AddSource(NewLogSource("bar", &LogsConfig{Type: "boo"}))
	assert.Equal(t, 2, len(sources.GetSources()))

	sources.AddSource(NewLogSource("baz", &LogsConfig{})) // invalid config
	assert.Equal(t, 3, len(sources.GetSources()))
}

func TestRemoveSource(t *testing.T) {
	sources := NewLogSources()
	source1 := NewLogSource("foo", &LogsConfig{Type: "boo"})
	source2 := NewLogSource("bar", &LogsConfig{Type: "boo"})

	sources.AddSource(source1)
	sources.AddSource(source2)
	assert.Equal(t, 2, len(sources.GetSources()))

	sources.RemoveSource(source1)
	assert.Equal(t, 1, len(sources.GetSources()))
	assert.Equal(t, source2, sources.GetSources()[0])

	sources.RemoveSource(source2)
	assert.Equal(t, 0, len(sources.GetSources()))
}

func TestGetSources(t *testing.T) {
	sources := NewLogSources()
	assert.Equal(t, 0, len(sources.GetSources()))

	sources.AddSource(NewLogSource("", &LogsConfig{Type: "boo"}))
	assert.Equal(t, 1, len(sources.GetSources()))
}

func TestGetAddedForType(t *testing.T) {
	sources := NewLogSources()
	source := NewLogSource("foo", &LogsConfig{Type: "foo"})

	sources.AddSource(source)

	stream := sources.GetAddedForType("foo")
	assert.NotNil(t, stream)
	assert.Equal(t, 0, len(stream))

	go func() { sources.AddSource(source) }()
	s := <-stream
	assert.Equal(t, s, source)
}

func TestGetRemovedForType(t *testing.T) {
	sources := NewLogSources()
	source := NewLogSource("foo", &LogsConfig{Type: "foo"})

	sources.RemoveSource(source)

	stream := sources.GetRemovedForType("foo")
	assert.NotNil(t, stream)
	assert.Equal(t, 0, len(stream))

	sources.RemoveSource(source)
	assert.Equal(t, 0, len(stream))

	sources.AddSource(source)
	go func() { sources.RemoveSource(source) }()
	s := <-stream
	assert.Equal(t, s, source)
>>>>>>> 6f2d901a
}<|MERGE_RESOLUTION|>--- conflicted
+++ resolved
@@ -13,47 +13,6 @@
 
 func TestAddSource(t *testing.T) {
 	sources := NewLogSources()
-<<<<<<< HEAD
-	registerConsumer(sources, "boo")
-	assert.Equal(t, 0, len(sources.GetSources()))
-	sources.AddSource(NewLogSource("foo", &LogsConfig{Type: "boo"}))
-	assert.Equal(t, 1, len(sources.GetSources()))
-	sources.AddSource(NewLogSource("bar", &LogsConfig{Type: "boo"}))
-	assert.Equal(t, 2, len(sources.GetSources()))
-}
-
-func TestRemoveSource(t *testing.T) {
-	sources := NewLogSources()
-	registerConsumer(sources, "boo")
-	source1 := NewLogSource("foo", &LogsConfig{Type: "boo"})
-	sources.AddSource(source1)
-	source2 := NewLogSource("bar", &LogsConfig{Type: "boo"})
-	sources.AddSource(source2)
-	assert.Equal(t, 2, len(sources.GetSources()))
-	sources.RemoveSource(source1)
-	assert.Equal(t, 1, len(sources.GetSources()))
-	assert.Equal(t, source2, sources.GetSources()[0])
-	sources.RemoveSource(source2)
-	assert.Equal(t, 0, len(sources.GetSources()))
-}
-
-func TestGetSources(t *testing.T) {
-	sources := NewLogSources()
-	registerConsumer(sources, "boo")
-	assert.Equal(t, 0, len(sources.GetSources()))
-	sources.AddSource(NewLogSource("", &LogsConfig{Type: "boo"}))
-	assert.Equal(t, 1, len(sources.GetSources()))
-}
-
-func registerConsumer(sources *LogSources, sourceType string) {
-	go func() {
-		sources := sources.GetSourceStreamForType(sourceType)
-		for range sources {
-			// ensure that another component is consuming the channel to prevent
-			// the producer to get stuck.
-		}
-	}()
-=======
 	assert.Equal(t, 0, len(sources.GetSources()))
 
 	sources.AddSource(NewLogSource("foo", &LogsConfig{Type: "boo"}))
@@ -123,5 +82,4 @@
 	go func() { sources.RemoveSource(source) }()
 	s := <-stream
 	assert.Equal(t, s, source)
->>>>>>> 6f2d901a
 }