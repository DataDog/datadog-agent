// Unless explicitly stated otherwise all files in this repository are licensed
// under the Apache License Version 2.0.
// This product includes software developed at Datadog (https://www.datadoghq.com/).
// Copyright 2016-present Datadog, Inc.

//go:build sds

//nolint:revive
package sds

import (
	"encoding/json"
	"fmt"
	"strings"
	"sync"

	"github.com/DataDog/datadog-agent/pkg/logs/message"
	"github.com/DataDog/datadog-agent/pkg/util/log"
	sds "github.com/DataDog/dd-sensitive-data-scanner/sds-go/go"
)

const ScannedTag = "sds_agent:true"

const SDSEnabled = true

// Scanner wraps an SDS Scanner implementation, adds reconfiguration
// capabilities and telemetry on top of it.
// Most of Scanner methods are not thread safe for performance reasons, the caller
// has to ensure of the thread safety.
type Scanner struct {
	*sds.Scanner
	// lock used to separate between the lifecycle of the scanner (Reconfigure, Delete)
	// and the use of the scanner (Scan).
	sync.Mutex
	// standard rules as received through the remote configuration, indexed
	// by the standard rule ID for O(1) access when receiving user configurations.
	standardRules map[string]StandardRuleConfig
	// rawConfig is the raw config previously received through RC.
	rawConfig []byte
	// configuredRules are stored on configuration to retrieve rules
	// information on match. Use this read-only.
	configuredRules []RuleConfig
}

// CreateScanner creates an SDS scanner.
// Use `Reconfigure` to configure it manually.
func CreateScanner() *Scanner {
	scanner := &Scanner{}
	log.Debugf("creating a new SDS scanner (internal id: %p)", scanner)
	return scanner
}

// MatchActions as exposed by the RC configurations.
const (
	matchActionRCHash          = "hash"
	matchActionRCNone          = "none"
	matchActionRCPartialRedact = "partial_redact"
	matchActionRCRedact        = "redact"

	RCPartialRedactFirstCharacters = "first"
	RCPartialRedactLastCharacters  = "last"

	RCSecondaryValidationChineseIdChecksum = "chinese_id_checksum"
	RCSecondaryValidationLuhnChecksum      = "luhn_checksum"
)

// Reconfigure uses the given `ReconfigureOrder` to reconfigure in-memory
// standard rules or user configuration.
// The order contains both the kind of reconfiguration to do and the raw bytes
// to apply the reconfiguration.
// When receiving standard rules, user configuration are reloaded and scanners are
// recreated to use the newly received standard rules.
// This method is thread safe, a scan can't happen at the same time.
func (s *Scanner) Reconfigure(order ReconfigureOrder) error {
	if s == nil {
		log.Warn("Trying to reconfigure a nil Scanner")
		return nil
	}

	s.Lock()
	defer s.Unlock()

	log.Debugf("Reconfiguring SDS scanner (internal id: %p)", s)

	switch order.Type {
	case StandardRules:
		err := s.reconfigureStandardRules(order.Config)
		// if we already received a configuration,
		// reapply it now that the standard rules have changed.
		if s.rawConfig != nil {
			if rerr := s.reconfigureRules(s.rawConfig); rerr != nil {
				log.Error("Can't reconfigure SDS after having received standard rules:", rerr)
				s.rawConfig = nil // we drop this configuration because it is unusable
				if err == nil {
					err = rerr
				}
			}
		}
		return err
	case AgentConfig:
		return s.reconfigureRules(order.Config)
	}

	return fmt.Errorf("Scanner.Reconfigure: Unknown order type: %v", order.Type)
}

// reconfigureStandardRules stores in-memory standard rules received through RC.
// This is NOT reconfiguring the internal SDS scanner, call `reconfigureRules`
// if you have to.
// This method is NOT thread safe, the caller has to ensure the thread safety.
func (s *Scanner) reconfigureStandardRules(rawConfig []byte) error {
	if rawConfig == nil {
		return fmt.Errorf("Invalid nil raw configuration for standard rules")
	}

	var unmarshaled StandardRulesConfig
	if err := json.Unmarshal(rawConfig, &unmarshaled); err != nil {
		return fmt.Errorf("Can't unmarshal raw configuration: %v", err)
	}

	// build a map for O(1) access when we'll receive configuration
	standardRules := make(map[string]StandardRuleConfig)
	for _, rule := range unmarshaled.Rules {
		standardRules[rule.ID] = rule
	}
	s.standardRules = standardRules

	log.Info("Reconfigured SDS standard rules.")
	return nil
}

// reconfigureRules reconfigures the internal SDS scanner using the in-memory
// standard rules. Could possibly delete and recreate the internal SDS scanner if
// necessary.
// This method is NOT thread safe, caller has to ensure the thread safety.
func (s *Scanner) reconfigureRules(rawConfig []byte) error {
	if rawConfig == nil {
		return fmt.Errorf("Invalid nil raw configuration received for user configuration")
	}

	if s.standardRules == nil || len(s.standardRules) == 0 {
		// store it for the next try
		s.rawConfig = rawConfig
		log.Info("Received an user configuration but no SDS standard rules available.")
		return nil
	}

	var config RulesConfig
	if err := json.Unmarshal(rawConfig, &config); err != nil {
		return fmt.Errorf("Can't unmarshal raw configuration: %v", err)
	}

	// ignore disabled rules
	totalRulesReceived := len(config.Rules)
	config = config.OnlyEnabled()

	log.Infof("Starting an SDS reconfiguration: %d rules received (in which %d are disabled)", totalRulesReceived, totalRulesReceived-len(config.Rules))

	// if we received an empty array of rules or all rules disabled, interprets this as "stop SDS".
	if len(config.Rules) == 0 {
		log.Info("Received an empty configuration, stopping the SDS scanner.")
		// destroy the old scanner
		if s.Scanner != nil {
			s.Scanner.Delete()
			s.Scanner = nil
			s.rawConfig = rawConfig
			s.configuredRules = nil
			return nil
		}
		return nil
	}

	// prepare the scanner rules
	var sdsRules []sds.Rule
	for _, userRule := range config.Rules {
		// read the rule in the standard rules
		standardRule, found := s.standardRules[userRule.Definition.StandardRuleID]
		if !found {
			log.Warnf("Referencing an unknown standard rule, id: %v", userRule.Definition.StandardRuleID)
			continue
		}

		if rule, err := interpretRCRule(userRule, standardRule); err != nil {
			// we warn that we can't interpret this rule, but we continue in order
			// to properly continue processing with the rest of the rules.
			log.Warnf("%v", err.Error())
		} else {
			sdsRules = append(sdsRules, rule)
		}
	}

	// create the new SDS Scanner
	var scanner *sds.Scanner
	var err error
	if scanner, err = sds.CreateScanner(sdsRules); err != nil {
		return fmt.Errorf("while configuring an SDS Scanner: %v", err)
	}

	// destroy the old scanner
	if s.Scanner != nil {
		s.Scanner.Delete()
		s.Scanner = nil
	}

	// store the raw configuration for a later refresh
	// if we receive new standard rules
	s.rawConfig = rawConfig
	s.configuredRules = config.Rules

	log.Infof("Created an SDS scanner with %d enabled rules.", len(scanner.Rules))
	s.Scanner = scanner

	return nil
}

// interpretRCRule interprets a rule as received through RC to return
// an sds.Rule usable with the shared library.
// `standardRule` contains the definition, with the name, pattern, etc.
// `userRule`     contains the configuration done by the user: match action, etc.
func interpretRCRule(userRule RuleConfig, standardRule StandardRuleConfig) (sds.Rule, error) {
	var extraConfig sds.ExtraConfig

	// proximity keywords support
	if len(userRule.IncludedKeywords.Keywords) > 0 {
		extraConfig.ProximityKeywords = sds.CreateProximityKeywordsConfig(userRule.IncludedKeywords.CharacterCount, userRule.IncludedKeywords.Keywords, nil)
	}

<<<<<<< HEAD
	stdRuleDef, err := standardRule.LastSupportedVersion()
	if err != nil {
		// TODO(remy): telemetry
		return sds.Rule{}, err
=======
	// the RC schema supports multiple of them,
	// for now though, the lib only supports one, so we'll just use the first one.
	if len(standardRule.SecondaryValidators) > 0 {
		received := standardRule.SecondaryValidators[0]
		switch received.Type {
		case RCSecondaryValidationChineseIdChecksum:
			extraConfig.SecondaryValidator = sds.ChineseIdChecksum
		case RCSecondaryValidationLuhnChecksum:
			extraConfig.SecondaryValidator = sds.LuhnChecksum
		default:
			log.Warnf("Unknown secondary validator: ", string(received.Type))
			// TODO(remy): telemetry
		}
>>>>>>> 6b8a8156
	}

	// create the rules for the scanner
	matchAction := strings.ToLower(userRule.MatchAction.Type)
	switch matchAction {
	case matchActionRCNone:
		return sds.NewMatchingRule(standardRule.Name, stdRuleDef.Pattern, extraConfig), nil
	case matchActionRCRedact:
		return sds.NewRedactingRule(standardRule.Name, stdRuleDef.Pattern, userRule.MatchAction.Placeholder, extraConfig), nil
	case matchActionRCPartialRedact:
		direction := sds.LastCharacters
		switch userRule.MatchAction.Direction {
		case string(RCPartialRedactLastCharacters):
			direction = sds.LastCharacters
		case string(RCPartialRedactFirstCharacters):
			direction = sds.FirstCharacters
		default:
			log.Warnf("Unknown PartialRedact direction (%v), falling back on LastCharacters", userRule.MatchAction.Direction)
		}
		return sds.NewPartialRedactRule(standardRule.Name, stdRuleDef.Pattern, userRule.MatchAction.CharacterCount, direction, extraConfig), nil
	case matchActionRCHash:
		return sds.NewHashRule(standardRule.Name, stdRuleDef.Pattern, extraConfig), nil
	}

	return sds.Rule{}, fmt.Errorf("Unknown MatchAction type (%v) received through RC for rule '%s':", matchAction, standardRule.Name)
}

// Scan scans the given `event` using the internal SDS scanner.
// Returns an error if the internal SDS scanner is not ready. If you need to
// validate that the internal SDS scanner can be used, use `IsReady()`.
// This method is thread safe, a reconfiguration can't happen at the same time.
func (s *Scanner) Scan(event []byte, msg *message.Message) (bool, []byte, error) {
	s.Lock()
	defer s.Unlock()

	if s.Scanner == nil {
		return false, nil, fmt.Errorf("can't Scan with an unitialized scanner")
	}

	// scanning
	processed, rulesMatch, err := s.Scanner.Scan(event)
	matched := false
	if len(rulesMatch) > 0 {
		matched = true
		for _, match := range rulesMatch {
			if rc, err := s.GetRuleByIdx(match.RuleIdx); err != nil {
				log.Warnf("can't apply rule tags: %v", err)
			} else {
				msg.ProcessingTags = append(msg.ProcessingTags, rc.Tags...)
			}
		}
	}
	// TODO(remy): in the future, we might want to do it differently than
	// using a tag.
	msg.ProcessingTags = append(msg.ProcessingTags, ScannedTag)

	return matched, processed, err
}

// GetRuleByIdx returns the configured rule by its idx, referring to the idx
// that the SDS scanner writes in its internal response.
func (s *Scanner) GetRuleByIdx(idx uint32) (RuleConfig, error) {
	if s.Scanner == nil {
		return RuleConfig{}, fmt.Errorf("scanner not configured")
	}
	if uint32(len(s.configuredRules)) <= idx {
		return RuleConfig{}, fmt.Errorf("scanner not containing enough rules")
	}
	return s.configuredRules[idx], nil
}

// Delete deallocates the internal SDS scanner.
// This method is thread safe, a reconfiguration or a scan can't happen at the same time.
func (s *Scanner) Delete() {
	s.Lock()
	defer s.Unlock()

	if s.Scanner != nil {
		s.Scanner.Delete()
		s.rawConfig = nil
		s.configuredRules = nil
	}
	s.Scanner = nil
}

// IsReady returns true if this Scanner can be used
// to scan events and that at least one rule would be applied.
// This method is NOT thread safe, caller has to ensure the thread safety.
func (s *Scanner) IsReady() bool {
	if s == nil {
		return false
	}
	if s.Scanner == nil {
		return false
	}
	if len(s.Scanner.Rules) == 0 {
		return false
	}

	return true
}<|MERGE_RESOLUTION|>--- conflicted
+++ resolved
@@ -225,26 +225,26 @@
 		extraConfig.ProximityKeywords = sds.CreateProximityKeywordsConfig(userRule.IncludedKeywords.CharacterCount, userRule.IncludedKeywords.Keywords, nil)
 	}
 
-<<<<<<< HEAD
 	stdRuleDef, err := standardRule.LastSupportedVersion()
 	if err != nil {
 		// TODO(remy): telemetry
 		return sds.Rule{}, err
-=======
-	// the RC schema supports multiple of them,
+	}
+
+	// The RC schema supports multiple of them,
 	// for now though, the lib only supports one, so we'll just use the first one.
-	if len(standardRule.SecondaryValidators) > 0 {
-		received := standardRule.SecondaryValidators[0]
+	if len(stdRuleDef.SecondaryValidators) > 0 {
+		received := stdRuleDef.SecondaryValidators[0]
 		switch received.Type {
 		case RCSecondaryValidationChineseIdChecksum:
 			extraConfig.SecondaryValidator = sds.ChineseIdChecksum
 		case RCSecondaryValidationLuhnChecksum:
 			extraConfig.SecondaryValidator = sds.LuhnChecksum
 		default:
-			log.Warnf("Unknown secondary validator: ", string(received.Type))
+			log.Warnf("unknown secondary validator: ", string(received.Type))
 			// TODO(remy): telemetry
-		}
->>>>>>> 6b8a8156
+			return sds.Rule{}, fmt.Errorf("unsupported secondary validator")
+		}
 	}
 
 	// create the rules for the scanner
