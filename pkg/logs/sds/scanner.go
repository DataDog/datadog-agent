--- conflicted
+++ resolved
@@ -147,15 +147,12 @@
 	s.standardRules = standardRules
 	s.standardDefaults = unmarshaled.Defaults
 
-<<<<<<< HEAD
 	tlmSDSReconfigSuccess.Inc(s.pipelineID, string(StandardRules))
-	log.Info("Reconfigured SDS standard rules.")
-=======
 	log.Info("Reconfigured", len(s.standardRules), "SDS standard rules.")
 	for _, rule := range s.standardRules {
-	    log.Debug("Std rule:", rule.Name)
-	}
->>>>>>> b3339728
+		log.Debug("Std rule:", rule.Name)
+	}
+
 	return nil
 }
 
@@ -250,7 +247,7 @@
 
 	log.Info("Created an SDS scanner with", len(scanner.Rules), "enabled rules")
 	for _, rule := range s.configuredRules {
-	    log.Debug("Configured rule:", rule.Name)
+		log.Debug("Configured rule:", rule.Name)
 	}
 	s.Scanner = scanner
 
