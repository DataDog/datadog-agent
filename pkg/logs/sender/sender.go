// Unless explicitly stated otherwise all files in this repository are licensed
// under the Apache License Version 2.0.
// This product includes software developed at Datadog (https://www.datadoghq.com/).
// Copyright 2016-present Datadog, Inc.

package sender

import (
	"strconv"
	"sync"
	"time"

	pkgconfigmodel "github.com/DataDog/datadog-agent/pkg/config/model"
	"github.com/DataDog/datadog-agent/pkg/logs/auditor"
	"github.com/DataDog/datadog-agent/pkg/logs/client"
	"github.com/DataDog/datadog-agent/pkg/logs/message"
	"github.com/DataDog/datadog-agent/pkg/logs/metrics"
	"github.com/DataDog/datadog-agent/pkg/telemetry"
)

var (
	tlmPayloadsDropped = telemetry.NewCounterWithOpts("logs_sender", "payloads_dropped", []string{"reliable", "destination"}, "Payloads dropped", telemetry.Options{DefaultMetric: true})
	tlmMessagesDropped = telemetry.NewCounterWithOpts("logs_sender", "messages_dropped", []string{"reliable", "destination"}, "Messages dropped", telemetry.Options{DefaultMetric: true})
	tlmSendWaitTime    = telemetry.NewCounter("logs_sender", "send_wait", []string{}, "Time spent waiting for all sends to finish")
)

// Sender sends logs to different destinations. Destinations can be either
// reliable or unreliable. The sender ensures that logs are sent to at least
// one reliable destination and will block the pipeline if they are in an
// error state. Unreliable destinations will only send logs when at least
// one reliable destination is also sending logs. However they do not update
// the auditor or block the pipeline if they fail. There will always be at
// least 1 reliable destination (the main destination).
type Sender struct {
	auditor        auditor.Auditor
	config         pkgconfigmodel.Reader
	inputChan      chan *message.Payload
	outputChan     chan *message.Payload
	destinations   *client.Destinations
	bufferSize     int
	senderDoneChan chan *sync.WaitGroup
	flushWg        *sync.WaitGroup

	pipelineMonitor metrics.PipelineMonitor
	utilization     metrics.UtilizationMonitor
}

// NewSender returns a new sender.
func NewSender(config pkgconfigmodel.Reader, inputChan chan *message.Payload, auditor auditor.Auditor, destinations *client.Destinations, bufferSize int,
	senderDoneChan chan *sync.WaitGroup, flushWg *sync.WaitGroup, pipelineMonitor metrics.PipelineMonitor) *Sender {
	return &Sender{
		auditor:        auditor,
		config:         config,
		inputChan:      inputChan,
		destinations:   destinations,
		bufferSize:     bufferSize,
		senderDoneChan: senderDoneChan,
		flushWg:        flushWg,

		// Telemetry
		pipelineMonitor: pipelineMonitor,
		utilization:     pipelineMonitor.MakeUtilizationMonitor("sender"),
	}
}

// Start starts the sender.
func (s *Sender) Start() {
	s.outputChan = s.auditor.Channel()

	go s.run()
}

// Stop stops the sender,
// this call blocks until inputChan is flushed
func (s *Sender) Stop() {
	close(s.inputChan)
}

// In returns the input chan of the sender.
func (s *Sender) In() chan *message.Payload {
	return s.inputChan
}

func (s *Sender) run() {
	reliableDestinations := buildDestinationSenders(s.config, s.destinations.Reliable, s.outputChan, s.bufferSize)

	sink := additionalDestinationsSink(s.bufferSize)
	unreliableDestinations := buildDestinationSenders(s.config, s.destinations.Unreliable, sink, s.bufferSize)

	for payload := range s.inputChan {
		s.utilization.Start()
		var startInUse = time.Now()
		senderDoneWg := &sync.WaitGroup{}

		sent := false
		for !sent {
			for _, destSender := range reliableDestinations {
				if destSender.Send(payload) {
					if destSender.destination.Metadata().ReportingEnabled {
						s.pipelineMonitor.ReportComponentIngress(payload, destSender.destination.Metadata().MonitorTag())
					}
					sent = true
					if s.senderDoneChan != nil {
						senderDoneWg.Add(1)
						s.senderDoneChan <- senderDoneWg
					}
				}
			}

			if !sent {
				// Throttle the poll loop while waiting for a send to succeed
				// This will only happen when all reliable destinations
				// are blocked so logs have no where to go.
				time.Sleep(100 * time.Millisecond)
			}
		}

		for i, destSender := range reliableDestinations {
			// If an endpoint is stuck in the previous step, try to buffer the payloads if we have room to mitigate
			// loss on intermittent failures.
			if !destSender.lastSendSucceeded {
				if !destSender.NonBlockingSend(payload) {
					tlmPayloadsDropped.Inc("true", strconv.Itoa(i))
					tlmMessagesDropped.Add(float64(len(payload.Messages)), "true", strconv.Itoa(i))
				}
			}
		}

		// Attempt to send to unreliable destinations
		for i, destSender := range unreliableDestinations {
			if !destSender.NonBlockingSend(payload) {
				tlmPayloadsDropped.Inc("false", strconv.Itoa(i))
				tlmMessagesDropped.Add(float64(len(payload.Messages)), "false", strconv.Itoa(i))
				if s.senderDoneChan != nil {
					senderDoneWg.Add(1)
					s.senderDoneChan <- senderDoneWg
				}
			}
		}

		inUse := float64(time.Since(startInUse) / time.Millisecond)
		tlmSendWaitTime.Add(inUse)
		s.utilization.Stop()

		if s.senderDoneChan != nil && s.flushWg != nil {
			// Wait for all destinations to finish sending the payload
			senderDoneWg.Wait()
			// Decrement the wait group when this payload has been sent
			s.flushWg.Done()
		}
		s.pipelineMonitor.ReportComponentEgress(payload, "sender")
	}

	// Cleanup the destinations
	for _, destSender := range reliableDestinations {
		destSender.Stop()
	}
	for _, destSender := range unreliableDestinations {
		destSender.Stop()
	}
	close(sink)
<<<<<<< HEAD
	s.utilization.Cancel()
=======
	s.done <- struct{}{}
>>>>>>> c5298c35
}

// Drains the output channel from destinations that don't update the auditor.
func additionalDestinationsSink(bufferSize int) chan *message.Payload {
	sink := make(chan *message.Payload, bufferSize)
	go func() {
		// drain channel, stop when channel is closed
		//nolint:revive // TODO(AML) Fix revive linter
		for range sink {
		}
	}()
	return sink
}

func buildDestinationSenders(config pkgconfigmodel.Reader, destinations []client.Destination, output chan *message.Payload, bufferSize int) []*DestinationSender {
	destinationSenders := []*DestinationSender{}
	for _, destination := range destinations {
		destinationSenders = append(destinationSenders, NewDestinationSender(config, destination, output, bufferSize))
	}
	return destinationSenders
}<|MERGE_RESOLUTION|>--- conflicted
+++ resolved
@@ -11,7 +11,6 @@
 	"time"
 
 	pkgconfigmodel "github.com/DataDog/datadog-agent/pkg/config/model"
-	"github.com/DataDog/datadog-agent/pkg/logs/auditor"
 	"github.com/DataDog/datadog-agent/pkg/logs/client"
 	"github.com/DataDog/datadog-agent/pkg/logs/message"
 	"github.com/DataDog/datadog-agent/pkg/logs/metrics"
@@ -32,11 +31,11 @@
 // the auditor or block the pipeline if they fail. There will always be at
 // least 1 reliable destination (the main destination).
 type Sender struct {
-	auditor        auditor.Auditor
 	config         pkgconfigmodel.Reader
 	inputChan      chan *message.Payload
 	outputChan     chan *message.Payload
 	destinations   *client.Destinations
+	done           chan struct{}
 	bufferSize     int
 	senderDoneChan chan *sync.WaitGroup
 	flushWg        *sync.WaitGroup
@@ -46,13 +45,13 @@
 }
 
 // NewSender returns a new sender.
-func NewSender(config pkgconfigmodel.Reader, inputChan chan *message.Payload, auditor auditor.Auditor, destinations *client.Destinations, bufferSize int,
-	senderDoneChan chan *sync.WaitGroup, flushWg *sync.WaitGroup, pipelineMonitor metrics.PipelineMonitor) *Sender {
+func NewSender(config pkgconfigmodel.Reader, inputChan chan *message.Payload, outputChan chan *message.Payload, destinations *client.Destinations, bufferSize int, senderDoneChan chan *sync.WaitGroup, flushWg *sync.WaitGroup, pipelineMonitor metrics.PipelineMonitor) *Sender {
 	return &Sender{
-		auditor:        auditor,
 		config:         config,
 		inputChan:      inputChan,
+		outputChan:     outputChan,
 		destinations:   destinations,
+		done:           make(chan struct{}),
 		bufferSize:     bufferSize,
 		senderDoneChan: senderDoneChan,
 		flushWg:        flushWg,
@@ -65,8 +64,6 @@
 
 // Start starts the sender.
 func (s *Sender) Start() {
-	s.outputChan = s.auditor.Channel()
-
 	go s.run()
 }
 
@@ -74,11 +71,7 @@
 // this call blocks until inputChan is flushed
 func (s *Sender) Stop() {
 	close(s.inputChan)
-}
-
-// In returns the input chan of the sender.
-func (s *Sender) In() chan *message.Payload {
-	return s.inputChan
+	<-s.done
 }
 
 func (s *Sender) run() {
@@ -159,11 +152,6 @@
 		destSender.Stop()
 	}
 	close(sink)
-<<<<<<< HEAD
-	s.utilization.Cancel()
-=======
-	s.done <- struct{}{}
->>>>>>> c5298c35
 }
 
 // Drains the output channel from destinations that don't update the auditor.
