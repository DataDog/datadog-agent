// Unless explicitly stated otherwise all files in this repository are licensed
// under the Apache License Version 2.0.
// This product includes software developed at Datadog (https://www.datadoghq.com/).
// Copyright 2016-present Datadog, Inc.

//nolint:revive // TODO(AML) Fix revive linter
package sender

import (
	"bytes"
	"io"
	"time"

	"github.com/benbjohnson/clock"

	"github.com/DataDog/datadog-agent/comp/logs/agent/config"
	logscompression "github.com/DataDog/datadog-agent/comp/serializer/logscompression/def"
	"github.com/DataDog/datadog-agent/pkg/logs/message"
	"github.com/DataDog/datadog-agent/pkg/logs/metrics"
	"github.com/DataDog/datadog-agent/pkg/telemetry"
	compressionCommon "github.com/DataDog/datadog-agent/pkg/util/compression"
	"github.com/DataDog/datadog-agent/pkg/util/log"
)

var (
	tlmDroppedTooLarge = telemetry.NewCounter("logs_sender_batch_strategy", "dropped_too_large", []string{"pipeline"}, "Number of payloads dropped due to being too large")
)

// batch holds all the state for a batch.
type batch struct {
	buffer         *MessageBuffer
	serializer     Serializer
	compressor     compressionCommon.StreamCompressor
	writeCounter   *writerCounter
	encodedPayload *bytes.Buffer
}

// batchStrategy contains all the logic to send logs in batch.
type batchStrategy struct {
	inputChan      chan *message.Message
	outputChan     chan *message.Payload
	flushChan      chan struct{}
	serverlessMeta ServerlessMeta
	// pipelineName provides a name for the strategy to differentiate it from other instances in other internal pipelines
	pipelineName   string
	batchWait      time.Duration
	stopChan       chan struct{} // closed when the goroutine has finished
	clock          clock.Clock
	mainBatch      *batch
	mrfBatch       *batch
	maxBatchSize   int
	maxContentSize int
	encoder        compressionCommon.Compressor

	// Telemetry
	pipelineMonitor metrics.PipelineMonitor
	utilization     metrics.UtilizationMonitor
<<<<<<< HEAD
=======
	compressor      compression.StreamCompressor
	writeCounter    *writerCounter
	encodedPayload  *bytes.Buffer
	instanceID      string
>>>>>>> 70ea2f47
}

// NewBatchStrategy returns a new batch concurrent strategy with the specified batch & content size limits
func NewBatchStrategy(
	inputChan chan *message.Message,
	outputChan chan *message.Payload,
	flushChan chan struct{},
	serverlessMeta ServerlessMeta,
	batchWait time.Duration,
	maxBatchSize int,
	maxContentSize int,
	pipelineName string,
<<<<<<< HEAD
	useCompressionEndpoint config.Endpoint,
	compressor logscompression.Component,
	pipelineMonitor metrics.PipelineMonitor) Strategy {
	return newBatchStrategyWithClock(inputChan, outputChan, flushChan, serverlessMeta, batchWait, maxBatchSize, maxContentSize, pipelineName, clock.New(), useCompressionEndpoint, compressor, pipelineMonitor)
=======
	compression compression.Compressor,
	pipelineMonitor metrics.PipelineMonitor,
	instanceID string,
) Strategy {
	return newBatchStrategyWithClock(inputChan, outputChan, flushChan, serverlessMeta, serializer, batchWait, maxBatchSize, maxContentSize, pipelineName, clock.New(), compression, pipelineMonitor, instanceID)
>>>>>>> 70ea2f47
}

func newBatchStrategyWithClock(
	inputChan chan *message.Message,
	outputChan chan *message.Payload,
	flushChan chan struct{},
	serverlessMeta ServerlessMeta,
	batchWait time.Duration,
	maxBatchSize int,
	maxContentSize int,
	pipelineName string,
	clock clock.Clock,
<<<<<<< HEAD
	useCompressionEndpoint config.Endpoint,
	compressor logscompression.Component,
	pipelineMonitor metrics.PipelineMonitor) Strategy {
=======
	compression compression.Compressor,
	pipelineMonitor metrics.PipelineMonitor,
	instanceID string,
) Strategy {
>>>>>>> 70ea2f47

	var encoder compressionCommon.Compressor
	encoder = compressor.NewCompressor(compressionCommon.NoneKind, 0)
	if useCompressionEndpoint.UseCompression {
		encoder = compressor.NewCompressor(useCompressionEndpoint.CompressionKind, useCompressionEndpoint.CompressionLevel)
	}

	bs := &batchStrategy{
		inputChan:       inputChan,
		outputChan:      outputChan,
		flushChan:       flushChan,
		serverlessMeta:  serverlessMeta,
		batchWait:       batchWait,
		stopChan:        make(chan struct{}),
		pipelineName:    pipelineName,
		clock:           clock,
		pipelineMonitor: pipelineMonitor,
<<<<<<< HEAD
		utilization:     pipelineMonitor.MakeUtilizationMonitor("strategy"),
		maxBatchSize:    maxBatchSize,
		maxContentSize:  maxContentSize,
		encoder:         encoder,
=======
		utilization:     pipelineMonitor.MakeUtilizationMonitor(metrics.StrategyTlmName, instanceID),
		instanceID:      instanceID,
>>>>>>> 70ea2f47
	}

	bs.mainBatch = bs.MakeBatch()
	bs.mrfBatch = bs.MakeBatch()

	return bs
}

func (s *batchStrategy) MakeBatch() *batch {

	var encodedPayload bytes.Buffer
	compressor := s.encoder.NewStreamCompressor(&encodedPayload)
	if compressor == nil {
		compressor = &compressionCommon.NoopStreamCompressor{Writer: &encodedPayload}
	}
	wc := newWriterWithCounter(compressor)
	buffer := NewMessageBuffer(s.maxBatchSize, s.maxContentSize)
	serializer := NewArraySerializer()

	b := &batch{
		buffer:         buffer,
		serializer:     serializer,
		compressor:     compressor,
		writeCounter:   wc,
		encodedPayload: &encodedPayload,
	}
	return b
}

func (s *batchStrategy) resetBatch(b *batch) {
	if b == s.mrfBatch {
		s.mrfBatch = s.MakeBatch()
	} else {
		s.mainBatch = s.MakeBatch()
	}
}

// Stop flushes the buffer and stops the strategy
func (s *batchStrategy) Stop() {
	close(s.inputChan)
	<-s.stopChan
}

// Start reads the incoming messages and accumulates them to a buffer. The buffer is
// encoded (optionally compressed) and written to a Payload which goes to the next
// step in the pipeline.
func (s *batchStrategy) Start() {

	go func() {
		flushTicker := s.clock.Ticker(s.batchWait)
		defer func() {
			s.flushBuffer(s.mainBatch, s.outputChan)
			s.flushBuffer(s.mrfBatch, s.outputChan)
			flushTicker.Stop()
			close(s.stopChan)
		}()
		for {
			select {
			case m, isOpen := <-s.inputChan:

				if !isOpen {
					// inputChan has been closed, no more payloads are expected
					return
				}
				s.processMessage(m, s.outputChan)
			case <-flushTicker.C:
				// flush the payloads at a regular interval so pending messages don't wait here for too long.
				s.flushBuffer(s.mainBatch, s.outputChan)
				s.flushBuffer(s.mrfBatch, s.outputChan)
			case <-s.flushChan:
				// flush payloads on demand, used for infrequently running serverless functions
				s.flushBuffer(s.mainBatch, s.outputChan)
				s.flushBuffer(s.mrfBatch, s.outputChan)
			}
		}
	}()
}

func (s *batchStrategy) addMessage(b *batch, m *message.Message) (bool, error) {
	s.utilization.Start()
	defer s.utilization.Stop()

	if b.buffer.AddMessage(m) {
		err := b.serializer.Serialize(m, b.writeCounter)
		if err != nil {
			return false, err
		}
		return true, nil
	}
	return false, nil
}

func (s *batchStrategy) chooseBatch(m *message.Message) *batch {
	if m.IsMRFAllow {
		return s.mrfBatch
	}

	return s.mainBatch
}

func (s *batchStrategy) processMessage(m *message.Message, outputChan chan *message.Payload) {
	if m.Origin != nil {
		m.Origin.LogSource.LatencyStats.Add(m.GetLatency())
	}

	b := s.chooseBatch(m)

	added, err := s.addMessage(b, m)
	if err != nil {
		log.Warn("Encoding failed - dropping payload", err)
		s.resetBatch(b)
		return
	}
	if !added || b.buffer.IsFull() {
		s.flushBuffer(b, outputChan)
	}
	if !added {
		// it's possible that the m could not be added because the buffer was full
		// so we need to retry once again
		added, err = s.addMessage(b, m)
		if err != nil {
			log.Warn("Encoding failed - dropping payload", err)
			s.resetBatch(b)
			return
		}
		if !added {
			log.Warnf("Dropped message in pipeline=%s reason=too-large ContentLength=%d ContentSizeLimit=%d", s.pipelineName, len(m.GetContent()), b.buffer.ContentSizeLimit())
			tlmDroppedTooLarge.Inc(s.pipelineName)
		}

	}
}

// flushBuffer sends all the messages that are stored in the buffer and forwards them
// to the next stage of the pipeline.
func (s *batchStrategy) flushBuffer(b *batch, outputChan chan *message.Payload) {
	if b.buffer.IsEmpty() {
		return
	}

	s.utilization.Start()
	if err := b.serializer.Finish(b.writeCounter); err != nil {
		log.Warn("Encoding failed - dropping payload", err)
		s.resetBatch(b)
		s.utilization.Stop()
		return
	}

	messagesMetadata := b.buffer.GetMessages()
	b.buffer.Clear()
	// Logging specifically for DBM pipelines, which seem to fail to send more often than other pipelines.
	// pipelineName comes from epforwarder.passthroughPipelineDescs.eventType, and these names are constants in the epforwarder package.
	if s.pipelineName == "dbm-samples" || s.pipelineName == "dbm-metrics" || s.pipelineName == "dbm-activity" {
		log.Debugf("Flushing buffer and sending %d messages for pipeline %s", len(messagesMetadata), s.pipelineName)
	}
	s.sendMessages(b, messagesMetadata, outputChan)
}

func (s *batchStrategy) sendMessages(b *batch, messagesMetadata []*message.MessageMetadata, outputChan chan *message.Payload) {
	defer s.resetBatch(b)

	if err := b.compressor.Close(); err != nil {
		log.Warn("Encoding failed - dropping payload", err)
		s.utilization.Stop()
		return
	}

	unencodedSize := b.writeCounter.getWrittenBytes()
	log.Debugf("Send messages for pipeline %s (msg_count:%d, content_size=%d, avg_msg_size=%.2f)", s.pipelineName, len(messagesMetadata), unencodedSize, float64(unencodedSize)/float64(len(messagesMetadata)))

	if s.serverlessMeta.IsEnabled() {
		// Increment the wait group so the flush doesn't finish until all payloads are sent to all destinations
		// The lock is needed to ensure that the wait group is not incremented while the flush is in progress
		s.serverlessMeta.Lock()
		s.serverlessMeta.WaitGroup().Add(1)
		s.serverlessMeta.Unlock()
	}

	p := message.NewPayload(messagesMetadata, b.encodedPayload.Bytes(), s.encoder.ContentEncoding(), unencodedSize)

	s.utilization.Stop()
	outputChan <- p
	s.pipelineMonitor.ReportComponentEgress(p, metrics.StrategyTlmName, s.instanceID)
	s.pipelineMonitor.ReportComponentIngress(p, metrics.SenderTlmName, metrics.SenderTlmInstanceID)
}

// writerCounter is a simple io.Writer that counts the number of bytes written to it
type writerCounter struct {
	io.Writer
	counter int
}

func newWriterWithCounter(w io.Writer) *writerCounter {
	return &writerCounter{Writer: w}
}

// Write writes the given bytes and increments the counter
func (wc *writerCounter) Write(b []byte) (int, error) {
	n, err := wc.Writer.Write(b)
	wc.counter += n
	return n, err
}

// getWrittenBytes returns the number of bytes written to the writer
func (wc *writerCounter) getWrittenBytes() int {
	return wc.counter
}<|MERGE_RESOLUTION|>--- conflicted
+++ resolved
@@ -55,13 +55,9 @@
 	// Telemetry
 	pipelineMonitor metrics.PipelineMonitor
 	utilization     metrics.UtilizationMonitor
-<<<<<<< HEAD
-=======
-	compressor      compression.StreamCompressor
 	writeCounter    *writerCounter
 	encodedPayload  *bytes.Buffer
 	instanceID      string
->>>>>>> 70ea2f47
 }
 
 // NewBatchStrategy returns a new batch concurrent strategy with the specified batch & content size limits
@@ -74,18 +70,12 @@
 	maxBatchSize int,
 	maxContentSize int,
 	pipelineName string,
-<<<<<<< HEAD
 	useCompressionEndpoint config.Endpoint,
 	compressor logscompression.Component,
-	pipelineMonitor metrics.PipelineMonitor) Strategy {
-	return newBatchStrategyWithClock(inputChan, outputChan, flushChan, serverlessMeta, batchWait, maxBatchSize, maxContentSize, pipelineName, clock.New(), useCompressionEndpoint, compressor, pipelineMonitor)
-=======
-	compression compression.Compressor,
-	pipelineMonitor metrics.PipelineMonitor,
+	pipelineMonitor metrics.PipelineMonitor
 	instanceID string,
 ) Strategy {
-	return newBatchStrategyWithClock(inputChan, outputChan, flushChan, serverlessMeta, serializer, batchWait, maxBatchSize, maxContentSize, pipelineName, clock.New(), compression, pipelineMonitor, instanceID)
->>>>>>> 70ea2f47
+	return newBatchStrategyWithClock(inputChan, outputChan, flushChan, serverlessMeta, batchWait, maxBatchSize, maxContentSize, pipelineName, clock.New(), useCompressionEndpoint, compressor, pipelineMonitor, instanceID)
 }
 
 func newBatchStrategyWithClock(
@@ -98,16 +88,11 @@
 	maxContentSize int,
 	pipelineName string,
 	clock clock.Clock,
-<<<<<<< HEAD
 	useCompressionEndpoint config.Endpoint,
 	compressor logscompression.Component,
-	pipelineMonitor metrics.PipelineMonitor) Strategy {
-=======
-	compression compression.Compressor,
-	pipelineMonitor metrics.PipelineMonitor,
+	pipelineMonitor metrics.PipelineMonitor
 	instanceID string,
 ) Strategy {
->>>>>>> 70ea2f47
 
 	var encoder compressionCommon.Compressor
 	encoder = compressor.NewCompressor(compressionCommon.NoneKind, 0)
@@ -125,15 +110,11 @@
 		pipelineName:    pipelineName,
 		clock:           clock,
 		pipelineMonitor: pipelineMonitor,
-<<<<<<< HEAD
-		utilization:     pipelineMonitor.MakeUtilizationMonitor("strategy"),
+		utilization:     pipelineMonitor.MakeUtilizationMonitor(metrics.StrategyTlmName, instanceID),
 		maxBatchSize:    maxBatchSize,
 		maxContentSize:  maxContentSize,
 		encoder:         encoder,
-=======
-		utilization:     pipelineMonitor.MakeUtilizationMonitor(metrics.StrategyTlmName, instanceID),
 		instanceID:      instanceID,
->>>>>>> 70ea2f47
 	}
 
 	bs.mainBatch = bs.MakeBatch()
