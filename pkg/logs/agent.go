--- conflicted
+++ resolved
@@ -27,19 +27,9 @@
 // |                                                        |
 // + ------------------------------------------------------ +
 type Agent struct {
-<<<<<<< HEAD
-	auditor              *auditor.Auditor
-	dockerScanner        *docker.Scanner
-	windowsEventLauncher *windowsevent.Launcher
-	filesScanner         *file.Scanner
-	networkListeners     *listener.Listeners
-	journaldLauncher     *journald.Launcher
-	pipelineProvider     pipeline.Provider
-=======
 	auditor          *auditor.Auditor
 	pipelineProvider pipeline.Provider
 	inputs           []restart.Restartable
->>>>>>> ded9ea3a
 }
 
 // NewAgent returns a new Agent
@@ -58,24 +48,8 @@
 
 	// setup the inputs
 	validSources := sources.GetValidSources()
-<<<<<<< HEAD
-	dockerScanner := docker.NewScanner(validSources, pipelineProvider, auditor)
-	networkListeners := listener.New(validSources, pipelineProvider)
-	filesScanner := file.New(validSources, config.LogsAgent.GetInt("logs_config.open_files_limit"), pipelineProvider, auditor, file.DefaultSleepDuration)
-	journaldLauncher := journald.New(validSources, pipelineProvider, auditor)
-	windowsEventLauncher := windowsevent.New(validSources, pipelineProvider, auditor)
-
-	return &Agent{
-		auditor:              auditor,
-		dockerScanner:        dockerScanner,
-		windowsEventLauncher: windowsEventLauncher,
-		filesScanner:         filesScanner,
-		journaldLauncher:     journaldLauncher,
-		networkListeners:     networkListeners,
-		pipelineProvider:     pipelineProvider,
-=======
 	inputs := []restart.Restartable{
-		container.New(validSources, pipelineProvider, auditor),
+		docker.NewScanner(validSources, pipelineProvider, auditor),
 		listener.New(validSources, pipelineProvider),
 		file.New(validSources, config.LogsAgent.GetInt("logs_config.open_files_limit"), pipelineProvider, auditor, file.DefaultSleepDuration),
 		journald.New(validSources, pipelineProvider, auditor),
@@ -84,32 +58,19 @@
 
 	return &Agent{
 		auditor:          auditor,
+		pipelineProvider: pipelineProvider,
 		inputs:           inputs,
-		pipelineProvider: pipelineProvider,
->>>>>>> ded9ea3a
 	}
 }
 
 // Start starts all the elements of the data pipeline
 // in the right order to prevent data loss
 func (a *Agent) Start() {
-<<<<<<< HEAD
-	restart.Start(
-		a.auditor,
-		a.pipelineProvider,
-		a.filesScanner,
-		a.networkListeners,
-		a.dockerScanner,
-		a.journaldLauncher,
-		a.windowsEventLauncher,
-	)
-=======
 	starter := restart.NewStarter(a.auditor, a.pipelineProvider)
 	for _, input := range a.inputs {
 		starter.Add(input)
 	}
 	starter.Start()
->>>>>>> ded9ea3a
 }
 
 // Stop stops all the elements of the data pipeline
@@ -120,17 +81,7 @@
 		inputs.Add(input)
 	}
 	stopper := restart.NewSerialStopper(
-<<<<<<< HEAD
-		restart.NewParallelStopper(
-			a.filesScanner,
-			a.networkListeners,
-			a.dockerScanner,
-			a.journaldLauncher,
-			a.windowsEventLauncher,
-		),
-=======
 		inputs,
->>>>>>> ded9ea3a
 		a.pipelineProvider,
 		a.auditor,
 	)
