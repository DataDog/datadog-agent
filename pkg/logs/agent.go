--- conflicted
+++ resolved
@@ -16,11 +16,8 @@
 	"github.com/DataDog/datadog-agent/pkg/logs/auditor"
 	"github.com/DataDog/datadog-agent/pkg/logs/client"
 	"github.com/DataDog/datadog-agent/pkg/logs/config"
-<<<<<<< HEAD
 	"github.com/DataDog/datadog-agent/pkg/logs/diagnostic"
-=======
 	"github.com/DataDog/datadog-agent/pkg/logs/input/channel"
->>>>>>> d4a796f1
 	"github.com/DataDog/datadog-agent/pkg/logs/input/container"
 	"github.com/DataDog/datadog-agent/pkg/logs/input/file"
 	"github.com/DataDog/datadog-agent/pkg/logs/input/journald"
@@ -40,20 +37,12 @@
 // |                                                        |
 // + ------------------------------------------------------ +
 type Agent struct {
-<<<<<<< HEAD
 	auditor                   *auditor.Auditor
 	destinationsCtx           *client.DestinationsContext
 	pipelineProvider          pipeline.Provider
 	inputs                    []restart.Restartable
 	health                    *health.Handle
 	diagnosticMessageReceiver *diagnostic.BufferedMessageReceiver
-=======
-	auditor          auditor.Auditor
-	destinationsCtx  *client.DestinationsContext
-	pipelineProvider pipeline.Provider
-	inputs           []restart.Restartable
-	health           *health.Handle
->>>>>>> d4a796f1
 }
 
 // NewAgent returns a new Logs Agent
