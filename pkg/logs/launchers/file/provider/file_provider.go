--- conflicted
+++ resolved
@@ -168,11 +168,7 @@
 // FilesToTail returns all the Files matching paths in sources,
 // it cannot return more than filesLimit Files.
 // Files are collected according to the fileProvider's wildcardOrder and selectionMode
-<<<<<<< HEAD
-func (p *FileProvider) FilesToTail(ctx context.Context, validatePodContainerID bool, inputSources []*sources.LogSource) []*tailer.File {
-=======
-func (p *FileProvider) FilesToTail(validatePodContainerID bool, inputSources []*sources.LogSource, registry auditor.Registry) []*tailer.File {
->>>>>>> 89d3bba7
+func (p *FileProvider) FilesToTail(ctx context.Context, validatePodContainerID bool, inputSources []*sources.LogSource, registry auditor.Registry) []*tailer.File {
 	var filesToTail []*tailer.File
 	shouldLogErrors := p.shouldLogErrors
 	p.shouldLogErrors = false // Let's log errors on first run only
@@ -183,7 +179,6 @@
 
 		// First pass - collect all wildcard sources and add files for non-wildcard sources
 		for i := 0; i < len(inputSources); i++ {
-<<<<<<< HEAD
 			select {
 			case <-ctx.Done():
 				log.Debugf("FileProvider context cancelled, not collecting files.")
@@ -205,23 +200,7 @@
 					}
 					filesToTail = p.addFilesToTailList(validatePodContainerID, files, filesToTail, &wildcardFileCounter)
 				}
-=======
-			source := inputSources[i]
-			isWildcardSource := config.ContainsWildcard(source.Config.Path)
-			if isWildcardSource {
-				wildcardSources = append(wildcardSources, source)
-				continue
-			}
-			files, err := p.CollectFiles(source)
-			if err != nil {
-				source.Status.Error(err)
-				if shouldLogErrors {
-					log.Warnf("Could not collect files: %v", err)
-				}
-				continue
->>>>>>> 89d3bba7
-			}
-			filesToTail = p.addFilesToTailList(validatePodContainerID, files, filesToTail, &wildcardFileCounter, registry)
+			}
 		}
 
 		// Second pass, resolve all wildcards and add them to one big list
@@ -242,7 +221,7 @@
 		}
 
 		p.applyOrdering(wildcardFiles)
-		filesToTail = p.addFilesToTailList(validatePodContainerID, wildcardFiles, filesToTail, &wildcardFileCounter, registry)
+		filesToTail = p.addFilesToTailList(validatePodContainerID, wildcardFiles, filesToTail, &wildcardFileCounter)
 	} else if p.selectionMode == greedySelection {
 		// Consume all sources one-by-one, fitting as many as possible into 'filesToTail'
 		for _, source := range inputSources {
@@ -265,11 +244,15 @@
 				}
 				filesToTail = p.addFilesToTailList(validatePodContainerID, files, filesToTail, &wildcardFileCounter)
 			}
-<<<<<<< HEAD
-=======
-
+			files, err := p.CollectFiles(source)
+			if err != nil {
+				source.Status.Error(err)
+				if shouldLogErrors {
+					log.Warnf("Could not collect files: %v", err)
+				}
+				continue
+			}
 			filesToTail = p.addFilesToTailList(validatePodContainerID, files, filesToTail, &wildcardFileCounter, registry)
->>>>>>> 89d3bba7
 		}
 	} else {
 		log.Errorf("Invalid file selection mode '%v', no files selected.", p.selectionMode)
