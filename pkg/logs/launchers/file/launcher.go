--- conflicted
+++ resolved
@@ -58,12 +58,10 @@
 	scanPeriod             time.Duration
 	flarecontroller        *flareController.FlareController
 	tagger                 tagger.Component
-<<<<<<< HEAD
 	filesChan              chan []*tailer.File
 	addedSourceTailers     []*tailer.File
 	ctx                    context.Context
 	cancel                 context.CancelFunc
-=======
 	// Stores pertinent information about old tailer when rotation occurs and fingerprinting isn't possible
 	oldInfoMap    map[string]*oldTailerInfo
 	fingerprinter *tailer.Fingerprinter
@@ -72,7 +70,6 @@
 type oldTailerInfo struct {
 	Pattern      *regexp.Regexp
 	InfoRegistry *status.InfoRegistry
->>>>>>> 89d3bba7
 }
 
 // NewLauncher returns a new launcher.
@@ -102,13 +99,10 @@
 		scanPeriod:             scanPeriod,
 		flarecontroller:        flarecontroller,
 		tagger:                 tagger,
-<<<<<<< HEAD
 		ctx:                    ctx,
 		cancel:                 cancel,
-=======
 		oldInfoMap:             make(map[string]*oldTailerInfo),
 		fingerprinter:          tailer.NewFingerprinter(pkgconfigsetup.Datadog().GetBool("logs_config.fingerprint_enabled_experimental"), fingerprintConfig),
->>>>>>> 89d3bba7
 	}
 }
 
@@ -188,7 +182,6 @@
 // and triggers the required updates.
 // For instance, when a file is logrotated, its tailer will keep tailing the rotated file.
 // The Scanner needs to stop that previous tailer, and start a new one for the new file.
-<<<<<<< HEAD
 func (s *Launcher) resolveActiveTailers(files []*tailer.File) {
 	tailersFilesCopy := make([]*tailer.File, len(files))
 	copy(tailersFilesCopy, files)
@@ -196,11 +189,10 @@
 	// Union so scan doesn't remove files added by addSource but not yet found by FilesToTail
 	tailersFilesCopy = append(tailersFilesCopy, s.addedSourceTailers...)
 	s.addedSourceTailers = s.addedSourceTailers[:0]
-
-=======
+}
+
 func (s *Launcher) scan() {
 	files := s.fileProvider.FilesToTail(s.validatePodContainerID, s.activeSources, s.registry)
->>>>>>> 89d3bba7
 	filesTailed := make(map[string]bool)
 	var allFiles []string
 
@@ -278,14 +270,10 @@
 	tailersLen := s.tailers.Count()
 	log.Debugf("After stopping tailers, there are %d tailers running.\n", tailersLen)
 
-<<<<<<< HEAD
-	for _, file := range tailersFilesCopy {
-=======
 	lastIterationOldInfo := s.oldInfoMap
 	s.oldInfoMap = make(map[string]*oldTailerInfo)
 	// Pass 2 - Create new tailers for files that need to be tailed
 	for _, file := range files {
->>>>>>> 89d3bba7
 		scanKey := file.GetScanKey()
 		_, isTailed := s.tailers.Get(scanKey)
 		if isTailed {
@@ -403,14 +391,10 @@
 			source.Config.TailingMode = mode.String()
 		}
 
-<<<<<<< HEAD
-		newTailerStarted := s.startNewTailer(file, mode)
+		newTailerStarted := s.startNewTailer(file, mode, fingerprint)
 		if newTailerStarted {
 			s.addedSourceTailers = append(s.addedSourceTailers, file)
 		}
-=======
-		s.startNewTailer(file, mode, fingerprint)
->>>>>>> 89d3bba7
 	}
 }
 
