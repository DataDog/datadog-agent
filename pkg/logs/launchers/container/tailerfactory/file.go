// Unless explicitly stated otherwise all files in this repository are licensed
// under the Apache License Version 2.0.
// This product includes software developed at Datadog (https://www.datadoghq.com/).
// Copyright 2016-present Datadog, Inc.

//go:build docker

package tailerfactory

// This file handles creating docker tailers which access the container runtime
// via files.

import (
	"context"
	"errors"
	"fmt"
	"os"
	"path/filepath"
	"runtime"

	workloadmeta "github.com/DataDog/datadog-agent/comp/core/workloadmeta/def"
	"github.com/DataDog/datadog-agent/comp/logs/agent/config"
	pkgconfigsetup "github.com/DataDog/datadog-agent/pkg/config/setup"
	"github.com/DataDog/datadog-agent/pkg/logs/internal/util/containersorpods"
	"github.com/DataDog/datadog-agent/pkg/logs/launchers/container/tailerfactory/tailers"
	"github.com/DataDog/datadog-agent/pkg/logs/sources"
	status "github.com/DataDog/datadog-agent/pkg/logs/status/utils"
	dockerutilPkg "github.com/DataDog/datadog-agent/pkg/util/docker"
	"github.com/DataDog/datadog-agent/pkg/util/filesystem"
	"github.com/DataDog/datadog-agent/pkg/util/log"
)

var podLogsBasePath = "/var/log/pods"
var dockerLogsBasePathNix = "/var/lib/docker"
var dockerLogsBasePathWin = "c:\\programdata\\docker"
var podmanRootfullLogsBasePath = "/var/lib/containers"

// makeFileTailer makes a file-based tailer for the given source, or returns
// an error if it cannot do so (e.g., due to permission errors)
func (tf *factory) makeFileTailer(source *sources.LogSource) (Tailer, error) {
	fileSource, err := tf.makeFileSource(source)
	if err != nil {
		return nil, err
	}
	return tf.attachChildSource(source, fileSource)
}

// makeFileSource makes a new LogSource with Config.Type=="file" to log the
// given source.
func (tf *factory) makeFileSource(source *sources.LogSource) (*sources.LogSource, error) {
	// The user configuration consulted is different depending on what we are
	// logging.  Note that we assume that by the time we have gotten a source
	// from AD, it is clear what we are logging.  The `Wait` here should return
	// quickly.
	logWhat := tf.cop.Wait(context.Background())

	switch logWhat {
	case containersorpods.LogContainers:
		// determine what the type of file source to create depending on the
		// container runtime
		switch source.Config.Type {
		case "docker":
			return tf.makeDockerFileSource(source)
		case "podman":
			return tf.makeDockerFileSource(source)
		default:
			return nil, fmt.Errorf("file tailing is not supported for source type %s", source.Config.Type)
		}

	case containersorpods.LogPods:
		return tf.makeK8sFileSource(source)

	default:
		// if this occurs, then sources have been arriving before the
		// container interfaces to them are ready.  Something is wrong.
		return nil, fmt.Errorf("LogWhat = %s; not ready to log containers", logWhat.String())
	}
}

// attachChildSource attaches a child source to the parent source, sorting out
// status, info, and so on.
func (tf *factory) attachChildSource(source, childSource *sources.LogSource) (Tailer, error) {
	containerID := source.Config.Identifier

	sourceInfo := status.NewMappedInfo("Container Info")
	source.RegisterInfo(sourceInfo)

	// Update parent source with additional information
	sourceInfo.SetMessage(containerID,
		fmt.Sprintf("Container ID: %s, Tailing from file: %s",
			dockerutilPkg.ShortContainerID(containerID),
			childSource.Config.Path))

	// link status for this source and the parent, and hide the parent
	childSource.Status = source.Status
	childSource.ParentSource = source
	source.HideFromStatus()

	// return a "tailer" that will schedule and unschedule this source
	// when started and stopped
	return &tailers.WrappedSource{
		Source:  childSource,
		Sources: tf.sources,
	}, nil
}

// makeDockerFileSource makes a LogSource with Config.Type="file" for a docker container.
func (tf *factory) makeDockerFileSource(source *sources.LogSource) (*sources.LogSource, error) {
	containerID := source.Config.Identifier

	path := tf.findDockerLogPath(containerID)

	// check access to the file; if it is not readable, then returning an error will
	// try to fall back to reading from a socket.
	f, err := filesystem.OpenShared(path)
	if err != nil {
		// (this error already has the form 'open <path>: ..' so needs no further embellishment)
		return nil, err
	}
	f.Close()

	sourceName, serviceName := tf.defaultSourceAndService(source, containersorpods.LogContainers)

	// New file source that inherits most of its parent's properties
	fileSource := sources.NewLogSource(source.Name, &config.LogsConfig{
		Type:                        config.FileType,
		TailingMode:                 source.Config.TailingMode,
		Identifier:                  containerID,
		Path:                        path,
		Service:                     serviceName,
		Source:                      sourceName,
		Tags:                        source.Config.Tags,
		ProcessingRules:             source.Config.ProcessingRules,
		AutoMultiLine:               source.Config.AutoMultiLine,
		AutoMultiLineSampleSize:     source.Config.AutoMultiLineSampleSize,
		AutoMultiLineMatchThreshold: source.Config.AutoMultiLineMatchThreshold,
	})

	// inform the file launcher that it should expect docker-formatted content
	// in this file
	fileSource.SetSourceType(sources.DockerSourceType)

	return fileSource, nil
}

// findDockerLogPath returns a path for the given container.
func (tf *factory) findDockerLogPath(containerID string) string {
	// if the user has set a custom docker data root, this will pick it up
	// and set it in place of the usual docker base path
	overridePath := pkgconfigsetup.Datadog().GetString("logs_config.docker_path_override")
	if len(overridePath) > 0 {
		return filepath.Join(overridePath, "containers", containerID, fmt.Sprintf("%s-json.log", containerID))
	}

	switch runtime.GOOS {
	case "windows":
		return filepath.Join(
			dockerLogsBasePathWin, "containers", containerID,
			fmt.Sprintf("%s-json.log", containerID))
	default: // linux, darwin
		// this config flag provides temporary support for podman while it is
		// still recognized by AD as a "docker" runtime.
<<<<<<< HEAD
		if pkgconfigsetup.Datadog().GetBool("logs_config.use_podman_logs") {
=======
		if coreConfig.Datadog().GetBool("logs_config.use_podman_logs") {
			// Default path for podman rootfull containers
			podmanLogsBasePath := podmanRootfullLogsBasePath
			podmanDBPath := coreConfig.Datadog().GetString("podman_db_path")
			// User provided a custom podman DB path, they are running rootless containers or modified the root directory.
			if len(podmanDBPath) > 0 {
				podmanLogsBasePath = log.ExtractPodmanRootDirFromDBPath(podmanDBPath)
			}
>>>>>>> 8d215ebf
			return filepath.Join(
				podmanLogsBasePath, "storage/overlay-containers", containerID,
				"userdata/ctr.log")
		}
		return filepath.Join(
			dockerLogsBasePathNix, "containers", containerID,
			fmt.Sprintf("%s-json.log", containerID))
	}
}

// makeK8sFileSource makes a LogSource with Config.Type="file" for a container in a K8s pod.
func (tf *factory) makeK8sFileSource(source *sources.LogSource) (*sources.LogSource, error) {
	containerID := source.Config.Identifier

	wmeta, ok := tf.workloadmetaStore.Get()
	if !ok {
		return nil, errors.New("workloadmeta store is not initialized")
	}
	pod, err := wmeta.GetKubernetesPodForContainer(containerID)
	if err != nil {
		return nil, fmt.Errorf("cannot find pod for container %q: %w", containerID, err)
	}

	var container *workloadmeta.OrchestratorContainer
	for _, pc := range pod.GetAllContainers() {
		if pc.ID == containerID {
			container = &pc
			break
		}
	}

	if container == nil {
		// this failure is impossible, as GetKubernetesPodForContainer found
		// the pod by searching for this container
		return nil, fmt.Errorf("cannot find container %q in pod %q", containerID, pod.Name)
	}

	// get the path for the discovered pod and container
	// TODO: need a different base path on windows?
	path := findK8sLogPath(pod, container.Name)

	// Note that it's not clear from k8s documentation that the container logs,
	// or even the directory containing these logs, must exist at this point.
	// To avoid incorrectly falling back to socket logging (or failing to log
	// entirely) we do not check for the file here. This matches older
	// kubernetes-launcher behavior.

	sourceName, serviceName := tf.defaultSourceAndService(source, containersorpods.LogPods)
	// New file source that inherits most of its parent's properties
	fileSource := sources.NewLogSource(
		fmt.Sprintf("%s/%s/%s", pod.Namespace, pod.Name, container.Name),
		&config.LogsConfig{
			Type:                        config.FileType,
			TailingMode:                 source.Config.TailingMode,
			Identifier:                  containerID,
			Path:                        path,
			Service:                     serviceName,
			Source:                      sourceName,
			Tags:                        source.Config.Tags,
			ProcessingRules:             source.Config.ProcessingRules,
			AutoMultiLine:               source.Config.AutoMultiLine,
			AutoMultiLineSampleSize:     source.Config.AutoMultiLineSampleSize,
			AutoMultiLineMatchThreshold: source.Config.AutoMultiLineMatchThreshold,
		})

	switch source.Config.Type {
	case config.DockerType:
		// docker runtime uses SourceType "docker"
		fileSource.SetSourceType(sources.DockerSourceType)
	default:
		// containerd runtime uses SourceType "kubernetes"
		fileSource.SetSourceType(sources.KubernetesSourceType)
	}

	return fileSource, nil
}

// findK8sLogPath returns a wildcard matching logs files for the given container in pod.
func findK8sLogPath(pod *workloadmeta.KubernetesPod, containerName string) string {
	// the pattern for container logs is different depending on the version of Kubernetes
	// so we need to try three possbile formats
	// until v1.9 it was `/var/log/pods/{pod_uid}/{container_name_n}.log`,
	// v.1.10 to v1.13 it was `/var/log/pods/{pod_uid}/{container_name}/{n}.log`,
	// since v1.14 it is `/var/log/pods/{pod_namespace}_{pod_name}_{pod_uid}/{container_name}/{n}.log`.
	// see: https://github.com/kubernetes/kubernetes/pull/74441 for more information.

	const (
		anyLogFile    = "*.log"
		anyV19LogFile = "%s_*.log"
	)

	// getPodDirectoryUntil1_13 returns the name of the directory of pod containers until Kubernetes v1.13.
	getPodDirectoryUntil1_13 := func(pod *workloadmeta.KubernetesPod) string {
		return pod.ID
	}

	// getPodDirectorySince1_14 returns the name of the directory of pod containers since Kubernetes v1.14.
	getPodDirectorySince1_14 := func(pod *workloadmeta.KubernetesPod) string {
		return fmt.Sprintf("%s_%s_%s", pod.Namespace, pod.Name, pod.ID)
	}

	oldDirectory := filepath.Join(podLogsBasePath, getPodDirectoryUntil1_13(pod))
	if _, err := os.Stat(oldDirectory); err == nil {
		v110Dir := filepath.Join(oldDirectory, containerName)
		_, err := os.Stat(v110Dir)
		if err == nil {
			log.Debugf("Logs path found for container %s, v1.13 >= kubernetes version >= v1.10", containerName)
			return filepath.Join(v110Dir, anyLogFile)
		}
		if !os.IsNotExist(err) {
			log.Debugf("Cannot get file info for %s: %v", v110Dir, err)
		}

		v19Files := filepath.Join(oldDirectory, fmt.Sprintf(anyV19LogFile, containerName))
		files, err := filepath.Glob(v19Files)
		if err == nil && len(files) > 0 {
			log.Debugf("Logs path found for container %s, kubernetes version <= v1.9", containerName)
			return v19Files
		}
		if err != nil {
			log.Debugf("Cannot get file info for %s: %v", v19Files, err)
		}
		if len(files) == 0 {
			log.Debugf("Files matching %s not found", v19Files)
		}
	}

	log.Debugf("Using the latest kubernetes logs path for container %s", containerName)
	return filepath.Join(podLogsBasePath, getPodDirectorySince1_14(pod), containerName, anyLogFile)
}<|MERGE_RESOLUTION|>--- conflicted
+++ resolved
@@ -160,18 +160,14 @@
 	default: // linux, darwin
 		// this config flag provides temporary support for podman while it is
 		// still recognized by AD as a "docker" runtime.
-<<<<<<< HEAD
 		if pkgconfigsetup.Datadog().GetBool("logs_config.use_podman_logs") {
-=======
-		if coreConfig.Datadog().GetBool("logs_config.use_podman_logs") {
 			// Default path for podman rootfull containers
 			podmanLogsBasePath := podmanRootfullLogsBasePath
-			podmanDBPath := coreConfig.Datadog().GetString("podman_db_path")
+			podmanDBPath := pkgconfigsetup.Datadog().GetString("podman_db_path")
 			// User provided a custom podman DB path, they are running rootless containers or modified the root directory.
 			if len(podmanDBPath) > 0 {
 				podmanLogsBasePath = log.ExtractPodmanRootDirFromDBPath(podmanDBPath)
 			}
->>>>>>> 8d215ebf
 			return filepath.Join(
 				podmanLogsBasePath, "storage/overlay-containers", containerID,
 				"userdata/ctr.log")
