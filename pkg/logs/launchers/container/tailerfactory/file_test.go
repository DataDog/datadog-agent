// Unless explicitly stated otherwise all files in this repository are licensed
// under the Apache License Version 2.0.
// This product includes software developed at Datadog (https://www.datadoghq.com/).
// Copyright 2016-present Datadog, Inc.

//go:build docker

package tailerfactory

import (
	"context"
	"os"
	"path/filepath"
	"runtime"
	"testing"

	"github.com/stretchr/testify/require"
	"go.uber.org/fx"

	compConfig "github.com/DataDog/datadog-agent/comp/core/config"
	"github.com/DataDog/datadog-agent/comp/core/log/logimpl"
	"github.com/DataDog/datadog-agent/comp/core/workloadmeta"
	"github.com/DataDog/datadog-agent/comp/logs/agent/config"
	coreConfig "github.com/DataDog/datadog-agent/pkg/config"
	"github.com/DataDog/datadog-agent/pkg/logs/internal/util/containersorpods"
	"github.com/DataDog/datadog-agent/pkg/logs/pipeline"
	"github.com/DataDog/datadog-agent/pkg/logs/sources"
	dockerutilPkg "github.com/DataDog/datadog-agent/pkg/util/docker"
	"github.com/DataDog/datadog-agent/pkg/util/fxutil"
	"github.com/DataDog/datadog-agent/pkg/util/pointer"
)

var platformDockerLogsBasePath string

func fileTestSetup(t *testing.T) {
	dockerutilPkg.EnableTestingMode()
	tmp := t.TempDir()
	var oldPodLogsBasePath, oldDockerLogsBasePathNix, oldDockerLogsBasePathWin, oldPodmanLogsBasePath string
	oldPodLogsBasePath, podLogsBasePath = podLogsBasePath, filepath.Join(tmp, "pods")
	oldDockerLogsBasePathNix, dockerLogsBasePathNix = dockerLogsBasePathNix, filepath.Join(tmp, "docker-nix")
	oldDockerLogsBasePathWin, dockerLogsBasePathWin = dockerLogsBasePathWin, filepath.Join(tmp, "docker-win")
	oldPodmanLogsBasePath, podmanLogsBasePath = podmanLogsBasePath, filepath.Join(tmp, "containers")

	switch runtime.GOOS {
	case "windows":
		platformDockerLogsBasePath = dockerLogsBasePathWin
	default: // linux, darwin
		platformDockerLogsBasePath = dockerLogsBasePathNix
	}

	t.Cleanup(func() {
		podLogsBasePath = oldPodLogsBasePath
		dockerLogsBasePathNix = oldDockerLogsBasePathNix
		dockerLogsBasePathWin = oldDockerLogsBasePathWin
		podmanLogsBasePath = oldPodmanLogsBasePath
	})
}

func makeTestPod() (*workloadmeta.KubernetesPod, *workloadmeta.Container) {
	podID := "poduuid"
	containerID := "abc"
	pod := &workloadmeta.KubernetesPod{
		EntityID: workloadmeta.EntityID{
			ID:   podID,
			Kind: workloadmeta.KindKubernetesPod,
		},
		EntityMeta: workloadmeta.EntityMeta{
			Name:      "podname",
			Namespace: "podns",
		},
		Containers: []workloadmeta.OrchestratorContainer{
			{
				ID:   containerID,
				Name: "cname",
				Image: workloadmeta.ContainerImage{
					Name: "iname",
				},
			},
		},
	}

	container := &workloadmeta.Container{
		EntityID: workloadmeta.EntityID{
			Kind: workloadmeta.KindContainer,
			ID:   containerID,
		},
		Owner: &workloadmeta.EntityID{
			Kind: workloadmeta.KindKubernetesPod,
			ID:   podID,
		},
	}

	return pod, container
}

func TestMakeFileSource_docker_success(t *testing.T) {
	fileTestSetup(t)

	p := filepath.Join(platformDockerLogsBasePath, filepath.FromSlash("containers/abc/abc-json.log"))
	require.NoError(t, os.MkdirAll(filepath.Dir(p), 0o777))
	require.NoError(t, os.WriteFile(p, []byte("{}"), 0o666))

	tf := &factory{
		pipelineProvider: pipeline.NewMockProvider(),
		cop:              containersorpods.NewDecidedChooser(containersorpods.LogContainers),
	}
	source := sources.NewLogSource("test", &config.LogsConfig{
		Type:                        "docker",
		Identifier:                  "abc",
		Source:                      "src",
		Service:                     "svc",
		Tags:                        []string{"tag!"},
		AutoMultiLine:               pointer.Ptr(true),
		AutoMultiLineSampleSize:     123,
		AutoMultiLineMatchThreshold: 0.123,
	})
	child, err := tf.makeFileSource(source)
	require.NoError(t, err)
	require.Equal(t, source.Name, child.Name)
	require.Equal(t, "file", child.Config.Type)
	require.Equal(t, source.Config.Identifier, child.Config.Identifier)
	require.Equal(t, p, child.Config.Path)
	require.Equal(t, source.Config.Source, child.Config.Source)
	require.Equal(t, source.Config.Service, child.Config.Service)
	require.Equal(t, source.Config.Tags, child.Config.Tags)
	require.Equal(t, sources.DockerSourceType, child.GetSourceType())
	require.Equal(t, *source.Config.AutoMultiLine, true)
	require.Equal(t, source.Config.AutoMultiLineSampleSize, 123)
	require.Equal(t, source.Config.AutoMultiLineMatchThreshold, 0.123)
}

func TestMakeFileSource_docker_no_file(t *testing.T) {
	fileTestSetup(t)

	p := filepath.Join(platformDockerLogsBasePath, filepath.FromSlash("containers/abc/abc-json.log"))

	tf := &factory{
		pipelineProvider: pipeline.NewMockProvider(),
		cop:              containersorpods.NewDecidedChooser(containersorpods.LogContainers),
	}
	source := sources.NewLogSource("test", &config.LogsConfig{
		Type:       "docker",
		Identifier: "abc",
		Source:     "src",
		Service:    "svc",
	})
	child, err := tf.makeFileSource(source)
	require.Nil(t, child)
	require.Error(t, err)
	switch runtime.GOOS {
	case "windows":
		require.Contains(t, err.Error(), "The system cannot find the path specified")
	default: // linux, darwin
		require.Contains(t, err.Error(), p) // error is about the path
	}
}

func TestDockerOverride(t *testing.T) {
	tmp := t.TempDir()
	mockConfig := coreConfig.Mock(t)
	customPath := filepath.Join(tmp, "/custom/path")
	mockConfig.SetWithoutSource("logs_config.docker_path_override", customPath)

	p := filepath.Join(mockConfig.GetString("logs_config.docker_path_override"), filepath.FromSlash("containers/abc/abc-json.log"))
	require.NoError(t, os.MkdirAll(filepath.Dir(p), 0o777))
	require.NoError(t, os.WriteFile(p, []byte("{}"), 0o666))

	tf := &factory{
		pipelineProvider: pipeline.NewMockProvider(),
		cop:              containersorpods.NewDecidedChooser(containersorpods.LogContainers),
	}
	source := sources.NewLogSource("test", &config.LogsConfig{
		Type:       "docker",
		Identifier: "abc",
		Source:     "src",
		Service:    "svc",
	})

	tf.findDockerLogPath(source.Config.Identifier)

	child, err := tf.makeFileSource(source)

	require.NoError(t, err)
	require.Equal(t, "file", child.Config.Type)
	require.Equal(t, p, child.Config.Path)
}

func TestMakeK8sSource(t *testing.T) {
	fileTestSetup(t)

	dir := filepath.Join(podLogsBasePath, filepath.FromSlash("podns_podname_poduuid/cname"))
	require.NoError(t, os.MkdirAll(dir, 0o777))
	filename := filepath.Join(dir, "somefile.log")
	require.NoError(t, os.WriteFile(filename, []byte("{}"), 0o666))
	wildcard := filepath.Join(dir, "*.log")

	store := fxutil.Test[workloadmeta.Mock](t, fx.Options(
<<<<<<< HEAD
		log.MockModule(),
		compConfig.MockModule(),
=======
		logimpl.MockModule,
		compConfig.MockModule,
>>>>>>> bc6a27c1
		fx.Supply(context.Background()),
		fx.Supply(workloadmeta.NewParams()),
		workloadmeta.MockModuleV2(),
	))
	pod, container := makeTestPod()
	store.Set(pod)
	store.Set(container)

	tf := &factory{
		pipelineProvider:  pipeline.NewMockProvider(),
		cop:               containersorpods.NewDecidedChooser(containersorpods.LogPods),
		workloadmetaStore: store,
	}
	for _, sourceConfigType := range []string{"docker", "containerd"} {
		t.Run("source.Config.Type="+sourceConfigType, func(t *testing.T) {
			source := sources.NewLogSource("test", &config.LogsConfig{
				Type:                        sourceConfigType,
				Identifier:                  "abc",
				Source:                      "src",
				Service:                     "svc",
				Tags:                        []string{"tag!"},
				AutoMultiLine:               pointer.Ptr(true),
				AutoMultiLineSampleSize:     123,
				AutoMultiLineMatchThreshold: 0.123,
			})
			child, err := tf.makeK8sFileSource(source)
			require.NoError(t, err)
			require.Equal(t, "podns/podname/cname", child.Name)
			require.Equal(t, "file", child.Config.Type)
			require.Equal(t, "abc", child.Config.Identifier)
			require.Equal(t, wildcard, child.Config.Path)
			require.Equal(t, "src", child.Config.Source)
			require.Equal(t, "svc", child.Config.Service)
			require.Equal(t, []string{"tag!"}, child.Config.Tags)
			require.Equal(t, *child.Config.AutoMultiLine, true)
			require.Equal(t, child.Config.AutoMultiLineSampleSize, 123)
			require.Equal(t, child.Config.AutoMultiLineMatchThreshold, 0.123)
			switch sourceConfigType {
			case "docker":
				require.Equal(t, sources.DockerSourceType, child.GetSourceType())
			case "containerd":
				require.Equal(t, sources.KubernetesSourceType, child.GetSourceType())
			}
		})
	}
}

func TestMakeK8sSource_pod_not_found(t *testing.T) {
	fileTestSetup(t)

	p := filepath.Join(platformDockerLogsBasePath, "containers/abc/abc-json.log")
	require.NoError(t, os.MkdirAll(filepath.Dir(p), 0o777))
	require.NoError(t, os.WriteFile(p, []byte("{}"), 0o666))

	workloadmetaStore := fxutil.Test[workloadmeta.Mock](t, fx.Options(
<<<<<<< HEAD
		log.MockModule(),
		compConfig.MockModule(),
=======
		logimpl.MockModule,
		compConfig.MockModule,
>>>>>>> bc6a27c1
		fx.Supply(context.Background()),
		fx.Supply(workloadmeta.NewParams()),
		workloadmeta.MockModuleV2(),
	))

	tf := &factory{
		pipelineProvider:  pipeline.NewMockProvider(),
		cop:               containersorpods.NewDecidedChooser(containersorpods.LogPods),
		workloadmetaStore: workloadmetaStore,
	}
	source := sources.NewLogSource("test", &config.LogsConfig{
		Type:       "docker",
		Identifier: "abc",
	})
	child, err := tf.makeK8sFileSource(source)
	require.Nil(t, child)
	require.Error(t, err)
	require.Contains(t, err.Error(), "cannot find pod for container")
}

func TestFindK8sLogPath(t *testing.T) {
	fileTestSetup(t)

	tests := []struct{ name, pathExists, expectedPattern string }{
		{"..v1.9", "poduuid/cname_1.log", "poduuid/cname_*.log"},
		{"v1.10..v1.13", "poduuid/cname/1.log", "poduuid/cname/*.log"},
		{"v1.14..", "podns_podname_poduuid/cname/1.log", "podns_podname_poduuid/cname/*.log"},
	}

	for _, test := range tests {
		t.Run(test.name, func(t *testing.T) {
			pathExists := filepath.FromSlash(test.pathExists)
			expectedPattern := filepath.FromSlash(test.expectedPattern)
			p := filepath.Join(podLogsBasePath, pathExists)
			require.NoError(t, os.MkdirAll(filepath.Dir(p), 0o777))
			require.NoError(t, os.WriteFile(p, []byte("xx"), 0o666))
			defer func() {
				require.NoError(t, os.RemoveAll(podLogsBasePath))
			}()
			pod, _ := makeTestPod()
			gotPattern := findK8sLogPath(pod, "cname")
			require.Equal(t, filepath.Join(podLogsBasePath, expectedPattern), gotPattern)
		})
	}
}<|MERGE_RESOLUTION|>--- conflicted
+++ resolved
@@ -195,13 +195,8 @@
 	wildcard := filepath.Join(dir, "*.log")
 
 	store := fxutil.Test[workloadmeta.Mock](t, fx.Options(
-<<<<<<< HEAD
-		log.MockModule(),
+		logimpl.MockModule(),
 		compConfig.MockModule(),
-=======
-		logimpl.MockModule,
-		compConfig.MockModule,
->>>>>>> bc6a27c1
 		fx.Supply(context.Background()),
 		fx.Supply(workloadmeta.NewParams()),
 		workloadmeta.MockModuleV2(),
@@ -257,13 +252,8 @@
 	require.NoError(t, os.WriteFile(p, []byte("{}"), 0o666))
 
 	workloadmetaStore := fxutil.Test[workloadmeta.Mock](t, fx.Options(
-<<<<<<< HEAD
-		log.MockModule(),
+		logimpl.MockModule(),
 		compConfig.MockModule(),
-=======
-		logimpl.MockModule,
-		compConfig.MockModule,
->>>>>>> bc6a27c1
 		fx.Supply(context.Background()),
 		fx.Supply(workloadmeta.NewParams()),
 		workloadmeta.MockModuleV2(),
