// Unless explicitly stated otherwise all files in this repository are licensed
// under the Apache License Version 2.0.
// This product includes software developed at Datadog (https://www.datadoghq.com/).
// Copyright 2016-present Datadog, Inc.

// Package integration creates a launcher to track logs from integrations
package integration

import (
	"math"
	"os"
	"path/filepath"
	"strings"
	"time"

	"github.com/DataDog/datadog-agent/pkg/util/filesystem"
	ddLog "github.com/DataDog/datadog-agent/pkg/util/log"

	"github.com/DataDog/datadog-agent/comp/logs/agent/config"
	integrations "github.com/DataDog/datadog-agent/comp/logs/integrations/def"
	pkgconfigsetup "github.com/DataDog/datadog-agent/pkg/config/setup"
	"github.com/DataDog/datadog-agent/pkg/logs/auditor"
	"github.com/DataDog/datadog-agent/pkg/logs/launchers"
	"github.com/DataDog/datadog-agent/pkg/logs/pipeline"
	"github.com/DataDog/datadog-agent/pkg/logs/schedulers/ad"
	"github.com/DataDog/datadog-agent/pkg/logs/sources"
	"github.com/DataDog/datadog-agent/pkg/logs/tailers"
)

var endOfLine = []byte{'\n'}

// Launcher checks for launcher integrations, creates files for integrations to
// write logs to, then creates file sources for the file launcher to tail
type Launcher struct {
	sources              *sources.LogSources
	addedConfigs         chan integrations.IntegrationConfig
	stop                 chan struct{}
	runPath              string
	integrationsLogsChan chan integrations.IntegrationLog
	integrationToFile    map[string]*FileInfo
	fileSizeMax          int64
	combinedUsageMax     int64
	combinedUsageSize    int64
	// writeLogToFile is used as a function pointer, so it can be overridden in
	// testing to make deterministic tests
	writeLogToFileFunction func(filepath, log string) error
}

// FileInfo stores information about each file that is needed in order to keep
// track of the combined and overall disk usage by the logs files
type FileInfo struct {
	filename     string
	lastModified time.Time
	size         int64
}

// NewLauncher creates and returns an integrations launcher, and creates the
// path for integrations files to run in
func NewLauncher(sources *sources.LogSources, integrationsLogsComp integrations.Component) *Launcher {
	runPath := filepath.Join(pkgconfigsetup.Datadog().GetString("logs_config.run_path"), "integrations")
	err := os.MkdirAll(runPath, 0755)

	if err != nil {
		ddLog.Warn("Unable to create integrations logs directory:", err)
	}

	logsTotalUsageSetting := pkgConfig.Datadog().GetInt64("logs_config.integrations_logs_total_usage") * 1024 * 1024
	logsUsageRatio := pkgConfig.Datadog().GetFloat64("logs_config.integrations_logs_disk_ratio")
	maxDiskUsage, err := computeMaxDiskUsage(runPath, logsTotalUsageSetting, logsUsageRatio)
	if err != nil {
		ddLog.Warn("Unable to compute integrations logs max disk usage, defaulting to set value: ", err)
		maxDiskUsage = logsTotalUsageSetting
	}

	return &Launcher{
		sources:              sources,
		runPath:              runPath,
		fileSizeMax:          pkgConfig.Datadog().GetInt64("logs_config.integrations_logs_files_max_size") * 1024 * 1024,
		combinedUsageMax:     maxDiskUsage,
		combinedUsageSize:    0,
		stop:                 make(chan struct{}),
		integrationsLogsChan: integrationsLogsComp.Subscribe(),
		addedConfigs:         integrationsLogsComp.SubscribeIntegration(),
		integrationToFile:    make(map[string]*FileInfo),
		// Set the initial least recently modified time to the largest possible
		// value, used for the first comparison
		writeLogToFileFunction: writeLogToFile,
	}
}

// Start starts the launcher and launches the run loop in a go function
func (s *Launcher) Start(_ launchers.SourceProvider, _ pipeline.Provider, _ auditor.Registry, _ *tailers.TailerTracker) {
	err := s.scanInitialFiles(s.runPath)
	if err != nil {
		ddLog.Warn("Unable to scan existing log files: ", err)
	}

	go s.run()
}

// Stop stops the launcher
func (s *Launcher) Stop() {
	s.stop <- struct{}{}
}

// run checks if there are new files to tail and tails them
func (s *Launcher) run() {
	for {
		select {
		case cfg := <-s.addedConfigs:

			sources, err := ad.CreateSources(cfg.Config)
			if err != nil {
				ddLog.Warn("Failed to create source ", err)
				continue
			}

			for _, source := range sources {
				// TODO: integrations should only be allowed to have one IntegrationType config.
				if source.Config.Type == config.IntegrationType {
					// This check avoids duplicating files that have already been created
					// by scanInitialFiles
					logFile, exists := s.integrationToFile[cfg.IntegrationID]

					if !exists {
						logFile, err = s.createFile(cfg.IntegrationID)
						if err != nil {
							ddLog.Warn("Failed to create integration log file:", err)
							continue
						}

						// file to write the incoming logs to
						s.integrationToFile[cfg.IntegrationID] = logFile
					}

					filetypeSource := s.makeFileSource(source, logFile.filename)
					s.sources.AddSource(filetypeSource)
				}
			}

		case log := <-s.integrationsLogsChan:
			s.receiveLogs(log)
		case <-s.stop:
			return
		}
	}
}

// receiveLogs handles writing incoming logs to their respective file as well as
// enforcing size limitations
func (s *Launcher) receiveLogs(log integrations.IntegrationLog) {
	fileToUpdate := s.integrationToFile[log.IntegrationID]

	// Ensure the individual file doesn't exceed integrations_logs_files_max_size
	// Add 1 because we write the \n at the end as well
	logSize := int64(len(log.Log)) + 1
	if fileToUpdate.size+logSize > s.fileSizeMax {
		s.combinedUsageSize -= fileToUpdate.size
		err := s.makeFile(fileToUpdate.filename)
		if err != nil {
			ddLog.Warn("Failed to delete and remake oversize file", err)
			return
		}

		fileToUpdate.size = 0
	}

	// Ensure combined logs usage doesn't exceed integrations_logs_total_usage by
	// deleting files until total usage falls below the set maximum
	for s.combinedUsageSize+logSize > s.combinedUsageMax {
		leastRecentlyModifiedFile := s.getLeastRecentlyModifiedFile()

		err := s.deleteFile(leastRecentlyModifiedFile)
		if err != nil {
			ddLog.Warn("Error deleting log file:", err)
			continue
		}

		err = s.makeFile(leastRecentlyModifiedFile.filename)
		if err != nil {
			ddLog.Warn("Error creating log file:", err)
			continue
		}
	}

	err := s.writeLogToFileFunction(filepath.Join(s.runPath, fileToUpdate.filename), log.Log)
	if err != nil {
		ddLog.Warn("Error writing log to file: ", err)
	}
	s.combinedUsageSize += logSize

	// Update information for the modified file
	fileToUpdate.lastModified = time.Now()
	fileToUpdate.size += logSize
}

// deleteFile deletes the given file
func (s *Launcher) deleteFile(file *FileInfo) error {
	err := os.Remove(filepath.Join(s.runPath, file.filename))
	if err != nil {
		return err
	}
	ddLog.Info("Successfully deleted log file.")

	s.combinedUsageSize -= file.size

	file.size = 0
	file.lastModified = time.Now()

	return nil
}

// getLeastRecentlyModifiedFile returns the least recently modified file among
// all the files tracked by the integrations launcher
func (s *Launcher) getLeastRecentlyModifiedFile() *FileInfo {
	leastRecentlyModifiedTime := time.Now()
	var leastRecentlyModifiedFile *FileInfo

	for _, fileInfo := range s.integrationToFile {
		if fileInfo.lastModified.Before(leastRecentlyModifiedTime) {
			leastRecentlyModifiedFile = fileInfo
			leastRecentlyModifiedTime = fileInfo.lastModified
		}
	}

	return leastRecentlyModifiedFile
}

// writeLogToFile is used as a function pointer that writes a log to a given file
func writeLogToFile(logFilePath, log string) error {
	file, err := os.OpenFile(logFilePath, os.O_CREATE|os.O_APPEND|os.O_WRONLY, 0644)
	if err != nil {
		ddLog.Warn("Failed to open file to write log to: ", err)
		return err
	}

	_, err = file.WriteString(log)
	if err != nil {
		ddLog.Warn("Failed to write integration log to file: ", err)
		return err
	}
	if _, err = file.Write(endOfLine); err != nil {
		ddLog.Warn("Failed to write integration log to file: ", err)
		return err
	}

	return file.Close()
}

// makeFileSource Turns an integrations source into a logsSource
func (s *Launcher) makeFileSource(source *sources.LogSource, logFilePath string) *sources.LogSource {
	fileSource := sources.NewLogSource(source.Name, &config.LogsConfig{
		Type:        config.FileType,
		TailingMode: source.Config.TailingMode,
		Path:        logFilePath,
		Name:        source.Config.Name,
		Source:      source.Config.Source,
		Service:     source.Config.Service,
		Tags:        source.Config.Tags,
	})

	fileSource.SetSourceType(sources.IntegrationSourceType)
	return fileSource
}

// createFile creates a file for the logsource
func (s *Launcher) createFile(source string) (*FileInfo, error) {
	filepath := s.integrationLogFilePath(source)

	file, err := os.Create(filepath)
	if err != nil {
		return nil, err
	}
	ddLog.Info("Successfully created integrations log file.")

	err = file.Close()
	if err != nil {
		return nil, err
	}

	fileInfo := &FileInfo{
		filename:     filepath,
		lastModified: time.Now(),
		size:         0,
	}

	return fileInfo, nil
}

// integrationLoglogFilePath returns a file path to use for an integration log file
func (s *Launcher) integrationLogFilePath(id string) string {
	fileName := strings.ReplaceAll(id, ":", "_") + ".log"
	logFilePath := filepath.Join(s.runPath, fileName)

	return logFilePath
}

<<<<<<< HEAD
// makeFile deletes log files and creates a new empty file with the
// same name
func (s *Launcher) makeFile(filepath string) error {
	file, err := os.Create(filepath)
=======
// ensureFileSize enforces the max file size for files integrations logs
// files. Files over the set size will be deleted and remade.
func (s *Launcher) ensureFileSize(logFilePath string) error {
	maxFileSizeSetting := pkgconfigsetup.Datadog().GetInt64("logs_config.integrations_logs_files_max_size")
	maxFileSizeBytes := maxFileSizeSetting * 1024 * 1024

	fi, err := os.Stat(logFilePath)
>>>>>>> ecf752f5
	if err != nil {
		return err
	}

	return file.Close()
}

// computerDiskUsageMax computes the max disk space the launcher can use based
// off the integrations_logs_disk_ratio and integrations_logs_total_usage
// settings
func computeMaxDiskUsage(runPath string, logsTotalUsageSetting int64, usageRatio float64) (int64, error) {
	usage, err := filesystem.NewDisk().GetUsage(runPath)
	if err != nil {
		return 0, err
	}

	diskReserved := float64(usage.Total) * (1 - usageRatio)
	diskAvailable := int64(usage.Available) - int64(math.Ceil(diskReserved))

	return min(logsTotalUsageSetting, diskAvailable), nil
}

// scanInitialFiles scans the run path for initial files and then adds them to
// be managed by the launcher
func (s *Launcher) scanInitialFiles(dir string) error {
	err := filepath.Walk(dir, func(_ string, info os.FileInfo, err error) error {
		if err != nil {
			return nil
		}

		if !info.IsDir() {
			fileInfo := &FileInfo{
				filename:     info.Name(),
				size:         info.Size(),
				lastModified: info.ModTime(),
			}

			integrationID := fileNameToID(fileInfo.filename)

			s.integrationToFile[integrationID] = fileInfo

			for s.combinedUsageSize+info.Size() > s.combinedUsageMax {
				leastRecentlyModifiedFile := s.getLeastRecentlyModifiedFile()

				err := s.deleteFile(leastRecentlyModifiedFile)
				if err != nil {
					ddLog.Warn("Error deleting log file:", err)
					break
				}
			}

			s.combinedUsageSize += info.Size()
		}

		return nil
	})

	return err
}

func fileNameToID(fileName string) string {
	baseName := strings.TrimSuffix(filepath.Base(fileName), filepath.Ext(fileName))
	lastUnderscoreIndex := strings.LastIndex(baseName, "_")
	if lastUnderscoreIndex == -1 {
		return baseName
	}

	integrationID := baseName[:lastUnderscoreIndex] + ":" + baseName[lastUnderscoreIndex+1:]
	return integrationID
}<|MERGE_RESOLUTION|>--- conflicted
+++ resolved
@@ -295,20 +295,10 @@
 	return logFilePath
 }
 
-<<<<<<< HEAD
 // makeFile deletes log files and creates a new empty file with the
 // same name
 func (s *Launcher) makeFile(filepath string) error {
 	file, err := os.Create(filepath)
-=======
-// ensureFileSize enforces the max file size for files integrations logs
-// files. Files over the set size will be deleted and remade.
-func (s *Launcher) ensureFileSize(logFilePath string) error {
-	maxFileSizeSetting := pkgconfigsetup.Datadog().GetInt64("logs_config.integrations_logs_files_max_size")
-	maxFileSizeBytes := maxFileSizeSetting * 1024 * 1024
-
-	fi, err := os.Stat(logFilePath)
->>>>>>> ecf752f5
 	if err != nil {
 		return err
 	}
