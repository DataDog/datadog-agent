// Unless explicitly stated otherwise all files in this repository are licensed
// under the Apache License Version 2.0.
// This product includes software developed at Datadog (https://www.datadoghq.com/).
// Copyright 2016-present Datadog, Inc.

// Package integration creates a launcher to track logs from integrations
package integration

import (
	"math"
	"os"
	"path/filepath"
	"strings"
	"time"

	"github.com/DataDog/datadog-agent/pkg/util/filesystem"
	ddLog "github.com/DataDog/datadog-agent/pkg/util/log"

	"github.com/DataDog/datadog-agent/comp/logs/agent/config"
	integrations "github.com/DataDog/datadog-agent/comp/logs/integrations/def"
	pkgConfig "github.com/DataDog/datadog-agent/pkg/config"
	"github.com/DataDog/datadog-agent/pkg/logs/auditor"
	"github.com/DataDog/datadog-agent/pkg/logs/launchers"
	"github.com/DataDog/datadog-agent/pkg/logs/pipeline"
	"github.com/DataDog/datadog-agent/pkg/logs/schedulers/ad"
	"github.com/DataDog/datadog-agent/pkg/logs/sources"
	"github.com/DataDog/datadog-agent/pkg/logs/tailers"
)

var endOfLine = []byte{'\n'}

// Launcher checks for launcher integrations, creates files for integrations to
// write logs to, then creates file sources for the file launcher to tail
type Launcher struct {
<<<<<<< HEAD
	sources                   *sources.LogSources
	addedSources              chan *sources.LogSource
	stop                      chan struct{}
	runPath                   string
	integrationsLogsChan      chan integrations.IntegrationLog
	integrationNameToFile     map[string]*FileInfo
	fileSizeMax               int64
	combinedUsageMax          int64
	combinedUsageSize         int64
	leastRecentlyModifiedTime time.Time
	leastRecentlyModifiedFile *FileInfo
	// writeLogToFile is used as a function pointer so it can be overridden in
	// testing to make deterministic tests
	writeLogToFileFunction func(filepath, log string) error
}

// Information about each file is needed in order to keep track of the combined
// overall disk usage by the logs files
type FileInfo struct {
	filename     string
	lastModified time.Time
	size         int64
=======
	sources              *sources.LogSources
	addedConfigs         chan integrations.IntegrationConfig
	stop                 chan struct{}
	runPath              string
	integrationsLogsChan chan integrations.IntegrationLog
	integrationToFile    map[string]string
	// writeLogToFile is used as a function pointer, so it can be overridden in
	// testing to make deterministic tests
	writeFunction func(logFilePath, log string) error
>>>>>>> 527cc5bb
}

// NewLauncher creates and returns an integrations launcher, and creates the
// path for integrations files to run in
func NewLauncher(sources *sources.LogSources, integrationsLogsComp integrations.Component) *Launcher {
<<<<<<< HEAD
	logsTotalUsageSetting := pkgConfig.Datadog().GetInt64("logs_config.integrations_logs_total_usage") * 1024 * 1024
	logsUsageRatio := pkgConfig.Datadog().GetFloat64("logs_config.integrations_logs_disk_ratio")
	runPath := pkgConfig.Datadog().GetString("logs_config.run_path")
	maxDiskUsage, err := computeMaxDiskUsage(runPath, logsTotalUsageSetting, logsUsageRatio)
	if err != nil {
		ddLog.Warn("Unable to computer integrations logs max disk usage, defaulting to set value: ", err)
		maxDiskUsage = logsTotalUsageSetting
	}

	return &Launcher{
		sources:               sources,
		runPath:               runPath,
		fileSizeMax:           pkgConfig.Datadog().GetInt64("logs_config.integrations_logs_files_max_size") * 1024 * 1024,
		combinedUsageMax:      maxDiskUsage,
		combinedUsageSize:     0,
		stop:                  make(chan struct{}),
		integrationsLogsChan:  integrationsLogsComp.Subscribe(),
		integrationNameToFile: make(map[string]*FileInfo),
		// Set the initial least recently modified time to the largest possible
		// value, used for the first comparison
		leastRecentlyModifiedTime: time.Unix(1<<63-62135596801, 999999999),
		writeLogToFileFunction:    writeLogToFile,
=======
	runPath := filepath.Join(pkgConfig.Datadog().GetString("logs_config.run_path"), "integrations")
	err := os.MkdirAll(runPath, 0755)
	if err != nil {
		ddLog.Warn("Unable to make integrations logs directory: ", err)
		return nil
	}

	return &Launcher{
		sources:              sources,
		runPath:              runPath,
		stop:                 make(chan struct{}),
		integrationsLogsChan: integrationsLogsComp.Subscribe(),
		addedConfigs:         integrationsLogsComp.SubscribeIntegration(),
		integrationToFile:    make(map[string]string),
		writeFunction:        writeLogToFile,
>>>>>>> 527cc5bb
	}
}

// Start starts the launcher and launches the run loop in a go function
func (s *Launcher) Start(_ launchers.SourceProvider, _ pipeline.Provider, _ auditor.Registry, _ *tailers.TailerTracker) {
	go s.run()
}

// Stop stops the launcher
func (s *Launcher) Stop() {
	s.stop <- struct{}{}
}

// run checks if there are new files to tail and tails them
func (s *Launcher) run() {
	for {
		select {
<<<<<<< HEAD
		case source := <-s.addedSources:
			// Send logs configurations to the file launcher to tail, it will handle
			// tailer lifecycle, file rotation, etc.
			fileInfo, err := s.createFile(source)
=======
		case cfg := <-s.addedConfigs:
			sources, err := ad.CreateSources(cfg.Config)
>>>>>>> 527cc5bb
			if err != nil {
				ddLog.Warn("Failed to create source ", err)
				continue
			}

<<<<<<< HEAD
			filetypeSource := s.makeFileSource(source, fileInfo.filename)
			s.sources.AddSource(filetypeSource)

			s.integrationNameToFile[source.Name] = fileInfo
		case log := <-s.integrationsLogsChan:
			// Integrations will come in the form of: check_name:instance_config_hash
			integrationSplit := strings.Split(log.IntegrationID, ":")
			integrationName := integrationSplit[0]
			fileToUpdate := s.integrationNameToFile[integrationName]

			// Ensure the individual file doesn't exceed integrations_logs_files_max_size
			logSize := int64(len(log.Log))
			if fileToUpdate.size+logSize > s.fileSizeMax {
				s.combinedUsageSize -= fileToUpdate.size
				err := s.deleteAndRemakeFile(fileToUpdate.filename)
				if err != nil {
					ddLog.Warn("Failed to get file size: ", err)
					continue
				}
			}

			err := s.writeLogToFileFunction(fileToUpdate.filename, log.Log)
=======
			for _, source := range sources {
				// TODO: integrations should only be allowed to have one IntegrationType config.
				if source.Config.Type == config.IntegrationType {
					logFilePath, err := s.createFile(cfg.IntegrationID)
					if err != nil {
						ddLog.Warn("Failed to create integration log file: ", err)
						continue
					}
					filetypeSource := s.makeFileSource(source, logFilePath)
					s.sources.AddSource(filetypeSource)

					// file to write the incoming logs to
					s.integrationToFile[cfg.IntegrationID] = logFilePath
				}
			}

		case log := <-s.integrationsLogsChan:
			logFilePath := s.integrationToFile[log.IntegrationID]

			err := s.ensureFileSize(logFilePath)
			if err != nil {
				ddLog.Warn("Failed to get file size: ", err)
				continue
			}

			err = s.writeFunction(logFilePath, log.Log)
>>>>>>> 527cc5bb
			if err != nil {
				ddLog.Warn("Error writing log to file: ", err)
			}

			// Update information for the modified file
			fileToUpdate.lastModified = time.Now()
			fileToUpdate.size = logSize

			// Ensure combined logs usage doesn't exceed integrations_logs_total_usage
			for s.combinedUsageSize+logSize > s.combinedUsageMax {
				s.deleteLeastRecentlyModified()
				s.updateLeastRecentlyModifiedFile()
			}
			s.combinedUsageSize += logSize

			// Update leastRecentlyModifiedFile
			if s.leastRecentlyModifiedFile == fileToUpdate && len(s.integrationNameToFile) > 1 {
				s.updateLeastRecentlyModifiedFile()
			}

		case <-s.stop:
			return
		}
	}
}

<<<<<<< HEAD
// deleteLeastRecentlyModified deletes and remakes the least recently log file
func (s *Launcher) deleteLeastRecentlyModified() {
	s.combinedUsageSize -= s.leastRecentlyModifiedFile.size
	s.deleteAndRemakeFile(s.leastRecentlyModifiedFile.filename)

	s.leastRecentlyModifiedFile.size = 0
	s.leastRecentlyModifiedFile.lastModified = time.Now()
}

// updateLeastRecentlyModifiedFile finds the least recently modified file among
// all the files tracked by the integrations launcher and sets the
// leastRecentlyModifiedFile to that file
func (s *Launcher) updateLeastRecentlyModifiedFile() {
	leastRecentlyModifiedTime := time.Now()
	var leastRecentlyModifiedFile *FileInfo = nil

	for _, fileInfo := range s.integrationNameToFile {
		if fileInfo.lastModified.Before(leastRecentlyModifiedTime) {
			leastRecentlyModifiedFile = fileInfo
			leastRecentlyModifiedTime = fileInfo.lastModified
		}
	}

	s.leastRecentlyModifiedFile = leastRecentlyModifiedFile
	s.leastRecentlyModifiedTime = leastRecentlyModifiedTime
}

// writeLogToFile is used as a function pointer that writes a log to a given file
func writeLogToFile(filepath, log string) error {
	file, err := os.OpenFile(filepath, os.O_WRONLY, 0644)
=======
// writeLogToFile is used as a function pointer
func writeLogToFile(logFilePath, log string) error {
	file, err := os.OpenFile(logFilePath, os.O_CREATE|os.O_APPEND|os.O_WRONLY, 0644)
>>>>>>> 527cc5bb
	if err != nil {
		ddLog.Warn("Failed to open file to write log to: ", err)
		return err
	}

	defer file.Close()

	_, err = file.WriteString(log)
	if err != nil {
		ddLog.Warn("Failed to write integration log to file: ", err)
		return err
	}
	if _, err = file.Write(endOfLine); err != nil {
		ddLog.Warn("Failed to write integration log to file: ", err)
		return err
	}
	return nil
}

// makeFileSource Turns an integrations source into a logsSource
func (s *Launcher) makeFileSource(source *sources.LogSource, logFilePath string) *sources.LogSource {
	fileSource := sources.NewLogSource(source.Name, &config.LogsConfig{
		Type:        config.FileType,
		TailingMode: source.Config.TailingMode,
		Path:        logFilePath,
		Name:        source.Config.Name,
		Source:      source.Config.Source,
		Service:     source.Config.Service,
		Tags:        source.Config.Tags,
	})

	fileSource.SetSourceType(sources.IntegrationSourceType)
	return fileSource
}

// TODO Change file naming to reflect ID once logs from go interfaces gets merged.
// createFile creates a file for the logsource
<<<<<<< HEAD
func (s *Launcher) createFile(source *sources.LogSource) (*FileInfo, error) {
	directory, filepath := s.integrationLogFilePath(*source)

	err := os.MkdirAll(directory, 0755)
	if err != nil {
		return nil, err
	}
=======
func (s *Launcher) createFile(id string) (string, error) {
	logFilePath := s.integrationLogFilePath(id)
>>>>>>> 527cc5bb

	file, err := os.Create(logFilePath)
	if err != nil {
		return nil, nil
	}
	ddLog.Info("Successfully created integrations log file.")
	defer file.Close()

<<<<<<< HEAD
	fileInfo := &FileInfo{
		filename:     filepath,
		lastModified: time.Now(),
		size:         0,
	}

	return fileInfo, nil
=======
	return logFilePath, nil
>>>>>>> 527cc5bb
}

// integrationLoglogFilePath returns a file path to use for an integration log file
func (s *Launcher) integrationLogFilePath(id string) string {
	fileName := strings.ReplaceAll(id, " ", "-")
	fileName = strings.ReplaceAll(fileName, ":", "_") + ".log"
	logFilePath := filepath.Join(s.runPath, fileName)

	return logFilePath
}

<<<<<<< HEAD
// deleteAndRemakeFile deletes log files and creates a new empty file with the
// same name
func (s *Launcher) deleteAndRemakeFile(filepath string) error {
	err := os.Remove(filepath)
	if err != nil {
		if os.IsNotExist(err) {
			ddLog.Warn("File does not exist, creating new one: ", err)
		} else {
			ddLog.Warn("Error deleting file: ", err)
		}
	} else {
		ddLog.Info("Successfully deleted oversize log file, creating new one.")
	}

	file, err := os.Create(filepath)
=======
// ensureFileSize enforces the max file size for files integrations logs
// files. Files over the set size will be deleted and remade.
func (s *Launcher) ensureFileSize(logFilePath string) error {
	maxFileSizeSetting := pkgConfig.Datadog().GetInt64("logs_config.integrations_logs_files_max_size")
	maxFileSizeBytes := maxFileSizeSetting * 1024 * 1024

	fi, err := os.Stat(logFilePath)
>>>>>>> 527cc5bb
	if err != nil {
		return err
	}
	defer file.Close()

	return nil
}

// computerDiskUsageMax computes the max disk space the launcher can use based
// off the integrations_logs_disk_ratio and integrations_logs_total_usage
// settings
func computeMaxDiskUsage(runPath string, logsTotalUsageSetting int64, usageRatio float64) (int64, error) {
	usage, err := filesystem.NewDisk().GetUsage(runPath)
	if err != nil {
		return 0, err
	}

	diskReserved := float64(usage.Total) * (1 - usageRatio)
	diskAvailable := int64(usage.Available) - int64(math.Ceil(diskReserved))

<<<<<<< HEAD
	return min(logsTotalUsageSetting, diskAvailable), nil
}

// scanInitialFiles scans the run path for initial files and then adds them to
// be managed by the launcher
func (s *Launcher) scanInitialFiles(dir string) error {
	err := filepath.Walk(dir, func(path string, info os.FileInfo, err error) error {
=======
	if fi.Size() > int64(maxFileSizeBytes) {
		err := os.Remove(logFilePath)
>>>>>>> 527cc5bb
		if err != nil {
			return nil
		}

<<<<<<< HEAD
		// TODO make sure the name is properly tied to the file
		// Add found files to be managed by the launcher
		if !info.IsDir() {
			fileInfo := &FileInfo{
				filename:     info.Name(),
				size:         info.Size(),
				lastModified: info.ModTime(),
			}

			integrationID := strings.TrimSuffix(filepath.Base(info.Name()), filepath.Ext(info.Name()))

			s.integrationNameToFile[integrationID] = fileInfo
=======
		file, err := os.Create(logFilePath)
		if err != nil {
			return err
>>>>>>> 527cc5bb
		}

		return nil
	})

	return err
}<|MERGE_RESOLUTION|>--- conflicted
+++ resolved
@@ -32,19 +32,18 @@
 // Launcher checks for launcher integrations, creates files for integrations to
 // write logs to, then creates file sources for the file launcher to tail
 type Launcher struct {
-<<<<<<< HEAD
 	sources                   *sources.LogSources
-	addedSources              chan *sources.LogSource
+	addedConfigs              chan integrations.IntegrationConfig
 	stop                      chan struct{}
 	runPath                   string
 	integrationsLogsChan      chan integrations.IntegrationLog
-	integrationNameToFile     map[string]*FileInfo
+	integrationToFile         map[string]*FileInfo
 	fileSizeMax               int64
 	combinedUsageMax          int64
 	combinedUsageSize         int64
 	leastRecentlyModifiedTime time.Time
 	leastRecentlyModifiedFile *FileInfo
-	// writeLogToFile is used as a function pointer so it can be overridden in
+	// writeLogToFile is used as a function pointer, so it can be overridden in
 	// testing to make deterministic tests
 	writeLogToFileFunction func(filepath, log string) error
 }
@@ -55,67 +54,47 @@
 	filename     string
 	lastModified time.Time
 	size         int64
-=======
-	sources              *sources.LogSources
-	addedConfigs         chan integrations.IntegrationConfig
-	stop                 chan struct{}
-	runPath              string
-	integrationsLogsChan chan integrations.IntegrationLog
-	integrationToFile    map[string]string
-	// writeLogToFile is used as a function pointer, so it can be overridden in
-	// testing to make deterministic tests
-	writeFunction func(logFilePath, log string) error
->>>>>>> 527cc5bb
 }
 
 // NewLauncher creates and returns an integrations launcher, and creates the
 // path for integrations files to run in
 func NewLauncher(sources *sources.LogSources, integrationsLogsComp integrations.Component) *Launcher {
-<<<<<<< HEAD
+	runPath := filepath.Join(pkgConfig.Datadog().GetString("logs_config.run_path"), "integrations")
+	err := os.MkdirAll(runPath, 0755)
+	if err != nil {
+		ddLog.Warn("Unable to make integrations logs directory: ", err)
+		return nil
+	}
+
 	logsTotalUsageSetting := pkgConfig.Datadog().GetInt64("logs_config.integrations_logs_total_usage") * 1024 * 1024
 	logsUsageRatio := pkgConfig.Datadog().GetFloat64("logs_config.integrations_logs_disk_ratio")
-	runPath := pkgConfig.Datadog().GetString("logs_config.run_path")
 	maxDiskUsage, err := computeMaxDiskUsage(runPath, logsTotalUsageSetting, logsUsageRatio)
 	if err != nil {
-		ddLog.Warn("Unable to computer integrations logs max disk usage, defaulting to set value: ", err)
+		ddLog.Warn("Unable to compute integrations logs max disk usage, defaulting to set value: ", err)
 		maxDiskUsage = logsTotalUsageSetting
 	}
 
 	return &Launcher{
-		sources:               sources,
-		runPath:               runPath,
-		fileSizeMax:           pkgConfig.Datadog().GetInt64("logs_config.integrations_logs_files_max_size") * 1024 * 1024,
-		combinedUsageMax:      maxDiskUsage,
-		combinedUsageSize:     0,
-		stop:                  make(chan struct{}),
-		integrationsLogsChan:  integrationsLogsComp.Subscribe(),
-		integrationNameToFile: make(map[string]*FileInfo),
+		sources:              sources,
+		runPath:              runPath,
+		fileSizeMax:          pkgConfig.Datadog().GetInt64("logs_config.integrations_logs_files_max_size") * 1024 * 1024,
+		combinedUsageMax:     maxDiskUsage,
+		combinedUsageSize:    0,
+		stop:                 make(chan struct{}),
+		integrationsLogsChan: integrationsLogsComp.Subscribe(),
+		addedConfigs:         integrationsLogsComp.SubscribeIntegration(),
+		integrationToFile:    make(map[string]*FileInfo),
 		// Set the initial least recently modified time to the largest possible
 		// value, used for the first comparison
 		leastRecentlyModifiedTime: time.Unix(1<<63-62135596801, 999999999),
 		writeLogToFileFunction:    writeLogToFile,
-=======
-	runPath := filepath.Join(pkgConfig.Datadog().GetString("logs_config.run_path"), "integrations")
-	err := os.MkdirAll(runPath, 0755)
-	if err != nil {
-		ddLog.Warn("Unable to make integrations logs directory: ", err)
-		return nil
-	}
-
-	return &Launcher{
-		sources:              sources,
-		runPath:              runPath,
-		stop:                 make(chan struct{}),
-		integrationsLogsChan: integrationsLogsComp.Subscribe(),
-		addedConfigs:         integrationsLogsComp.SubscribeIntegration(),
-		integrationToFile:    make(map[string]string),
-		writeFunction:        writeLogToFile,
->>>>>>> 527cc5bb
 	}
 }
 
 // Start starts the launcher and launches the run loop in a go function
 func (s *Launcher) Start(_ launchers.SourceProvider, _ pipeline.Provider, _ auditor.Registry, _ *tailers.TailerTracker) {
+	s.scanInitialFiles(s.runPath)
+
 	go s.run()
 }
 
@@ -128,30 +107,31 @@
 func (s *Launcher) run() {
 	for {
 		select {
-<<<<<<< HEAD
-		case source := <-s.addedSources:
-			// Send logs configurations to the file launcher to tail, it will handle
-			// tailer lifecycle, file rotation, etc.
-			fileInfo, err := s.createFile(source)
-=======
 		case cfg := <-s.addedConfigs:
 			sources, err := ad.CreateSources(cfg.Config)
->>>>>>> 527cc5bb
 			if err != nil {
 				ddLog.Warn("Failed to create source ", err)
 				continue
 			}
 
-<<<<<<< HEAD
-			filetypeSource := s.makeFileSource(source, fileInfo.filename)
-			s.sources.AddSource(filetypeSource)
-
-			s.integrationNameToFile[source.Name] = fileInfo
+			for _, source := range sources {
+				// TODO: integrations should only be allowed to have one IntegrationType config.
+				if source.Config.Type == config.IntegrationType {
+					logFile, err := s.createFile(cfg.IntegrationID)
+					if err != nil {
+						ddLog.Warn("Failed to create integration log file: ", err)
+						continue
+					}
+					filetypeSource := s.makeFileSource(source, logFile.filename)
+					s.sources.AddSource(filetypeSource)
+
+					// file to write the incoming logs to
+					s.integrationToFile[cfg.IntegrationID] = logFile
+				}
+			}
+
 		case log := <-s.integrationsLogsChan:
-			// Integrations will come in the form of: check_name:instance_config_hash
-			integrationSplit := strings.Split(log.IntegrationID, ":")
-			integrationName := integrationSplit[0]
-			fileToUpdate := s.integrationNameToFile[integrationName]
+			fileToUpdate := s.integrationToFile[log.IntegrationID]
 
 			// Ensure the individual file doesn't exceed integrations_logs_files_max_size
 			logSize := int64(len(log.Log))
@@ -165,34 +145,6 @@
 			}
 
 			err := s.writeLogToFileFunction(fileToUpdate.filename, log.Log)
-=======
-			for _, source := range sources {
-				// TODO: integrations should only be allowed to have one IntegrationType config.
-				if source.Config.Type == config.IntegrationType {
-					logFilePath, err := s.createFile(cfg.IntegrationID)
-					if err != nil {
-						ddLog.Warn("Failed to create integration log file: ", err)
-						continue
-					}
-					filetypeSource := s.makeFileSource(source, logFilePath)
-					s.sources.AddSource(filetypeSource)
-
-					// file to write the incoming logs to
-					s.integrationToFile[cfg.IntegrationID] = logFilePath
-				}
-			}
-
-		case log := <-s.integrationsLogsChan:
-			logFilePath := s.integrationToFile[log.IntegrationID]
-
-			err := s.ensureFileSize(logFilePath)
-			if err != nil {
-				ddLog.Warn("Failed to get file size: ", err)
-				continue
-			}
-
-			err = s.writeFunction(logFilePath, log.Log)
->>>>>>> 527cc5bb
 			if err != nil {
 				ddLog.Warn("Error writing log to file: ", err)
 			}
@@ -209,7 +161,7 @@
 			s.combinedUsageSize += logSize
 
 			// Update leastRecentlyModifiedFile
-			if s.leastRecentlyModifiedFile == fileToUpdate && len(s.integrationNameToFile) > 1 {
+			if s.leastRecentlyModifiedFile == fileToUpdate && len(s.integrationToFile) > 1 {
 				s.updateLeastRecentlyModifiedFile()
 			}
 
@@ -219,7 +171,6 @@
 	}
 }
 
-<<<<<<< HEAD
 // deleteLeastRecentlyModified deletes and remakes the least recently log file
 func (s *Launcher) deleteLeastRecentlyModified() {
 	s.combinedUsageSize -= s.leastRecentlyModifiedFile.size
@@ -236,7 +187,7 @@
 	leastRecentlyModifiedTime := time.Now()
 	var leastRecentlyModifiedFile *FileInfo = nil
 
-	for _, fileInfo := range s.integrationNameToFile {
+	for _, fileInfo := range s.integrationToFile {
 		if fileInfo.lastModified.Before(leastRecentlyModifiedTime) {
 			leastRecentlyModifiedFile = fileInfo
 			leastRecentlyModifiedTime = fileInfo.lastModified
@@ -248,13 +199,8 @@
 }
 
 // writeLogToFile is used as a function pointer that writes a log to a given file
-func writeLogToFile(filepath, log string) error {
-	file, err := os.OpenFile(filepath, os.O_WRONLY, 0644)
-=======
-// writeLogToFile is used as a function pointer
 func writeLogToFile(logFilePath, log string) error {
 	file, err := os.OpenFile(logFilePath, os.O_CREATE|os.O_APPEND|os.O_WRONLY, 0644)
->>>>>>> 527cc5bb
 	if err != nil {
 		ddLog.Warn("Failed to open file to write log to: ", err)
 		return err
@@ -292,27 +238,16 @@
 
 // TODO Change file naming to reflect ID once logs from go interfaces gets merged.
 // createFile creates a file for the logsource
-<<<<<<< HEAD
-func (s *Launcher) createFile(source *sources.LogSource) (*FileInfo, error) {
-	directory, filepath := s.integrationLogFilePath(*source)
-
-	err := os.MkdirAll(directory, 0755)
-	if err != nil {
-		return nil, err
-	}
-=======
-func (s *Launcher) createFile(id string) (string, error) {
-	logFilePath := s.integrationLogFilePath(id)
->>>>>>> 527cc5bb
-
-	file, err := os.Create(logFilePath)
+func (s *Launcher) createFile(source string) (*FileInfo, error) {
+	filepath := s.integrationLogFilePath(source)
+
+	file, err := os.Create(filepath)
 	if err != nil {
 		return nil, nil
 	}
 	ddLog.Info("Successfully created integrations log file.")
 	defer file.Close()
 
-<<<<<<< HEAD
 	fileInfo := &FileInfo{
 		filename:     filepath,
 		lastModified: time.Now(),
@@ -320,9 +255,6 @@
 	}
 
 	return fileInfo, nil
-=======
-	return logFilePath, nil
->>>>>>> 527cc5bb
 }
 
 // integrationLoglogFilePath returns a file path to use for an integration log file
@@ -334,7 +266,6 @@
 	return logFilePath
 }
 
-<<<<<<< HEAD
 // deleteAndRemakeFile deletes log files and creates a new empty file with the
 // same name
 func (s *Launcher) deleteAndRemakeFile(filepath string) error {
@@ -350,15 +281,6 @@
 	}
 
 	file, err := os.Create(filepath)
-=======
-// ensureFileSize enforces the max file size for files integrations logs
-// files. Files over the set size will be deleted and remade.
-func (s *Launcher) ensureFileSize(logFilePath string) error {
-	maxFileSizeSetting := pkgConfig.Datadog().GetInt64("logs_config.integrations_logs_files_max_size")
-	maxFileSizeBytes := maxFileSizeSetting * 1024 * 1024
-
-	fi, err := os.Stat(logFilePath)
->>>>>>> 527cc5bb
 	if err != nil {
 		return err
 	}
@@ -379,7 +301,6 @@
 	diskReserved := float64(usage.Total) * (1 - usageRatio)
 	diskAvailable := int64(usage.Available) - int64(math.Ceil(diskReserved))
 
-<<<<<<< HEAD
 	return min(logsTotalUsageSetting, diskAvailable), nil
 }
 
@@ -387,15 +308,10 @@
 // be managed by the launcher
 func (s *Launcher) scanInitialFiles(dir string) error {
 	err := filepath.Walk(dir, func(path string, info os.FileInfo, err error) error {
-=======
-	if fi.Size() > int64(maxFileSizeBytes) {
-		err := os.Remove(logFilePath)
->>>>>>> 527cc5bb
 		if err != nil {
 			return nil
 		}
 
-<<<<<<< HEAD
 		// TODO make sure the name is properly tied to the file
 		// Add found files to be managed by the launcher
 		if !info.IsDir() {
@@ -407,12 +323,7 @@
 
 			integrationID := strings.TrimSuffix(filepath.Base(info.Name()), filepath.Ext(info.Name()))
 
-			s.integrationNameToFile[integrationID] = fileInfo
-=======
-		file, err := os.Create(logFilePath)
-		if err != nil {
-			return err
->>>>>>> 527cc5bb
+			s.integrationToFile[integrationID] = fileInfo
 		}
 
 		return nil
