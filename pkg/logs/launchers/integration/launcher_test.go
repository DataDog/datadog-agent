// Unless explicitly stated otherwise all files in this repository are licensed
// under the Apache License Version 2.0.
// This product includes software developed at Datadog (https://www.datadoghq.com/).
// Copyright 2016-present Datadog, Inc.

package integration

import (
	"fmt"
	"os"
	"strings"
	"testing"

	"github.com/stretchr/testify/assert"
	"github.com/stretchr/testify/suite"

	"github.com/DataDog/datadog-agent/comp/logs/agent/config"
	integrations "github.com/DataDog/datadog-agent/comp/logs/integrations/def"
	integrationsMock "github.com/DataDog/datadog-agent/comp/logs/integrations/mock"
	pkgConfig "github.com/DataDog/datadog-agent/pkg/config"
	// auditor "github.com/DataDog/datadog-agent/pkg/logs/auditor/mock"
	"github.com/DataDog/datadog-agent/pkg/logs/internal/util"
	// "github.com/DataDog/datadog-agent/pkg/logs/launchers"
	"github.com/DataDog/datadog-agent/pkg/logs/message"
	"github.com/DataDog/datadog-agent/pkg/logs/pipeline"
	"github.com/DataDog/datadog-agent/pkg/logs/pipeline/mock"
	"github.com/DataDog/datadog-agent/pkg/logs/sources"
	"github.com/DataDog/datadog-agent/pkg/logs/status"
	// "github.com/DataDog/datadog-agent/pkg/logs/tailers"
)

type LauncherTestSuite struct {
	suite.Suite
	testDir  string
	testPath string
	testFile *os.File

	outputChan       chan *message.Message
	pipelineProvider pipeline.Provider
	source           *sources.LogSource
	integrationsComp integrations.Component
	s                *Launcher
}

func (suite *LauncherTestSuite) SetupTest() {
	suite.pipelineProvider = mock.NewMockProvider()
	suite.outputChan = suite.pipelineProvider.NextPipelineChan()
	suite.integrationsComp = integrationsMock.Mock()

	var err error
	suite.testDir = suite.T().TempDir()

	suite.testPath = fmt.Sprintf("%s/launcher.log", suite.testDir)

	f, err := os.Create(suite.testPath)
	suite.Nil(err)
	suite.testFile = f

	suite.source = sources.NewLogSource("", &config.LogsConfig{Type: config.IntegrationType, Path: suite.testPath})
	suite.s = NewLauncher(nil, suite.integrationsComp)
	status.InitStatus(pkgConfig.Datadog(), util.CreateSources([]*sources.LogSource{suite.source}))
	suite.s.fileSizeMax = 1
	suite.s.runPath = suite.testDir
}

func (suite *LauncherTestSuite) TearDownTest() {
	suite.testFile.Close()
}

func (suite *LauncherTestSuite) TestFileCreation() {
	source := sources.NewLogSource("testLogsSource", &config.LogsConfig{Type: config.IntegrationType, Identifier: "123456789", Path: suite.testPath})
	sources.NewLogSources().AddSource(source)

	filePath, err := suite.s.createFile(source)
	assert.Nil(suite.T(), err)
	assert.NotNil(suite.T(), filePath)
}

// func (suite *LauncherTestSuite) TestSendLog() {
// 	logsSources := sources.NewLogSources()
// 	suite.s.sources = logsSources
// 	source := sources.NewLogSource("testLogsSource", &config.LogsConfig{Type: config.IntegrationType, Name: "integrationName", Path: suite.testPath})
// 	filepathChan := make(chan string)
// 	fileLogChan := make(chan string)
// 	suite.s.writeFunction = func(filepath, log string) error {
// 		fileLogChan <- log
// 		filepathChan <- filepath
// 		return nil
// 	}

// 	filepath, err := suite.s.createFile(source)
// 	assert.Nil(suite.T(), err)
// 	suite.s.integrationNameToFile[source.Name] = filepath
// 	fileSource := suite.s.makeFileSource(source, filepath)
// 	suite.s.sources.AddSource(fileSource)

// 	suite.s.Start(launchers.NewMockSourceProvider(), suite.pipelineProvider, auditor.NewRegistry(), tailers.NewTailerTracker())

// 	logSample := "hello world"
// 	suite.integrationsComp.SendLog(logSample, "testLogsSource:HASH1234")

// 	assert.Equal(suite.T(), logSample, <-fileLogChan)
// 	assert.Equal(suite.T(), filepath, <-filepathChan)
// }

func (suite *LauncherTestSuite) TestWriteLogToFile() {
	logText := "hello world"
	suite.s.writeLogToFileFunction(suite.testPath, logText)

	fileContents, err := os.ReadFile(suite.testPath)

	assert.Nil(suite.T(), err)
	assert.Equal(suite.T(), logText, string(fileContents))
}

<<<<<<< HEAD
// TestEnsureFileSize tests that ensureFileSize enforces the correct file sizes for launcher files
func (suite *LauncherTestSuite) TestEnsureFileSize() {
	filename := "testfile.log"
	file, err := os.Create(filename)
	assert.Nil(suite.T(), err)

	defer os.Remove(filename)
	defer file.Close()

	info, err := os.Stat(filename)
	assert.Nil(suite.T(), err)
	assert.Equal(suite.T(), int64(0), info.Size(), "Newly created file size not zero")

	// Write data the file and make sure ensureFileSize deletes the file for being too large
	data := make([]byte, 2*1024*1024)
	_, err = file.Write(data)
	assert.Nil(suite.T(), err)
	err = file.Sync()
	assert.Nil(suite.T(), err)

	info, err = file.Stat()
	assert.Nil(suite.T(), err)
	assert.Equal(suite.T(), int64(2*1024*1024), info.Size())

	err = suite.s.deleteAndRemakeFile(filename)
	assert.Nil(suite.T(), err)

	info, err = os.Stat(filename)
	assert.Nil(suite.T(), err)
	assert.Equal(suite.T(), int64(0), info.Size())
=======
// TestIntegrationLogFilePath ensures the filepath for the logs files are correct
func (suite *LauncherTestSuite) TestIntegrationLogFilePath() {
	logSource := sources.NewLogSource("testLogsSource", &config.LogsConfig{
		Type:    config.IntegrationType,
		Name:    "test_name",
		Service: "test_service",
		Path:    suite.testPath,
	})

	actualDirectory, actualFilePath := suite.s.integrationLogFilePath(*logSource)

	expectedDirectoryComponents := []string{suite.s.runPath, "integrations", logSource.Config.Service}
	expectedDirectory := strings.Join(expectedDirectoryComponents, "/")

	expectedFilePath := strings.Join([]string{expectedDirectory, logSource.Config.Name + ".log"}, "/")

	assert.Equal(suite.T(), expectedDirectory, actualDirectory)
	assert.Equal(suite.T(), expectedFilePath, actualFilePath)
>>>>>>> fe13dead
}

func TestLauncherTestSuite(t *testing.T) {
	suite.Run(t, new(LauncherTestSuite))
}<|MERGE_RESOLUTION|>--- conflicted
+++ resolved
@@ -113,7 +113,6 @@
 	assert.Equal(suite.T(), logText, string(fileContents))
 }
 
-<<<<<<< HEAD
 // TestEnsureFileSize tests that ensureFileSize enforces the correct file sizes for launcher files
 func (suite *LauncherTestSuite) TestEnsureFileSize() {
 	filename := "testfile.log"
@@ -144,7 +143,7 @@
 	info, err = os.Stat(filename)
 	assert.Nil(suite.T(), err)
 	assert.Equal(suite.T(), int64(0), info.Size())
-=======
+
 // TestIntegrationLogFilePath ensures the filepath for the logs files are correct
 func (suite *LauncherTestSuite) TestIntegrationLogFilePath() {
 	logSource := sources.NewLogSource("testLogsSource", &config.LogsConfig{
@@ -163,7 +162,6 @@
 
 	assert.Equal(suite.T(), expectedDirectory, actualDirectory)
 	assert.Equal(suite.T(), expectedFilePath, actualFilePath)
->>>>>>> fe13dead
 }
 
 func TestLauncherTestSuite(t *testing.T) {
