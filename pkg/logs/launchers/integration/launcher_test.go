// Unless explicitly stated otherwise all files in this repository are licensed
// under the Apache License Version 2.0.
// This product includes software developed at Datadog (https://www.datadoghq.com/).
// Copyright 2016-present Datadog, Inc.

package integration

import (
	"os"
	"path/filepath"
	"testing"

	"github.com/stretchr/testify/assert"
	"github.com/stretchr/testify/require"
	"github.com/stretchr/testify/suite"

	"github.com/DataDog/datadog-agent/comp/core/autodiscovery/integration"
	"github.com/DataDog/datadog-agent/comp/logs/agent/config"
	integrations "github.com/DataDog/datadog-agent/comp/logs/integrations/def"
<<<<<<< HEAD
	integrationsMock "github.com/DataDog/datadog-agent/comp/logs/integrations/mock"
	pkgConfig "github.com/DataDog/datadog-agent/pkg/config"
	// auditor "github.com/DataDog/datadog-agent/pkg/logs/auditor/mock"
	"github.com/DataDog/datadog-agent/pkg/logs/internal/util"
	// "github.com/DataDog/datadog-agent/pkg/logs/launchers"
=======
	integrationsmock "github.com/DataDog/datadog-agent/comp/logs/integrations/mock"
	pkgConfig "github.com/DataDog/datadog-agent/pkg/config"
	"github.com/DataDog/datadog-agent/pkg/logs/internal/util"
>>>>>>> 527cc5bb
	"github.com/DataDog/datadog-agent/pkg/logs/message"
	"github.com/DataDog/datadog-agent/pkg/logs/pipeline"
	"github.com/DataDog/datadog-agent/pkg/logs/pipeline/mock"
	"github.com/DataDog/datadog-agent/pkg/logs/sources"
	"github.com/DataDog/datadog-agent/pkg/logs/status"
<<<<<<< HEAD
	// "github.com/DataDog/datadog-agent/pkg/logs/tailers"
=======
>>>>>>> 527cc5bb
)

type LauncherTestSuite struct {
	suite.Suite
	testDir  string
	testPath string

	outputChan       chan *message.Message
	pipelineProvider pipeline.Provider
	source           *sources.LogSource
	integrationsComp integrations.Component
	s                *Launcher
}

func (suite *LauncherTestSuite) SetupTest() {
	suite.pipelineProvider = mock.NewMockProvider()
	suite.outputChan = suite.pipelineProvider.NextPipelineChan()
	suite.integrationsComp = integrationsmock.Mock()
	suite.testDir = suite.T().TempDir()
	suite.testPath = filepath.Join(suite.testDir, "logs_integration_test.log")

	suite.source = sources.NewLogSource(suite.T().Name(), &config.LogsConfig{Type: config.IntegrationType, Path: suite.testPath})

	// Override `logs_config.run_path` before calling `sources.NewLogSources()` as otherwise
	// it will try and create `/opt/datadog` directory and fail
	pkgConfig.Datadog().SetWithoutSource("logs_config.run_path", suite.testDir)

	suite.s = NewLauncher(sources.NewLogSources(), suite.integrationsComp)
	status.InitStatus(pkgConfig.Datadog(), util.CreateSources([]*sources.LogSource{suite.source}))
	suite.s.fileSizeMax = 1
	suite.s.runPath = suite.testDir
}

func (suite *LauncherTestSuite) TestFileCreation() {
	id := "123456789"
	source := sources.NewLogSource("testLogsSource", &config.LogsConfig{Type: config.IntegrationType, Identifier: "123456789", Path: suite.testPath})
	sources.NewLogSources().AddSource(source)

	logFilePath, err := suite.s.createFile(id)
	assert.NoError(suite.T(), err)
	assert.NotNil(suite.T(), logFilePath)
}

<<<<<<< HEAD
// func (suite *LauncherTestSuite) TestSendLog() {
// 	logsSources := sources.NewLogSources()
// 	suite.s.sources = logsSources
// 	source := sources.NewLogSource("testLogsSource", &config.LogsConfig{Type: config.IntegrationType, Name: "integrationName", Path: suite.testPath})
// 	filepathChan := make(chan string)
// 	fileLogChan := make(chan string)
// 	suite.s.writeFunction = func(filepath, log string) error {
// 		fileLogChan <- log
// 		filepathChan <- filepath
// 		return nil
// 	}

// 	filepath, err := suite.s.createFile(source)
// 	assert.Nil(suite.T(), err)
// 	suite.s.integrationNameToFile[source.Name] = filepath
// 	fileSource := suite.s.makeFileSource(source, filepath)
// 	suite.s.sources.AddSource(fileSource)

// 	suite.s.Start(launchers.NewMockSourceProvider(), suite.pipelineProvider, auditor.NewRegistry(), tailers.NewTailerTracker())

// 	logSample := "hello world"
// 	suite.integrationsComp.SendLog(logSample, "testLogsSource:HASH1234")

// 	assert.Equal(suite.T(), logSample, <-fileLogChan)
// 	assert.Equal(suite.T(), filepath, <-filepathChan)
// }

func (suite *LauncherTestSuite) TestWriteLogToFile() {
	logText := "hello world"
	suite.s.writeLogToFileFunction(suite.testPath, logText)
=======
func (suite *LauncherTestSuite) TestSendLog() {

	mockConf := &integration.Config{}
	mockConf.Provider = "container"
	mockConf.LogsConfig = integration.Data(`[{"type": "integration", "source": "foo", "service": "bar"}]`)

	filepathChan := make(chan string)
	fileLogChan := make(chan string)
	suite.s.writeFunction = func(logFilePath, log string) error {
		fileLogChan <- log
		filepathChan <- logFilePath
		return nil
	}

	id := "123456789"

	suite.s.Start(nil, nil, nil, nil)
	suite.integrationsComp.RegisterIntegration(id, *mockConf)

	logSample := "hello world"
	suite.integrationsComp.SendLog(logSample, id)

	foundSource := suite.s.sources.GetSources()[0]
	assert.Equal(suite.T(), foundSource.Config.Type, config.FileType)
	assert.Equal(suite.T(), foundSource.Config.Source, "foo")
	assert.Equal(suite.T(), foundSource.Config.Service, "bar")
	expectedPath := suite.s.integrationToFile[id]

	assert.Equal(suite.T(), logSample, <-fileLogChan)
	assert.Equal(suite.T(), expectedPath, <-filepathChan)
}

func (suite *LauncherTestSuite) TestWriteLogToFile() {
	logText := "hello world"
	err := suite.s.writeFunction(suite.testPath, logText)
	require.Nil(suite.T(), err)
>>>>>>> 527cc5bb

	fileContents, err := os.ReadFile(suite.testPath)

	assert.NoError(suite.T(), err)
	assert.Equal(suite.T(), logText+"\n", string(fileContents))
}

<<<<<<< HEAD
// TestEnsureFileSize tests that ensureFileSize enforces the correct file sizes for launcher files
func (suite *LauncherTestSuite) TestEnsureFileSize() {
	filename := "testfile.log"
	file, err := os.Create(filename)
	assert.Nil(suite.T(), err)

	defer os.Remove(filename)
	defer file.Close()

	info, err := os.Stat(filename)
	assert.Nil(suite.T(), err)
	assert.Equal(suite.T(), int64(0), info.Size(), "Newly created file size not zero")

	// Write data the file and make sure ensureFileSize deletes the file for being too large
	data := make([]byte, 2*1024*1024)
	_, err = file.Write(data)
	assert.Nil(suite.T(), err)
	err = file.Sync()
	assert.Nil(suite.T(), err)

	info, err = file.Stat()
	assert.Nil(suite.T(), err)
	assert.Equal(suite.T(), int64(2*1024*1024), info.Size())

	err = suite.s.deleteAndRemakeFile(filename)
	assert.Nil(suite.T(), err)

	info, err = os.Stat(filename)
	assert.Nil(suite.T(), err)
	assert.Equal(suite.T(), int64(0), info.Size())
}

// TestIntegrationLogFilePath ensures the filepath for the logs files are correct
func (suite *LauncherTestSuite) TestIntegrationLogFilePath() {
	logSource := sources.NewLogSource("testLogsSource", &config.LogsConfig{
		Type:    config.IntegrationType,
		Name:    "test_name",
		Service: "test_service",
		Path:    suite.testPath,
	})
=======
func (suite *LauncherTestSuite) TestWriteMultipleLogsToFile() {
	var err error
	err = suite.s.writeFunction(suite.testPath, "line 1")
	require.Nil(suite.T(), err, "error writing line 1")

	err = suite.s.writeFunction(suite.testPath, "line 2")
	require.Nil(suite.T(), err, "error writing line 2")
>>>>>>> 527cc5bb

	err = suite.s.writeFunction(suite.testPath, "line 3")
	require.Nil(suite.T(), err, "error writing line 3")

	fileContents, err := os.ReadFile(suite.testPath)

	assert.NoError(suite.T(), err)
	expectedContent := "line 1\nline 2\nline 3\n"
	assert.Equal(suite.T(), expectedContent, string(fileContents))
}

// TestIntegrationLogFilePath ensures the filepath for the logs files are correct
func (suite *LauncherTestSuite) TestIntegrationLogFilePath() {
	id := "123456789"
	actualFilePath := suite.s.integrationLogFilePath(id)
	expectedFilePath := filepath.Join(suite.s.runPath, id+".log")
	assert.Equal(suite.T(), expectedFilePath, actualFilePath)

	id = "1234 5678:myIntegration"
	actualFilePath = suite.s.integrationLogFilePath(id)
	expectedFilePath = filepath.Join(suite.s.runPath, "1234-5678_myIntegration.log")
	assert.Equal(suite.T(), expectedFilePath, actualFilePath)
}

// TestIntegrationFileDeletion ...
func (suite *LauncherTestSuite) TestIntegrationFileDeletion() {

}

func TestLauncherTestSuite(t *testing.T) {
	suite.Run(t, new(LauncherTestSuite))
}<|MERGE_RESOLUTION|>--- conflicted
+++ resolved
@@ -17,26 +17,14 @@
 	"github.com/DataDog/datadog-agent/comp/core/autodiscovery/integration"
 	"github.com/DataDog/datadog-agent/comp/logs/agent/config"
 	integrations "github.com/DataDog/datadog-agent/comp/logs/integrations/def"
-<<<<<<< HEAD
-	integrationsMock "github.com/DataDog/datadog-agent/comp/logs/integrations/mock"
-	pkgConfig "github.com/DataDog/datadog-agent/pkg/config"
-	// auditor "github.com/DataDog/datadog-agent/pkg/logs/auditor/mock"
-	"github.com/DataDog/datadog-agent/pkg/logs/internal/util"
-	// "github.com/DataDog/datadog-agent/pkg/logs/launchers"
-=======
 	integrationsmock "github.com/DataDog/datadog-agent/comp/logs/integrations/mock"
 	pkgConfig "github.com/DataDog/datadog-agent/pkg/config"
 	"github.com/DataDog/datadog-agent/pkg/logs/internal/util"
->>>>>>> 527cc5bb
 	"github.com/DataDog/datadog-agent/pkg/logs/message"
 	"github.com/DataDog/datadog-agent/pkg/logs/pipeline"
 	"github.com/DataDog/datadog-agent/pkg/logs/pipeline/mock"
 	"github.com/DataDog/datadog-agent/pkg/logs/sources"
 	"github.com/DataDog/datadog-agent/pkg/logs/status"
-<<<<<<< HEAD
-	// "github.com/DataDog/datadog-agent/pkg/logs/tailers"
-=======
->>>>>>> 527cc5bb
 )
 
 type LauncherTestSuite struct {
@@ -80,38 +68,6 @@
 	assert.NotNil(suite.T(), logFilePath)
 }
 
-<<<<<<< HEAD
-// func (suite *LauncherTestSuite) TestSendLog() {
-// 	logsSources := sources.NewLogSources()
-// 	suite.s.sources = logsSources
-// 	source := sources.NewLogSource("testLogsSource", &config.LogsConfig{Type: config.IntegrationType, Name: "integrationName", Path: suite.testPath})
-// 	filepathChan := make(chan string)
-// 	fileLogChan := make(chan string)
-// 	suite.s.writeFunction = func(filepath, log string) error {
-// 		fileLogChan <- log
-// 		filepathChan <- filepath
-// 		return nil
-// 	}
-
-// 	filepath, err := suite.s.createFile(source)
-// 	assert.Nil(suite.T(), err)
-// 	suite.s.integrationNameToFile[source.Name] = filepath
-// 	fileSource := suite.s.makeFileSource(source, filepath)
-// 	suite.s.sources.AddSource(fileSource)
-
-// 	suite.s.Start(launchers.NewMockSourceProvider(), suite.pipelineProvider, auditor.NewRegistry(), tailers.NewTailerTracker())
-
-// 	logSample := "hello world"
-// 	suite.integrationsComp.SendLog(logSample, "testLogsSource:HASH1234")
-
-// 	assert.Equal(suite.T(), logSample, <-fileLogChan)
-// 	assert.Equal(suite.T(), filepath, <-filepathChan)
-// }
-
-func (suite *LauncherTestSuite) TestWriteLogToFile() {
-	logText := "hello world"
-	suite.s.writeLogToFileFunction(suite.testPath, logText)
-=======
 func (suite *LauncherTestSuite) TestSendLog() {
 
 	mockConf := &integration.Config{}
@@ -148,7 +104,6 @@
 	logText := "hello world"
 	err := suite.s.writeFunction(suite.testPath, logText)
 	require.Nil(suite.T(), err)
->>>>>>> 527cc5bb
 
 	fileContents, err := os.ReadFile(suite.testPath)
 
@@ -156,7 +111,24 @@
 	assert.Equal(suite.T(), logText+"\n", string(fileContents))
 }
 
-<<<<<<< HEAD
+func (suite *LauncherTestSuite) TestWriteMultipleLogsToFile() {
+	var err error
+	err = suite.s.writeFunction(suite.testPath, "line 1")
+	require.Nil(suite.T(), err, "error writing line 1")
+
+	err = suite.s.writeFunction(suite.testPath, "line 2")
+	require.Nil(suite.T(), err, "error writing line 2")
+
+	err = suite.s.writeFunction(suite.testPath, "line 3")
+	require.Nil(suite.T(), err, "error writing line 3")
+
+	fileContents, err := os.ReadFile(suite.testPath)
+
+	assert.NoError(suite.T(), err)
+	expectedContent := "line 1\nline 2\nline 3\n"
+	assert.Equal(suite.T(), expectedContent, string(fileContents))
+}
+
 // TestEnsureFileSize tests that ensureFileSize enforces the correct file sizes for launcher files
 func (suite *LauncherTestSuite) TestEnsureFileSize() {
 	filename := "testfile.log"
@@ -191,34 +163,6 @@
 
 // TestIntegrationLogFilePath ensures the filepath for the logs files are correct
 func (suite *LauncherTestSuite) TestIntegrationLogFilePath() {
-	logSource := sources.NewLogSource("testLogsSource", &config.LogsConfig{
-		Type:    config.IntegrationType,
-		Name:    "test_name",
-		Service: "test_service",
-		Path:    suite.testPath,
-	})
-=======
-func (suite *LauncherTestSuite) TestWriteMultipleLogsToFile() {
-	var err error
-	err = suite.s.writeFunction(suite.testPath, "line 1")
-	require.Nil(suite.T(), err, "error writing line 1")
-
-	err = suite.s.writeFunction(suite.testPath, "line 2")
-	require.Nil(suite.T(), err, "error writing line 2")
->>>>>>> 527cc5bb
-
-	err = suite.s.writeFunction(suite.testPath, "line 3")
-	require.Nil(suite.T(), err, "error writing line 3")
-
-	fileContents, err := os.ReadFile(suite.testPath)
-
-	assert.NoError(suite.T(), err)
-	expectedContent := "line 1\nline 2\nline 3\n"
-	assert.Equal(suite.T(), expectedContent, string(fileContents))
-}
-
-// TestIntegrationLogFilePath ensures the filepath for the logs files are correct
-func (suite *LauncherTestSuite) TestIntegrationLogFilePath() {
 	id := "123456789"
 	actualFilePath := suite.s.integrationLogFilePath(id)
 	expectedFilePath := filepath.Join(suite.s.runPath, id+".log")
