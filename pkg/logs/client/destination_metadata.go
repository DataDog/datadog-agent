// Unless explicitly stated otherwise all files in this repository are licensed
// under the Apache License Version 2.0.
// This product includes software developed at Datadog (https://www.datadoghq.com/).
// Copyright 2016-present Datadog, Inc.

package client

import (
	"fmt"
)

// DestinationMetadata contains metadata about a destination
type DestinationMetadata struct {
	componentName    string
	instanceID       string
	kind             string
	endpointID       string
<<<<<<< HEAD
=======
	evpCategory      string
>>>>>>> edb673c8
	ReportingEnabled bool
}

// NewDestinationMetadata returns a new DestinationMetadata
<<<<<<< HEAD
func NewDestinationMetadata(componentName, instanceID, kind, endpointID string) *DestinationMetadata {
=======
func NewDestinationMetadata(componentName, instanceID, kind, endpointID, evpCategory string) *DestinationMetadata {
>>>>>>> edb673c8
	return &DestinationMetadata{
		componentName:    componentName,
		instanceID:       instanceID,
		kind:             kind,
		endpointID:       endpointID,
<<<<<<< HEAD
=======
		evpCategory:      evpCategory,
>>>>>>> edb673c8
		ReportingEnabled: true,
	}
}

// NewNoopDestinationMetadata returns a new DestinationMetadata with reporting disabled
func NewNoopDestinationMetadata() *DestinationMetadata {
	return &DestinationMetadata{
		ReportingEnabled: false,
	}
}

// TelemetryName returns the telemetry name for the destination
func (d *DestinationMetadata) TelemetryName() string {
	if !d.ReportingEnabled {
		return ""
	}
	return fmt.Sprintf("%s_%s_%s_%s", d.componentName, d.instanceID, d.kind, d.endpointID)
}

// MonitorTag returns the monitor tag for the destination
func (d *DestinationMetadata) MonitorTag() string {
	if !d.ReportingEnabled {
		return ""
	}
	return fmt.Sprintf("destination_%s_%s", d.kind, d.endpointID)
<<<<<<< HEAD
=======
}

// EvpCategory returns the EvP category for the destination
func (d *DestinationMetadata) EvpCategory() string {
	return d.evpCategory
>>>>>>> edb673c8
}<|MERGE_RESOLUTION|>--- conflicted
+++ resolved
@@ -15,28 +15,18 @@
 	instanceID       string
 	kind             string
 	endpointID       string
-<<<<<<< HEAD
-=======
 	evpCategory      string
->>>>>>> edb673c8
 	ReportingEnabled bool
 }
 
 // NewDestinationMetadata returns a new DestinationMetadata
-<<<<<<< HEAD
-func NewDestinationMetadata(componentName, instanceID, kind, endpointID string) *DestinationMetadata {
-=======
 func NewDestinationMetadata(componentName, instanceID, kind, endpointID, evpCategory string) *DestinationMetadata {
->>>>>>> edb673c8
 	return &DestinationMetadata{
 		componentName:    componentName,
 		instanceID:       instanceID,
 		kind:             kind,
 		endpointID:       endpointID,
-<<<<<<< HEAD
-=======
 		evpCategory:      evpCategory,
->>>>>>> edb673c8
 		ReportingEnabled: true,
 	}
 }
@@ -62,12 +52,9 @@
 		return ""
 	}
 	return fmt.Sprintf("destination_%s_%s", d.kind, d.endpointID)
-<<<<<<< HEAD
-=======
 }
 
 // EvpCategory returns the EvP category for the destination
 func (d *DestinationMetadata) EvpCategory() string {
 	return d.evpCategory
->>>>>>> edb673c8
 }