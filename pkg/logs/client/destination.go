--- conflicted
+++ resolved
@@ -5,128 +5,8 @@
 
 package client
 
-<<<<<<< HEAD
-import (
-	"expvar"
-	"net"
-	"sync"
-
-	"github.com/StackVista/stackstate-agent/pkg/logs/metrics"
-	"github.com/StackVista/stackstate-agent/pkg/util/log"
-)
-
-// FIXME: Changed chanSize to a constant once we refactor packages
-const (
-	chanSize      = 100
-	warningPeriod = 1000
-)
-
-// FramingError represents a kind of error that can occur when a log can not properly
-// be transformed into a frame.
-type FramingError struct {
-	err error
-}
-
-// NewFramingError returns a new framing error.
-func NewFramingError(err error) *FramingError {
-	return &FramingError{
-		err: err,
-	}
-}
-
-// Error returns the message of the error.
-func (e *FramingError) Error() string {
-	return e.err.Error()
-}
-
-// Destination is responsible for shipping logs to a remote server over TCP.
-type Destination struct {
-	prefixer            Prefixer
-	delimiter           Delimiter
-	connManager         *ConnectionManager
-	destinationsContext *DestinationsContext
-	conn                net.Conn
-	inputChan           chan []byte
-	once                sync.Once
-	warningCounter      int
-}
-
-// NewDestination returns a new destination.
-func NewDestination(endpoint Endpoint, destinationsContext *DestinationsContext) *Destination {
-	return &Destination{
-		prefixer:            NewAPIKeyPrefixer(endpoint.APIKey, endpoint.Logset),
-		delimiter:           NewDelimiter(endpoint.UseProto),
-		connManager:         NewConnectionManager(endpoint),
-		destinationsContext: destinationsContext,
-	}
-}
-
-// Send transforms a message into a frame and sends it to a remote server,
-// returns an error if the operation failed.
-func (d *Destination) Send(payload []byte) error {
-	if d.conn == nil {
-		var err error
-
-		// We work only if we have a started destination context
-		ctx := d.destinationsContext.Context()
-		if d.conn, err = d.connManager.NewConnection(ctx); err != nil {
-			return err
-		}
-	}
-
-	content := d.prefixer.prefix(payload)
-	frame, err := d.delimiter.delimit(content)
-	if err != nil {
-		return NewFramingError(err)
-	}
-
-	_, err = d.conn.Write(frame)
-	if err != nil {
-		d.connManager.CloseConnection(d.conn)
-		d.conn = nil
-		return err
-	}
-
-	return nil
-}
-
-// SendAsync sends a message to the destination without blocking. If the channel is full, the incoming messages will be
-// dropped
-func (d *Destination) SendAsync(payload []byte) {
-	host := d.connManager.endpoint.Host
-	d.once.Do(func() {
-		inputChan := make(chan []byte, chanSize)
-		d.inputChan = inputChan
-		metrics.DestinationLogsDropped.Set(host, &expvar.Int{})
-		go d.runAsync()
-	})
-
-	select {
-	case d.inputChan <- payload:
-	default:
-		// TODO: Display the warning in the status
-		if metrics.DestinationLogsDropped.Get(host).(*expvar.Int).Value()%warningPeriod == 0 {
-			log.Warnf("Some logs sent to additional destination %v were dropped", host)
-		}
-		metrics.DestinationLogsDropped.Add(host, 1)
-	}
-}
-
-// runAsync read the messages from the channel and send them
-func (d *Destination) runAsync() {
-	ctx := d.destinationsContext.Context()
-	for {
-		select {
-		case payload := <-d.inputChan:
-			d.Send(payload)
-		case <-ctx.Done():
-			return
-		}
-	}
-=======
 // Destination sends a payload to a specific endpoint over a given network protocol.
 type Destination interface {
 	Send(payload []byte) error
 	SendAsync(payload []byte)
->>>>>>> bb51b8da
 }