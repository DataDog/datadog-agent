// Unless explicitly stated otherwise all files in this repository are licensed
// under the Apache License Version 2.0.
// This product includes software developed at Datadog (https://www.datadoghq.com/).
// Copyright 2016-present Datadog, Inc.

//nolint:revive // TODO(AML) Fix revive linter
package http

import (
	"bytes"
	"context"
	"errors"
	"expvar"
	"fmt"
	"io"
	"net/http"
	"net/url"
	"strconv"
	"sync"
	"time"

	"github.com/DataDog/datadog-agent/comp/logs/agent/config"
	pkgconfigmodel "github.com/DataDog/datadog-agent/pkg/config/model"
	"github.com/DataDog/datadog-agent/pkg/logs/client"
	"github.com/DataDog/datadog-agent/pkg/logs/message"
	"github.com/DataDog/datadog-agent/pkg/logs/metrics"
	"github.com/DataDog/datadog-agent/pkg/telemetry"
	"github.com/DataDog/datadog-agent/pkg/util/backoff"
	httputils "github.com/DataDog/datadog-agent/pkg/util/http"
	"github.com/DataDog/datadog-agent/pkg/util/log"
	"github.com/DataDog/datadog-agent/pkg/version"
	"golang.org/x/net/http2"
)

// ContentType options,
const (
	TextContentType     = "text/plain"
	JSONContentType     = "application/json"
	ProtobufContentType = "application/x-protobuf"
)

// HTTP errors.
var (
	errClient  = errors.New("client error")
	errServer  = errors.New("server error")
	tlmSend    = telemetry.NewCounter("logs_client_http_destination", "send", []string{"endpoint_host", "error"}, "Payloads sent")
	tlmInUse   = telemetry.NewCounter("logs_client_http_destination", "in_use_ms", []string{"sender"}, "Time spent sending payloads in ms")
	tlmIdle    = telemetry.NewCounter("logs_client_http_destination", "idle_ms", []string{"sender"}, "Time spent idle while not sending payloads in ms")
	tlmDropped = telemetry.NewCounterWithOpts("logs_client_http_destination", "payloads_dropped", []string{}, "Number of payloads dropped because of unrecoverable errors", telemetry.Options{DefaultMetric: true})

	expVarIdleMsMapKey  = "idleMs"
	expVarInUseMsMapKey = "inUseMs"
)

// emptyJsonPayload is an empty payload used to check HTTP connectivity without sending logs.
//
//nolint:revive // TODO(AML) Fix revive linter
var emptyJsonPayload = message.Payload{Messages: []*message.Message{}, Encoded: []byte("{}")}

// Destination sends a payload over HTTP.
type Destination struct {
	// Config
	url                 string
	endpoint            config.Endpoint
	contentType         string
	host                string
	client              *httputils.ResetClient
	destinationsContext *client.DestinationsContext
	protocol            config.IntakeProtocol
	origin              config.IntakeOrigin
	isMRF               bool

	// Concurrency
	climit chan struct{} // semaphore for limiting concurrent background sends
	wg     sync.WaitGroup

	// Retry
	backoff        backoff.Policy
	nbErrors       int
	retryLock      sync.Mutex
	shouldRetry    bool
	lastRetryError error

	// Telemetry
	expVars         *expvar.Map
	destMeta        *client.DestinationMetadata
	pipelineMonitor metrics.PipelineMonitor
	utilization     metrics.UtilizationMonitor
}

// NewDestination returns a new Destination.
// If `maxConcurrentBackgroundSends` > 0, then at most that many background payloads will be sent concurrently, else
// there is no concurrency and the background sending pipeline will block while sending each payload.
// TODO: add support for SOCKS5
func NewDestination(endpoint config.Endpoint,
	contentType string,
	destinationsContext *client.DestinationsContext,
	maxConcurrentBackgroundSends int,
	shouldRetry bool,
	destMeta *client.DestinationMetadata,
	cfg pkgconfigmodel.Reader,
	pipelineMonitor metrics.PipelineMonitor) *Destination {

	return newDestination(endpoint,
		contentType,
		destinationsContext,
		time.Second*10,
		maxConcurrentBackgroundSends,
		shouldRetry,
		destMeta,
		cfg,
		pipelineMonitor)
}

func newDestination(endpoint config.Endpoint,
	contentType string,
	destinationsContext *client.DestinationsContext,
	timeout time.Duration,
	maxConcurrentBackgroundSends int,
	shouldRetry bool,
	destMeta *client.DestinationMetadata,
	cfg pkgconfigmodel.Reader,
	pipelineMonitor metrics.PipelineMonitor) *Destination {

	if maxConcurrentBackgroundSends <= 0 {
		maxConcurrentBackgroundSends = 1
	}
	policy := backoff.NewExpBackoffPolicy(
		endpoint.BackoffFactor,
		endpoint.BackoffBase,
		endpoint.BackoffMax,
		endpoint.RecoveryInterval,
		endpoint.RecoveryReset,
	)

	expVars := &expvar.Map{}
	expVars.AddFloat(expVarIdleMsMapKey, 0)
	expVars.AddFloat(expVarInUseMsMapKey, 0)

	if destMeta.ReportingEnabled {
		metrics.DestinationExpVars.Set(destMeta.TelemetryName(), expVars)
	}

	return &Destination{
		host:                endpoint.Host,
		url:                 buildURL(endpoint),
		endpoint:            endpoint,
		contentType:         contentType,
		client:              httputils.NewResetClient(endpoint.ConnectionResetInterval, httpClientFactory(timeout, cfg)),
		destinationsContext: destinationsContext,
		climit:              make(chan struct{}, maxConcurrentBackgroundSends),
		wg:                  sync.WaitGroup{},
		backoff:             policy,
		protocol:            endpoint.Protocol,
		origin:              endpoint.Origin,
		lastRetryError:      nil,
		retryLock:           sync.Mutex{},
		shouldRetry:         shouldRetry,
		expVars:             expVars,
		destMeta:            destMeta,
		isMRF:               endpoint.IsMRF,
		pipelineMonitor:     pipelineMonitor,
		utilization:         pipelineMonitor.MakeUtilizationMonitor(destMeta.MonitorTag()),
	}
}

func errorToTag(err error) string {
	if err == nil {
		return "none"
	} else if _, ok := err.(*client.RetryableError); ok {
		return "retryable"
	} else {
		return "non-retryable"
	}
}

// IsMRF indicates that this destination is a Multi-Region Failover destination.
func (d *Destination) IsMRF() bool {
	return d.isMRF
}

// Target is the address of the destination.
func (d *Destination) Target() string {
	return d.url
}

// Metadata returns the metadata of the destination
func (d *Destination) Metadata() *client.DestinationMetadata {
	return d.destMeta
}

// Start starts reading the input channel
func (d *Destination) Start(input chan *message.Payload, output chan *message.Payload, isRetrying chan bool) (stopChan <-chan struct{}) {
	stop := make(chan struct{})
	go d.run(input, output, stop, isRetrying)
	return stop
}

func (d *Destination) run(input chan *message.Payload, output chan *message.Payload, stopChan chan struct{}, isRetrying chan bool) {
	var startIdle = time.Now()

	for p := range input {
		d.utilization.Start()
		idle := float64(time.Since(startIdle) / time.Millisecond)
		d.expVars.AddFloat(expVarIdleMsMapKey, idle)
		tlmIdle.Add(idle, d.destMeta.TelemetryName())
		var startInUse = time.Now()

		d.sendConcurrent(p, output, isRetrying)

		inUse := float64(time.Since(startInUse) / time.Millisecond)
		d.expVars.AddFloat(expVarInUseMsMapKey, inUse)
		tlmInUse.Add(inUse, d.destMeta.TelemetryName())
		startIdle = time.Now()
<<<<<<< HEAD
	}``
=======
		d.utilization.Stop()
	}
>>>>>>> 1b7481cd
	// Wait for any pending concurrent sends to finish or terminate
	d.wg.Wait()

	d.updateRetryState(nil, isRetrying)
	d.utilization.Cancel()
	stopChan <- struct{}{}
}

func (d *Destination) sendConcurrent(payload *message.Payload, output chan *message.Payload, isRetrying chan bool) {
	d.wg.Add(1)
	d.climit <- struct{}{}
	go func() {
		defer func() {
			<-d.climit
			d.wg.Done()
		}()
		d.sendAndRetry(payload, output, isRetrying)
	}()
}

// Send sends a payload over HTTP,
func (d *Destination) sendAndRetry(payload *message.Payload, output chan *message.Payload, isRetrying chan bool) {
	for {

		d.retryLock.Lock()
		nbErrors := d.nbErrors
		d.retryLock.Unlock()
		backoffDuration := d.backoff.GetBackoffDuration(nbErrors)
		blockedUntil := time.Now().Add(backoffDuration)
		if blockedUntil.After(time.Now()) {
			log.Warnf("%s: sleeping until %v before retrying. Backoff duration %s due to %d errors", d.url, blockedUntil, backoffDuration.String(), nbErrors)
			d.waitForBackoff(blockedUntil)
			metrics.RetryTimeSpent.Add(int64(backoffDuration))
			metrics.RetryCount.Add(1)
			metrics.TlmRetryCount.Add(1)
		}

		err := d.unconditionalSend(payload)

		if err != nil {
			metrics.DestinationErrors.Add(1)
			metrics.TlmDestinationErrors.Inc()

			// shouldRetry is false for serverless. This log line is too verbose for serverless so make it debug only.
			if d.shouldRetry {
				log.Warnf("Could not send payload: %v", err)
			} else {
				log.Debugf("Could not send payload: %v", err)
			}
		}

		if err == context.Canceled {
			d.updateRetryState(nil, isRetrying)
			return
		}

		if d.shouldRetry {
			if d.updateRetryState(err, isRetrying) {
				continue
			}
		}

		metrics.LogsSent.Add(int64(len(payload.Messages)))
		metrics.TlmLogsSent.Add(float64(len(payload.Messages)))
		output <- payload
		return
	}
}

func (d *Destination) unconditionalSend(payload *message.Payload) (err error) {
	defer func() {
		tlmSend.Inc(d.host, errorToTag(err))
	}()

	ctx := d.destinationsContext.Context()

	if err != nil {
		return err
	}
	metrics.BytesSent.Add(int64(payload.UnencodedSize))
	metrics.TlmBytesSent.Add(float64(payload.UnencodedSize))
	metrics.EncodedBytesSent.Add(int64(len(payload.Encoded)))
	metrics.TlmEncodedBytesSent.Add(float64(len(payload.Encoded)))

	req, err := http.NewRequest("POST", d.url, bytes.NewReader(payload.Encoded))
	if err != nil {
		// the request could not be built,
		// this can happen when the method or the url are valid.
		return err
	}
	req.Header.Set("DD-API-KEY", d.endpoint.GetAPIKey())
	req.Header.Set("Content-Type", d.contentType)
	req.Header.Set("User-Agent", fmt.Sprintf("datadog-agent/%s", version.AgentVersion))

	if payload.Encoding != "" {
		req.Header.Set("Content-Encoding", payload.Encoding)
	}
	if d.protocol != "" {
		req.Header.Set("DD-PROTOCOL", string(d.protocol))
	}
	if d.origin != "" {
		req.Header.Set("DD-EVP-ORIGIN", string(d.origin))
		req.Header.Set("DD-EVP-ORIGIN-VERSION", version.AgentVersion)
	}
	req.Header.Set("dd-message-timestamp", strconv.FormatInt(getMessageTimestamp(payload.Messages), 10))
	then := time.Now()
	req.Header.Set("dd-current-timestamp", strconv.FormatInt(then.UnixMilli(), 10))

	req = req.WithContext(ctx)
	resp, err := d.client.Do(req)

	latency := time.Since(then).Milliseconds()
	metrics.TlmSenderLatency.Observe(float64(latency))
	metrics.SenderLatency.Set(latency)

	if err != nil {
		if ctx.Err() == context.Canceled {
			return ctx.Err()
		}
		// most likely a network or a connect error, the callee should retry.
		return client.NewRetryableError(err)
	}

	defer resp.Body.Close()
	response, err := io.ReadAll(resp.Body)
	if err != nil {
		// the read failed because the server closed or terminated the connection
		// *after* serving the request.
		log.Debugf("Server closed or terminated the connection after serving the request with err %v", err)
		return err
	}
	log.Tracef("Log payload 2 sent to %s. Response resolved with protocol %s in %d ms", d.url, resp.Proto, latency)

	metrics.DestinationHttpRespByStatusAndUrl.Add(strconv.Itoa(resp.StatusCode), 1)
	metrics.TlmDestinationHttpRespByStatusAndUrl.Inc(strconv.Itoa(resp.StatusCode), d.url)

	if resp.StatusCode >= http.StatusBadRequest {
		log.Warnf("failed to post http payload. code=%d host=%s response=%s", resp.StatusCode, d.host, string(response))
	}
	if resp.StatusCode == http.StatusBadRequest ||
		resp.StatusCode == http.StatusUnauthorized ||
		resp.StatusCode == http.StatusForbidden ||
		resp.StatusCode == http.StatusRequestEntityTooLarge {
		// the logs-agent is likely to be misconfigured,
		// the URL or the API key may be wrong.
		tlmDropped.Inc()
		return errClient
	} else if resp.StatusCode > http.StatusBadRequest {
		// the server could not serve the request, most likely because of an
		// internal error. We should retry these requests.
		return client.NewRetryableError(errServer)
	} else {
		d.pipelineMonitor.ReportComponentEgress(payload, d.destMeta.MonitorTag())
		return nil
	}
}

func (d *Destination) updateRetryState(err error, isRetrying chan bool) bool {
	d.retryLock.Lock()
	defer d.retryLock.Unlock()

	if _, ok := err.(*client.RetryableError); ok {
		d.nbErrors = d.backoff.IncError(d.nbErrors)
		if isRetrying != nil && d.lastRetryError == nil {
			isRetrying <- true
		}
		d.lastRetryError = err

		return true
	} else { //nolint:revive // TODO(AML) Fix revive linter
		d.nbErrors = d.backoff.DecError(d.nbErrors)
		if isRetrying != nil && d.lastRetryError != nil {
			isRetrying <- false
		}
		d.lastRetryError = nil

		return false
	}
}

func httpClientFactory(timeout time.Duration, cfg pkgconfigmodel.Reader) func() *http.Client {

	transport := httputils.CreateHTTPTransport(cfg)
	transportConfig := cfg.Get("logs_config.transport_type")
	// Configure transport based on user setting
	switch transportConfig {
	case "http1":
		// Use default ALPN auto-negotiation to negotiate up to http/1.1
	case "auto":
		fallthrough
	default:
		if cfg.Get("logs_config.transport_type") != "auto" {
			log.Warnf("Invalid transport_type '%v', falling back to 'auto'", transportConfig)
		}
		// Use default ALPN auto-negotiation and negotiate to HTTP/2 if possible, if not it will automatically fallback to best available protocol
		err := http2.ConfigureTransport(transport)
		if err != nil {
			log.Warnf("Failed to configure HTTP/2 transport: %v. Resolving to best available protocol", err)
		}
	}

	return func() *http.Client {
		client := &http.Client{
			Timeout: timeout,
			// reusing core agent HTTP transport to benefit from proxy settings.
			Transport: transport,
		}

		return client
	}
}

// buildURL buils a url from a config endpoint.
func buildURL(endpoint config.Endpoint) string {
	var scheme string
	if endpoint.UseSSL() {
		scheme = "https"
	} else {
		scheme = "http"
	}
	var address string
	if endpoint.Port != 0 {
		address = fmt.Sprintf("%v:%v", endpoint.Host, endpoint.Port)
	} else {
		address = endpoint.Host
	}
	url := url.URL{
		Scheme: scheme,
		Host:   address,
	}
	if endpoint.Version == config.EPIntakeVersion2 && endpoint.TrackType != "" {
		url.Path = fmt.Sprintf("/api/v2/%s", endpoint.TrackType)
	} else {
		url.Path = "/v1/input"
	}
	return url.String()
}

func getMessageTimestamp(messages []*message.Message) int64 {
	timestampNanos := int64(-1)
	if len(messages) > 0 {
		timestampNanos = messages[len(messages)-1].IngestionTimestamp
	}
	return timestampNanos / int64(time.Millisecond/time.Nanosecond)
}

func prepareCheckConnectivity(endpoint config.Endpoint, cfg pkgconfigmodel.Reader) (*client.DestinationsContext, *Destination) {
	ctx := client.NewDestinationsContext()
	// Lower the timeout to 5s because HTTP connectivity test is done synchronously during the agent bootstrap sequence
	destination := newDestination(endpoint, JSONContentType, ctx, time.Second*5, 0, false, client.NewNoopDestinationMetadata(), cfg, metrics.NewNoopPipelineMonitor(""))
	return ctx, destination
}

func completeCheckConnectivity(ctx *client.DestinationsContext, destination *Destination) error {
	ctx.Start()
	defer ctx.Stop()
	return destination.unconditionalSend(&emptyJsonPayload)
}

// CheckConnectivity check if sending logs through HTTP works
func CheckConnectivity(endpoint config.Endpoint, cfg pkgconfigmodel.Reader) config.HTTPConnectivity {
	log.Info("Checking HTTP connectivity...")
	ctx, destination := prepareCheckConnectivity(endpoint, cfg)
	log.Infof("Sending HTTP connectivity request to %s...", destination.url)
	err := completeCheckConnectivity(ctx, destination)
	if err != nil {
		log.Warnf("HTTP connectivity failure: %v", err)
	} else {
		log.Info("HTTP connectivity successful")
	}
	return err == nil
}

//nolint:revive // TODO(AML) Fix revive linter
func CheckConnectivityDiagnose(endpoint config.Endpoint, cfg pkgconfigmodel.Reader) (url string, err error) {
	ctx, destination := prepareCheckConnectivity(endpoint, cfg)
	return destination.url, completeCheckConnectivity(ctx, destination)
}

func (d *Destination) waitForBackoff(blockedUntil time.Time) {
	ctx, cancel := context.WithDeadline(d.destinationsContext.Context(), blockedUntil)
	defer cancel()
	<-ctx.Done()
}<|MERGE_RESOLUTION|>--- conflicted
+++ resolved
@@ -212,12 +212,8 @@
 		d.expVars.AddFloat(expVarInUseMsMapKey, inUse)
 		tlmInUse.Add(inUse, d.destMeta.TelemetryName())
 		startIdle = time.Now()
-<<<<<<< HEAD
-	}``
-=======
 		d.utilization.Stop()
-	}
->>>>>>> 1b7481cd
+  }
 	// Wait for any pending concurrent sends to finish or terminate
 	d.wg.Wait()
 
