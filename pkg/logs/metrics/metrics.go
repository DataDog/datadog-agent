--- conflicted
+++ resolved
@@ -7,12 +7,6 @@
 
 import (
 	"expvar"
-<<<<<<< HEAD
-	"strings"
-
-	"github.com/StackVista/stackstate-agent/pkg/logs/status"
-=======
->>>>>>> e36980bb
 )
 
 var (
