--- conflicted
+++ resolved
@@ -26,12 +26,8 @@
 	configSource := integration.Config{
 		LogsConfig:    []byte(`[{"service":"foo","source":"bar"}]`),
 		ADIdentifiers: []string{"docker://a1887023ed72a2b0d083ef465e8edfe4932a25731d4bda2f39f288f70af3405b"},
-<<<<<<< HEAD
 		Provider:      names.Kubernetes,
-=======
-		Provider:      providers.Kubernetes,
 		TaggerEntity:  "container_id://a1887023ed72a2b0d083ef465e8edfe4932a25731d4bda2f39f288f70af3405b",
->>>>>>> 9f145549
 		Entity:        "docker://a1887023ed72a2b0d083ef465e8edfe4932a25731d4bda2f39f288f70af3405b",
 		ClusterCheck:  false,
 		CreationTime:  0,
@@ -93,12 +89,8 @@
 	configSource := integration.Config{
 		LogsConfig:    []byte(`[{"service":"foo","source":"bar"}]`),
 		ADIdentifiers: []string{"docker://a1887023ed72a2b0d083ef465e8edfe4932a25731d4bda2f39f288f70af3405b"},
-<<<<<<< HEAD
 		Provider:      names.Kubernetes,
-=======
-		Provider:      providers.Kubernetes,
 		TaggerEntity:  "container_id://a1887023ed72a2b0d083ef465e8edfe4932a25731d4bda2f39f288f70af3405b",
->>>>>>> 9f145549
 		Entity:        "docker://a1887023ed72a2b0d083ef465e8edfe4932a25731d4bda2f39f288f70af3405b",
 		ClusterCheck:  false,
 		CreationTime:  0,
