// Unless explicitly stated otherwise all files in this repository are licensed
// under the Apache License Version 2.0.
// This product includes software developed at Datadog (https://www.datadoghq.com/).
// Copyright 2023-present Datadog, Inc.

//go:build windows

package windowsevent

import (
	"context"
	"fmt"
	"time"

	"golang.org/x/sys/windows"

	"github.com/cenkalti/backoff"

	"github.com/DataDog/datadog-agent/pkg/logs/internal/decoder"
	"github.com/DataDog/datadog-agent/pkg/logs/internal/framer"
	"github.com/DataDog/datadog-agent/pkg/logs/internal/parsers/noop"
	"github.com/DataDog/datadog-agent/pkg/logs/internal/status"
	"github.com/DataDog/datadog-agent/pkg/logs/message"
	"github.com/DataDog/datadog-agent/pkg/logs/sources"
	"github.com/DataDog/datadog-agent/pkg/util/log"
	"github.com/DataDog/datadog-agent/pkg/util/strings"
	"github.com/DataDog/datadog-agent/pkg/util/winutil/eventlog/api"
	"github.com/DataDog/datadog-agent/pkg/util/winutil/eventlog/api/windows"
	"github.com/DataDog/datadog-agent/pkg/util/winutil/eventlog/bookmark"
	"github.com/DataDog/datadog-agent/pkg/util/winutil/eventlog/subscription"
)

const (
	binaryPath  = "Event.EventData.Binary"
	dataPath    = "Event.EventData.Data"
	taskPath    = "Event.System.Task"
	opcode      = "Event.System.Opcode"
	eventIDPath = "Event.System.EventID"
	// Custom path, not a Microsoft path
	eventIDQualifierPath = "Event.System.EventIDQualifier"
	maxMessageBytes      = 128 * 1024 // 128 kB
	truncatedFlag        = "...TRUNCATED..."
)

// Config is a event log tailer configuration
type Config struct {
	ChannelPath string
	Query       string
	// V1ProcessingBehavior indicates ifq we want to process and send the whole structured log message
	// instead of on the logs content. Note that the default behavior is now to only send
	// the logs content, as other tailers do.
	V1ProcessingBehavior bool
}

<<<<<<< HEAD
// eventContext links go and c
type eventContext struct {
	id int
}

// WindowsEventMessage is used by the tailer to store the structured log information.
// The message from the log is in the "message" key.
type WindowsEventMessage struct { //nolint:revive
	data mxj.Map
}

// Render renders the structured log information into JSON, for further encoding before
// being sent to the intake.
func (m *WindowsEventMessage) Render() ([]byte, error) {
	return m.data.Json(false)
}

// GetContent returns the content part of the structured log.
func (m *WindowsEventMessage) GetContent() []byte {
	if message, exists := m.data["message"]; exists {
		return message.([]byte)
	}
	log.Error("WindowsEventMessage not containing any message")
	return []byte{}
}

// SetContent sets the content part of the structured log.
func (m *WindowsEventMessage) SetContent(content []byte) {
	_ = m.data.SetValueForPath(content, "message")
}

=======
>>>>>>> 0cc9d2f9
// richEvent carries rendered information to create a richer log
type richEvent struct {
	xmlEvent string
	message  string
	task     string
	opcode   string
	level    string
}

// Tailer collects logs from Windows Event Log using a pull subscription
type Tailer struct {
	evtapi     evtapi.API
	source     *sources.LogSource
	config     *Config
	decoder    *decoder.Decoder
	outputChan chan *message.Message

	cancelTail context.CancelFunc
	doneTail   chan struct{}

	sub                 evtsubscribe.PullSubscription
	bookmark            evtbookmark.Bookmark
	systemRenderContext evtapi.EventRenderContextHandle
}

// NewTailer returns a new tailer.
func NewTailer(evtapi evtapi.API, source *sources.LogSource, config *Config, outputChan chan *message.Message) *Tailer {
	if evtapi == nil {
		evtapi = winevtapi.New()
	}

	return &Tailer{
		evtapi:     evtapi,
		source:     source,
		config:     config,
		decoder:    decoder.NewDecoderWithFraming(sources.NewReplaceableSource(source), noop.New(), framer.NoFraming, nil, status.NewInfoRegistry()),
		outputChan: outputChan,
	}
}

// Identifier returns a string that uniquely identifies a source
func Identifier(channelPath, query string) string {
	return fmt.Sprintf("eventlog:%s;%s", channelPath, query)
}

// Identifier returns a string that uniquely identifies a source
func (t *Tailer) Identifier() string {
	return Identifier(t.config.ChannelPath, t.config.Query)
}

func (t *Tailer) toMessage(re *richEvent) (*message.Message, error) {
	jsonEvent, err := eventToJSON(re)
	if err != nil {
		return &message.Message{}, err
	}
	return message.NewMessageWithSource([]byte(jsonEvent), message.StatusInfo, t.source, time.Now().UnixNano()), nil
}

// Start starts tailing the event log.
func (t *Tailer) Start(bookmark string) {
	log.Infof("Starting windows event log tailing for channel %s query %s", t.config.ChannelPath, t.config.Query)
	t.doneTail = make(chan struct{})
	ctx, ctxCancel := context.WithCancel(context.Background())
	t.cancelTail = ctxCancel
	go t.forwardMessages()
	t.decoder.Start()
	go t.tail(ctx, bookmark)
}

// Stop stops the tailer
func (t *Tailer) Stop() {
	log.Info("Stop tailing windows event log")
	t.cancelTail()
	<-t.doneTail

	t.decoder.Stop()

	t.sub.Stop()
}

func (t *Tailer) forwardMessages() {
	for decodedMessage := range t.decoder.OutputChan {
		if len(decodedMessage.Content) > 0 {
			t.outputChan <- decodedMessage
		}
	}
}

func (t *Tailer) logErrorAndSetStatus(err error) {
	log.Errorf("%v", err)
	t.source.Status.Error(err)
}

// tail subscribes to the channel for the windows events
func (t *Tailer) tail(ctx context.Context, bookmark string) {
	defer close(t.doneTail)

	var err error

	opts := []evtsubscribe.PullSubscriptionOption{
		evtsubscribe.WithWindowsEventLogAPI(t.evtapi),
		evtsubscribe.WithEventBatchCount(10),
	}

	t.bookmark = nil
	if bookmark != "" {
		// load bookmark
		t.bookmark, err = evtbookmark.New(
			evtbookmark.WithWindowsEventLogAPI(t.evtapi),
			evtbookmark.FromXML(bookmark))
		if err != nil {
			log.Errorf("error loading bookmark, tailer will start at new events: %v", err)
			t.bookmark = nil
		} else {
			opts = append(opts, evtsubscribe.WithStartAfterBookmark(t.bookmark))
		}
	}
	if t.bookmark == nil {
		// new bookmark
		t.bookmark, err = evtbookmark.New(
			evtbookmark.WithWindowsEventLogAPI(t.evtapi))
		if err != nil {
			t.logErrorAndSetStatus(fmt.Errorf("error creating new bookmark: %w", err))
			return
		}
	}

	// subscription
	t.sub = evtsubscribe.NewPullSubscription(
		t.config.ChannelPath,
		t.config.Query,
		opts...,
	)
	// subscription will be started in the eventLoop

	// render context for system values
	t.systemRenderContext, err = t.evtapi.EvtCreateRenderContext(nil, evtapi.EvtRenderContextSystem)
	if err != nil {
		t.logErrorAndSetStatus(fmt.Errorf("failed to create system render context: %w", err))
		return
	}
<<<<<<< HEAD
	jsonEvent = replaceTextKeyToValue(jsonEvent)
	log.Debug("Sending JSON:", string(jsonEvent))

	if t.config.V1ProcessingBehavior {
		return message.NewMessageWithSource(jsonEvent, message.StatusInfo, t.source, time.Now().UnixNano()), nil
	}

	return message.NewStructuredMessage(
		&WindowsEventMessage{data: mv}, message.NewOrigin(t.source),
		message.StatusInfo,
		time.Now().UnixNano(),
	), nil
=======
	defer evtapi.EvtCloseRenderContext(t.evtapi, t.systemRenderContext)

	// wait for stop signal
	t.eventLoop(ctx)
>>>>>>> 0cc9d2f9
}

func retryForeverWithCancel(ctx context.Context, operation backoff.Operation) error {
	resetBackoff := backoff.NewExponentialBackOff()
	resetBackoff.InitialInterval = 1 * time.Second
	resetBackoff.MaxInterval = 1 * time.Minute
	// retry never stops if MaxElapsedTime == 0
	resetBackoff.MaxElapsedTime = 0

	return backoff.Retry(operation, backoff.WithContext(resetBackoff, ctx))
}

func (t *Tailer) eventLoop(ctx context.Context) {
	for {
		// check if loop should exit
		select {
		case <-ctx.Done():
			return
		default:
		}

		// if subscription is not running, try to start it with an exponential backoff
		if !t.sub.Running() {
			err := retryForeverWithCancel(ctx, func() error {
				err := t.sub.Start()
				if err != nil {
					t.logErrorAndSetStatus(fmt.Errorf("failed to start subscription: %w", err))
					return err
				}
				// subscription started!
				return nil
			})
			if err != nil {
				// subscription failed to start, retry returned, probably because
				// ctx was cancelled. go back to top of loop to check for cancellation
				// and exit or continue looping as appropriate.
				continue
			}
			// subscription started!
			t.source.Status.Success()
		}

		// subscription is running, wait for and get events
		select {
		case <-ctx.Done():
			return
		case events, ok := <-t.sub.GetEvents():
			if !ok {
				// events channel is closed, fetch the error and stop the subscription so we may retry
				err := t.sub.Error()
				t.logErrorAndSetStatus(fmt.Errorf("GetEvents failed, stopping subscription: %w", err))
				t.sub.Stop()
				break
			}
			for _, eventRecord := range events {
				t.handleEvent(eventRecord.EventRecordHandle)
				evtapi.EvtCloseRecord(t.evtapi, eventRecord.EventRecordHandle)
			}
		}
	}
}

func (t *Tailer) handleEvent(eventRecordHandle evtapi.EventRecordHandle) {

	richEvt := t.enrichEvent(eventRecordHandle)
	if richEvt == nil {
		return
	}

	err := t.bookmark.Update(eventRecordHandle)
	if err != nil {
		log.Warnf("Failed to update bookmark: %v, to event %s", err, richEvt.xmlEvent)
	}

	msg, err := t.toMessage(richEvt)
	if err != nil {
		log.Warnf("Failed to convert xml to json: %v for event %s", err, richEvt.xmlEvent)
		return
	}

	// Store bookmark in origin offset so that it is persisted to disk by the auditor registry
	offset, err := t.bookmark.Render()
	if err == nil {
		msg.Origin.Identifier = t.Identifier()
		msg.Origin.Offset = offset
		t.sub.SetBookmark(t.bookmark)
	} else {
		log.Warnf("Failed to render bookmark: %v for event %s", err, richEvt.xmlEvent)
	}

	t.source.RecordBytes(int64(len(msg.Content)))
	t.decoder.InputChan <- msg
}

// enrichEvent renders event record fields using (EvtRender, EvtFormatMessage)
func (t *Tailer) enrichEvent(event evtapi.EventRecordHandle) *richEvent {
	xmlData, err := t.evtapi.EvtRenderEventXml(event)
	if err != nil {
		log.Warnf("Error rendering xml: %v", err)
		return nil
	}
	xml := windows.UTF16ToString(xmlData)

	vals, err := t.evtapi.EvtRenderEventValues(t.systemRenderContext, event)
	if err != nil {
		log.Warnf("Error rendering event values: %v", err)
		return nil
	}
	defer vals.Close()

	providerName, err := vals.String(evtapi.EvtSystemProviderName)
	if err != nil {
		log.Warnf("Failed to get provider name: %v", err)
		return nil
	}

	pm, err := t.evtapi.EvtOpenPublisherMetadata(providerName, "")
	if err != nil {
		log.Warnf("Failed to get publisher metadata for provider '%s': %v", providerName, err)
		return nil
	}
	defer evtapi.EvtClosePublisherMetadata(t.evtapi, pm)

	var message, task, opcode, level string

	message, _ = t.evtapi.EvtFormatMessage(pm, event, 0, nil, evtapi.EvtFormatMessageEvent)
	task, _ = t.evtapi.EvtFormatMessage(pm, event, 0, nil, evtapi.EvtFormatMessageTask)
	opcode, _ = t.evtapi.EvtFormatMessage(pm, event, 0, nil, evtapi.EvtFormatMessageOpcode)
	level, _ = t.evtapi.EvtFormatMessage(pm, event, 0, nil, evtapi.EvtFormatMessageLevel)

	// Truncates the message. Messages with more than 128kB are likely to be bigger
	// than 256kB when serialized and then dropped
	if len(message) > maxMessageBytes {
		message = strings.TruncateUTF8(message, maxMessageBytes)
		message = message + truncatedFlag
	}

	return &richEvent{
		xmlEvent: xml,
		message:  message,
		task:     task,
		opcode:   opcode,
		level:    level,
	}
}<|MERGE_RESOLUTION|>--- conflicted
+++ resolved
@@ -15,6 +15,7 @@
 	"golang.org/x/sys/windows"
 
 	"github.com/cenkalti/backoff"
+	"github.com/clbanning/mxj"
 
 	"github.com/DataDog/datadog-agent/pkg/logs/internal/decoder"
 	"github.com/DataDog/datadog-agent/pkg/logs/internal/framer"
@@ -52,7 +53,6 @@
 	V1ProcessingBehavior bool
 }
 
-<<<<<<< HEAD
 // eventContext links go and c
 type eventContext struct {
 	id int
@@ -67,7 +67,12 @@
 // Render renders the structured log information into JSON, for further encoding before
 // being sent to the intake.
 func (m *WindowsEventMessage) Render() ([]byte, error) {
-	return m.data.Json(false)
+	data, err := m.data.Json(false)
+	if err != nil {
+		return nil, err
+	}
+	log.Trace("Rendered JSON in structured message:", string(data))
+	return replaceTextKeyToValue(data), nil
 }
 
 // GetContent returns the content part of the structured log.
@@ -84,8 +89,6 @@
 	_ = m.data.SetValueForPath(content, "message")
 }
 
-=======
->>>>>>> 0cc9d2f9
 // richEvent carries rendered information to create a richer log
 type richEvent struct {
 	xmlEvent string
@@ -137,11 +140,7 @@
 }
 
 func (t *Tailer) toMessage(re *richEvent) (*message.Message, error) {
-	jsonEvent, err := eventToJSON(re)
-	if err != nil {
-		return &message.Message{}, err
-	}
-	return message.NewMessageWithSource([]byte(jsonEvent), message.StatusInfo, t.source, time.Now().UnixNano()), nil
+	return eventToMessage(re, t.source, t.config.V1ProcessingBehavior)
 }
 
 // Start starts tailing the event log.
@@ -168,7 +167,7 @@
 
 func (t *Tailer) forwardMessages() {
 	for decodedMessage := range t.decoder.OutputChan {
-		if len(decodedMessage.Content) > 0 {
+		if len(decodedMessage.GetContent()) > 0 {
 			t.outputChan <- decodedMessage
 		}
 	}
@@ -227,25 +226,10 @@
 		t.logErrorAndSetStatus(fmt.Errorf("failed to create system render context: %w", err))
 		return
 	}
-<<<<<<< HEAD
-	jsonEvent = replaceTextKeyToValue(jsonEvent)
-	log.Debug("Sending JSON:", string(jsonEvent))
-
-	if t.config.V1ProcessingBehavior {
-		return message.NewMessageWithSource(jsonEvent, message.StatusInfo, t.source, time.Now().UnixNano()), nil
-	}
-
-	return message.NewStructuredMessage(
-		&WindowsEventMessage{data: mv}, message.NewOrigin(t.source),
-		message.StatusInfo,
-		time.Now().UnixNano(),
-	), nil
-=======
 	defer evtapi.EvtCloseRenderContext(t.evtapi, t.systemRenderContext)
 
 	// wait for stop signal
 	t.eventLoop(ctx)
->>>>>>> 0cc9d2f9
 }
 
 func retryForeverWithCancel(ctx context.Context, operation backoff.Operation) error {
@@ -336,7 +320,7 @@
 		log.Warnf("Failed to render bookmark: %v for event %s", err, richEvt.xmlEvent)
 	}
 
-	t.source.RecordBytes(int64(len(msg.Content)))
+	t.source.RecordBytes(int64(len(msg.GetContent())))
 	t.decoder.InputChan <- msg
 }
 
