--- conflicted
+++ resolved
@@ -96,19 +96,18 @@
 	return nil, fmt.Errorf("no fingerprint set for file %s", filepath)
 }
 
-<<<<<<< HEAD
 // GetEffectiveConfigForFile returns nil for the mock implementation
 func (f *FingerprinterMock) GetEffectiveConfigForFile(file *File) *types.FingerprintConfig {
 	if fingerprint, ok := f.fingerprints[file.Path]; ok && fingerprint.Config != nil {
 		return fingerprint.Config
 	}
 	return nil
-=======
+}
+
 // ComputeFingerprintFromHandle returns previously set fingerprint for the given File, or an error if no fingerprint was set
 func (f *FingerprinterMock) ComputeFingerprintFromHandle(osFile afero.File, _ *types.FingerprintConfig) (*types.Fingerprint, error) {
 	if store, ok := f.fingerprints[osFile.Name()]; ok {
 		return store.Next(), nil
 	}
 	return nil, fmt.Errorf("no fingerprint set for file %s", osFile.Name())
->>>>>>> ef33718f
 }