--- conflicted
+++ resolved
@@ -86,20 +86,7 @@
 	}
 
 	// Now, check global config
-<<<<<<< HEAD
-	globalConfig := f.GetGlobalFingerprintConfig()
-	if globalConfig == nil {
-		return false
-	}
-
-	if globalConfig.FingerprintStrategy == types.FingerprintStrategyDisabled {
-		return false
-	}
-
-	return true
-=======
 	return f.globalConfig.FingerprintStrategy != types.FingerprintStrategyDisabled
->>>>>>> 8668086f
 }
 
 // ComputeFingerprintFromConfig computes the fingerprint for the given file path using a specific config
@@ -140,17 +127,7 @@
 
 	// If per-source config exists but no strategy is set, or no per-source config exists,
 	// fall back to global config
-<<<<<<< HEAD
-	fingerprintConfig := f.GetGlobalFingerprintConfig()
-	if fingerprintConfig == nil {
-		return newInvalidFingerprint(nil), nil
-	}
-
-	// Use the global config directly since it's already the right type
-	return computeFingerprint(file.Path, fingerprintConfig)
-=======
 	return computeFingerprint(file.Path, &f.globalConfig)
->>>>>>> 8668086f
 }
 
 // computeFingerprint computes the fingerprint for the given file path
@@ -262,19 +239,11 @@
 	// Compute fingerprint
 	checksum := crc64.Checksum(buffer, crc64Table)
 	return &types.Fingerprint{Value: checksum, Config: fingerprintConfig}, nil
-<<<<<<< HEAD
-}
-
-// GetGlobalFingerprintConfig returns the fingerprint configuration with Source set to global
-func (f *Fingerprinter) GetGlobalFingerprintConfig() *types.FingerprintConfig {
-	config := f.FingerprintConfig
-	config.Source = types.FingerprintConfigSourceGlobal
-	return &config
 }
 
 // GetEffectiveConfigForFile returns the fingerprint configuration that applies to a file
 // for status display purposes. This returns the config even when fingerprinting is disabled.
-func (f *Fingerprinter) GetEffectiveConfigForFile(file *File) *types.FingerprintConfig {
+func (f *fingerprinterImpl) GetEffectiveConfigForFile(file *File) *types.FingerprintConfig {
 	if file == nil {
 		return nil
 	}
@@ -294,7 +263,7 @@
 	}
 
 	// Fall back to global config
-	return f.GetGlobalFingerprintConfig()
+	return &f.globalConfig
 }
 
 // InfoKey returns the key for this info
@@ -347,6 +316,4 @@
 	return &FingerprintConfigInfo{
 		config: config,
 	}
-=======
->>>>>>> 8668086f
 }