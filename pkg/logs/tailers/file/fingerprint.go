// Unless explicitly stated otherwise all files in this repository are licensed
// under the Apache License Version 2.0.
// This product includes software developed at Datadog (https://www.datadoghq.com/).
// Copyright 2016-present Datadog, Inc.

package file

import (
	"bufio"
	"hash/crc64"
	"io"
	"os"

	"github.com/DataDog/datadog-agent/pkg/logs/internal/util/opener"
	"github.com/DataDog/datadog-agent/pkg/logs/types"
	"github.com/DataDog/datadog-agent/pkg/util/log"
)

// Fallback fingerprint configs used when requested fingerprint
// strategy (bytes or line-based) can not be used.
var defaultBytesConfig = &types.FingerprintConfig{
	FingerprintStrategy: types.FingerprintStrategyByteChecksum,
	Count:               1024,
	CountToSkip:         0,
}

// DefaultLinesConfig provides a sensible default configuration for line-based fingerprinting
var defaultLinesConfig = &types.FingerprintConfig{
	FingerprintStrategy: types.FingerprintStrategyLineChecksum,
	Count:               1,
	CountToSkip:         0,
	MaxBytes:            10000,
}

// Fingerprinter is a struct that contains the fingerprinting configuration
type Fingerprinter struct {
	FingerprintConfig types.FingerprintConfig
}

// NewFingerprinter creates a new Fingerprinter with the given configuration
func NewFingerprinter(fingerprintConfig types.FingerprintConfig) *Fingerprinter {
	return &Fingerprinter{
		FingerprintConfig: fingerprintConfig,
	}
}

// newInvalidFingerprint returns a fingerprint with Value=0 to represent an invalid/empty fingerprint
func newInvalidFingerprint(config *types.FingerprintConfig) *types.Fingerprint {
	return &types.Fingerprint{Value: types.InvalidFingerprintValue, Config: config}
}

// crc64Table is a package-level variable for the CRC64 ISO table
// to avoid recreating it on every fingerprint computation
var crc64Table = crc64.MakeTable(crc64.ISO)

// ShouldFileFingerprint returns whether or not a given file should be fingerprinted to detect rotation and truncation
func (f *Fingerprinter) ShouldFileFingerprint(file *File) bool {
	fileFingerprintConfig := file.Source.Config().FingerprintConfig

	// Check per-source config first (takes precedence over global config)
	if fileFingerprintConfig != nil {
		if fileFingerprintConfig.FingerprintStrategy == types.FingerprintStrategyDisabled {
			return false
		}
		if fileFingerprintConfig.FingerprintStrategy != "" {
			return true
		}
	}

	// Now, check global config
	globalConfig := f.GetFingerprintConfig()
	if globalConfig == nil {
		return false
	}

	if globalConfig.FingerprintStrategy == types.FingerprintStrategyDisabled {
		return false
	}

	return true
}

// ComputeFingerprintFromConfig computes the fingerprint for the given file path using a specific config
func (f *Fingerprinter) ComputeFingerprintFromConfig(filepath string, fingerprintConfig *types.FingerprintConfig) (*types.Fingerprint, error) {
	if fingerprintConfig != nil && fingerprintConfig.FingerprintStrategy == types.FingerprintStrategyDisabled {
		return newInvalidFingerprint(nil), nil
	}
	return computeFingerprint(filepath, fingerprintConfig)
}

// ComputeFingerprint computes the fingerprint for the given file path
func (f *Fingerprinter) ComputeFingerprint(file *File) (*types.Fingerprint, error) {
	if file == nil {
		log.Warnf("file is nil, skipping fingerprinting")
		return newInvalidFingerprint(nil), nil
	}

	fileFingerprintConfig := file.Source.Config().FingerprintConfig

	// Check per-source config first (takes precedence over global config)
	if fileFingerprintConfig != nil && fileFingerprintConfig.FingerprintStrategy != "" {
		if fileFingerprintConfig.FingerprintStrategy == types.FingerprintStrategyDisabled {
			return newInvalidFingerprint(nil), nil
		}

		// Convert from config.FingerprintConfig to types.FingerprintConfig
		fingerprintConfig := &types.FingerprintConfig{
			FingerprintStrategy: types.FingerprintStrategy(fileFingerprintConfig.FingerprintStrategy),
			Count:               fileFingerprintConfig.Count,
			CountToSkip:         fileFingerprintConfig.CountToSkip,
			MaxBytes:            fileFingerprintConfig.MaxBytes,
		}

		return computeFingerprint(file.Path, fingerprintConfig)
	}

	// If per-source config exists but no strategy is set, or no per-source config exists,
	// fall back to global config
	fingerprintConfig := f.GetFingerprintConfig()
	if fingerprintConfig == nil {
		return newInvalidFingerprint(nil), nil
	}

	// Use the global config directly since it's already the right type
	return computeFingerprint(file.Path, fingerprintConfig)
}

// computeFingerprint computes the fingerprint for the given file path
func computeFingerprint(filePath string, fingerprintConfig *types.FingerprintConfig) (*types.Fingerprint, error) {
	if fingerprintConfig == nil {
		return newInvalidFingerprint(nil), nil
	}

<<<<<<< HEAD
	log.Debugf("Computing fingerprint for %s with config: strategy=%s, count=%d, countToSkip=%d, maxBytes=%d",
		filePath,
		fingerprintConfig.FingerprintStrategy,
		fingerprintConfig.Count,
		fingerprintConfig.CountToSkip,
		fingerprintConfig.MaxBytes)

	fpFile, err := opener.OpenLogFile(filePath)
=======
	fpFile, err := filesystem.OpenShared(filePath)
>>>>>>> 303fe6eb
	if err != nil {
		log.Warnf("could not open file for fingerprinting %s: %v", filePath, err)
		return newInvalidFingerprint(nil), err
	}
	defer fpFile.Close()

	// Determine fingerprinting strategy (line_checksum or byte_checksum)
	strategy := fingerprintConfig.FingerprintStrategy
	switch strategy {
	case types.FingerprintStrategyLineChecksum:
		return computeFingerPrintByLines(fpFile, filePath, fingerprintConfig)
	case types.FingerprintStrategyByteChecksum:
		return computeFingerPrintByBytes(fpFile, filePath, fingerprintConfig)
	default:
		log.Warnf("invalid fingerprint strategy %q for file %q, using default lines strategy", strategy, filePath)
		// Default to line_checksum if no strategy is specified
		return computeFingerPrintByLines(fpFile, filePath, defaultLinesConfig)
	}
}

// computeFingerPrintByBytes computes fingerprint using byte-based approach for a given file path
func computeFingerPrintByBytes(fpFile *os.File, filePath string, fingerprintConfig *types.FingerprintConfig) (*types.Fingerprint, error) {
	bytesToSkip := fingerprintConfig.CountToSkip
	maxBytes := fingerprintConfig.Count
	// Skip the configured number of bytes
	if bytesToSkip > 0 {
		_, err := fpFile.Seek(int64(bytesToSkip), io.SeekStart)

		if err != nil {
			log.Warnf("Failed to skip %d bytes while computing fingerprint for %q: %v", bytesToSkip, filePath, err)
			return newInvalidFingerprint(fingerprintConfig), err
		}
	}

	// Read up to maxBytes for hashing
	buffer := make([]byte, maxBytes)
	bytesRead, err := io.ReadFull(fpFile, buffer)
	if err != nil && err != io.EOF && err != io.ErrUnexpectedEOF {
		log.Warnf("Failed to read bytes for fingerprint %q: %v", filePath, err)
		return newInvalidFingerprint(fingerprintConfig), err
	}

	// Check if we have enough bytes to create a meaningful fingerprint
	if bytesRead == 0 || bytesRead < maxBytes {
		return newInvalidFingerprint(fingerprintConfig), nil
	}

	// Compute fingerprint
	checksum := crc64.Checksum(buffer, crc64Table)

	return &types.Fingerprint{Value: checksum, Config: fingerprintConfig}, nil
}

// computeFingerPrintByLines computes fingerprint using line-based approach for a given file path
func computeFingerPrintByLines(fpFile *os.File, filePath string, fingerprintConfig *types.FingerprintConfig) (*types.Fingerprint, error) {
	linesToSkip := fingerprintConfig.CountToSkip
	maxLines := fingerprintConfig.Count
	maxBytes := fingerprintConfig.MaxBytes

	// Create a LimitedReader to respect maxBytes constraint
	limitedReader := io.LimitReader(fpFile, int64(maxBytes))

	// Create scanner for line-by-line reading
	scanner := bufio.NewScanner(limitedReader)

	// Single loop that handles both skipping and reading
	var buffer []byte
	linesRead := 0

	for i := 0; i < linesToSkip+maxLines; i++ {
		if scanner.Scan() {
			if i >= linesToSkip {
				line := scanner.Bytes()
				buffer = append(buffer, line...)
				linesRead++
			}
		} else {
			/// Check if we need to fall back due to byte limits
			if limitedReader.(*io.LimitedReader).N == 0 {
				log.Warnf("Scanner stopped with no bytes remaining, falling back to byte-based fingerprint for %q", filePath)
				pos, err := fpFile.Seek(0, io.SeekStart)
				if pos != 0 || err != nil {
					log.Warnf("Error %s occurred while trying to reset file offset", err)
					return newInvalidFingerprint(fingerprintConfig), err
				}
				return computeFingerPrintByBytes(fpFile, filePath, defaultBytesConfig)
			}
			// Handle scanner errors
			if err := scanner.Err(); err != nil {
				log.Warnf("Error while reading file for fingerprint %q: %v", filePath, err)
				return newInvalidFingerprint(fingerprintConfig), err
			}
			// Check if we have enough data for fingerprinting
			// We need either enough lines OR enough bytes to create a meaningful fingerprint
			return newInvalidFingerprint(fingerprintConfig), nil

		}
	}

	// Compute fingerprint
	checksum := crc64.Checksum(buffer, crc64Table)
	return &types.Fingerprint{Value: checksum, Config: fingerprintConfig}, nil
}

// GetFingerprintConfig returns the fingerprint configuration
func (f *Fingerprinter) GetFingerprintConfig() *types.FingerprintConfig {
	return &f.FingerprintConfig
}<|MERGE_RESOLUTION|>--- conflicted
+++ resolved
@@ -131,18 +131,7 @@
 		return newInvalidFingerprint(nil), nil
 	}
 
-<<<<<<< HEAD
-	log.Debugf("Computing fingerprint for %s with config: strategy=%s, count=%d, countToSkip=%d, maxBytes=%d",
-		filePath,
-		fingerprintConfig.FingerprintStrategy,
-		fingerprintConfig.Count,
-		fingerprintConfig.CountToSkip,
-		fingerprintConfig.MaxBytes)
-
 	fpFile, err := opener.OpenLogFile(filePath)
-=======
-	fpFile, err := filesystem.OpenShared(filePath)
->>>>>>> 303fe6eb
 	if err != nil {
 		log.Warnf("could not open file for fingerprinting %s: %v", filePath, err)
 		return newInvalidFingerprint(nil), err
