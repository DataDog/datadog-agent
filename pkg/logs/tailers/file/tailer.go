--- conflicted
+++ resolved
@@ -120,22 +120,15 @@
 	info            *status.InfoRegistry
 	bytesRead       *status.CountInfo
 	movingSum       *util.MovingSum
-<<<<<<< HEAD
-	PipelineMonitor metrics.PipelineMonitor
-
 	fingerprintConfig     *logsconfig.FingerprintConfig
 	fingerprint           uint64
 	fingerprintingEnabled bool
 	registry              auditor.Registry
-=======
-	CapacityMonitor *metrics.CapacityMonitor
-	registry        auditor.Registry
->>>>>>> 29d9258e
+	CapacityMonitor       *metrics.CapacityMonitor
 }
 
 // TailerOptions holds all possible parameters that NewTailer requires in addition to optional parameters that can be optionally passed into. This can be used for more optional parameters if required in future
 type TailerOptions struct {
-<<<<<<< HEAD
 	OutputChan        chan *message.Message         // Required
 	File              *File                         // Required
 	SleepDuration     time.Duration                 // Required
@@ -143,20 +136,9 @@
 	Info              *status.InfoRegistry          // Required
 	Rotated           bool                          // Optional
 	TagAdder          tag.EntityTagAdder            // Required
-	PipelineMonitor   metrics.PipelineMonitor       // Required
 	FingerprintConfig *logsconfig.FingerprintConfig //Optional
 	Registry          auditor.Registry              //Required
-=======
-	OutputChan      chan *message.Message    // Required
-	File            *File                    // Required
-	SleepDuration   time.Duration            // Required
-	Decoder         *decoder.Decoder         // Required
-	Info            *status.InfoRegistry     // Required
-	Rotated         bool                     // Optional
-	TagAdder        tag.EntityTagAdder       // Required
-	CapacityMonitor *metrics.CapacityMonitor // Required
-	Registry        auditor.Registry         // Required
->>>>>>> 29d9258e
+	CapacityMonitor   *metrics.CapacityMonitor      // Required
 }
 
 // NewTailer returns an initialized Tailer, read to be started.
@@ -214,14 +196,10 @@
 		info:                   opts.Info,
 		bytesRead:              bytesRead,
 		movingSum:              movingSum,
-<<<<<<< HEAD
-		PipelineMonitor:        opts.PipelineMonitor,
 		fingerprintConfig:      fingerprintConfig,
 		fingerprint:            0,
 		fingerprintingEnabled:  fingerprintingEnabled,
-=======
 		CapacityMonitor:        opts.CapacityMonitor,
->>>>>>> 29d9258e
 		registry:               opts.Registry,
 	}
 
@@ -253,18 +231,6 @@
 	registry auditor.Registry,
 ) *Tailer {
 	options := &TailerOptions{
-<<<<<<< HEAD
-		OutputChan:        outputChan,
-		File:              file,
-		SleepDuration:     t.sleepDuration,
-		Decoder:           decoder,
-		Info:              info,
-		Rotated:           true,
-		TagAdder:          tagAdder,
-		PipelineMonitor:   pipelineMonitor,
-		FingerprintConfig: t.fingerprintConfig,
-		Registry:          registry,
-=======
 		OutputChan:      outputChan,
 		File:            file,
 		SleepDuration:   t.sleepDuration,
@@ -273,8 +239,8 @@
 		Rotated:         true,
 		TagAdder:        tagAdder,
 		CapacityMonitor: capacityMonitor,
+		FingerprintConfig: t.fingerprintConfig,
 		Registry:        registry,
->>>>>>> 29d9258e
 	}
 
 	return NewTailer(options)
