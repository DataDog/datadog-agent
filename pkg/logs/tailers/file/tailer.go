// Unless explicitly stated otherwise all files in this repository are licensed
// under the Apache License Version 2.0.
// This product includes software developed at Datadog (https://www.datadoghq.com/).
// Copyright 2016-present Datadog, Inc.

package file

import (
	"context"
	"fmt"
	"io"
	"os"
	"path/filepath"
	"regexp"
	"strconv"
	"time"

	"go.uber.org/atomic"

	"github.com/benbjohnson/clock"

	"github.com/DataDog/datadog-agent/comp/core/tagger/types"
	logsconfig "github.com/DataDog/datadog-agent/comp/logs/agent/config"
	pkgconfigsetup "github.com/DataDog/datadog-agent/pkg/config/setup"
<<<<<<< HEAD
=======
	"github.com/DataDog/datadog-agent/pkg/util/log"

	auditor "github.com/DataDog/datadog-agent/comp/logs/auditor/def"
>>>>>>> 05d72c90
	"github.com/DataDog/datadog-agent/pkg/logs/internal/decoder"
	"github.com/DataDog/datadog-agent/pkg/logs/internal/tag"
	"github.com/DataDog/datadog-agent/pkg/logs/internal/util"
	"github.com/DataDog/datadog-agent/pkg/logs/message"
	"github.com/DataDog/datadog-agent/pkg/logs/metrics"
	"github.com/DataDog/datadog-agent/pkg/logs/sources"
	status "github.com/DataDog/datadog-agent/pkg/logs/status/utils"
	"github.com/DataDog/datadog-agent/pkg/util/log"
)

// Tailer tails a file, decodes the messages it contains, and passes them to a
// supplied output channel for further processing.
//
// # Operational Overview
//
// Tailers have three components, organized as a pipeline.  The first,
// readForever, polls the file, trying to read more data.  That data is passed
// to the second component, the decoder.  The decoder produces
// decoder.Messages, which are passed to the third component, forwardMessages.
// This component translates the decoder.Messages into message.Messages and
// sends them to the tailer's output channel.
type Tailer struct {
	// lastReadOffset is the last file offset that was read.
	lastReadOffset *atomic.Int64

	// decodedOffset is the offset in the file at which the latest decoded message
	// ends.
	decodedOffset *atomic.Int64

	// file contains the logs configuration for the file to parse (path, source, ...)
	// If you are looking for the os.file use to read on the FS, see osFile.
	file *File

	// fullpath is the absolute path to file.Path.
	fullpath string

	// osFile is the os.File object from which log data is read.  The read implementation
	// is platform-specific, and not every platform will have a non-nil value here.
	osFile *os.File

	// tags are the tags to be attached to each log message, excluding tags provided
	// by the tag provider.
	tags []string

	// tagProvider provides additional tags to be attached to each log message.  It
	// is called once for each log message.
	tagProvider tag.Provider

	// outputChan is the channel to which fully-decoded messages are written.
	outputChan chan *message.Message

	// decoder handles decoding the raw bytes read from the file into log messages.
	decoder *decoder.Decoder

	// sleepDuration is the time between polls of the underlying file.
	sleepDuration time.Duration

	// closeTimeout (UNIX only) is the duration the tailer will remain active
	// after its file has been rotated.  This allows the tailer to complete
	// reading and processing any remaining log lines in the file.
	closeTimeout time.Duration

	// windowsOpenFileTimeout (Windows only) is the duration the tailer will
	// hold a file open while waiting for the downstream logs pipeline to
	// clear.  Setting this to too short a time may result in data in rotated
	// logfiles being lost when the pipeline is briefly stalled; setting this
	// to too long a value may result in the agent holding a rotated file open
	// at a time that the application producing the logs would like to delete
	// it.
	windowsOpenFileTimeout time.Duration

	// isFinished is true when the tailer has closed its input and flushed all messages.
	isFinished *atomic.Bool

	// didFileRotate is true when we are tailing a file after it has been rotated
	didFileRotate *atomic.Bool

	// stop is monitored by the readForever component, and causes it to stop reading
	// and close the channel to the decoder.
	stop chan struct{}

	// done is closed when the forwardMessages component has forwarded all messages.
	done chan struct{}

	// forwardContext is the context for attempts to send completed messages to
	// the tailer's output channel.  Once this context is finished, messages may
	// be discarded.
	forwardContext context.Context

	// stopForward is the cancellation function for forwardContext.  This will
	// force the forwardMessages goroutine to stop, even if it is currently
	// blocked sending to the tailer's outputChan.
	stopForward context.CancelFunc

	info            *status.InfoRegistry
	bytesRead       *status.CountInfo
	movingSum       *util.MovingSum
	PipelineMonitor metrics.PipelineMonitor
<<<<<<< HEAD

	fingerprintConfig     *logsconfig.FingerprintConfig
	fingerprint           uint64
	fingerprintingEnabled bool
=======
	registry        auditor.Registry
>>>>>>> 05d72c90
}

// TailerOptions holds all possible parameters that NewTailer requires in addition to optional parameters that can be optionally passed into. This can be used for more optional parameters if required in future
type TailerOptions struct {
<<<<<<< HEAD
	OutputChan        chan *message.Message   // Required
	File              *File                   // Required
	SleepDuration     time.Duration           // Required
	Decoder           *decoder.Decoder        // Required
	Info              *status.InfoRegistry    // Required
	Rotated           bool                    // Optional
	TagAdder          tag.EntityTagAdder      // Required
	PipelineMonitor   metrics.PipelineMonitor // Required
	FingerprintConfig *logsconfig.FingerprintConfig
=======
	OutputChan      chan *message.Message   // Required
	File            *File                   // Required
	SleepDuration   time.Duration           // Required
	Decoder         *decoder.Decoder        // Required
	Info            *status.InfoRegistry    // Required
	Rotated         bool                    // Optional
	TagAdder        tag.EntityTagAdder      // Required
	PipelineMonitor metrics.PipelineMonitor // Required
	Registry        auditor.Registry        // Required
>>>>>>> 05d72c90
}

// NewTailer returns an initialized Tailer, read to be started.
//
// The resulting Tailer will read from the given `file`, decode the content
// with the given `decoder`, and send the resulting log messages to outputChan.
// The Tailer takes ownership of the decoder and will start and stop it as
// necessary.
//
// The Tailer must poll for content in the file.  The `sleepDuration` parameter
// specifies how long the tailer should wait between polls.
func NewTailer(opts *TailerOptions) *Tailer {
	var tagProvider tag.Provider
	if opts.File.Source.Config().Identifier != "" {
		tagProvider = tag.NewProvider(types.NewEntityID(types.ContainerID, opts.File.Source.Config().Identifier), opts.TagAdder)
	} else {
		tagProvider = tag.NewLocalProvider([]string{})
	}

	forwardContext, stopForward := context.WithCancel(context.Background())
	closeTimeout := pkgconfigsetup.Datadog().GetDuration("logs_config.close_timeout") * time.Second
	windowsOpenFileTimeout := pkgconfigsetup.Datadog().GetDuration("logs_config.windows_open_file_timeout") * time.Second

	bytesRead := status.NewCountInfo("Bytes Read")
	fileRotated := opts.Rotated
	opts.Info.Register(bytesRead)

	timeWindow := 24 * time.Hour
	totalBucket := 24
	bucketSize := timeWindow / time.Duration(totalBucket)
	movingSum := util.NewMovingSum(timeWindow, bucketSize, clock.New())
	opts.Info.Register(movingSum)

	fingerprintConfig := ReturnFingerprintConfig()
	fingerprintingEnabled := false
	if pkgconfigsetup.Datadog().GetString("logs_config.fingerprint_strategy") == "checksum" {
		fingerprintingEnabled = true
	}
	t := &Tailer{
		file:                   opts.File,
		outputChan:             opts.OutputChan,
		decoder:                opts.Decoder,
		tagProvider:            tagProvider,
		lastReadOffset:         atomic.NewInt64(0),
		decodedOffset:          atomic.NewInt64(0),
		sleepDuration:          opts.SleepDuration,
		closeTimeout:           closeTimeout,
		windowsOpenFileTimeout: windowsOpenFileTimeout,
		stop:                   make(chan struct{}, 1),
		done:                   make(chan struct{}, 1),
		forwardContext:         forwardContext,
		stopForward:            stopForward,
		isFinished:             atomic.NewBool(false),
		didFileRotate:          atomic.NewBool(false),
		info:                   opts.Info,
		bytesRead:              bytesRead,
		movingSum:              movingSum,
		PipelineMonitor:        opts.PipelineMonitor,
<<<<<<< HEAD
		fingerprintConfig:      fingerprintConfig,
		fingerprint:            0,
		fingerprintingEnabled:  fingerprintingEnabled,
=======
		registry:               opts.Registry,
>>>>>>> 05d72c90
	}

	if fileRotated {
		addToTailerInfo("Last Rotation Date", getFormattedTime(), t.info)
	}
	if t.fingerprintingEnabled {
		t.fingerprint = ComputeFingerprint(t.file.Path, t.fingerprintConfig)
	}
	return t
}

// addToTailerInfo add a NewMappedInfo with a key value(message) pair into the tailer-info for displaying
func addToTailerInfo(k, m string, tailerInfo *status.InfoRegistry) {
	newInfo := status.NewMappedInfo(k)
	newInfo.SetMessage(k, m)
	tailerInfo.Register(newInfo)
}

// NewRotatedTailer creates a new tailer that replaces this one, writing
// messages to a new channel and using an updated file and decoder.
func (t *Tailer) NewRotatedTailer(
	file *File,
	outputChan chan *message.Message,
	pipelineMonitor metrics.PipelineMonitor,
	decoder *decoder.Decoder,
	info *status.InfoRegistry,
	tagAdder tag.EntityTagAdder,
	registry auditor.Registry,
) *Tailer {
	options := &TailerOptions{
<<<<<<< HEAD
		OutputChan:        outputChan,
		File:              file,
		SleepDuration:     t.sleepDuration,
		Decoder:           decoder,
		Info:              info,
		Rotated:           true,
		TagAdder:          tagAdder,
		PipelineMonitor:   pipelineMonitor,
		FingerprintConfig: t.fingerprintConfig,
=======
		OutputChan:      outputChan,
		File:            file,
		SleepDuration:   t.sleepDuration,
		Decoder:         decoder,
		Info:            info,
		Rotated:         true,
		TagAdder:        tagAdder,
		PipelineMonitor: pipelineMonitor,
		Registry:        registry,
>>>>>>> 05d72c90
	}

	return NewTailer(options)
}

// Identifier returns a string that identifies this tailer in the registry.
func (t *Tailer) Identifier() string {
	// FIXME(remy): during container rotation, this Identifier() method could return
	// the same value for different tailers. It is happening during container rotation
	// where the dead container still has a tailer running on the log file, and the tailer
	// of the freshly spawned container starts tailing this file as well.
	//
	// This is the identifier used in the registry, so changing it will invalidate existing
	// registry entries on upgrade.
	return t.file.Identifier()
}

// Start begins the tailer's operation in a dedicated goroutine.
func (t *Tailer) Start(offset int64, whence int) error {
	err := t.setup(offset, whence)
	if err != nil {
		t.file.Source.Status().Error(err)
		return err
	}
	t.file.Source.Status().Success()
	t.file.Source.AddInput(t.file.Path)
	t.registry.SetTailed(t.Identifier(), true)
	go t.forwardMessages()
	t.decoder.Start()
	go t.readForever()

	return nil
}

// StartFromBeginning is a shortcut to start the tailer at the beginning of the
// file.
func (t *Tailer) StartFromBeginning() error {
	return t.Start(0, io.SeekStart)
}

// Stop stops the tailer and returns only after all in-flight messages have
// been flushed to the output channel.
func (t *Tailer) Stop() {
	t.registry.SetTailed(t.Identifier(), false)
	t.stop <- struct{}{}
	t.file.Source.RemoveInput(t.file.Path)
	// wait for the decoder to be flushed
	<-t.done
}

// StopAfterFileRotation prepares the tailer to stop after a timeout
// to finish reading its file that has been log-rotated
func (t *Tailer) StopAfterFileRotation() {
	t.didFileRotate.Store(true)
	bytesReadAtRotationTime := t.bytesRead.Get()
	go func() {
		time.Sleep(t.closeTimeout)
		if newBytesRead := t.bytesRead.Get() - bytesReadAtRotationTime; newBytesRead > 0 {
			log.Infof("After rotation close timeout (%s), an additional %d bytes were read from file %q", t.closeTimeout, newBytesRead, t.file.Path)
			if t.osFile != nil {
				fileStat, err := t.osFile.Stat()
				if err != nil {
					log.Warnf("During rotation close, unable to determine total file size for %q, err: %v", t.file.Path, err)
				} else if remainingBytes := fileStat.Size() - t.lastReadOffset.Load(); remainingBytes > 0 {
					metrics.BytesMissed.Add(remainingBytes)
					metrics.TlmBytesMissed.Add(float64(remainingBytes))
					log.Warnf("After rotation close timeout (%s), there were %d bytes remaining unread for file %q. These unread logs are now lost. Consider increasing DD_LOGS_CONFIG_CLOSE_TIMEOUT", t.closeTimeout, remainingBytes, t.file.Path)
				}
			}
		}
		t.stopForward()
		t.stop <- struct{}{}
	}()
	t.file.Source.RemoveInput(t.file.Path)
}

// readForever lets the tailer tail the content of a file
// until it is closed or the tailer is stopped.
func (t *Tailer) readForever() {
	defer func() {
		if t.osFile != nil {
			t.osFile.Close()
		}
		t.decoder.Stop()
		log.Info("Closed", t.file.Path, "for tailer key", t.file.GetScanKey(), "read", t.Source().BytesRead.Get(), "bytes and", t.decoder.GetLineCount(), "lines")
	}()
	for {
		n, err := t.read()
		if err != nil {
			return
		}

		if n > 0 && t.fingerprintingEnabled && t.fingerprint == 0 {
			filePath := t.Identifier()[5:]
			t.fingerprint = ComputeFingerprint(filePath, t.fingerprintConfig)
			if t.fingerprint != 0 {
				log.Infof("Successfully computed fingerprint for file %q on retry", t.file.Path)
			}
		}

		t.recordBytes(int64(n))
		t.movingSum.Add(int64(n))
		select {
		case <-t.stop:
			if n != 0 && t.didFileRotate.Load() {
				log.Warn("Tailer stopped after rotation close timeout with remaining unread data")
			}
			// stop reading data from file
			return
		default:
			if n == 0 {
				// wait for new data to come
				t.wait()
			}
		}
	}
}

// buildTailerTags groups the file tag, directory (if wildcard path) and user tags
func (t *Tailer) buildTailerTags() []string {
	tags := []string{
		fmt.Sprintf("filename:%s", filepath.Base(t.file.Path)),
		fmt.Sprintf("dirname:%s", filepath.Dir(t.file.Path)),
	}
	return tags
}

// IsFinished returns true if the tailer has flushed all messages to the output
// channel, either because it has been stopped or because of an error reading from
// the input file.
func (t *Tailer) IsFinished() bool {
	return t.isFinished.Load()
}

// forwardMessages lets the Tailer forward log messages to the output channel
func (t *Tailer) forwardMessages() {
	defer func() {
		// the decoder has successfully been flushed
		t.isFinished.Store(true)
		close(t.done)
	}()
	for output := range t.decoder.OutputChan {
		offset := t.decodedOffset.Load() + int64(output.RawDataLen)
		identifier := t.Identifier()
		if t.didFileRotate.Load() {
			offset = 0
			identifier = ""
		}
		t.decodedOffset.Store(offset)
		origin := message.NewOrigin(t.file.Source.UnderlyingSource())
		origin.Identifier = identifier
		origin.Offset = strconv.FormatInt(offset, 10)
		origin.FilePath = t.file.Path
		origin.Fingerprint = t.fingerprint
		output.Origin = origin
		// add tailer tags
		tags := t.buildTailerTags()
		tags = append(tags, output.ParsingExtra.Tags...)
		output.Origin.SetTags(tags)
		// Ignore empty lines once the registry offset is updated
		if len(output.GetContent()) == 0 {
			continue
		}

		// Make the write to the output chan cancellable to be able to stop the tailer
		// after a file rotation when it is stuck on it.
		// We don't return directly to keep the same shutdown sequence that in the
		// normal case.
		select {
		case t.outputChan <- output:
			t.PipelineMonitor.ReportComponentIngress(output, "processor")
		case <-t.forwardContext.Done():
		}
	}
}

// getFormattedTime return readable timestamp
func getFormattedTime() string {
	now := time.Now()
	local := now.Format("2006-01-02 15:04:05 MST")
	utc := now.UTC().Format("2006-01-02 15:04:05 UTC")
	milliseconds := now.UnixNano() / 1e6
	return fmt.Sprintf("%s / %s (%d)", local, utc, milliseconds)
}

// GetDetectedPattern returns the decoder's detected pattern.
func (t *Tailer) GetDetectedPattern() *regexp.Regexp {
	return t.decoder.GetDetectedPattern()
}

// wait lets the tailer sleep for a bit
func (t *Tailer) wait() {
	time.Sleep(t.sleepDuration)
}

func (t *Tailer) recordBytes(n int64) {
	t.Source().BytesRead.Add(n)
	t.bytesRead.Add(n)
}

// ReplaceSource replaces the current source
func (t *Tailer) ReplaceSource(newSource *sources.LogSource) {
	t.file.Source.Replace(newSource)
}

// Source gets the source (currently only used for testing)
func (t *Tailer) Source() *sources.LogSource {
	return t.file.Source.UnderlyingSource()
}

//nolint:revive // TODO(AML) Fix revive linter
func (t *Tailer) GetId() string {
	return t.file.GetScanKey()
}

//nolint:revive // TODO(AML) Fix revive linter
func (t *Tailer) GetType() string {
	return "file"
}

//nolint:revive // TODO(AML) Fix revive linter
func (t *Tailer) GetInfo() *status.InfoRegistry {
	return t.info
}<|MERGE_RESOLUTION|>--- conflicted
+++ resolved
@@ -21,13 +21,8 @@
 
 	"github.com/DataDog/datadog-agent/comp/core/tagger/types"
 	logsconfig "github.com/DataDog/datadog-agent/comp/logs/agent/config"
+	auditor "github.com/DataDog/datadog-agent/comp/logs/auditor/def"
 	pkgconfigsetup "github.com/DataDog/datadog-agent/pkg/config/setup"
-<<<<<<< HEAD
-=======
-	"github.com/DataDog/datadog-agent/pkg/util/log"
-
-	auditor "github.com/DataDog/datadog-agent/comp/logs/auditor/def"
->>>>>>> 05d72c90
 	"github.com/DataDog/datadog-agent/pkg/logs/internal/decoder"
 	"github.com/DataDog/datadog-agent/pkg/logs/internal/tag"
 	"github.com/DataDog/datadog-agent/pkg/logs/internal/util"
@@ -126,39 +121,25 @@
 	bytesRead       *status.CountInfo
 	movingSum       *util.MovingSum
 	PipelineMonitor metrics.PipelineMonitor
-<<<<<<< HEAD
 
 	fingerprintConfig     *logsconfig.FingerprintConfig
 	fingerprint           uint64
 	fingerprintingEnabled bool
-=======
-	registry        auditor.Registry
->>>>>>> 05d72c90
+	registry              auditor.Registry
 }
 
 // TailerOptions holds all possible parameters that NewTailer requires in addition to optional parameters that can be optionally passed into. This can be used for more optional parameters if required in future
 type TailerOptions struct {
-<<<<<<< HEAD
-	OutputChan        chan *message.Message   // Required
-	File              *File                   // Required
-	SleepDuration     time.Duration           // Required
-	Decoder           *decoder.Decoder        // Required
-	Info              *status.InfoRegistry    // Required
-	Rotated           bool                    // Optional
-	TagAdder          tag.EntityTagAdder      // Required
-	PipelineMonitor   metrics.PipelineMonitor // Required
-	FingerprintConfig *logsconfig.FingerprintConfig
-=======
-	OutputChan      chan *message.Message   // Required
-	File            *File                   // Required
-	SleepDuration   time.Duration           // Required
-	Decoder         *decoder.Decoder        // Required
-	Info            *status.InfoRegistry    // Required
-	Rotated         bool                    // Optional
-	TagAdder        tag.EntityTagAdder      // Required
-	PipelineMonitor metrics.PipelineMonitor // Required
-	Registry        auditor.Registry        // Required
->>>>>>> 05d72c90
+	OutputChan        chan *message.Message         // Required
+	File              *File                         // Required
+	SleepDuration     time.Duration                 // Required
+	Decoder           *decoder.Decoder              // Required
+	Info              *status.InfoRegistry          // Required
+	Rotated           bool                          // Optional
+	TagAdder          tag.EntityTagAdder            // Required
+	PipelineMonitor   metrics.PipelineMonitor       // Required
+	FingerprintConfig *logsconfig.FingerprintConfig //Optional
+	Registry          auditor.Registry              //Required
 }
 
 // NewTailer returns an initialized Tailer, read to be started.
@@ -217,13 +198,10 @@
 		bytesRead:              bytesRead,
 		movingSum:              movingSum,
 		PipelineMonitor:        opts.PipelineMonitor,
-<<<<<<< HEAD
 		fingerprintConfig:      fingerprintConfig,
 		fingerprint:            0,
 		fingerprintingEnabled:  fingerprintingEnabled,
-=======
 		registry:               opts.Registry,
->>>>>>> 05d72c90
 	}
 
 	if fileRotated {
@@ -254,7 +232,6 @@
 	registry auditor.Registry,
 ) *Tailer {
 	options := &TailerOptions{
-<<<<<<< HEAD
 		OutputChan:        outputChan,
 		File:              file,
 		SleepDuration:     t.sleepDuration,
@@ -264,17 +241,7 @@
 		TagAdder:          tagAdder,
 		PipelineMonitor:   pipelineMonitor,
 		FingerprintConfig: t.fingerprintConfig,
-=======
-		OutputChan:      outputChan,
-		File:            file,
-		SleepDuration:   t.sleepDuration,
-		Decoder:         decoder,
-		Info:            info,
-		Rotated:         true,
-		TagAdder:        tagAdder,
-		PipelineMonitor: pipelineMonitor,
-		Registry:        registry,
->>>>>>> 05d72c90
+		Registry:          registry,
 	}
 
 	return NewTailer(options)
