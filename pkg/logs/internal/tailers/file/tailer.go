--- conflicted
+++ resolved
@@ -180,7 +180,6 @@
 	return nil
 }
 
-<<<<<<< HEAD
 // StartFromBeginning is a shortcut to start the tailer at the beginning of the
 // file.
 func (t *Tailer) StartFromBeginning() error {
@@ -208,15 +207,8 @@
 	t.file.Source.RemoveInput(t.file.Path)
 }
 
-// DidRotate returns true if the tailer's file has been log-rotated.
-func (t *Tailer) DidRotate() (bool, error) {
-	return DidRotate(t.osFile, t.getLastReadOffset())
-}
-
 // readForever lets the tailer tail the content of a file
 // until it is closed or the tailer is stopped.
-=======
->>>>>>> ad6218ab
 func (t *Tailer) readForever() {
 	defer func() {
 		t.osFile.Close()
