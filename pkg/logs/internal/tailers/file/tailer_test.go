--- conflicted
+++ resolved
@@ -40,11 +40,7 @@
 
 	tailer     *Tailer
 	outputChan chan *message.Message
-<<<<<<< HEAD
 	source     *config.ReplaceableSource
-=======
-	source     *sources.LogSource
->>>>>>> 599f6e3b
 }
 
 func (suite *TailerTestSuite) SetupTest() {
@@ -57,11 +53,7 @@
 	suite.Nil(err)
 	suite.testFile = f
 	suite.outputChan = make(chan *message.Message, chanSize)
-<<<<<<< HEAD
 	suite.source = config.NewReplaceableSource(config.NewLogSource("", &config.LogsConfig{
-=======
-	suite.source = sources.NewLogSource("", &config.LogsConfig{
->>>>>>> 599f6e3b
 		Type: config.FileType,
 		Path: suite.testPath,
 	}))
