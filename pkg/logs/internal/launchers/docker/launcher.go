// Unless explicitly stated otherwise all files in this repository are licensed
// under the Apache License Version 2.0.
// This product includes software developed at Datadog (https://www.datadoghq.com/).
// Copyright 2016-present Datadog, Inc.

//go:build docker
// +build docker

package docker

import (
	"context"
	"fmt"
	"sync"
	"time"

	coreConfig "github.com/DataDog/datadog-agent/pkg/config"
	"github.com/DataDog/datadog-agent/pkg/logs/auditor"
	"github.com/DataDog/datadog-agent/pkg/logs/config"
	"github.com/DataDog/datadog-agent/pkg/logs/internal/launchers"
	tailer "github.com/DataDog/datadog-agent/pkg/logs/internal/tailers/docker"
	"github.com/DataDog/datadog-agent/pkg/logs/internal/util"
	"github.com/DataDog/datadog-agent/pkg/logs/pipeline"
	"github.com/DataDog/datadog-agent/pkg/logs/service"
	dockerutilpkg "github.com/DataDog/datadog-agent/pkg/util/docker"
	"github.com/DataDog/datadog-agent/pkg/util/log"
	"github.com/DataDog/datadog-agent/pkg/util/retry"
	"github.com/DataDog/datadog-agent/pkg/util/startstop"
)

const (
	backoffInitialDuration = 1 * time.Second
	backoffMaxDuration     = 60 * time.Second
)

type sourceInfoPair struct {
	source *config.LogSource
	info   *config.MappedInfo
}

// A Launcher starts and stops new tailers for every new containers discovered by autodiscovery.
type Launcher struct {
	pipelineProvider   pipeline.Provider
	addedSources       chan *config.LogSource
	removedSources     chan *config.LogSource
	addedServices      chan *service.Service
	removedServices    chan *service.Service
	activeSources      []*config.LogSource
	pendingContainers  map[string]*Container
	tailers            map[string]*tailer.Tailer
	registry           auditor.Registry
	stop               chan struct{}
	erroredContainerID chan string
	lock               *sync.Mutex
	collectAllSource   *config.LogSource
	collectAllInfo     *config.MappedInfo
	readTimeout        time.Duration               // client read timeout to set on the created tailer
	serviceNameFunc    func(string, string) string // serviceNameFunc gets the service name from the tagger, it is in a separate field for testing purpose

	forceTailingFromFile   bool                      // will ignore known offset and always tail from file
	tailFromFile           bool                      // If true docker will be tailed from the corresponding log file
	fileSourcesByContainer map[string]sourceInfoPair // Keep track of locally generated sources
	sources                *config.LogSources        // To schedule file source when taileing container from file
	services               *service.Services
}

// IsAvailable retrues true if the launcher is available and a retrier otherwise
func IsAvailable() (bool, *retry.Retrier) {
	if !coreConfig.IsFeaturePresent(coreConfig.Docker) {
		return false, nil
	}

	util, retrier := dockerutilpkg.GetDockerUtilWithRetrier()
	if util != nil {
		log.Info("Docker launcher is available")
		return true, nil
	}

	return false, retrier
}

// NewLauncher returns a new launcher
func NewLauncher(readTimeout time.Duration, sources *config.LogSources, services *service.Services, tailFromFile, forceTailingFromFile bool) *Launcher {
	if _, err := dockerutilpkg.GetDockerUtil(); err != nil {
		log.Errorf("DockerUtil not available, failed to create launcher: %v", err)
		return nil
	}

	launcher := &Launcher{
		tailers:                make(map[string]*tailer.Tailer),
		pendingContainers:      make(map[string]*Container),
<<<<<<< HEAD
		runtime:                runtime,
=======
		registry:               registry,
>>>>>>> 3dcd13ae
		stop:                   make(chan struct{}),
		erroredContainerID:     make(chan string),
		lock:                   &sync.Mutex{},
		readTimeout:            readTimeout,
		serviceNameFunc:        util.ServiceNameFromTags,
		sources:                sources,
		services:               services,
		forceTailingFromFile:   forceTailingFromFile,
		tailFromFile:           tailFromFile,
		fileSourcesByContainer: make(map[string]sourceInfoPair),
		collectAllInfo:         config.NewMappedInfo("Container Info"),
	}

	if tailFromFile {
		if err := checkReadAccess(); err != nil {
			log.Errorf("Could not access container log files: %v; falling back on tailing from container runtime socket", err)
			launcher.tailFromFile = false
		}
	}

	return launcher
}

// Start starts the Launcher
func (l *Launcher) Start(sourceProvider launchers.SourceProvider, pipelineProvider pipeline.Provider, registry auditor.Registry) {
	log.Info("Starting Docker launcher")
	l.pipelineProvider = pipelineProvider
	l.registry = registry
	l.addedSources = sourceProvider.GetAddedForType(config.DockerType)
	l.removedSources = sourceProvider.GetRemovedForType(config.DockerType)
	l.addedServices = l.services.GetAddedServicesForType(config.DockerType)
	l.removedServices = l.services.GetRemovedServicesForType(config.DockerType)
	go l.run()
}

// Stop stops the Launcher and its tailers in parallel,
// this call returns only when all the tailers are stopped.
func (l *Launcher) Stop() {
	log.Info("Stopping Docker launcher")
	l.stop <- struct{}{}
	stopper := startstop.NewParallelStopper()
	l.lock.Lock()
	var containerIDs []string
	for _, tailer := range l.tailers {
		stopper.Add(tailer)
		containerIDs = append(containerIDs, tailer.ContainerID)
	}
	l.lock.Unlock()
	for _, containerID := range containerIDs {
		l.removeTailer(containerID)
	}
	stopper.Stop()
}

// run starts and stops new tailers when it receives a new source
// or a new service which is mapped to a container.
func (l *Launcher) run() {
	for {
		select {
		case service := <-l.addedServices:
			// detected a new container running on the host,
			dockerutil, err := dockerutilpkg.GetDockerUtil()
			if err != nil {
				log.Warnf("Could not use docker client, logs for container %s won’t be collected: %v", service.Identifier, err)
				continue
			}
			dockerContainer, err := dockerutil.Inspect(context.TODO(), service.Identifier, false)
			if err != nil {
				log.Warnf("Could not find container with id: %v", err)
				continue
			}
			container := NewContainer(dockerContainer, service)
			source := container.FindSource(l.activeSources)
			switch {
			case source != nil:
				// a source matches with the container, start a new tailer
				l.startTailer(container, source)
			default:
				// no source matches with the container but a matching source may not have been
				// emitted yet or the container may contain an autodiscovery identifier
				// so it's put in a cache until a matching source is found.
				l.pendingContainers[service.Identifier] = container
			}
		case source := <-l.addedSources:
			// detected a new source that has been created either from a configuration file,
			// a docker label or a pod annotation.
			l.activeSources = append(l.activeSources, source)
			pendingContainers := make(map[string]*Container)
			for _, container := range l.pendingContainers {
				if container.IsMatch(source) {
					// found a container matching the new source, start a new tailer
					l.startTailer(container, source)
				} else {
					// keep the container in cache until
					pendingContainers[container.service.Identifier] = container
				}
			}
			// keep the containers that have not found any source yet for next iterations
			l.pendingContainers = pendingContainers
		case source := <-l.removedSources:
			for i, src := range l.activeSources {
				if src == source {
					// no need to stop any tailer here, it will be stopped after receiving a
					// "remove service" event.
					l.activeSources = append(l.activeSources[:i], l.activeSources[i+1:]...)
					break
				}
			}
		case service := <-l.removedServices:
			// detected that a container has been stopped.
			containerID := service.Identifier
			l.stopTailer(containerID)
			delete(l.pendingContainers, containerID)
		case containerID := <-l.erroredContainerID:
			go l.restartTailer(containerID)
		case <-l.stop:
			// no docker container should be tailed anymore
			return
		}
	}
}

// overrideSource create a new source with the image short name if the source is ContainerCollectAll
func (l *Launcher) overrideSource(container *Container, source *config.LogSource) *config.LogSource {
	standardService := l.serviceNameFunc(container.container.Name, dockerutilpkg.ContainerIDToTaggerEntityName(container.container.ID))
	if source.Name != config.ContainerCollectAll {
		if source.Config.Service == "" && standardService != "" {
			source.Config.Service = standardService
		}
		return source
	}

	if l.collectAllSource == nil {
		l.collectAllSource = source
		l.collectAllSource.RegisterInfo(l.collectAllInfo)
	}

	shortName, err := container.getShortImageName(context.TODO())
	containerID := container.service.Identifier
	if err != nil {
		log.Warnf("Could not get short image name for container %v: %v", dockerutilpkg.ShortContainerID(containerID), err)
		return source
	}

	l.collectAllInfo.SetMessage(containerID, fmt.Sprintf("Container ID: %s, Image: %s, Created: %s, Tailing from the Docker socket", dockerutilpkg.ShortContainerID(containerID), shortName, container.container.Created))

	newSource := newOverridenSource(standardService, shortName, source.Status)
	newSource.ParentSource = source
	return newSource
}

// getFileSource create a new file source with the image short name if the source is ContainerCollectAll
func (l *Launcher) getFileSource(container *Container, source *config.LogSource) sourceInfoPair {
	containerID := container.service.Identifier

	// If containerCollectAll is set - we use the global collectAllInfo, otherwise we create a new info for this source
	var sourceInfo *config.MappedInfo

	// Populate the collectAllSource if we don't have it yet
	if source.Name == config.ContainerCollectAll && l.collectAllSource == nil {
		l.collectAllSource = source
		l.collectAllSource.RegisterInfo(l.collectAllInfo)
		sourceInfo = l.collectAllInfo
	} else {
		sourceInfo = config.NewMappedInfo("Container Info")
		source.RegisterInfo(sourceInfo)
	}

	standardService := l.serviceNameFunc(container.container.Name, dockerutilpkg.ContainerIDToTaggerEntityName(containerID))
	shortName, err := container.getShortImageName(context.TODO())
	if err != nil {
		log.Warnf("Could not get short image name for container %v: %v", dockerutilpkg.ShortContainerID(containerID), err)
	}

	// Update parent source with additional information
	sourceInfo.SetMessage(containerID, fmt.Sprintf("Container ID: %s, Image: %s, Created: %s, Tailing from file: %s", dockerutilpkg.ShortContainerID(containerID), shortName, container.container.Created, getPath(containerID)))

	// When ContainerCollectAll is not enabled, we try to derive the service and source names from container labels
	// provided by AD (in this case, the parent source config). Otherwise we use the standard service or short image
	// name for the service name and always use the short image name for the source name.
	var serviceName string
	if source.Name != config.ContainerCollectAll && source.Config.Service != "" {
		serviceName = source.Config.Service
	} else if standardService != "" {
		serviceName = standardService
	} else {
		serviceName = shortName
	}

	sourceName := shortName
	if source.Name != config.ContainerCollectAll && source.Config.Source != "" {
		sourceName = source.Config.Source
	}

	// New file source that inherit most of its parent properties
	fileSource := config.NewLogSource(source.Name, &config.LogsConfig{
		Type:            config.FileType,
		Identifier:      containerID,
		Path:            getPath(containerID),
		Service:         serviceName,
		Source:          sourceName,
		Tags:            source.Config.Tags,
		ProcessingRules: source.Config.ProcessingRules,
	})
	fileSource.SetSourceType(config.DockerSourceType)
	fileSource.Status = source.Status
	fileSource.ParentSource = source
	return sourceInfoPair{source: fileSource, info: sourceInfo}
}

// newOverridenSource is separated from overrideSource for testing purpose
func newOverridenSource(standardService, shortName string, status *config.LogStatus) *config.LogSource {
	var serviceName string
	if standardService != "" {
		serviceName = standardService
	} else {
		serviceName = shortName
	}

	overridenSource := config.NewLogSource(config.ContainerCollectAll, &config.LogsConfig{
		Type:    config.DockerType,
		Service: serviceName,
		Source:  shortName,
	})
	overridenSource.Status = status
	return overridenSource
}

// startTailer starts a new tailer for the container matching with the source.
func (l *Launcher) startTailer(container *Container, source *config.LogSource) {
	if l.shouldTailFromFile(container) {
		l.scheduleFileSource(container, source)
	} else {
		l.startSocketTailer(container, source)
	}
}

func (l *Launcher) shouldTailFromFile(container *Container) bool {
	if !l.tailFromFile {
		return false
	}
	// Unsure this one is really useful, user could be instructed to clean up the registry
	if l.forceTailingFromFile {
		return true
	}
	// Check if there is a known offset for that container, if so keep tailing
	// the container from the docker socket
	registryID := fmt.Sprintf("docker:%s", container.service.Identifier)
	offset := l.registry.GetOffset(registryID)
	return offset == ""
}

func (l *Launcher) scheduleFileSource(container *Container, source *config.LogSource) {
	containerID := container.service.Identifier
	if _, isTailed := l.fileSourcesByContainer[containerID]; isTailed {
		log.Warnf("Can't tail twice the same container: %v", dockerutilpkg.ShortContainerID(containerID))
		return
	}
	// fileSource is a new source using the original source as its parent
	fileSource := l.getFileSource(container, source)
	fileSource.source.ParentSource.HideFromStatus()

	// Keep source for later unscheduling
	l.fileSourcesByContainer[containerID] = fileSource
	l.sources.AddSource(fileSource.source)
}

func (l *Launcher) unscheduleFileSource(containerID string) {
	if sourcePair, exists := l.fileSourcesByContainer[containerID]; exists {
		sourcePair.info.RemoveMessage(containerID)
		delete(l.fileSourcesByContainer, containerID)
		l.sources.RemoveSource(sourcePair.source)
	}
}

func (l *Launcher) startSocketTailer(container *Container, source *config.LogSource) {
	containerID := container.service.Identifier
	if _, isTailed := l.getTailer(containerID); isTailed {
		log.Warnf("Can't tail twice the same container: %v", dockerutilpkg.ShortContainerID(containerID))
		return
	}
	dockerutil, err := dockerutilpkg.GetDockerUtil()
	if err != nil {
		log.Warnf("Could not use docker client, logs for container %s won’t be collected: %v", containerID, err)
		return
	}
	// overridenSource == source if the containerCollectAll option is not activated or the container has AD labels
	overridenSource := l.overrideSource(container, source)
	tailer := tailer.NewTailer(dockerutil, containerID, overridenSource, l.pipelineProvider.NextPipelineChan(), l.erroredContainerID, l.readTimeout)

	// compute the offset to prevent from missing or duplicating logs
	since, err := Since(l.registry, tailer.Identifier())
	if err != nil {
		log.Warnf("Could not recover tailing from last committed offset %v: %v", dockerutilpkg.ShortContainerID(containerID), err)
	}

	// start the tailer
	err = tailer.Start(since)
	if err != nil {
		log.Warnf("Could not start tailer %s: %v", containerID, err)
		return
	}
	source.AddInput(containerID)

	// keep the tailer in track to stop it later on
	l.addTailer(containerID, tailer)
}

// stopTailer stops the tailer matching the containerID.
func (l *Launcher) stopTailer(containerID string) {
	if l.tailFromFile {
		l.unscheduleFileSource(containerID)
	} else {
		l.stopSocketTailer(containerID)
	}
}

func (l *Launcher) stopSocketTailer(containerID string) {
	if tailer, isTailed := l.getTailer(containerID); isTailed {
		// No-op if the tailer source came from AD
		if l.collectAllSource != nil {
			l.collectAllSource.RemoveInput(containerID)
			l.collectAllInfo.RemoveMessage(containerID)
		}
		go tailer.Stop()
		l.removeTailer(containerID)
	}
}

func (l *Launcher) restartTailer(containerID string) {
	// It should never happen
	if l.tailFromFile {
		return
	}
	backoffDuration := backoffInitialDuration
	cumulatedBackoff := 0 * time.Second
	var source *config.LogSource

	if oldTailer, exists := l.getTailer(containerID); exists {
		source = oldTailer.Source
		if l.collectAllSource != nil {
			l.collectAllSource.RemoveInput(containerID)
			l.collectAllInfo.RemoveMessage(containerID)
		}
		oldTailer.Stop()
		l.removeTailer(containerID)
	} else {
		log.Warnf("Unable to restart tailer, old source not found, keeping previous one, container: %s", containerID)
		return
	}

	dockerutil, err := dockerutilpkg.GetDockerUtil()
	if err != nil {
		// This cannot happen since, if we have a tailer to restart, it means that we created
		// it earlier and we couldn't have created it if the docker client wasn't initialized.
		log.Warnf("Could not use docker client, logs for container %s won’t be collected: %v", containerID, err)
		return
	}
	tailer := tailer.NewTailer(dockerutil, containerID, source, l.pipelineProvider.NextPipelineChan(), l.erroredContainerID, l.readTimeout)

	// compute the offset to prevent from missing or duplicating logs
	since, err := Since(l.registry, tailer.Identifier())
	if err != nil {
		log.Warnf("Could not recover last committed offset for container %v: %v", dockerutilpkg.ShortContainerID(containerID), err)
	}

	for {
		if backoffDuration > backoffMaxDuration {
			log.Warnf("Could not resume tailing container %v", dockerutilpkg.ShortContainerID(containerID))
			return
		}

		// start the tailer
		err = tailer.Start(since)
		if err != nil {
			log.Warnf("Could not start tailer for container %v: %v", dockerutilpkg.ShortContainerID(containerID), err)
			time.Sleep(backoffDuration)
			cumulatedBackoff += backoffDuration
			backoffDuration *= 2
			continue
		}
		// keep the tailer in track to stop it later on
		l.addTailer(containerID, tailer)
		source.AddInput(containerID)
		return
	}
}

func (l *Launcher) addTailer(containerID string, tailer *tailer.Tailer) {
	l.lock.Lock()
	l.tailers[containerID] = tailer
	l.lock.Unlock()
}

func (l *Launcher) removeTailer(containerID string) {
	l.lock.Lock()
	delete(l.tailers, containerID)
	l.lock.Unlock()
}

func (l *Launcher) getTailer(containerID string) (*tailer.Tailer, bool) {
	l.lock.Lock()
	defer l.lock.Unlock()
	tailer, exist := l.tailers[containerID]
	return tailer, exist
}<|MERGE_RESOLUTION|>--- conflicted
+++ resolved
@@ -89,11 +89,6 @@
 	launcher := &Launcher{
 		tailers:                make(map[string]*tailer.Tailer),
 		pendingContainers:      make(map[string]*Container),
-<<<<<<< HEAD
-		runtime:                runtime,
-=======
-		registry:               registry,
->>>>>>> 3dcd13ae
 		stop:                   make(chan struct{}),
 		erroredContainerID:     make(chan string),
 		lock:                   &sync.Mutex{},
