--- conflicted
+++ resolved
@@ -10,12 +10,6 @@
 	"regexp"
 	"testing"
 	"time"
-<<<<<<< HEAD
-=======
-
-	"github.com/DataDog/datadog-agent/pkg/logs/config"
-	"github.com/DataDog/datadog-agent/pkg/logs/sources"
->>>>>>> 599f6e3b
 )
 
 func benchmarkSingleLineHandler(b *testing.B, logs int) {
@@ -40,12 +34,7 @@
 		messages[i] = getDummyMessageWithLF(fmt.Sprintf("%s %d", line, i))
 	}
 
-<<<<<<< HEAD
 	h := NewAutoMultilineHandler(func(*Message) {}, defaultContentLenLimit, 1000, 0.9, 30*time.Second, 1000*time.Millisecond, []*regexp.Regexp{}, &DetectedPattern{})
-=======
-	source := sources.NewLogSource("config", &config.LogsConfig{})
-	h := NewAutoMultilineHandler(func(*Message) {}, defaultContentLenLimit, 1000, 0.9, 30*time.Second, 1000*time.Millisecond, source, []*regexp.Regexp{}, &DetectedPattern{})
->>>>>>> 599f6e3b
 
 	b.ResetTimer()
 	for n := 0; n < b.N; n++ {
