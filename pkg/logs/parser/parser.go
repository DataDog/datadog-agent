--- conflicted
+++ resolved
@@ -5,13 +5,6 @@
 
 package parser
 
-<<<<<<< HEAD
-import (
-	"github.com/StackVista/stackstate-agent/pkg/logs/message"
-)
-
-=======
->>>>>>> bb51b8da
 // NoopParser is the default parser and does nothing
 var NoopParser *noopParser
 
