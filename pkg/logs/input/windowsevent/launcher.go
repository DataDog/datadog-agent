--- conflicted
+++ resolved
@@ -8,24 +8,14 @@
 import (
 	"github.com/DataDog/datadog-agent/pkg/util/log"
 
-<<<<<<< HEAD
 	"github.com/StackVista/stackstate-agent/pkg/logs/config"
 	"github.com/StackVista/stackstate-agent/pkg/logs/pipeline"
 	"github.com/StackVista/stackstate-agent/pkg/logs/restart"
-=======
-	"github.com/DataDog/datadog-agent/pkg/logs/config"
-	"github.com/DataDog/datadog-agent/pkg/logs/pipeline"
-	"github.com/DataDog/datadog-agent/pkg/logs/restart"
->>>>>>> 6f2d901a
 )
 
 // Launcher is in charge of starting and stopping windows event logs tailers
 type Launcher struct {
-<<<<<<< HEAD
-	sources          *config.LogSources
-=======
 	sources          chan *config.LogSource
->>>>>>> 6f2d901a
 	pipelineProvider pipeline.Provider
 	tailers          map[string]*Tailer
 	stop             chan struct{}
@@ -34,11 +24,7 @@
 // NewLauncher returns a new Launcher.
 func NewLauncher(sources *config.LogSources, pipelineProvider pipeline.Provider) *Launcher {
 	return &Launcher{
-<<<<<<< HEAD
-		sources:          sources,
-=======
 		sources:          sources.GetAddedForType(config.WindowsEventType),
->>>>>>> 6f2d901a
 		pipelineProvider: pipelineProvider,
 		tailers:          make(map[string]*Tailer),
 		stop:             make(chan struct{}),
@@ -60,11 +46,7 @@
 func (l *Launcher) run() {
 	for {
 		select {
-<<<<<<< HEAD
-		case source := <-l.sources.GetSourceStreamForType(config.WindowsEventType):
-=======
 		case source := <-l.sources:
->>>>>>> 6f2d901a
 			identifier := Identifier(source.Config.ChannelPath, source.Config.Query)
 			if _, exists := l.tailers[identifier]; exists {
 				// tailer already setup
