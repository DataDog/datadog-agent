--- conflicted
+++ resolved
@@ -183,11 +183,8 @@
 			inBuf := make([]byte, 4096)
 			n, err := t.read(inBuf, t.readTimeout)
 
-<<<<<<< HEAD
-=======
 			// Since `container_collect_all` reports all docker logs as a single source (even though the source is overridden internally),
 			// we need to report the byte count to the parent source used to populate the status page.
->>>>>>> cc2e1026
 			if t.source.ParentSource != nil {
 				t.source.ParentSource.BytesRead.Add(int64(n))
 			} else {
