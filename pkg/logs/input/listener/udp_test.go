--- conflicted
+++ resolved
@@ -32,11 +32,7 @@
 
 	fmt.Fprintf(conn, "hello world\n")
 	msg = <-msgChan
-<<<<<<< HEAD
-	assert.Equal(t, "hello world", string(msg.Content()))
-=======
 	assert.Equal(t, "hello world", string(msg.Content))
->>>>>>> 6f2d901a
 
 	listener.Stop()
 }