--- conflicted
+++ resolved
@@ -145,28 +145,7 @@
 // didFileRotate returns true if a file-rotation happened to file
 // since tailer has been set up, otherwise returns false
 func (s *Scanner) didFileRotate(file *File, tailer *Tailer) (bool, error) {
-<<<<<<< HEAD
-	f, err := os.Open(file.Path)
-	if err != nil {
-		tailer.source.Status.Error(err)
-		return false, err
-	}
-
-	stat1, err := f.Stat()
-	if err != nil {
-		tailer.source.Status.Error(err)
-		return false, err
-	}
-
-	stat2, err := tailer.file.Stat()
-	if err != nil {
-		return true, nil
-	}
-
-	return inode(stat1) != inode(stat2) || stat1.Size() < tailer.GetReadOffset(), nil
-=======
 	return tailer.checkForRotation()
->>>>>>> d888d4e3
 }
 
 // onFileRotation safely stops tailer and setup a new one
