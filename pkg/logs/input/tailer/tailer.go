// Unless explicitly stated otherwise all files in this repository are licensed
// under the Apache License Version 2.0.
// This product includes software developed at Datadog (https://www.datadoghq.com/).
// Copyright 2018 Datadog, Inc.

package tailer

import (
	"fmt"
	"os"
	"sync"
	"sync/atomic"
	"time"

	log "github.com/cihub/seelog"

	"github.com/DataDog/datadog-agent/pkg/logs/config"
	"github.com/DataDog/datadog-agent/pkg/logs/decoder"
	"github.com/DataDog/datadog-agent/pkg/logs/message"
)

const defaultSleepDuration = 1 * time.Second
const defaultCloseTimeout = 60 * time.Second

// Tailer tails one file and sends messages to an output channel
type Tailer struct {
	path     string
	fullpath string
	file     *os.File

	readOffset        int64
	decodedOffset     int64
	shouldTrackOffset bool

	outputChan chan message.Message
	d          *decoder.Decoder
	source     *config.LogSource

	sleepDuration time.Duration
	sleepMutex    sync.Mutex

	closeTimeout time.Duration
	shouldStop   bool
	stopTimer    *time.Timer
	stopMutex    sync.Mutex
}

// NewTailer returns an initialized Tailer
func NewTailer(outputChan chan message.Message, source *config.LogSource, path string) *Tailer {
	return &Tailer{
		path:       path,
		outputChan: outputChan,
		d:          decoder.InitializeDecoder(source),
		source:     source,

		readOffset:        0,
		shouldTrackOffset: true,

		sleepDuration: defaultSleepDuration,
		sleepMutex:    sync.Mutex{},
		shouldStop:    false,
		stopMutex:     sync.Mutex{},
		closeTimeout:  defaultCloseTimeout,
	}
}

// Identifier returns a string that uniquely identifies a source
func (t *Tailer) Identifier() string {
	return fmt.Sprintf("file:%s", t.path)
}

// recoverTailing starts the tailing from the last log line processed, or now
// if we tail this file for the first time
func (t *Tailer) recoverTailing(offset int64, whence int) error {
	return t.tailFrom(offset, whence)
}

// Stop lets  the tailer stop
func (t *Tailer) Stop(shouldTrackOffset bool) {
	t.stopMutex.Lock()
	t.shouldStop = true
	t.source.RemoveInput(t.file.Name())
	t.shouldTrackOffset = shouldTrackOffset
	t.stopTimer = time.NewTimer(t.closeTimeout)
	t.stopMutex.Unlock()
}

// onStop handles the housekeeping when we stop the tailer
func (t *Tailer) onStop() {
	t.stopMutex.Lock()
	t.d.Stop()
	log.Info("Closing ", t.path)
	t.file.Close()
	t.stopTimer.Stop()
	t.stopMutex.Unlock()
}

// tailFrom let's the tailer open a file and tail from whence
func (t *Tailer) tailFrom(offset int64, whence int) error {
	t.d.Start()
	err := t.startReading(offset, whence)
	if err == nil {
		go t.forwardMessages()
	}
	return err
}

<<<<<<< HEAD
func (t *Tailer) startReading(offset int64, whence int) error {
	fullpath, err := filepath.Abs(t.path)
	if err != nil {
		t.source.Status.Error(err)
		return err
	}
	log.Info("Opening ", t.path)
	f, err := os.Open(fullpath)
	if err != nil {
		t.source.Status.Error(err)
		return err
	}
	t.source.Status.Success()
	t.source.AddInput(f.Name())

	ret, _ := f.Seek(offset, whence)
	t.file = f
	t.readOffset = ret
	t.decodedOffset = ret

	go t.readForever()
	return nil
}

=======
>>>>>>> d888d4e3
// tailFromBeginning lets the tailer start tailing its file
// from the beginning
func (t *Tailer) tailFromBeginning() error {
	return t.tailFrom(0, os.SEEK_SET)
}

// forwardMessages lets the Tailer forward log messages to the output channel
func (t *Tailer) forwardMessages() {
	for output := range t.d.OutputChan {
		if output.ShouldStop {
			return
		}

		fileMsg := message.NewFileMessage(output.Content)
		msgOffset := t.decodedOffset + int64(output.RawDataLen)
		identifier := t.Identifier()
		if !t.shouldTrackOffset {
			msgOffset = 0
			identifier = ""
		}
		t.decodedOffset = msgOffset
		msgOrigin := message.NewOrigin()
		msgOrigin.LogSource = t.source
		msgOrigin.Identifier = identifier
		msgOrigin.Offset = msgOffset
		fileMsg.SetOrigin(msgOrigin)
		t.outputChan <- fileMsg
	}
}

<<<<<<< HEAD
// readForever lets the tailer tail the content of a file
// until it is closed.
func (t *Tailer) readForever() {
	for {
		if t.shouldHardStop() {
			t.onStop()
			return
		}

		inBuf := make([]byte, 4096)
		n, err := t.file.Read(inBuf)
		if err == io.EOF {
			if t.shouldSoftStop() {
				t.onStop()
				return
			}
			t.wait()
			continue
		}
		if err != nil {
			t.source.Status.Error(err)
			log.Error("Err: ", err)
			return
		}
		if n == 0 {
			t.wait()
			continue
		}
		t.d.InputChan <- decoder.NewInput(inBuf[:n])
		t.incrementReadOffset(n)
	}
}

=======
>>>>>>> d888d4e3
func (t *Tailer) shouldHardStop() bool {
	t.stopMutex.Lock()
	defer t.stopMutex.Unlock()
	if t.stopTimer != nil {
		select {
		case <-t.stopTimer.C:
			return true
		default:
		}
	}
	return false
}

func (t *Tailer) shouldSoftStop() bool {
	t.stopMutex.Lock()
	defer t.stopMutex.Unlock()
	return t.shouldStop
}

func (t *Tailer) incrementReadOffset(n int) {
	atomic.AddInt64(&t.readOffset, int64(n))
}

// GetReadOffset returns the position of the last byte read in file
func (t *Tailer) GetReadOffset() int64 {
	return atomic.LoadInt64(&t.readOffset)
}

// SetReadOffset sets the position of the last byte read in the
// file
func (t *Tailer) SetReadOffset(off int64) {
	atomic.StoreInt64(&t.readOffset, off)
}

// SetDecodedOffset sets the position of the last byte decoded in the
// file
func (t *Tailer) SetDecodedOffset(off int64) {
	atomic.StoreInt64(&t.decodedOffset, off)
}

// wait lets the tailer sleep for a bit
func (t *Tailer) wait() {
	t.sleepMutex.Lock()
	defer t.sleepMutex.Unlock()
	time.Sleep(t.sleepDuration)
}<|MERGE_RESOLUTION|>--- conflicted
+++ resolved
@@ -105,33 +105,6 @@
 	return err
 }
 
-<<<<<<< HEAD
-func (t *Tailer) startReading(offset int64, whence int) error {
-	fullpath, err := filepath.Abs(t.path)
-	if err != nil {
-		t.source.Status.Error(err)
-		return err
-	}
-	log.Info("Opening ", t.path)
-	f, err := os.Open(fullpath)
-	if err != nil {
-		t.source.Status.Error(err)
-		return err
-	}
-	t.source.Status.Success()
-	t.source.AddInput(f.Name())
-
-	ret, _ := f.Seek(offset, whence)
-	t.file = f
-	t.readOffset = ret
-	t.decodedOffset = ret
-
-	go t.readForever()
-	return nil
-}
-
-=======
->>>>>>> d888d4e3
 // tailFromBeginning lets the tailer start tailing its file
 // from the beginning
 func (t *Tailer) tailFromBeginning() error {
@@ -162,42 +135,6 @@
 	}
 }
 
-<<<<<<< HEAD
-// readForever lets the tailer tail the content of a file
-// until it is closed.
-func (t *Tailer) readForever() {
-	for {
-		if t.shouldHardStop() {
-			t.onStop()
-			return
-		}
-
-		inBuf := make([]byte, 4096)
-		n, err := t.file.Read(inBuf)
-		if err == io.EOF {
-			if t.shouldSoftStop() {
-				t.onStop()
-				return
-			}
-			t.wait()
-			continue
-		}
-		if err != nil {
-			t.source.Status.Error(err)
-			log.Error("Err: ", err)
-			return
-		}
-		if n == 0 {
-			t.wait()
-			continue
-		}
-		t.d.InputChan <- decoder.NewInput(inBuf[:n])
-		t.incrementReadOffset(n)
-	}
-}
-
-=======
->>>>>>> d888d4e3
 func (t *Tailer) shouldHardStop() bool {
 	t.stopMutex.Lock()
 	defer t.stopMutex.Unlock()
