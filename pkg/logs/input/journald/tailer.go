--- conflicted
+++ resolved
@@ -15,15 +15,9 @@
 
 	"github.com/coreos/go-systemd/sdjournal"
 
-<<<<<<< HEAD
 	"github.com/StackVista/stackstate-agent/pkg/logs/config"
 	"github.com/StackVista/stackstate-agent/pkg/logs/message"
 	"github.com/StackVista/stackstate-agent/pkg/util/log"
-=======
-	"github.com/DataDog/datadog-agent/pkg/logs/config"
-	"github.com/DataDog/datadog-agent/pkg/logs/message"
-	"github.com/DataDog/datadog-agent/pkg/util/log"
->>>>>>> 6f2d901a
 )
 
 // defaultWaitDuration represents the delay before which we try to collect a new log from the journal
@@ -32,11 +26,7 @@
 // Tailer collects logs from a journal.
 type Tailer struct {
 	source     *config.LogSource
-<<<<<<< HEAD
-	outputChan chan message.Message
-=======
 	outputChan chan *message.Message
->>>>>>> 6f2d901a
 	journal    *sdjournal.Journal
 	blacklist  map[string]bool
 	stop       chan struct{}
@@ -184,17 +174,8 @@
 // toMessage transforms a journal entry into a message.
 // A journal entry has different fields that may vary depending on its nature,
 // for more information, see https://www.freedesktop.org/software/systemd/man/systemd.journal-fields.html.
-<<<<<<< HEAD
-func (t *Tailer) toMessage(entry *sdjournal.JournalEntry) message.Message {
-	return message.New(
-		t.getContent(entry),
-		t.getOrigin(entry),
-		t.getStatus(entry),
-	)
-=======
 func (t *Tailer) toMessage(entry *sdjournal.JournalEntry) *message.Message {
 	return message.NewMessage(t.getContent(entry), t.getOrigin(entry), t.getStatus(entry))
->>>>>>> 6f2d901a
 }
 
 // getContent returns all the fields of the entry as a json-string,
