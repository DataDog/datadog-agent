// Unless explicitly stated otherwise all files in this repository are licensed
// under the Apache License Version 2.0.
// This product includes software developed at Datadog (https://www.datadoghq.com/).
// Copyright 2018 Datadog, Inc.

// +build systemd

package journald

import (
	"github.com/StackVista/stackstate-agent/pkg/logs/auditor"
	"github.com/StackVista/stackstate-agent/pkg/logs/config"
	"github.com/StackVista/stackstate-agent/pkg/logs/pipeline"
	"github.com/StackVista/stackstate-agent/pkg/logs/restart"
	"github.com/StackVista/stackstate-agent/pkg/util/log"
)

// Launcher is in charge of starting and stopping new journald tailers
type Launcher struct {
<<<<<<< HEAD
	sources          *config.LogSources
=======
	sources          chan *config.LogSource
>>>>>>> 6f2d901a
	pipelineProvider pipeline.Provider
	registry         auditor.Registry
	tailers          map[string]*Tailer
	stop             chan struct{}
}

// New returns a new Launcher.
func NewLauncher(sources *config.LogSources, pipelineProvider pipeline.Provider, registry auditor.Registry) *Launcher {
	return &Launcher{
<<<<<<< HEAD
		sources:          sources,
=======
		sources:          sources.GetAddedForType(config.JournaldType),
>>>>>>> 6f2d901a
		pipelineProvider: pipelineProvider,
		registry:         registry,
		tailers:          make(map[string]*Tailer),
		stop:             make(chan struct{}),
	}
}

// Start starts the launcher.
func (l *Launcher) Start() {
	go l.run()
}

// run starts new tailers.
func (l *Launcher) run() {
	for {
		select {
<<<<<<< HEAD
		case source := <-l.sources.GetSourceStreamForType(config.JournaldType):
=======
		case source := <-l.sources:
>>>>>>> 6f2d901a
			identifier := source.Config.Path
			if _, exists := l.tailers[identifier]; exists {
				// set up only one tailer per journal
				continue
			}
			tailer, err := l.setupTailer(source)
			if err != nil {
				log.Warn("Could not set up journald tailer: ", err)
			} else {
				l.tailers[identifier] = tailer
			}
		case <-l.stop:
			return
		}
	}
}

// Stop stops all active tailers
func (l *Launcher) Stop() {
	l.stop <- struct{}{}
	stopper := restart.NewParallelStopper()
	for identifier, tailer := range l.tailers {
		stopper.Add(tailer)
		delete(l.tailers, identifier)
	}
	stopper.Stop()
}

// setupTailer configures and starts a new tailer,
// returns the tailer or an error.
func (l *Launcher) setupTailer(source *config.LogSource) (*Tailer, error) {
	tailer := NewTailer(source, l.pipelineProvider.NextPipelineChan())
	cursor := l.registry.GetOffset(tailer.Identifier())
	err := tailer.Start(cursor)
	if err != nil {
		return nil, err
	}
	return tailer, nil
}<|MERGE_RESOLUTION|>--- conflicted
+++ resolved
@@ -17,11 +17,7 @@
 
 // Launcher is in charge of starting and stopping new journald tailers
 type Launcher struct {
-<<<<<<< HEAD
-	sources          *config.LogSources
-=======
 	sources          chan *config.LogSource
->>>>>>> 6f2d901a
 	pipelineProvider pipeline.Provider
 	registry         auditor.Registry
 	tailers          map[string]*Tailer
@@ -31,11 +27,7 @@
 // New returns a new Launcher.
 func NewLauncher(sources *config.LogSources, pipelineProvider pipeline.Provider, registry auditor.Registry) *Launcher {
 	return &Launcher{
-<<<<<<< HEAD
-		sources:          sources,
-=======
 		sources:          sources.GetAddedForType(config.JournaldType),
->>>>>>> 6f2d901a
 		pipelineProvider: pipelineProvider,
 		registry:         registry,
 		tailers:          make(map[string]*Tailer),
@@ -52,11 +44,7 @@
 func (l *Launcher) run() {
 	for {
 		select {
-<<<<<<< HEAD
-		case source := <-l.sources.GetSourceStreamForType(config.JournaldType):
-=======
 		case source := <-l.sources:
->>>>>>> 6f2d901a
 			identifier := source.Config.Path
 			if _, exists := l.tailers[identifier]; exists {
 				// set up only one tailer per journal
