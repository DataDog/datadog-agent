--- conflicted
+++ resolved
@@ -57,14 +57,9 @@
 	shouldLogErrors := p.shouldLogErrors
 	p.shouldLogErrors = false // Let's log errors on first run only
 
-<<<<<<< HEAD
-	for i := 0; i < len(sources) && len(filesToTail) < p.filesLimit; i++ {
-		source := sources[i]
-=======
 	for i := 0; i < len(sources); i++ {
 		source := sources[i]
 		tailedFileCounter := 0
->>>>>>> 6f2d901a
 		files, err := p.CollectFiles(source)
 		if err != nil {
 			source.Status.Error(err)
@@ -75,12 +70,6 @@
 				log.Warnf("Could not collect files: %v", err)
 			}
 			continue
-<<<<<<< HEAD
-		}
-		for j := 0; j < len(files) && len(filesToTail) < p.filesLimit; j++ {
-			file := files[j]
-			filesToTail = append(filesToTail, file)
-=======
 		}
 		for j := 0; j < len(files) && len(filesToTail) < p.filesLimit; j++ {
 			file := files[j]
@@ -102,7 +91,6 @@
 
 		if p.containsWildcard(source.Config.Path) {
 			source.Messages.AddMessage(source.Config.Path, fmt.Sprintf("%d files tailed out of %d files matching", tailedFileCounter, len(files)))
->>>>>>> 6f2d901a
 		}
 	}
 
