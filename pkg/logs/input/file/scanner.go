// Unless explicitly stated otherwise all files in this repository are licensed
// under the Apache License Version 2.0.
// This product includes software developed at Datadog (https://www.datadoghq.com/).
// Copyright 2018 Datadog, Inc.

package file

import (
<<<<<<< HEAD
=======
	"sync/atomic"
>>>>>>> 6f2d901a
	"time"

	"github.com/StackVista/stackstate-agent/pkg/util/log"

	"github.com/StackVista/stackstate-agent/pkg/logs/auditor"
	"github.com/StackVista/stackstate-agent/pkg/logs/config"
	"github.com/StackVista/stackstate-agent/pkg/logs/message"
	"github.com/StackVista/stackstate-agent/pkg/logs/pipeline"
	"github.com/StackVista/stackstate-agent/pkg/logs/restart"
)

// scanPeriod represents the period of time between two scans.
const scanPeriod = 10 * time.Second

// Scanner checks all files provided by fileProvider and create new tailers
// or update the old ones if needed
type Scanner struct {
	pipelineProvider    pipeline.Provider
<<<<<<< HEAD
	sources             *config.LogSources
=======
	addedSources        chan *config.LogSource
	removedSources      chan *config.LogSource
>>>>>>> 6f2d901a
	activeSources       []*config.LogSource
	tailingLimit        int
	fileProvider        *Provider
	tailers             map[string]*Tailer
	registry            auditor.Registry
	tailerSleepDuration time.Duration
	stop                chan struct{}
}

// NewScanner returns a new scanner.
func NewScanner(sources *config.LogSources, tailingLimit int, pipelineProvider pipeline.Provider, registry auditor.Registry, tailerSleepDuration time.Duration) *Scanner {
	return &Scanner{
		pipelineProvider:    pipelineProvider,
		tailingLimit:        tailingLimit,
<<<<<<< HEAD
		sources:             sources,
=======
		addedSources:        sources.GetAddedForType(config.FileType),
		removedSources:      sources.GetRemovedForType(config.FileType),
>>>>>>> 6f2d901a
		fileProvider:        NewProvider(tailingLimit),
		tailers:             make(map[string]*Tailer),
		registry:            registry,
		tailerSleepDuration: tailerSleepDuration,
		stop:                make(chan struct{}),
	}
}

// Start starts the Scanner
func (s *Scanner) Start() {
	go s.run()
}

// Stop stops the Scanner and its tailers in parallel,
// this call returns only when all the tailers are stopped
func (s *Scanner) Stop() {
	s.stop <- struct{}{}
	s.cleanup()
}

// run checks periodically if there are new files to tail and the state of its tailers until stop
func (s *Scanner) run() {
	scanTicker := time.NewTicker(scanPeriod)
	defer scanTicker.Stop()
	for {
		select {
<<<<<<< HEAD
		case source := <-s.sources.GetSourceStreamForType(config.FileType):
			s.activeSources = append(s.activeSources, source)
			s.launchTailers(source)
=======
		case source := <-s.addedSources:
			s.addSource(source)
		case source := <-s.removedSources:
			s.removeSource(source)
>>>>>>> 6f2d901a
		case <-scanTicker.C:
			// check if there are new files to tail, tailers to stop and tailer to restart because of file rotation
			s.scan()
		case <-s.stop:
			// no more file should be tailed
			return
		}
	}
}

// cleanup all tailers
func (s *Scanner) cleanup() {
	stopper := restart.NewParallelStopper()
	for _, tailer := range s.tailers {
		stopper.Add(tailer)
		delete(s.tailers, tailer.path)
	}
	stopper.Stop()
}

// scan checks all the files we're expected to tail,
// compares them to the currently tailed files,
// and triggeres the required updates.
// For instance, when a file is logrotated,
// its tailer will keep tailing the rotated file.
// The Scanner needs to stop that previous tailer,
// and start a new one for the new file.
func (s *Scanner) scan() {
	files := s.fileProvider.FilesToTail(s.activeSources)
	filesTailed := make(map[string]bool)
	tailersLen := len(s.tailers)

	for _, file := range files {
		tailer, isTailed := s.tailers[file.Path]
		if isTailed && atomic.LoadInt32(&tailer.shouldStop) != 0 {
			// skip this tailer as it must be stopped
			continue
		}
		if !isTailed && tailersLen >= s.tailingLimit {
			// can't create new tailer because tailingLimit is reached
			continue
		}

		if !isTailed && tailersLen < s.tailingLimit {
			// create a new tailer tailing from the beginning of the file if no offset has been recorded
			succeeded := s.startNewTailer(file, true)
			if !succeeded {
				// the setup failed, let's try to tail this file in the next scan
				continue
			}
			tailersLen++
			filesTailed[file.Path] = true
			continue
		}

		didRotate, err := DidRotate(tailer.file, tailer.GetReadOffset())
		if err != nil {
			continue
		}
		if didRotate {
			// restart tailer because of file-rotation on file
			succeeded := s.restartTailerAfterFileRotation(tailer, file)
			if !succeeded {
				// the setup failed, let's try to tail this file in the next scan
				continue
			}
		}

		filesTailed[file.Path] = true
	}

	for path, tailer := range s.tailers {
		// stop all tailers which have not been selected
		_, shouldTail := filesTailed[path]
		if !shouldTail {
			s.stopTailer(tailer)
		}
	}
}

<<<<<<< HEAD
=======
// addSource keeps track of the new source and launch new tailers for this source.
func (s *Scanner) addSource(source *config.LogSource) {
	s.activeSources = append(s.activeSources, source)
	s.launchTailers(source)
}

// removeSource removes the source from cache.
func (s *Scanner) removeSource(source *config.LogSource) {
	for i, src := range s.activeSources {
		if src == source {
			// no need to stop the tailer here, it will be stopped in the next iteration of scan.
			s.activeSources = append(s.activeSources[:i], s.activeSources[i+1:]...)
			break
		}
	}
}

>>>>>>> 6f2d901a
// launch launches new tailers for a new source.
func (s *Scanner) launchTailers(source *config.LogSource) {
	files, err := s.fileProvider.CollectFiles(source)
	if err != nil {
		source.Status.Error(err)
		log.Warnf("Could not collect files: %v", err)
		return
	}
	for _, file := range files {
		if len(s.tailers) >= s.tailingLimit {
			return
		}
		if _, isTailed := s.tailers[file.Path]; isTailed {
			continue
		}
		var tailFromBeginning bool
		if source.Config.Identifier != "" {
			// only sources generated from a service discovery will contain a config identifier,
			// in which case we want to collect all logs.
			// FIXME: better detect a source that has been generated from a service discovery.
			tailFromBeginning = true
		}
		s.startNewTailer(file, tailFromBeginning)
	}
}

// startNewTailer creates a new tailer, making it tail from the last committed offset, the beginning or the end of the file,
// returns true if the operation succeeded, false otherwise
func (s *Scanner) startNewTailer(file *File, tailFromBeginning bool) bool {
	tailer := s.createTailer(file, s.pipelineProvider.NextPipelineChan())

	offset, whence, err := Position(s.registry, tailer.Identifier(), tailFromBeginning)
	if err != nil {
		log.Warnf("Could not recover offset for file with path %v: %v", file.Path, err)
	}

	err = tailer.Start(offset, whence)
	if err != nil {
		log.Warn(err)
		return false
	}

	s.tailers[file.Path] = tailer
	return true
}

// stopTailer stops the tailer
func (s *Scanner) stopTailer(tailer *Tailer) {
	go tailer.Stop()
	delete(s.tailers, tailer.path)
}

// restartTailer safely stops tailer and starts a new one
// returns true if the new tailer is up and running, false if an error occurred
func (s *Scanner) restartTailerAfterFileRotation(tailer *Tailer, file *File) bool {
	log.Info("Log rotation happened to ", tailer.path)
	tailer.StopAfterFileRotation()
	tailer = s.createTailer(file, tailer.outputChan)
	// force reading file from beginning since it has been log-rotated
	err := tailer.StartFromBeginning()
	if err != nil {
		log.Warn(err)
		return false
	}
	s.tailers[file.Path] = tailer
	return true
}

// createTailer returns a new initialized tailer
<<<<<<< HEAD
func (s *Scanner) createTailer(file *File, outputChan chan message.Message) *Tailer {
=======
func (s *Scanner) createTailer(file *File, outputChan chan *message.Message) *Tailer {
>>>>>>> 6f2d901a
	return NewTailer(outputChan, file.Source, file.Path, s.tailerSleepDuration)
}<|MERGE_RESOLUTION|>--- conflicted
+++ resolved
@@ -6,10 +6,7 @@
 package file
 
 import (
-<<<<<<< HEAD
-=======
 	"sync/atomic"
->>>>>>> 6f2d901a
 	"time"
 
 	"github.com/StackVista/stackstate-agent/pkg/util/log"
@@ -28,12 +25,8 @@
 // or update the old ones if needed
 type Scanner struct {
 	pipelineProvider    pipeline.Provider
-<<<<<<< HEAD
-	sources             *config.LogSources
-=======
 	addedSources        chan *config.LogSource
 	removedSources      chan *config.LogSource
->>>>>>> 6f2d901a
 	activeSources       []*config.LogSource
 	tailingLimit        int
 	fileProvider        *Provider
@@ -48,12 +41,8 @@
 	return &Scanner{
 		pipelineProvider:    pipelineProvider,
 		tailingLimit:        tailingLimit,
-<<<<<<< HEAD
-		sources:             sources,
-=======
 		addedSources:        sources.GetAddedForType(config.FileType),
 		removedSources:      sources.GetRemovedForType(config.FileType),
->>>>>>> 6f2d901a
 		fileProvider:        NewProvider(tailingLimit),
 		tailers:             make(map[string]*Tailer),
 		registry:            registry,
@@ -80,16 +69,10 @@
 	defer scanTicker.Stop()
 	for {
 		select {
-<<<<<<< HEAD
-		case source := <-s.sources.GetSourceStreamForType(config.FileType):
-			s.activeSources = append(s.activeSources, source)
-			s.launchTailers(source)
-=======
 		case source := <-s.addedSources:
 			s.addSource(source)
 		case source := <-s.removedSources:
 			s.removeSource(source)
->>>>>>> 6f2d901a
 		case <-scanTicker.C:
 			// check if there are new files to tail, tailers to stop and tailer to restart because of file rotation
 			s.scan()
@@ -170,8 +153,6 @@
 	}
 }
 
-<<<<<<< HEAD
-=======
 // addSource keeps track of the new source and launch new tailers for this source.
 func (s *Scanner) addSource(source *config.LogSource) {
 	s.activeSources = append(s.activeSources, source)
@@ -189,7 +170,6 @@
 	}
 }
 
->>>>>>> 6f2d901a
 // launch launches new tailers for a new source.
 func (s *Scanner) launchTailers(source *config.LogSource) {
 	files, err := s.fileProvider.CollectFiles(source)
@@ -259,10 +239,6 @@
 }
 
 // createTailer returns a new initialized tailer
-<<<<<<< HEAD
-func (s *Scanner) createTailer(file *File, outputChan chan message.Message) *Tailer {
-=======
 func (s *Scanner) createTailer(file *File, outputChan chan *message.Message) *Tailer {
->>>>>>> 6f2d901a
 	return NewTailer(outputChan, file.Source, file.Path, s.tailerSleepDuration)
 }