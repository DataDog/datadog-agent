// Unless explicitly stated otherwise all files in this repository are licensed
// under the Apache License Version 2.0.
// This product includes software developed at Datadog (https://www.datadoghq.com/).
// Copyright 2018 Datadog, Inc.

// +build windows

package file

import (
	"fmt"
	"io"
	"os"
	"path/filepath"
	"syscall"

	"github.com/StackVista/stackstate-agent/pkg/util/log"

	"github.com/StackVista/stackstate-agent/pkg/logs/decoder"
)

// setup sets up the file tailer
func (t *Tailer) setup(offset int64, whence int) error {
	path, err := filepath.Abs(t.path)
	if err != nil {
		return err
	}
	t.tags = []string{fmt.Sprintf("filename:%s", filepath.Base(t.path))}
	t.fullpath = path
	t.readOffset = offset
	t.decodedOffset = offset
	log.Info("Opening ", t.fullpath)
	return nil
}

func (t *Tailer) readAvailable() (err error) {
	err = nil
	f, err := openFile(t.fullpath)
	if err != nil {
		return err
	}
	defer f.Close()

	st, err := f.Stat()
	if err == nil {
		sz := st.Size()
		log.Debugf("Size is %d, offset is %d", sz, t.GetReadOffset())
		if sz == 0 {
			log.Debug("File size now zero, resetting offset")
			t.SetReadOffset(0)
			t.SetDecodedOffset(0)
		} else if sz < t.GetReadOffset() {
			log.Debug("Offset off end of file, resetting")
			t.SetReadOffset(0)
			t.SetDecodedOffset(0)
		}
	} else {
		log.Debugf("Error stat()ing file %v", err)
		return err
	}
	f.Seek(t.GetReadOffset(), io.SeekStart)

	for {
		inBuf := make([]byte, 4096)
		n, err := f.Read(inBuf)
		if n == 0 || err != nil {
			log.Debugf("Done reading")
			return err
		}
		log.Debugf("Sending %d bytes to input channel", n)
		t.decoder.InputChan <- decoder.NewInput(inBuf[:n])
		t.incrementReadOffset(n)
	}
}

// readForever lets the tailer tail the content of a file
// until it is closed.
func (t *Tailer) readForever() {
	defer t.onStop()
	for {
		select {
		case <-t.stop:
			// stop reading data from file
			return
		default:
			err := t.readAvailable()
			if err == io.EOF || os.IsNotExist(err) {
				t.wait()
				continue
			}
			if err != nil {
				t.source.Status.Error(err)
				log.Error("Err: ", err)
				return
			}
		}
	}
<<<<<<< HEAD
=======
}

// openFile reimplement the os.Open function for Windows because the default
// implementation opens files without the FILE_SHARE_DELETE flag.
// cf: https://github.com/golang/go/blob/release-branch.go1.11/src/syscall/syscall_windows.go#L271
// This prevents users from moving/removing files when the tailer is reading the file.
// FIXME(achntrl): Should we stop opening/closing the file on every call to readAvailable ?
func openFile(path string) (*os.File, error) {
	pathp, err := syscall.UTF16PtrFromString(path)
	if err != nil {
		return nil, err
	}

	access := uint32(syscall.GENERIC_READ)
	// add FILE_SHARE_DELETE that is missing from os.Open implementation
	sharemode := uint32(syscall.FILE_SHARE_READ | syscall.FILE_SHARE_WRITE | syscall.FILE_SHARE_DELETE)
	createmode := uint32(syscall.OPEN_EXISTING)
	var sa *syscall.SecurityAttributes

	r, err := syscall.CreateFile(pathp, access, sharemode, sa, createmode, syscall.FILE_ATTRIBUTE_NORMAL, 0)
	if err != nil {
		return nil, err
	}

	return os.NewFile(uintptr(r), path), nil
>>>>>>> 6f2d901a
}<|MERGE_RESOLUTION|>--- conflicted
+++ resolved
@@ -95,8 +95,6 @@
 			}
 		}
 	}
-<<<<<<< HEAD
-=======
 }
 
 // openFile reimplement the os.Open function for Windows because the default
@@ -122,5 +120,4 @@
 	}
 
 	return os.NewFile(uintptr(r), path), nil
->>>>>>> 6f2d901a
 }