--- conflicted
+++ resolved
@@ -90,11 +90,7 @@
 	serverlessMeta := sender.NewServerlessMeta(serverless)
 
 	if endpoints.UseGRPC {
-<<<<<<< HEAD
-		senderImpl = grpcsender.NewGRPCSender(cfg, sink, endpoints, destinationsContext, metrics.NewTelemetryPipelineMonitor())
-=======
 		senderImpl = grpcsender.NewSender(numberOfPipelines, cfg, sink, endpoints, destinationsContext)
->>>>>>> 90e0d97c
 	} else if endpoints.UseHTTP {
 		senderImpl = httpSender(numberOfPipelines, cfg, sink, endpoints, destinationsContext, serverlessMeta, legacyMode)
 	} else {
