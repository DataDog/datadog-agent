// Unless explicitly stated otherwise all files in this repository are licensed
// under the Apache License Version 2.0.
// This product includes software developed at Datadog (https://www.datadoghq.com/).
// Copyright 2018 Datadog, Inc.

package pipeline

import (
	"sync/atomic"

	"github.com/DataDog/datadog-agent/pkg/logs/config"
	"github.com/DataDog/datadog-agent/pkg/logs/message"
	"github.com/DataDog/datadog-agent/pkg/logs/processor"
	"github.com/DataDog/datadog-agent/pkg/logs/sender"
)

// Provider provides message channels
type Provider interface {
	Start(cm *sender.ConnectionManager, auditorChan chan message.Message)
	NextPipelineChan() chan message.Message
}

// provider implements providing logic
type provider struct {
	pipelinesChans    [](chan message.Message)
	chanSize          int
	numberOfPipelines int32
	currentChanIdx    int32
	config            config.Config
}

// NewProvider returns a new Provider
func NewProvider(config *config.Config) Provider {
	return &provider{
		pipelinesChans:    [](chan message.Message){},
		chanSize:          config.GetChanSize(),
		numberOfPipelines: int32(config.GetNumberOfPipelines()),
		currentChanIdx:    0,
	}
}

// Start initializes the pipelines
func (p *provider) Start(cm *sender.ConnectionManager, auditorChan chan message.Message) {
<<<<<<< HEAD

	var encoder processor.Encoder
	var delimiter sender.Delimiter
	if config.LogsAgent.GetBool("dev_mode_use_proto") {
		encoder = &processor.Proto
		delimiter = &sender.LengthPrefix
	} else {
		encoder = &processor.Raw
		delimiter = &sender.LineBreak
	}

	for i := int32(0); i < p.numberOfPipelines; i++ {

		senderChan := make(chan message.Message, p.chanSizes)
		f := sender.New(senderChan, auditorChan, cm, delimiter)
		f.Start()

		processorChan := make(chan message.Message, p.chanSizes)
		pr := processor.New(processorChan, senderChan, encoder)
=======
	for i := int32(0); i < p.numberOfPipelines; i++ {

		senderChan := make(chan message.Message, p.chanSize)
		f := sender.New(senderChan, auditorChan, cm)
		f.Start()

		processorChan := make(chan message.Message, p.chanSize)
		pr := processor.New(
			processorChan,
			senderChan,
			p.config.GetAPIKey(),
			p.config.GetLogset(),
		)
>>>>>>> 27106fd5
		pr.Start()

		p.pipelinesChans = append(p.pipelinesChans, processorChan)
	}
}

// NextPipelineChan returns the next pipeline
func (p *provider) NextPipelineChan() chan message.Message {
	idx := atomic.AddInt32(&p.currentChanIdx, 1)
	return p.pipelinesChans[idx%p.numberOfPipelines]
}<|MERGE_RESOLUTION|>--- conflicted
+++ resolved
@@ -41,11 +41,10 @@
 
 // Start initializes the pipelines
 func (p *provider) Start(cm *sender.ConnectionManager, auditorChan chan message.Message) {
-<<<<<<< HEAD
 
 	var encoder processor.Encoder
 	var delimiter sender.Delimiter
-	if config.LogsAgent.GetBool("dev_mode_use_proto") {
+	if p.config.GetDevModeNoSSL() {
 		encoder = &processor.Proto
 		delimiter = &sender.LengthPrefix
 	} else {
@@ -55,27 +54,12 @@
 
 	for i := int32(0); i < p.numberOfPipelines; i++ {
 
-		senderChan := make(chan message.Message, p.chanSizes)
+		senderChan := make(chan message.Message, p.chanSize)
 		f := sender.New(senderChan, auditorChan, cm, delimiter)
 		f.Start()
 
-		processorChan := make(chan message.Message, p.chanSizes)
+		processorChan := make(chan message.Message, p.chanSize)
 		pr := processor.New(processorChan, senderChan, encoder)
-=======
-	for i := int32(0); i < p.numberOfPipelines; i++ {
-
-		senderChan := make(chan message.Message, p.chanSize)
-		f := sender.New(senderChan, auditorChan, cm)
-		f.Start()
-
-		processorChan := make(chan message.Message, p.chanSize)
-		pr := processor.New(
-			processorChan,
-			senderChan,
-			p.config.GetAPIKey(),
-			p.config.GetLogset(),
-		)
->>>>>>> 27106fd5
 		pr.Start()
 
 		p.pipelinesChans = append(p.pipelinesChans, processorChan)
