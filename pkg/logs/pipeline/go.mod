--- conflicted
+++ resolved
@@ -109,12 +109,8 @@
 	golang.org/x/net v0.38.0 // indirect
 	golang.org/x/sys v0.31.0 // indirect
 	golang.org/x/text v0.23.0 // indirect
-<<<<<<< HEAD
+	golang.org/x/time v0.11.0 // indirect
 	google.golang.org/protobuf v1.36.6 // indirect
-=======
-	golang.org/x/time v0.11.0 // indirect
-	google.golang.org/protobuf v1.36.5 // indirect
->>>>>>> 34746d2e
 	gopkg.in/yaml.v2 v2.4.0 // indirect
 	gopkg.in/yaml.v3 v3.0.1 // indirect
 )
