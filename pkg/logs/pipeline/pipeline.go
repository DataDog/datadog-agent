--- conflicted
+++ resolved
@@ -21,30 +21,8 @@
 }
 
 // NewPipeline returns a new Pipeline
-<<<<<<< HEAD
 func NewPipeline(outputChan chan *message.Message, processingRules []*config.ProcessingRule, endpoints *config.Endpoints, destinations *client.Destinations) *Pipeline {
 	inputChan := make(chan *message.Message, config.ChanSize)
-	senderChan := make(chan *message.Message, config.ChanSize)
-
-=======
-func NewPipeline(outputChan chan *message.Message, processingRules []*config.ProcessingRule, endpoints *config.Endpoints, destinationsContext *client.DestinationsContext) *Pipeline {
-	var destinations *client.Destinations
-	if endpoints.UseHTTP {
-		main := http.NewDestination(endpoints.Main, http.JSONContentType, destinationsContext)
-		additionals := []client.Destination{}
-		for _, endpoint := range endpoints.Additionals {
-			additionals = append(additionals, http.NewDestination(endpoint, http.JSONContentType, destinationsContext))
-		}
-		destinations = client.NewDestinations(main, additionals)
-	} else {
-		main := tcp.NewDestination(endpoints.Main, endpoints.UseProto, destinationsContext)
-		additionals := []client.Destination{}
-		for _, endpoint := range endpoints.Additionals {
-			additionals = append(additionals, tcp.NewDestination(endpoint, endpoints.UseProto, destinationsContext))
-		}
-		destinations = client.NewDestinations(main, additionals)
-	}
-
 	senderChan := make(chan *message.Message, config.ChanSize)
 
 	var strategy sender.Strategy
@@ -55,7 +33,6 @@
 	}
 	sender := sender.NewSender(senderChan, outputChan, destinations, strategy)
 
->>>>>>> 8b59baa3
 	var encoder processor.Encoder
 	if endpoints.UseHTTP {
 		encoder = processor.JSONEncoder
@@ -65,13 +42,6 @@
 		encoder = processor.RawEncoder
 	}
 	processor := processor.New(inputChan, senderChan, processingRules, encoder)
-
-	var newSender sender.Sender
-	if endpoints.UseHTTP {
-		newSender = sender.NewBatchSender(senderChan, outputChan, destinations)
-	} else {
-		newSender = sender.NewStreamSender(senderChan, outputChan, destinations)
-	}
 
 	return &Pipeline{
 		InputChan: inputChan,
