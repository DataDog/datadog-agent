--- conflicted
+++ resolved
@@ -111,29 +111,12 @@
 	compressor logscompression.Component,
 	instanceID string,
 ) sender.Strategy {
-<<<<<<< HEAD
-	// Use DumbStrategy for pattern extraction when UseProto is enabled
-	if endpoints.UseProto {
-		log.Infof("Pipeline: Using DumbStrategy for pattern extraction (UseProto=true)")
-=======
 	if endpoints.UseGRPC || endpoints.UseHTTP || serverlessMeta.IsEnabled() {
->>>>>>> 90e0d97c
 		var encoder compressioncommon.Compressor
 		encoder = compressor.NewCompressor(compressioncommon.NoneKind, 0)
 		if endpoints.Main.UseCompression {
 			encoder = compressor.NewCompressor(endpoints.Main.CompressionKind, endpoints.Main.CompressionLevel)
 		}
-<<<<<<< HEAD
-		return sender.NewDumbStrategy(inputChan, outputChan, flushChan, sender.NewArraySerializer(), endpoints.BatchMaxContentSize, "logs", encoder)
-	} else if endpoints.UseHTTP || endpoints.UseGRPC || serverlessMeta.IsEnabled() {
-		log.Infof("Pipeline: Using BatchStrategy (UseHTTP=%v, UseGRPC=%v, Serverless=%v)", endpoints.UseHTTP, endpoints.UseGRPC, serverlessMeta.IsEnabled())
-		var encoder compressioncommon.Compressor
-		encoder = compressor.NewCompressor(compressioncommon.NoneKind, 0)
-		if endpoints.Main.UseCompression {
-			encoder = compressor.NewCompressor(endpoints.Main.CompressionKind, endpoints.Main.CompressionLevel)
-		}
-		return sender.NewBatchStrategy(inputChan, outputChan, flushChan, serverlessMeta, sender.NewArraySerializer(), endpoints.BatchWait, endpoints.BatchMaxSize, endpoints.BatchMaxContentSize, "logs", encoder, pipelineMonitor, instanceID)
-=======
 		if endpoints.UseGRPC {
 			// Throwaway code to test with existing pipelines
 			// TODO: Remove this once we have a real State component
@@ -158,7 +141,6 @@
 			encoder,
 			pipelineMonitor,
 			instanceID)
->>>>>>> 90e0d97c
 	}
 
 	log.Infof("Pipeline: Using StreamStrategy (default)")
