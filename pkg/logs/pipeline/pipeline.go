--- conflicted
+++ resolved
@@ -50,7 +50,6 @@
 
 	var encoder processor.Encoder
 	if serverlessMeta.IsEnabled() {
-<<<<<<< HEAD
 		if env.IsLambda() {
 			encoder = processor.JSONServerlessEncoder
 		} else {
@@ -60,9 +59,6 @@
 		// Throwaway code to test with existing pipelines
 		// TODO change to real encoder once State component is ready
 		encoder = grpcsender.MockEncoder
-=======
-		encoder = processor.JSONServerlessInitEncoder
->>>>>>> efe321b9
 	} else if endpoints.UseHTTP {
 		encoder = processor.JSONEncoder
 	} else if endpoints.UseProto {
