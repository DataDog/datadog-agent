// Unless explicitly stated otherwise all files in this repository are licensed
// under the Apache License Version 2.0.
// This product includes software developed at Datadog (https://www.datadoghq.com/).
// Copyright 2016-present Datadog, Inc.

//nolint:revive // TODO(AML) Fix revive linter
package pipeline

import (
	"context"

	"github.com/DataDog/datadog-agent/comp/core/hostname/hostnameinterface"
	"github.com/DataDog/datadog-agent/comp/logs/agent/config"
	logscompression "github.com/DataDog/datadog-agent/comp/serializer/logscompression/def"
	pkgconfigmodel "github.com/DataDog/datadog-agent/pkg/config/model"
	pkgconfigsetup "github.com/DataDog/datadog-agent/pkg/config/setup"
	"github.com/DataDog/datadog-agent/pkg/logs/diagnostic"
	"github.com/DataDog/datadog-agent/pkg/logs/message"
	"github.com/DataDog/datadog-agent/pkg/logs/metrics"
	"github.com/DataDog/datadog-agent/pkg/logs/processor"
	"github.com/DataDog/datadog-agent/pkg/logs/sender"
	compressioncommon "github.com/DataDog/datadog-agent/pkg/util/compression"
)

// Pipeline processes and sends messages to the backend
type Pipeline struct {
	InputChan       chan *message.Message
	flushChan       chan struct{}
	processor       *processor.Processor
	strategy        sender.Strategy
	pipelineMonitor metrics.PipelineMonitor
}

// NewPipeline returns a new Pipeline
func NewPipeline(
	processingRules []*config.ProcessingRule,
	endpoints *config.Endpoints,
	senderImpl sender.PipelineComponent,
	diagnosticMessageReceiver diagnostic.MessageReceiver,
	serverlessMeta sender.ServerlessMeta,
	hostname hostnameinterface.Component,
	cfg pkgconfigmodel.Reader,
	compression logscompression.Component,
	instanceID string,
) *Pipeline {
	strategyInput := make(chan *message.Message, pkgconfigsetup.Datadog().GetInt("logs_config.message_channel_size"))
	flushChan := make(chan struct{})

	var encoder processor.Encoder
	if serverlessMeta.IsEnabled() {
		encoder = processor.JSONServerlessEncoder
	} else if endpoints.UseHTTP {
		encoder = processor.JSONEncoder
	} else if endpoints.UseProto {
		encoder = processor.ProtoEncoder
	} else {
		encoder = processor.RawEncoder
	}
	strategy := getStrategy(strategyInput, senderImpl.In(), flushChan, endpoints, serverlessMeta, senderImpl.PipelineMonitor(), compression, instanceID)

	inputChan := make(chan *message.Message, pkgconfigsetup.Datadog().GetInt("logs_config.message_channel_size"))

	processor := processor.New(inputChan, strategyInput, processingRules,
		encoder, diagnosticMessageReceiver, hostname, senderImpl.PipelineMonitor(), instanceID)

	return &Pipeline{
		InputChan:       inputChan,
		flushChan:       flushChan,
		processor:       processor,
		strategy:        strategy,
		pipelineMonitor: senderImpl.PipelineMonitor(),
	}
}

// Start launches the pipeline
func (p *Pipeline) Start() {
	p.strategy.Start()
	p.processor.Start()
}

// Stop stops the pipeline
func (p *Pipeline) Stop() {
	p.processor.Stop()
	p.strategy.Stop()
}

// Flush flushes synchronously the processor and sender managed by this pipeline.
func (p *Pipeline) Flush(ctx context.Context) {
	p.flushChan <- struct{}{}
	p.processor.Flush(ctx) // flush messages in the processor into the sender
}

//nolint:revive // TODO(AML) Fix revive linter
func getStrategy(
	inputChan chan *message.Message,
	outputChan chan *message.Payload,
	flushChan chan struct{},
	endpoints *config.Endpoints,
	serverlessMeta sender.ServerlessMeta,
	pipelineMonitor metrics.PipelineMonitor,
	compressor logscompression.Component,
	instanceID string,
) sender.Strategy {
	if endpoints.UseHTTP || serverlessMeta.IsEnabled() {
<<<<<<< HEAD
		return sender.NewBatchStrategy(
			inputChan,
			outputChan,
			flushChan,
			serverlessMeta,
			endpoints.BatchWait,
			endpoints.BatchMaxSize,
			endpoints.BatchMaxContentSize,
			"logs",
			endpoints.Main,
			compressor,
			pipelineMonitor)
=======
		var encoder compressioncommon.Compressor
		encoder = compressor.NewCompressor(compressioncommon.NoneKind, 0)
		if endpoints.Main.UseCompression {
			encoder = compressor.NewCompressor(endpoints.Main.CompressionKind, endpoints.Main.CompressionLevel)
		}
		return sender.NewBatchStrategy(inputChan, outputChan, flushChan, serverlessMeta, sender.NewArraySerializer(), endpoints.BatchWait, endpoints.BatchMaxSize, endpoints.BatchMaxContentSize, "logs", encoder, pipelineMonitor, instanceID)
>>>>>>> 70ea2f47
	}
	return sender.NewStreamStrategy(inputChan, outputChan, compressor.NewCompressor(compressioncommon.NoneKind, 0))
}<|MERGE_RESOLUTION|>--- conflicted
+++ resolved
@@ -102,7 +102,6 @@
 	instanceID string,
 ) sender.Strategy {
 	if endpoints.UseHTTP || serverlessMeta.IsEnabled() {
-<<<<<<< HEAD
 		return sender.NewBatchStrategy(
 			inputChan,
 			outputChan,
@@ -114,15 +113,8 @@
 			"logs",
 			endpoints.Main,
 			compressor,
-			pipelineMonitor)
-=======
-		var encoder compressioncommon.Compressor
-		encoder = compressor.NewCompressor(compressioncommon.NoneKind, 0)
-		if endpoints.Main.UseCompression {
-			encoder = compressor.NewCompressor(endpoints.Main.CompressionKind, endpoints.Main.CompressionLevel)
-		}
-		return sender.NewBatchStrategy(inputChan, outputChan, flushChan, serverlessMeta, sender.NewArraySerializer(), endpoints.BatchWait, endpoints.BatchMaxSize, endpoints.BatchMaxContentSize, "logs", encoder, pipelineMonitor, instanceID)
->>>>>>> 70ea2f47
+			pipelineMonitor,
+      instanceID)
 	}
 	return sender.NewStreamStrategy(inputChan, outputChan, compressor.NewCompressor(compressioncommon.NoneKind, 0))
 }