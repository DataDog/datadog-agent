// Unless explicitly stated otherwise all files in this repository are licensed
// under the Apache License Version 2.0.
// This product includes software developed at Datadog (https://www.datadoghq.com/).
// Copyright 2016-present Datadog, Inc.

package sources

import (
	"fmt"
	"strings"
	"sync"
	"time"

	"github.com/DataDog/datadog-agent/pkg/logs/config"
	"github.com/DataDog/datadog-agent/pkg/logs/internal/status"
	"github.com/DataDog/datadog-agent/pkg/util"
	"go.uber.org/atomic"
)

// SourceType used for log line parsing logic.
// TODO: remove this logic.
type SourceType string

const (
	// DockerSourceType docker source type
	DockerSourceType SourceType = "docker"
	// KubernetesSourceType kubernetes source type
	KubernetesSourceType SourceType = "kubernetes"
)

// LogSource holds a reference to an integration name and a log configuration, and allows to track errors and
// successful operations on it. Both name and configuration are static for now and determined at creation time.
// Changing the status is designed to be thread safe.
type LogSource struct {
	Name     string
	Config   *config.LogsConfig
	Status   *status.LogStatus
	inputs   map[string]bool
	lock     *sync.Mutex
	Messages *config.Messages
	// sourceType is the type of the source that we are tailing whereas Config.Type is the type of the tailer
	// that reads log lines for this source. E.g, a sourceType == containerd and Config.Type == file means that
	// the agent is tailing a file to read logs of a containerd container
	sourceType SourceType
	info       map[string]status.InfoProvider
	// In the case that the source is overridden, keep a reference to the parent for bubbling up information about the child
	ParentSource *LogSource
	// LatencyStats tracks internal stats on the time spent by messages from this source in a processing pipeline, i.e.
	// the duration between when a message is decoded by the tailer/listener/decoder and when the message is handled by a sender
	LatencyStats     *util.StatsTracker
	BytesRead        *atomic.Int64
	hiddenFromStatus bool
}

// NewLogSource creates a new log source.
func NewLogSource(name string, cfg *config.LogsConfig) *LogSource {
	return &LogSource{
		Name:             name,
		Config:           cfg,
		Status:           status.NewLogStatus(),
		inputs:           make(map[string]bool),
		lock:             &sync.Mutex{},
		Messages:         config.NewMessages(),
		BytesRead:        atomic.NewInt64(0),
		info:             make(map[string]status.InfoProvider),
		LatencyStats:     util.NewStatsTracker(time.Hour*24, time.Hour),
		hiddenFromStatus: false,
	}
}

// AddInput registers an input as being handled by this source.
func (s *LogSource) AddInput(input string) {
	s.lock.Lock()
	s.inputs[input] = true
	s.lock.Unlock()
}

// RemoveInput removes an input from this source.
func (s *LogSource) RemoveInput(input string) {
	s.lock.Lock()
	delete(s.inputs, input)
	s.lock.Unlock()
}

// GetInputs returns the inputs handled by this source.
func (s *LogSource) GetInputs() []string {
	s.lock.Lock()
	defer s.lock.Unlock()
	inputs := make([]string, 0, len(s.inputs))
	for input := range s.inputs {
		inputs = append(inputs, input)
	}
	return inputs
}

// SetSourceType sets a format that give information on how the source lines should be parsed
func (s *LogSource) SetSourceType(sourceType SourceType) {
	s.lock.Lock()
	s.sourceType = sourceType
	s.lock.Unlock()
}

// GetSourceType returns the sourceType used by this source
func (s *LogSource) GetSourceType() SourceType {
	s.lock.Lock()
	defer s.lock.Unlock()
	return s.sourceType
}

// RegisterInfo registers some info to display on the status page
func (s *LogSource) RegisterInfo(i status.InfoProvider) {
	s.lock.Lock()
	defer s.lock.Unlock()
	s.info[i.InfoKey()] = i
}

// GetInfo gets an InfoProvider instance by the key
func (s *LogSource) GetInfo(key string) status.InfoProvider {
	s.lock.Lock()
	defer s.lock.Unlock()
	return s.info[key]
}

// GetInfoStatus returns a primitive representation of the info for the status page
func (s *LogSource) GetInfoStatus() map[string][]string {
	s.lock.Lock()
	defer s.lock.Unlock()
	info := make(map[string][]string)

	for _, v := range s.info {
		if len(v.Info()) == 0 {
			continue
		}
		info[v.InfoKey()] = v.Info()
	}
	return info
}

// HideFromStatus hides the source from the status output
func (s *LogSource) HideFromStatus() {
	s.lock.Lock()
	s.hiddenFromStatus = true
	s.lock.Unlock()
}

// IsHiddenFromStatus returns true if this source should be hidden from the status output
func (s *LogSource) IsHiddenFromStatus() bool {
	s.lock.Lock()
	defer s.lock.Unlock()
	return s.hiddenFromStatus
}

<<<<<<< HEAD
// RecordBytes reports bytes to the source expvars
// Since `container_collect_all` reports all docker logs as a single source (even though the source is overridden internally),
// we need to report the byte count to the parent source used to populate the status page.
func (s *LogSource) RecordBytes(n int64) {
	s.BytesRead.Add(n)

	// In some cases like `container_collect_all` we need to report the byte count to the parent source
	// used to populate the status page.
	if s.ParentSource != nil {
		s.ParentSource.BytesRead.Add(n)
	}
}

// Dump provides a multi-line dump of the LogSource contents, for debugging purposes
func (s *LogSource) Dump() string {
=======
// Dump provides a dump of the LogSource contents, for debugging purposes.  If
// multiline is true, the result contains newlines for readability.
func (s *LogSource) Dump(multiline bool) string {
>>>>>>> 7774ed03
	if s == nil {
		return "&LogSource(nil)"
	}

	s.lock.Lock()
	defer s.lock.Unlock()

	var b strings.Builder

	ws := func(fmt string) string {
		if multiline {
			return "\n\t" + fmt
		}
		return " " + fmt
	}

	indent := func(dump string) string {
		if multiline {
			return strings.ReplaceAll(dump, "\n", "\n\t")
		}
		return dump
	}

	fmt.Fprintf(&b, ws("&LogsSource @ %p = {"), s)
	fmt.Fprintf(&b, ws("Name: %#v,"), s.Name)
	fmt.Fprintf(&b, ws("Config: %s,"), indent(s.Config.Dump(multiline)))
	fmt.Fprintf(&b, ws("Status: %s,"), indent(s.Status.Dump()))
	fmt.Fprintf(&b, ws("inputs: %#v,"), s.inputs)
	fmt.Fprintf(&b, ws("Messages: %#v,"), s.Messages.GetMessages())
	fmt.Fprintf(&b, ws("sourceType: %#v,"), s.sourceType)
	fmt.Fprintf(&b, ws("info: %#v,"), s.info)
	fmt.Fprintf(&b, ws("parentSource: %p,"), s.ParentSource)
	fmt.Fprintf(&b, ws("LatencyStats: %#v,"), s.LatencyStats)
	fmt.Fprintf(&b, ws("BytesRead: %d,"), s.BytesRead.Load())
	fmt.Fprintf(&b, ws("hiddenFromStatus: %t}"), s.hiddenFromStatus)
	return b.String()
}<|MERGE_RESOLUTION|>--- conflicted
+++ resolved
@@ -150,27 +150,9 @@
 	return s.hiddenFromStatus
 }
 
-<<<<<<< HEAD
-// RecordBytes reports bytes to the source expvars
-// Since `container_collect_all` reports all docker logs as a single source (even though the source is overridden internally),
-// we need to report the byte count to the parent source used to populate the status page.
-func (s *LogSource) RecordBytes(n int64) {
-	s.BytesRead.Add(n)
-
-	// In some cases like `container_collect_all` we need to report the byte count to the parent source
-	// used to populate the status page.
-	if s.ParentSource != nil {
-		s.ParentSource.BytesRead.Add(n)
-	}
-}
-
-// Dump provides a multi-line dump of the LogSource contents, for debugging purposes
-func (s *LogSource) Dump() string {
-=======
 // Dump provides a dump of the LogSource contents, for debugging purposes.  If
 // multiline is true, the result contains newlines for readability.
 func (s *LogSource) Dump(multiline bool) string {
->>>>>>> 7774ed03
 	if s == nil {
 		return "&LogSource(nil)"
 	}
