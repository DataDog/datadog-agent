--- conflicted
+++ resolved
@@ -39,13 +39,8 @@
 	Encoding string
 	// The size of the unencoded payload
 	UnencodedSize int
-<<<<<<< HEAD
-	// Indicates if this payload is a snapshot for stream rotation
-	IsSnapshot bool
-=======
 	// Extra information for Stateful gRPC streaming (batch-level state changes)
 	StatefulExtra any
->>>>>>> 90e0d97c
 }
 
 // NewPayload creates a new payload with the given message metadata, encoded content, encoding type and unencoded size
