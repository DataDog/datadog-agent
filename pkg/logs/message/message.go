--- conflicted
+++ resolved
@@ -66,35 +66,6 @@
 	m.severity = severity
 }
 
-<<<<<<< HEAD
-// StopMessage is used to let a component stop gracefully
-type StopMessage struct {
-	*message
-=======
-// GetSeverity returns the tags and sources of the message
-// It will default on the LogSource tags payload, but can
-// be overridden in the message itself with tagsPayload
-func (m *message) GetTagsPayload() []byte {
-	if m.tagsPayload != nil {
-		return m.tagsPayload
-	}
-	if m.Origin != nil && m.Origin.LogSource != nil {
-		return m.Origin.LogSource.Config.TagsPayload
-	}
-	return nil
-}
-
-// SetSeverity sets the tags and sources of the message
-func (m *message) SetTagsPayload(tagsPayload []byte) {
-	m.tagsPayload = tagsPayload
-}
-
-// NewOrigin returns a new Origin
-func NewOrigin() *Origin {
-	return &Origin{}
->>>>>>> 4dcb76c9
-}
-
 // FileMessage is a message coming from a File
 type FileMessage struct {
 	*message
