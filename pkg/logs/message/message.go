--- conflicted
+++ resolved
@@ -79,18 +79,6 @@
 
 // GetHostname returns the hostname to applied the given log message
 func (m *Message) GetHostname() string {
-<<<<<<< HEAD
-	if m.Lambda == nil {
-		hostname, err := util.GetHostname(context.TODO())
-		if err != nil {
-			// this scenario is not likely to happen since
-			// the agent can not start without a hostname
-			hostname = "unknown"
-		}
-		return hostname
-	}
-	return m.Lambda.ARN
-=======
 	if m.Lambda != nil {
 		return m.Lambda.ARN
 	}
@@ -101,5 +89,4 @@
 		hostname = "unknown"
 	}
 	return hostname
->>>>>>> 11e65147
 }