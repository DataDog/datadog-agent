// Unless explicitly stated otherwise all files in this repository are licensed
// under the Apache License Version 2.0.
// This product includes software developed at Datadog (https://www.datadoghq.com/).
// Copyright 2016-2020 Datadog, Inc.

package message

import (
	"time"

	"github.com/DataDog/datadog-agent/pkg/logs/config"
)

// Message represents a log line sent to datadog, with its metadata
type Message struct {
<<<<<<< HEAD
	Content []byte
	Origin  *Origin
	status  string
	// Optional. Must be UTC. If not provided, time.Now().UTC() will be used
	// Used in the Serverless Agent
	Timestamp time.Time
	// Optional.
	// Used in the Serverless Agent
	Lambda *Lambda
}

// Lambda is a struct storing information about the Lambda function and function execution.
type Lambda struct {
	ARN       string
	RequestID string
=======
	Content            []byte
	Origin             *Origin
	status             string
	IngestionTimestamp int64
>>>>>>> 8016e6da
}

// NewMessageWithSource constructs message with content, status and log source.
func NewMessageWithSource(content []byte, status string, source *config.LogSource, ingestionTimestamp int64) *Message {
	return NewMessage(content, NewOrigin(source), status, ingestionTimestamp)
}

<<<<<<< HEAD
// NewMessage constructs message with content, status and origin.
func NewMessage(content []byte, origin *Origin, status string) *Message {
=======
// NewMessage constructs message with full information.
func NewMessage(content []byte, origin *Origin, status string, ingestionTimestamp int64) *Message {
>>>>>>> 8016e6da
	return &Message{
		Content:            content,
		Origin:             origin,
		status:             status,
		IngestionTimestamp: ingestionTimestamp,
	}
}

// NewMessageFromLambda construts a message with content, status, origin and with the given timestamp and Lambda metadata
func NewMessageFromLambda(content []byte, origin *Origin, status string, utcTime time.Time, ARN, reqID string) *Message {
	return &Message{
		Content:   content,
		Origin:    origin,
		status:    status,
		Timestamp: utcTime,
		Lambda: &Lambda{
			ARN:       ARN,
			RequestID: reqID,
		},
	}
}

// GetStatus gets the status of the message.
// if status is not set, StatusInfo will be returned.
func (m *Message) GetStatus() string {
	if m.status == "" {
		m.status = StatusInfo
	}
	return m.status
}

// GetLatency returns the latency delta from ingestion time until now
func (m *Message) GetLatency() int64 {
	return time.Now().UnixNano() - m.IngestionTimestamp
}<|MERGE_RESOLUTION|>--- conflicted
+++ resolved
@@ -13,10 +13,10 @@
 
 // Message represents a log line sent to datadog, with its metadata
 type Message struct {
-<<<<<<< HEAD
-	Content []byte
-	Origin  *Origin
-	status  string
+	Content            []byte
+	Origin             *Origin
+	status             string
+	IngestionTimestamp int64
 	// Optional. Must be UTC. If not provided, time.Now().UTC() will be used
 	// Used in the Serverless Agent
 	Timestamp time.Time
@@ -29,12 +29,6 @@
 type Lambda struct {
 	ARN       string
 	RequestID string
-=======
-	Content            []byte
-	Origin             *Origin
-	status             string
-	IngestionTimestamp int64
->>>>>>> 8016e6da
 }
 
 // NewMessageWithSource constructs message with content, status and log source.
@@ -42,13 +36,8 @@
 	return NewMessage(content, NewOrigin(source), status, ingestionTimestamp)
 }
 
-<<<<<<< HEAD
-// NewMessage constructs message with content, status and origin.
-func NewMessage(content []byte, origin *Origin, status string) *Message {
-=======
-// NewMessage constructs message with full information.
+// NewMessage constructs message with content, status, origin and the ingestion timestamp.
 func NewMessage(content []byte, origin *Origin, status string, ingestionTimestamp int64) *Message {
->>>>>>> 8016e6da
 	return &Message{
 		Content:            content,
 		Origin:             origin,
