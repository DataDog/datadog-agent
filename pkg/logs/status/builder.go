--- conflicted
+++ resolved
@@ -129,11 +129,7 @@
 				Status:        b.toString(source.Status),
 				Inputs:        source.GetInputs(),
 				Messages:      source.Messages.GetMessages(),
-<<<<<<< HEAD
-				BytesRead:     source.BytesRead.Value(),
 				Info:          source.GetInfo(),
-=======
->>>>>>> cc2e1026
 			})
 		}
 		integrations = append(integrations, Integration{
