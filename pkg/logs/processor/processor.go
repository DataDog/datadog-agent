--- conflicted
+++ resolved
@@ -17,12 +17,8 @@
 type Processor struct {
 	inputChan  chan message.Message
 	outputChan chan message.Message
-<<<<<<< HEAD
 	encoder    Encoder
-=======
-	apiKey     []byte
 	done       chan struct{}
->>>>>>> 4dcb76c9
 }
 
 // New returns an initialized Processor.
@@ -30,12 +26,8 @@
 	return &Processor{
 		inputChan:  inputChan,
 		outputChan: outputChan,
-<<<<<<< HEAD
 		encoder:    encoder,
-=======
-		apiKey:     []byte(apiKey),
 		done:       make(chan struct{}),
->>>>>>> 4dcb76c9
 	}
 }
 
@@ -44,9 +36,6 @@
 	go p.run()
 }
 
-<<<<<<< HEAD
-// run starts processing the messages in inputChan.
-=======
 // Stop stops the Processor,
 // this call blocks until inputChan is flushed
 func (p *Processor) Stop() {
@@ -55,7 +44,6 @@
 }
 
 // run starts the processing of the inputChan
->>>>>>> 4dcb76c9
 func (p *Processor) run() {
 	defer func() {
 		p.done <- struct{}{}
