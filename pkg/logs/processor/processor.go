// Unless explicitly stated otherwise all files in this repository are licensed
// under the Apache License Version 2.0.
// This product includes software developed at Datadog (https://www.datadoghq.com/).
// Copyright 2016-present Datadog, Inc.

package processor

import (
	"bytes"
	"context"
	"regexp"
	"sync"

	"github.com/DataDog/datadog-agent/comp/core/hostname/hostnameinterface"
	"github.com/DataDog/datadog-agent/comp/logs/agent/config"
	"github.com/DataDog/datadog-agent/pkg/logs/diagnostic"
	"github.com/DataDog/datadog-agent/pkg/logs/message"
	"github.com/DataDog/datadog-agent/pkg/logs/metrics"
	"github.com/DataDog/datadog-agent/pkg/util/log"
)

// UnstructuredProcessingMetricName collects how many rules are used on unstructured
// content for tailers capable of processing both unstructured and structured content.
const UnstructuredProcessingMetricName = "datadog.logs_agent.tailer.unstructured_processing"

// A Processor updates messages from an inputChan and pushes
// in an outputChan.
type Processor struct {
	inputChan                 chan *message.Message
	outputChan                chan *message.Message // strategy input
	processingRules           []*config.ProcessingRule
	encoder                   Encoder
	done                      chan struct{}
	diagnosticMessageReceiver diagnostic.MessageReceiver
	mu                        sync.Mutex
	hostname                  hostnameinterface.Component
	config                    pkgconfigmodel.Reader

	// Telemetry
	pipelineMonitor metrics.PipelineMonitor
	utilization     metrics.UtilizationMonitor
	instanceID      string
}

// New returns an initialized Processor.
func New(inputChan, outputChan chan *message.Message, processingRules []*config.ProcessingRule,
	encoder Encoder, diagnosticMessageReceiver diagnostic.MessageReceiver, hostname hostnameinterface.Component,
	pipelineMonitor metrics.PipelineMonitor, instanceID string) *Processor {

	return &Processor{
		inputChan:                 inputChan,
		outputChan:                outputChan, // strategy input
		processingRules:           processingRules,
		encoder:                   encoder,
		done:                      make(chan struct{}),
		diagnosticMessageReceiver: diagnosticMessageReceiver,
		hostname:                  hostname,
		pipelineMonitor:           pipelineMonitor,
<<<<<<< HEAD
		utilization:               pipelineMonitor.MakeUtilizationMonitor("processor"),
		config:                    cfg,

		sds: sdsProcessor{
			// will immediately starts buffering if it has been configured as so
			buffering:     waitForSDSConfig,
			maxBufferSize: maxBufferSize,
			scanner:       sds.CreateScanner(pipelineMonitor.ID()),
		},
=======
		utilization:               pipelineMonitor.MakeUtilizationMonitor(metrics.ProcessorTlmName, instanceID),
		instanceID:                instanceID,
>>>>>>> 70ea2f47
	}
}

// Start starts the Processor.
func (p *Processor) Start() {
	go p.run()
}

// Stop stops the Processor,
// this call blocks until inputChan is flushed
func (p *Processor) Stop() {
	close(p.inputChan)
	<-p.done
}

// Flush processes synchronously the messages that this processor has to process.
// Mainly (only?) used by the Serverless Agent.
func (p *Processor) Flush(ctx context.Context) {
	p.mu.Lock()
	defer p.mu.Unlock()
	for {
		select {
		case <-ctx.Done():
			return
		default:
			if len(p.inputChan) == 0 {
				return
			}
			msg := <-p.inputChan
			p.processMessage(msg)
		}
	}
}

// run starts the processing of the inputChan
func (p *Processor) run() {
	defer func() {
		p.done <- struct{}{}
	}()

	for msg := range p.inputChan {
		// process the message
		p.processMessage(msg)
		p.mu.Lock() // block here if we're trying to flush synchronously
		//nolint:staticcheck
		p.mu.Unlock()
	}
}

<<<<<<< HEAD
func (p *Processor) getFailoverAllowlist() (bool, map[string]struct{}) {
	failoverActive := p.config.GetBool("multi_region_failover.failover_logs")
	var allowlist map[string]struct{}
	if failoverActive && p.config.IsConfigured("multi_region_failover.logs_service_allowlist") {
		rawList := p.config.GetStringSlice("multi_region_failover.logs_service_allowlist")
		allowlist = make(map[string]struct{}, len(rawList))
		for _, allowed := range rawList {
			allowlist[allowed] = struct{}{}
		}
	}

	return failoverActive, allowlist
}

func (p *Processor) applySDSReconfiguration(order sds.ReconfigureOrder) {
	isActive, err := p.sds.scanner.Reconfigure(order)
	response := sds.ReconfigureResponse{
		IsActive: isActive,
		Err:      err,
	}

	if err != nil {
		log.Errorf("Error while reconfiguring the SDS scanner: %v", err)
	} else {
		// no error while reconfiguring the SDS scanner and since it looks active now,
		// we should drain the buffered messages if any and stop the
		// buffering mechanism.
		if p.sds.buffering && isActive {
			log.Debug("Processor ready with an SDS configuration.")
			p.sds.buffering = false

			// drain the buffer of messages if anything's in there
			if len(p.sds.buffer) > 0 {
				log.Info("SDS: sending", len(p.sds.buffer), "buffered messages")
				for _, msg := range p.sds.buffer {
					p.processMessage(msg)
				}
			}

			p.sds.resetBuffer()
		}
		// no else case, the buffering is only a startup mechanism, after having
		// enabled the SDS scanners, if they become inactive it is because the
		// configuration has been sent like that.
	}

	order.ResponseChan <- response
}

func (s *sdsProcessor) bufferMsg(msg *message.Message) {
	s.buffer = append(s.buffer, msg)
	s.bufferedBytes += len(msg.GetContent())

	for len(s.buffer) > 0 {
		if s.bufferedBytes > s.maxBufferSize {
			s.bufferedBytes -= len(s.buffer[0].GetContent())
			s.buffer = s.buffer[1:]
			metrics.TlmLogsDiscardedFromSDSBuffer.Inc()
		} else {
			break
		}
	}
}

func (s *sdsProcessor) resetBuffer() {
	s.buffer = nil
	s.bufferedBytes = 0
}

=======
>>>>>>> 70ea2f47
func (p *Processor) processMessage(msg *message.Message) {
	p.utilization.Start()
	defer p.utilization.Stop()
	defer p.pipelineMonitor.ReportComponentEgress(msg, metrics.ProcessorTlmName, p.instanceID)
	metrics.LogsDecoded.Add(1)
	metrics.TlmLogsDecoded.Inc()

	if toSend := p.applyRedactingRules(msg); toSend {
		metrics.LogsProcessed.Add(1)
		metrics.TlmLogsProcessed.Inc()

		// render the message
		rendered, err := msg.Render()
		if err != nil {
			log.Error("can't render the msg", err)
			return
		}
		msg.SetRendered(rendered)

		// report this message to diagnostic receivers (e.g. `stream-logs` command)
		p.diagnosticMessageReceiver.HandleMessage(msg, rendered, "")

		failoverActiveForMRF, allowlistForMRF := p.getFailoverAllowlist()
		failoverActive := failoverActiveForMRF && len(allowlistForMRF) > 0
		if _, failoverSource := allowlistForMRF[msg.Origin.Service()]; failoverActive && failoverSource {
			msg.IsMRFAllow = true
		}

		// encode the message to its final format, it is done in-place
		if err := p.encoder.Encode(msg, p.GetHostname(msg)); err != nil {
			log.Error("unable to encode msg ", err)
			return
		}

		p.utilization.Stop() // Explicitly call stop here to avoid counting writing on the output channel as processing time
		p.outputChan <- msg
		p.pipelineMonitor.ReportComponentIngress(msg, metrics.StrategyTlmName, p.instanceID)
	}

}

// applyRedactingRules returns given a message if we should process it or not,
// it applies the change directly on the Message content.
func (p *Processor) applyRedactingRules(msg *message.Message) bool {
	var content []byte = msg.GetContent()

	// Use the internal scrubbing implementation of the Agent
	// ---------------------------

	rules := append(p.processingRules, msg.Origin.LogSource.Config.ProcessingRules...)
	for _, rule := range rules {
		switch rule.Type {
		case config.ExcludeAtMatch:
			// if this message matches, we ignore it
			if rule.Regex.Match(content) {
				msg.RecordProcessingRule(rule.Type, rule.Name)
				return false
			}
		case config.IncludeAtMatch:
			// if this message doesn't match, we ignore it
			if !rule.Regex.Match(content) {
				return false
			}
			msg.RecordProcessingRule(rule.Type, rule.Name)
		case config.MaskSequences:
			if isMatchingLiteralPrefix(rule.Regex, content) {
				originalContent := content
				content = rule.Regex.ReplaceAll(content, rule.Placeholder)
				if !bytes.Equal(originalContent, content) {
					msg.RecordProcessingRule(rule.Type, rule.Name)
				}
			}
		case config.ExcludeTruncated:
			if msg.IsTruncated {
				msg.RecordProcessingRule(rule.Type, rule.Name)
				return false
			}

		}
	}

	msg.SetContent(content)
	return true // we want to send this message
}

// isMatchingLiteralPrefix uses a potential literal prefix from the given regex
// to indicate if the contant even has a chance of matching the regex
func isMatchingLiteralPrefix(r *regexp.Regexp, content []byte) bool {
	prefix, _ := r.LiteralPrefix()
	if prefix == "" {
		return true
	}

	return bytes.Contains(content, []byte(prefix))
}

// GetHostname returns the hostname to applied the given log message
func (p *Processor) GetHostname(msg *message.Message) string {
	if msg.Hostname != "" {
		return msg.Hostname
	}

	if msg.Lambda != nil {
		return msg.Lambda.ARN
	}

	if p.hostname == nil {
		return "unknown"
	}
	hname, err := p.hostname.Get(context.TODO())
	if err != nil {
		// this scenario is not likely to happen since
		// the agent cannot start without a hostname
		hname = "unknown"
	}
	return hname
}<|MERGE_RESOLUTION|>--- conflicted
+++ resolved
@@ -56,20 +56,9 @@
 		diagnosticMessageReceiver: diagnosticMessageReceiver,
 		hostname:                  hostname,
 		pipelineMonitor:           pipelineMonitor,
-<<<<<<< HEAD
-		utilization:               pipelineMonitor.MakeUtilizationMonitor("processor"),
-		config:                    cfg,
-
-		sds: sdsProcessor{
-			// will immediately starts buffering if it has been configured as so
-			buffering:     waitForSDSConfig,
-			maxBufferSize: maxBufferSize,
-			scanner:       sds.CreateScanner(pipelineMonitor.ID()),
-		},
-=======
 		utilization:               pipelineMonitor.MakeUtilizationMonitor(metrics.ProcessorTlmName, instanceID),
 		instanceID:                instanceID,
->>>>>>> 70ea2f47
+		config:                    cfg,
 	}
 }
 
@@ -119,78 +108,10 @@
 	}
 }
 
-<<<<<<< HEAD
-func (p *Processor) getFailoverAllowlist() (bool, map[string]struct{}) {
-	failoverActive := p.config.GetBool("multi_region_failover.failover_logs")
-	var allowlist map[string]struct{}
-	if failoverActive && p.config.IsConfigured("multi_region_failover.logs_service_allowlist") {
-		rawList := p.config.GetStringSlice("multi_region_failover.logs_service_allowlist")
-		allowlist = make(map[string]struct{}, len(rawList))
-		for _, allowed := range rawList {
-			allowlist[allowed] = struct{}{}
-		}
-	}
-
-	return failoverActive, allowlist
-}
-
-func (p *Processor) applySDSReconfiguration(order sds.ReconfigureOrder) {
-	isActive, err := p.sds.scanner.Reconfigure(order)
-	response := sds.ReconfigureResponse{
-		IsActive: isActive,
-		Err:      err,
-	}
-
-	if err != nil {
-		log.Errorf("Error while reconfiguring the SDS scanner: %v", err)
-	} else {
-		// no error while reconfiguring the SDS scanner and since it looks active now,
-		// we should drain the buffered messages if any and stop the
-		// buffering mechanism.
-		if p.sds.buffering && isActive {
-			log.Debug("Processor ready with an SDS configuration.")
-			p.sds.buffering = false
-
-			// drain the buffer of messages if anything's in there
-			if len(p.sds.buffer) > 0 {
-				log.Info("SDS: sending", len(p.sds.buffer), "buffered messages")
-				for _, msg := range p.sds.buffer {
-					p.processMessage(msg)
-				}
-			}
-
-			p.sds.resetBuffer()
-		}
-		// no else case, the buffering is only a startup mechanism, after having
-		// enabled the SDS scanners, if they become inactive it is because the
-		// configuration has been sent like that.
-	}
-
-	order.ResponseChan <- response
-}
-
-func (s *sdsProcessor) bufferMsg(msg *message.Message) {
-	s.buffer = append(s.buffer, msg)
-	s.bufferedBytes += len(msg.GetContent())
-
-	for len(s.buffer) > 0 {
-		if s.bufferedBytes > s.maxBufferSize {
-			s.bufferedBytes -= len(s.buffer[0].GetContent())
-			s.buffer = s.buffer[1:]
-			metrics.TlmLogsDiscardedFromSDSBuffer.Inc()
-		} else {
-			break
-		}
-	}
-}
-
 func (s *sdsProcessor) resetBuffer() {
 	s.buffer = nil
 	s.bufferedBytes = 0
 }
-
-=======
->>>>>>> 70ea2f47
 func (p *Processor) processMessage(msg *message.Message) {
 	p.utilization.Start()
 	defer p.utilization.Stop()
