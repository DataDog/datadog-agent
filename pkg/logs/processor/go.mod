module github.com/DataDog/datadog-agent/pkg/logs/processor

go 1.21.9

replace (
	github.com/DataDog/datadog-agent/comp/core/config => ../../../comp/core/config
	github.com/DataDog/datadog-agent/comp/core/flare/types => ../../../comp/core/flare/types
	github.com/DataDog/datadog-agent/comp/core/hostname/hostnameinterface => ../../../comp/core/hostname/hostnameinterface
	github.com/DataDog/datadog-agent/comp/core/secrets => ../../../comp/core/secrets
	github.com/DataDog/datadog-agent/comp/core/telemetry => ../../../comp/core/telemetry
	github.com/DataDog/datadog-agent/comp/logs/agent/config => ../../../comp/logs/agent/config
	github.com/DataDog/datadog-agent/pkg/collector/check/defaults => ../../collector/check/defaults
	github.com/DataDog/datadog-agent/pkg/config/env => ../../config/env
	github.com/DataDog/datadog-agent/pkg/config/model => ../../config/model
	github.com/DataDog/datadog-agent/pkg/config/setup => ../../config/setup
	github.com/DataDog/datadog-agent/pkg/config/utils => ../../config/utils
	github.com/DataDog/datadog-agent/pkg/logs/diagnostic => ../diagnostic
	github.com/DataDog/datadog-agent/pkg/logs/message => ../message
	github.com/DataDog/datadog-agent/pkg/logs/metrics => ../metrics
	github.com/DataDog/datadog-agent/pkg/logs/sds => ../sds
	github.com/DataDog/datadog-agent/pkg/logs/sources => ../sources
	github.com/DataDog/datadog-agent/pkg/logs/status/statusinterface => ../status/statusinterface
	github.com/DataDog/datadog-agent/pkg/logs/status/utils => ../status/utils
	github.com/DataDog/datadog-agent/pkg/logs/util/testutils => ../util/testutils
	github.com/DataDog/datadog-agent/pkg/telemetry => ../../telemetry
	github.com/DataDog/datadog-agent/pkg/util/executable => ../../util/executable
	github.com/DataDog/datadog-agent/pkg/util/filesystem => ../../util/filesystem
	github.com/DataDog/datadog-agent/pkg/util/fxutil => ../../util/fxutil
	github.com/DataDog/datadog-agent/pkg/util/hostname/validate => ../../util/hostname/validate
	github.com/DataDog/datadog-agent/pkg/util/log => ../../util/log
	github.com/DataDog/datadog-agent/pkg/util/optional => ../../util/optional
	github.com/DataDog/datadog-agent/pkg/util/pointer => ../../util/pointer
	github.com/DataDog/datadog-agent/pkg/util/scrubber => ../../util/scrubber
	github.com/DataDog/datadog-agent/pkg/util/statstracker => ../../util/statstracker
	github.com/DataDog/datadog-agent/pkg/util/system => ../../util/system
	github.com/DataDog/datadog-agent/pkg/util/system/socket => ../../util/system/socket
	github.com/DataDog/datadog-agent/pkg/util/testutil => ../../util/testutil
	github.com/DataDog/datadog-agent/pkg/util/winutil => ../../util/winutil
	github.com/DataDog/datadog-agent/pkg/version => ../../version
)

require (
	github.com/DataDog/agent-payload/v5 v5.0.106
	github.com/DataDog/datadog-agent/comp/core/hostname/hostnameinterface v0.53.0-rc.2
	github.com/DataDog/datadog-agent/comp/logs/agent/config v0.53.0-rc.2
	github.com/DataDog/datadog-agent/pkg/logs/diagnostic v0.53.0-rc.2
	github.com/DataDog/datadog-agent/pkg/logs/message v0.53.0-rc.2
	github.com/DataDog/datadog-agent/pkg/logs/metrics v0.53.0-rc.2
	github.com/DataDog/datadog-agent/pkg/logs/sds v0.0.0-00010101000000-000000000000
	github.com/DataDog/datadog-agent/pkg/logs/sources v0.53.0-rc.2
	github.com/DataDog/datadog-agent/pkg/util/log v0.53.0-rc.2
	github.com/stretchr/testify v1.9.0
)

require (
	github.com/DataDog/datadog-agent/comp/core/secrets v0.53.0-rc.2 // indirect
	github.com/DataDog/datadog-agent/comp/core/telemetry v0.53.0-rc.2 // indirect
	github.com/DataDog/datadog-agent/pkg/collector/check/defaults v0.53.0-rc.2 // indirect
	github.com/DataDog/datadog-agent/pkg/config/env v0.53.0-rc.2 // indirect
	github.com/DataDog/datadog-agent/pkg/config/model v0.53.0-rc.2 // indirect
	github.com/DataDog/datadog-agent/pkg/config/setup v0.53.0-rc.2 // indirect
	github.com/DataDog/datadog-agent/pkg/config/utils v0.53.0-rc.2 // indirect
	github.com/DataDog/datadog-agent/pkg/logs/status/utils v0.53.0-rc.2 // indirect
	github.com/DataDog/datadog-agent/pkg/telemetry v0.53.0-rc.2 // indirect
	github.com/DataDog/datadog-agent/pkg/util/executable v0.53.0-rc.2 // indirect
	github.com/DataDog/datadog-agent/pkg/util/filesystem v0.53.0-rc.2 // indirect
	github.com/DataDog/datadog-agent/pkg/util/fxutil v0.53.0-rc.2 // indirect
	github.com/DataDog/datadog-agent/pkg/util/hostname/validate v0.53.0-rc.2 // indirect
	github.com/DataDog/datadog-agent/pkg/util/optional v0.53.0-rc.2 // indirect
	github.com/DataDog/datadog-agent/pkg/util/pointer v0.53.0-rc.2 // indirect
	github.com/DataDog/datadog-agent/pkg/util/scrubber v0.53.0-rc.2 // indirect
	github.com/DataDog/datadog-agent/pkg/util/statstracker v0.53.0-rc.2 // indirect
	github.com/DataDog/datadog-agent/pkg/util/system v0.53.0-rc.2 // indirect
	github.com/DataDog/datadog-agent/pkg/util/system/socket v0.53.0-rc.2 // indirect
	github.com/DataDog/datadog-agent/pkg/util/winutil v0.53.0-rc.2 // indirect
	github.com/DataDog/datadog-agent/pkg/version v0.53.0-rc.2 // indirect
	github.com/DataDog/dd-sensitive-data-scanner/sds-go/go v0.0.0-20240318112024-de26033b606a // indirect
	github.com/DataDog/viper v1.13.0 // indirect
	github.com/Microsoft/go-winio v0.6.1 // indirect
	github.com/beorn7/perks v1.0.1 // indirect
	github.com/cespare/xxhash/v2 v2.2.0 // indirect
	github.com/cihub/seelog v0.0.0-20170130134532-f561c5e57575 // indirect
	github.com/davecgh/go-spew v1.1.1 // indirect
	github.com/fsnotify/fsnotify v1.7.0 // indirect
	github.com/go-logr/logr v1.3.0 // indirect
	github.com/go-logr/stdr v1.2.2 // indirect
	github.com/go-ole/go-ole v1.2.6 // indirect
	github.com/gogo/protobuf v1.3.2 // indirect
	github.com/golang/protobuf v1.5.3 // indirect
	github.com/hashicorp/hcl v1.0.0 // indirect
	github.com/hectane/go-acl v0.0.0-20190604041725-da78bae5fc95 // indirect
	github.com/inconshreveable/mousetrap v1.1.0 // indirect
	github.com/kardianos/osext v0.0.0-20190222173326-2bc1f35cddc0 // indirect
	github.com/lufia/plan9stats v0.0.0-20211012122336-39d0f177ccd0 // indirect
	github.com/magiconair/properties v1.8.1 // indirect
	github.com/matttproud/golang_protobuf_extensions v1.0.4 // indirect
	github.com/mitchellh/mapstructure v1.1.2 // indirect
	github.com/pelletier/go-toml v1.2.0 // indirect
	github.com/pmezard/go-difflib v1.0.0 // indirect
	github.com/power-devops/perfstat v0.0.0-20210106213030-5aafc221ea8c // indirect
	github.com/prometheus/client_golang v1.17.0 // indirect
	github.com/prometheus/client_model v0.5.0 // indirect
	github.com/prometheus/common v0.44.0 // indirect
	github.com/prometheus/procfs v0.11.1 // indirect
	github.com/shirou/gopsutil/v3 v3.23.12 // indirect
	github.com/shoenig/go-m1cpu v0.1.6 // indirect
	github.com/spf13/afero v1.9.5 // indirect
	github.com/spf13/cast v1.5.1 // indirect
	github.com/spf13/cobra v1.7.0 // indirect
	github.com/spf13/jwalterweatherman v1.0.0 // indirect
	github.com/spf13/pflag v1.0.5 // indirect
	github.com/tklauser/go-sysconf v0.3.12 // indirect
	github.com/tklauser/numcpus v0.6.1 // indirect
	github.com/yusufpapurcu/wmi v1.2.3 // indirect
	go.opentelemetry.io/otel v1.20.0 // indirect
	go.opentelemetry.io/otel/exporters/prometheus v0.42.0 // indirect
	go.opentelemetry.io/otel/metric v1.20.0 // indirect
	go.opentelemetry.io/otel/sdk v1.20.0 // indirect
	go.opentelemetry.io/otel/sdk/metric v1.20.0 // indirect
	go.opentelemetry.io/otel/trace v1.20.0 // indirect
	go.uber.org/atomic v1.11.0 // indirect
	go.uber.org/dig v1.17.0 // indirect
	go.uber.org/fx v1.18.2 // indirect
	go.uber.org/multierr v1.6.0 // indirect
	go.uber.org/zap v1.23.0 // indirect
	golang.org/x/exp v0.0.0-20240222234643-814bf88cf225 // indirect
<<<<<<< HEAD
	golang.org/x/mod v0.17.0 // indirect
	golang.org/x/sys v0.19.0 // indirect
=======
	golang.org/x/mod v0.15.0 // indirect
	golang.org/x/sys v0.17.0 // indirect
>>>>>>> 08e0d872
	golang.org/x/text v0.14.0 // indirect
	golang.org/x/tools v0.18.0 // indirect
	google.golang.org/protobuf v1.31.0 // indirect
	gopkg.in/yaml.v2 v2.4.0 // indirect
	gopkg.in/yaml.v3 v3.0.1 // indirect
)<|MERGE_RESOLUTION|>--- conflicted
+++ resolved
@@ -124,13 +124,8 @@
 	go.uber.org/multierr v1.6.0 // indirect
 	go.uber.org/zap v1.23.0 // indirect
 	golang.org/x/exp v0.0.0-20240222234643-814bf88cf225 // indirect
-<<<<<<< HEAD
 	golang.org/x/mod v0.17.0 // indirect
 	golang.org/x/sys v0.19.0 // indirect
-=======
-	golang.org/x/mod v0.15.0 // indirect
-	golang.org/x/sys v0.17.0 // indirect
->>>>>>> 08e0d872
 	golang.org/x/text v0.14.0 // indirect
 	golang.org/x/tools v0.18.0 // indirect
 	google.golang.org/protobuf v1.31.0 // indirect
