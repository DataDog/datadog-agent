--- conflicted
+++ resolved
@@ -58,11 +58,7 @@
 // The common utils, including AutoConfig, must have already been initialized.
 func execJmxCommand(command string, selectedChecks []string, reporter jmxfetch.JMXReporter, output func(...interface{}), logLevel string, configs []integration.Config, wmeta workloadmeta.Component, senderManager sender.DiagnoseSenderManager, agentAPI internalAPI.Component) error {
 	// start the cmd HTTP server
-<<<<<<< HEAD
-	if err := api.StartServers(nil, nil, nil, nil, nil, wmeta, optional.NewNoneOption[logsAgent.Component](), senderManager, nil, nil, nil, nil, nil); err != nil {
-=======
 	if err := agentAPI.StartServer(nil, nil, nil, nil, nil, wmeta, optional.NewNoneOption[logsAgent.Component](), senderManager, nil, nil, nil, nil, nil); err != nil {
->>>>>>> c58efaee
 		return fmt.Errorf("Error while starting api server, exiting: %v", err)
 	}
 
