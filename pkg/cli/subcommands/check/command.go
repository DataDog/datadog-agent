// Unless explicitly stated otherwise all files in this repository are licensed
// under the Apache License Version 2.0.
// This product includes software developed at Datadog (https://www.datadoghq.com/).
// Copyright 2016-present Datadog, Inc.

// Package check builds a 'check' command to be used in binaries.
package check

import (
	"bytes"
	"context"
	"encoding/json"
	"errors"
	"fmt"
	"os"
	"path/filepath"
	"runtime"
	"strconv"
	"strings"
	"time"

	"github.com/fatih/color"
	"github.com/spf13/cobra"
	"go.uber.org/fx"
	"gopkg.in/yaml.v2"

	"github.com/DataDog/datadog-agent/cmd/agent/common"
	"github.com/DataDog/datadog-agent/cmd/agent/common/path"
	"github.com/DataDog/datadog-agent/comp/aggregator/demultiplexer"
	internalAPI "github.com/DataDog/datadog-agent/comp/api/api"
	"github.com/DataDog/datadog-agent/comp/api/api/apiimpl"
	"github.com/DataDog/datadog-agent/comp/core"
	"github.com/DataDog/datadog-agent/comp/core/config"
	"github.com/DataDog/datadog-agent/comp/core/log"
	"github.com/DataDog/datadog-agent/comp/core/secrets"
	"github.com/DataDog/datadog-agent/comp/core/sysprobeconfig/sysprobeconfigimpl"
	"github.com/DataDog/datadog-agent/comp/core/workloadmeta"
	"github.com/DataDog/datadog-agent/comp/forwarder"
	"github.com/DataDog/datadog-agent/comp/forwarder/defaultforwarder"
	orchestratorForwarderImpl "github.com/DataDog/datadog-agent/comp/forwarder/orchestrator/orchestratorimpl"
	"github.com/DataDog/datadog-agent/comp/metadata/inventorychecks"
	"github.com/DataDog/datadog-agent/comp/metadata/inventorychecks/inventorychecksimpl"
	"github.com/DataDog/datadog-agent/pkg/aggregator"
	"github.com/DataDog/datadog-agent/pkg/autodiscovery"
	"github.com/DataDog/datadog-agent/pkg/autodiscovery/integration"
	"github.com/DataDog/datadog-agent/pkg/cli/standalone"
	"github.com/DataDog/datadog-agent/pkg/collector"
	"github.com/DataDog/datadog-agent/pkg/collector/check"
	checkid "github.com/DataDog/datadog-agent/pkg/collector/check/id"
	"github.com/DataDog/datadog-agent/pkg/collector/check/stats"
	pkgconfig "github.com/DataDog/datadog-agent/pkg/config"
	"github.com/DataDog/datadog-agent/pkg/config/model"
	"github.com/DataDog/datadog-agent/pkg/serializer"
	statuscollector "github.com/DataDog/datadog-agent/pkg/status/collector"
	"github.com/DataDog/datadog-agent/pkg/status/render"
	"github.com/DataDog/datadog-agent/pkg/util/fxutil"
	"github.com/DataDog/datadog-agent/pkg/util/optional"
	"github.com/DataDog/datadog-agent/pkg/util/scrubber"
)

// cliParams are the command-line arguments for this subcommand
type cliParams struct {
	// cmd is the running cobra.Command
	cmd *cobra.Command

	// args are the positional command line args
	args []string

	// subcommand-specific params

	checkRate                 bool
	checkTimes                int
	checkPause                int
	checkName                 string
	checkDelay                int
	instanceFilter            string
	logLevel                  string
	formatJSON                bool
	formatTable               bool
	breakPoint                string
	fullSketches              bool
	saveFlare                 bool
	profileMemory             bool
	profileMemoryDir          string
	profileMemoryFrames       string
	profileMemoryGC           string
	profileMemoryCombine      string
	profileMemorySort         string
	profileMemoryLimit        string
	profileMemoryDiff         string
	profileMemoryFilters      string
	profileMemoryUnit         string
	profileMemoryVerbose      string
	discoveryTimeout          uint
	discoveryRetryInterval    uint
	discoveryMinInstances     uint
	generateIntegrationTraces bool
}

// GlobalParams contains the values of agent-global Cobra flags.
//
// A pointer to this type is passed to SubcommandFactory's, but its contents
// are not valid until Cobra calls the subcommand's Run or RunE function.
type GlobalParams struct {
	ConfFilePath         string
	SysProbeConfFilePath string
	ConfigName           string
	LoggerName           string
}

// MakeCommand returns a `check` command to be used by agent binaries.
func MakeCommand(globalParamsGetter func() GlobalParams) *cobra.Command {
	cliParams := &cliParams{}
	cmd := &cobra.Command{
		Use:   "check <check_name>",
		Short: "Run the specified check",
		Long:  `Use this to run a specific check with a specific rate`,
		RunE: func(cmd *cobra.Command, args []string) error {
			globalParams := globalParamsGetter()

			// handle the deprecated --log-level flag
			if cliParams.logLevel != "" {
				os.Setenv("DD_LOG_LEVEL", cliParams.logLevel)
			}
			cliParams.cmd = cmd
			cliParams.args = args
			disableCmdPort()
			return fxutil.OneShot(run,
				fx.Supply(cliParams),
				fx.Supply(core.BundleParams{
					ConfigParams:         config.NewAgentParams(globalParams.ConfFilePath, config.WithConfigName(globalParams.ConfigName)),
					SecretParams:         secrets.NewEnabledParams(),
					SysprobeConfigParams: sysprobeconfigimpl.NewParams(sysprobeconfigimpl.WithSysProbeConfFilePath(globalParams.SysProbeConfFilePath)),
					LogParams:            log.ForOneShot(globalParams.LoggerName, "off", true)}),
				core.Bundle(),

				workloadmeta.Module(),
				apiimpl.Module(),
				fx.Supply(workloadmeta.NewParams()),
				fx.Supply(context.Background()),

<<<<<<< HEAD
				forwarder.Bundle(),
=======
				forwarder.Bundle,
				inventorychecksimpl.Module,
				// inventorychecksimpl depends on a collector and serializer when created to send payload.
				// Here we just want to collect metadata to be displayed, so we don't need a collector.
				fx.Provide(func() optional.Option[collector.Collector] {
					return optional.NewNoneOption[collector.Collector]()
				}),
				fx.Provide(func() serializer.MetricSerializer { return nil }),
>>>>>>> 348a6fda
				fx.Supply(defaultforwarder.Params{UseNoopForwarder: true}),
				demultiplexer.Module(),
				orchestratorForwarderImpl.Module(),
				fx.Supply(orchestratorForwarderImpl.NewNoopParams()),
				fx.Provide(func() demultiplexer.Params {
					// Initializing the aggregator with a flush interval of 0 (to disable the flush goroutines)
					opts := aggregator.DefaultAgentDemultiplexerOptions()
					opts.FlushInterval = 0
					opts.UseNoopEventPlatformForwarder = true
					return demultiplexer.Params{Options: opts}
				}),
			)
		},
	}

	cmd.Flags().BoolVarP(&cliParams.checkRate, "check-rate", "r", false, "check rates by running the check twice with a 1sec-pause between the 2 runs")
	cmd.Flags().IntVarP(&cliParams.checkTimes, "check-times", "t", 1, "number of times to run the check")
	cmd.Flags().IntVar(&cliParams.checkPause, "pause", 0, "pause between multiple runs of the check, in milliseconds")
	cmd.Flags().StringVarP(&cliParams.logLevel, "log-level", "l", "", "set the log level (default 'off') (deprecated, use the env var DD_LOG_LEVEL instead)")
	cmd.Flags().IntVarP(&cliParams.checkDelay, "delay", "d", 100, "delay between running the check and grabbing the metrics in milliseconds")
	cmd.Flags().StringVarP(&cliParams.instanceFilter, "instance-filter", "", "", "filter instances using jq style syntax, example: --instance-filter '.ip_address == \"127.0.0.51\"'")
	cmd.Flags().BoolVarP(&cliParams.formatJSON, "json", "", false, "format aggregator and check runner output as json")
	cmd.Flags().BoolVarP(&cliParams.formatTable, "table", "", false, "format aggregator and check runner output as an ascii table")
	cmd.Flags().StringVarP(&cliParams.breakPoint, "breakpoint", "b", "", "set a breakpoint at a particular line number (Python checks only)")
	cmd.Flags().BoolVarP(&cliParams.profileMemory, "profile-memory", "m", false, "run the memory profiler (Python checks only)")
	cmd.Flags().BoolVar(&cliParams.fullSketches, "full-sketches", false, "output sketches with bins information")
	cmd.Flags().BoolVarP(&cliParams.saveFlare, "flare", "", false, "save check results to the log dir so it may be reported in a flare")
	cmd.Flags().UintVarP(&cliParams.discoveryTimeout, "discovery-timeout", "", 5, "max retry duration until Autodiscovery resolves the check template (in seconds)")
	cmd.Flags().UintVarP(&cliParams.discoveryRetryInterval, "discovery-retry-interval", "", 1, "(unused)")
	cmd.Flags().UintVarP(&cliParams.discoveryMinInstances, "discovery-min-instances", "", 1, "minimum number of config instances to be discovered before running the check(s)")

	pkgconfig.Datadog.BindPFlag("cmd.check.fullsketches", cmd.Flags().Lookup("full-sketches")) //nolint:errcheck

	// Power user flags - mark as hidden
	createHiddenStringFlag(cmd, &cliParams.profileMemoryDir, "m-dir", "", "an existing directory in which to store memory profiling data, ignoring clean-up")
	createHiddenStringFlag(cmd, &cliParams.profileMemoryFrames, "m-frames", "", "the number of stack frames to consider")
	createHiddenStringFlag(cmd, &cliParams.profileMemoryGC, "m-gc", "", "whether or not to run the garbage collector to remove noise")
	createHiddenStringFlag(cmd, &cliParams.profileMemoryCombine, "m-combine", "", "whether or not to aggregate over all traceback frames")
	createHiddenStringFlag(cmd, &cliParams.profileMemorySort, "m-sort", "", "what to sort by between: lineno | filename | traceback")
	createHiddenStringFlag(cmd, &cliParams.profileMemoryLimit, "m-limit", "", "the maximum number of sorted results to show")
	createHiddenStringFlag(cmd, &cliParams.profileMemoryDiff, "m-diff", "", "how to order diff results between: absolute | positive")
	createHiddenStringFlag(cmd, &cliParams.profileMemoryFilters, "m-filters", "", "comma-separated list of file path glob patterns to filter by")
	createHiddenStringFlag(cmd, &cliParams.profileMemoryUnit, "m-unit", "", "the binary unit to represent memory usage (kib, mb, etc.). the default is dynamic")
	createHiddenStringFlag(cmd, &cliParams.profileMemoryVerbose, "m-verbose", "", "whether or not to include potentially noisy sources")
	createHiddenBooleanFlag(cmd, &cliParams.generateIntegrationTraces, "m-trace", false, "send the integration traces")

	cmd.SetArgs([]string{"checkName"})

	return cmd
}

func run(
	config config.Component,
	cliParams *cliParams,
	demultiplexer demultiplexer.Component,
	wmeta workloadmeta.Component,
	secretResolver secrets.Component,
	agentAPI internalAPI.Component,
	invChecks inventorychecks.Component,
) error {
	previousIntegrationTracing := false
	previousIntegrationTracingExhaustive := false
	if cliParams.generateIntegrationTraces {
		if pkgconfig.Datadog.IsSet("integration_tracing") {
			previousIntegrationTracing = pkgconfig.Datadog.GetBool("integration_tracing")

		}
		if pkgconfig.Datadog.IsSet("integration_tracing_exhaustive") {
			previousIntegrationTracingExhaustive = pkgconfig.Datadog.GetBool("integration_tracing_exhaustive")
		}
		pkgconfig.Datadog.Set("integration_tracing", true, model.SourceAgentRuntime)
		pkgconfig.Datadog.Set("integration_tracing_exhaustive", true, model.SourceAgentRuntime)
	}

	if len(cliParams.args) != 0 {
		cliParams.checkName = cliParams.args[0]
	} else {
		cliParams.cmd.Help() //nolint:errcheck
		return nil
	}

	// TODO: (components) - Until the checks are components we set there context so they can depends on components.
	check.InitializeInventoryChecksContext(invChecks)

	common.LoadComponents(demultiplexer, secretResolver, pkgconfig.Datadog.GetString("confd_path"))
	common.AC.LoadAndRun(context.Background())

	// Create the CheckScheduler, but do not attach it to
	// AutoDiscovery.  NOTE: we do not start common.Coll, either.
	collector.InitCheckScheduler(common.Coll, demultiplexer)

	waitCtx, cancelTimeout := context.WithTimeout(
		context.Background(), time.Duration(cliParams.discoveryTimeout)*time.Second)

	allConfigs, err := common.WaitForConfigsFromAD(waitCtx, []string{cliParams.checkName}, int(cliParams.discoveryMinInstances), cliParams.instanceFilter)
	cancelTimeout()
	if err != nil {
		return err
	}

	// make sure the checks in cs are not JMX checks
	for idx := range allConfigs {
		conf := &allConfigs[idx]
		if conf.Name != cliParams.checkName {
			continue
		}

		if check.IsJMXConfig(*conf) {
			// we'll mimic the check command behavior with JMXFetch by running
			// it with the JSON reporter and the list_with_metrics command.
			fmt.Println("Please consider using the 'jmx' command instead of 'check jmx'")
			selectedChecks := []string{cliParams.checkName}
			if cliParams.checkRate {
				if err := standalone.ExecJmxListWithRateMetricsJSON(selectedChecks, config.GetString("log_level"), allConfigs, wmeta, demultiplexer, agentAPI); err != nil {
					return fmt.Errorf("while running the jmx check: %v", err)
				}
			} else {
				if err := standalone.ExecJmxListWithMetricsJSON(selectedChecks, config.GetString("log_level"), allConfigs, wmeta, demultiplexer, agentAPI); err != nil {
					return fmt.Errorf("while running the jmx check: %v", err)
				}
			}

			instances := []integration.Data{}

			// Retain only non-JMX instances for later
			for _, instance := range conf.Instances {
				if check.IsJMXInstance(conf.Name, instance, conf.InitConfig) {
					continue
				}
				instances = append(instances, instance)
			}

			if len(instances) == 0 {
				fmt.Printf("All instances of '%s' are JMXFetch instances, and have completed running\n", cliParams.checkName)
				return nil
			}

			conf.Instances = instances
		}
	}

	if cliParams.profileMemory {
		// If no directory is specified, make a temporary one
		if cliParams.profileMemoryDir == "" {
			cliParams.profileMemoryDir, err = os.MkdirTemp("", "datadog-agent-memory-profiler")
			if err != nil {
				return err
			}

			defer func() {
				cleanupErr := os.RemoveAll(cliParams.profileMemoryDir)
				if cleanupErr != nil {
					fmt.Printf("%s\n", cleanupErr)
				}
			}()
		}

		for idx := range allConfigs {
			conf := &allConfigs[idx]
			if conf.Name != cliParams.checkName {
				continue
			}

			var data map[string]interface{}

			err = yaml.Unmarshal(conf.InitConfig, &data)
			if err != nil {
				return err
			}

			if data == nil {
				data = make(map[string]interface{})
			}

			data["profile_memory"] = cliParams.profileMemoryDir
			err = populateMemoryProfileConfig(cliParams, data)
			if err != nil {
				return err
			}

			y, _ := yaml.Marshal(data)
			conf.InitConfig = y

			break
		}
	} else if cliParams.breakPoint != "" {
		breakPointLine, err := strconv.Atoi(cliParams.breakPoint)
		if err != nil {
			fmt.Printf("breakpoint must be an integer\n")
			return err
		}

		for idx := range allConfigs {
			conf := &allConfigs[idx]
			if conf.Name != cliParams.checkName {
				continue
			}

			var data map[string]interface{}

			err = yaml.Unmarshal(conf.InitConfig, &data)
			if err != nil {
				return err
			}

			if data == nil {
				data = make(map[string]interface{})
			}

			data["set_breakpoint"] = breakPointLine

			y, _ := yaml.Marshal(data)
			conf.InitConfig = y

			break
		}
	}

	cs := collector.GetChecksByNameForConfigs(cliParams.checkName, allConfigs)

	// something happened while getting the check(s), display some info.
	if len(cs) == 0 {
		for check, error := range autodiscovery.GetConfigErrors() {
			if cliParams.checkName == check {
				fmt.Fprintf(color.Output, "\n%s: invalid config for %s: %s\n", color.RedString("Error"), color.YellowString(check), error)
			}
		}
		for check, errors := range collector.GetLoaderErrors() {
			if cliParams.checkName == check {
				fmt.Fprintf(color.Output, "\n%s: could not load %s:\n", color.RedString("Error"), color.YellowString(cliParams.checkName))
				for loader, error := range errors {
					fmt.Fprintf(color.Output, "* %s: %s\n", color.YellowString(loader), error)
				}
			}
		}
		for check, warnings := range autodiscovery.GetResolveWarnings() {
			if cliParams.checkName == check {
				fmt.Fprintf(color.Output, "\n%s: could not resolve %s config:\n", color.YellowString("Warning"), color.YellowString(check))
				for _, warning := range warnings {
					fmt.Fprintf(color.Output, "* %s\n", warning)
				}
			}
		}
		return fmt.Errorf("no valid check found")
	}

	if len(cs) > 1 {
		fmt.Println("Multiple check instances found, running each of them")
	}

	var checkFileOutput bytes.Buffer
	var instancesData []interface{}
	printer := aggregator.AgentDemultiplexerPrinter{DemultiplexerWithAggregator: demultiplexer}
	collectorData := statuscollector.GetStatusInfo()
	checkRuns := collectorData["runnerStats"].(map[string]interface{})["Checks"].(map[string]interface{})
	for _, c := range cs {
		s := runCheck(cliParams, c, printer)
		checkMap := make(map[checkid.ID]*stats.Stats)
		checkMap[c.ID()] = s
		checkRuns[c.String()] = checkMap

		// Sleep for a while to allow the aggregator to finish ingesting all the metrics/events/sc
		time.Sleep(time.Duration(cliParams.checkDelay) * time.Millisecond)

		if cliParams.formatJSON {
			aggregatorData := printer.GetMetricsDataForPrint()

			// There is only one checkID per run so we'll just access that
			instanceData := map[string]interface{}{
				"aggregator":  aggregatorData,
				"runner":      s,
				"inventories": collectorData["inventories"],
			}
			instancesData = append(instancesData, instanceData)
		} else if cliParams.profileMemory {
			// Every instance will create its own directory
			instanceID := strings.SplitN(string(c.ID()), ":", 2)[1]
			// Colons can't be part of Windows file paths
			instanceID = strings.Replace(instanceID, ":", "_", -1)
			profileDataDir := filepath.Join(cliParams.profileMemoryDir, cliParams.checkName, instanceID)

			snapshotDir := filepath.Join(profileDataDir, "snapshots")
			if _, err := os.Stat(snapshotDir); !os.IsNotExist(err) {
				snapshots, err := os.ReadDir(snapshotDir)
				if err != nil {
					return err
				}

				numSnapshots := len(snapshots)
				if numSnapshots > 0 {
					lastSnapshot := snapshots[numSnapshots-1]
					snapshotContents, err := os.ReadFile(filepath.Join(snapshotDir, lastSnapshot.Name()))
					if err != nil {
						return err
					}

					color.HiWhite(string(snapshotContents))
				} else {
					return fmt.Errorf("no snapshots found in %s", snapshotDir)
				}
			} else {
				return fmt.Errorf("no snapshot data found in %s", profileDataDir)
			}

			diffDir := filepath.Join(profileDataDir, "diffs")
			if _, err := os.Stat(diffDir); !os.IsNotExist(err) {
				diffs, err := os.ReadDir(diffDir)
				if err != nil {
					return err
				}

				numDiffs := len(diffs)
				if numDiffs > 0 {
					lastDiff := diffs[numDiffs-1]
					diffContents, err := os.ReadFile(filepath.Join(diffDir, lastDiff.Name()))
					if err != nil {
						return err
					}

					color.HiCyan(fmt.Sprintf("\n%s\n\n", strings.Repeat("=", 50)))
					color.HiWhite(string(diffContents))
				} else {
					return fmt.Errorf("no diffs found in %s", diffDir)
				}
			} else if !singleCheckRun(cliParams) {
				return fmt.Errorf("no diff data found in %s", profileDataDir)
			}
		} else {
			printer.PrintMetrics(&checkFileOutput, cliParams.formatTable)

			p := func(data string) {
				fmt.Println(data)
				checkFileOutput.WriteString(data + "\n")
			}

			statusJSON, _ := json.Marshal(collectorData)
			checkStatus, _ := render.FormatCheckStats(statusJSON)
			p(checkStatus)

			p("  Metadata\n  ========")

			metadata := check.GetMetadata(c, false)
			for k, v := range metadata {
				p(fmt.Sprintf("    %s: %v", k, v))
			}
			for k, v := range invChecks.GetInstanceMetadata(string(c.ID())) {
				p(fmt.Sprintf("    %s: %v", k, v))
			}
		}
	}

	if runtime.GOOS == "windows" {
		standalone.PrintWindowsUserWarning("check")
	}

	if cliParams.formatJSON {
		instancesJSON, _ := json.MarshalIndent(instancesData, "", "  ")
		instanceJSONString := string(instancesJSON)

		fmt.Println(instanceJSONString)
		checkFileOutput.WriteString(instanceJSONString + "\n")
	} else if singleCheckRun(cliParams) {
		if cliParams.profileMemory {
			color.Yellow("Check has run only once, to collect diff data run the check multiple times with the -t/--check-times flag.")
		} else {
			color.Yellow("Check has run only once, if some metrics are missing you can try again with --check-rate to see any other metric if available.")
		}
		color.Yellow("This check type has %d instances. If you're looking for a different check instance, try filtering on a specific one using the --instance-filter flag or set --discovery-min-instances to a higher value", len(cs))
	}

	warnings := config.Warnings()
	if warnings != nil && warnings.TraceMallocEnabledWithPy2 {
		return errors.New("tracemalloc is enabled but unavailable with python version 2")
	}

	if cliParams.saveFlare {
		writeCheckToFile(cliParams.checkName, &checkFileOutput)
	}

	if cliParams.generateIntegrationTraces {
		pkgconfig.Datadog.Set("integration_tracing", previousIntegrationTracing, model.SourceAgentRuntime)
		pkgconfig.Datadog.Set("integration_tracing_exhaustive", previousIntegrationTracingExhaustive, model.SourceAgentRuntime)
	}

	return nil
}

//nolint:revive // TODO(ASC) Fix revive linter
func runCheck(cliParams *cliParams, c check.Check, demux aggregator.Demultiplexer) *stats.Stats {
	s := stats.NewStats(c)
	times := cliParams.checkTimes
	pause := cliParams.checkPause
	if cliParams.checkRate {
		if cliParams.checkTimes > 2 {
			color.Yellow("The check-rate option is overriding check-times to 2")
		}
		if pause > 0 {
			color.Yellow("The check-rate option is overriding pause to 1000ms")
		}
		times = 2
		pause = 1000
	}
	for i := 0; i < times; i++ {
		t0 := time.Now()
		err := c.Run()
		warnings := c.GetWarnings()
		sStats, _ := c.GetSenderStats()
		s.Add(time.Since(t0), err, warnings, sStats)
		if pause > 0 && i < times-1 {
			time.Sleep(time.Duration(pause) * time.Millisecond)
		}
	}

	return s
}

func writeCheckToFile(checkName string, checkFileOutput *bytes.Buffer) {
	_ = os.Mkdir(path.DefaultCheckFlareDirectory, os.ModeDir)

	// Windows cannot accept ":" in file names
	filenameSafeTimeStamp := strings.ReplaceAll(time.Now().UTC().Format(time.RFC3339), ":", "-")
	flarePath := filepath.Join(path.DefaultCheckFlareDirectory, "check_"+checkName+"_"+filenameSafeTimeStamp+".log")

	scrubbed, err := scrubber.ScrubBytes(checkFileOutput.Bytes())
	if err != nil {
		fmt.Println("Error while scrubbing the check file:", err)
	}
	err = os.WriteFile(flarePath, scrubbed, os.ModePerm)

	if err != nil {
		fmt.Println("Error while writing the check file (is the location writable by the dd-agent user?):", err)
	} else {
		fmt.Println("check written to:", flarePath)
	}
}

func singleCheckRun(cliParams *cliParams) bool {
	return !cliParams.checkRate && cliParams.checkTimes < 2
}

func createHiddenStringFlag(cmd *cobra.Command, p *string, name string, value string, usage string) {
	cmd.Flags().StringVar(p, name, value, usage)
	cmd.Flags().MarkHidden(name) //nolint:errcheck
}

func createHiddenBooleanFlag(cmd *cobra.Command, p *bool, name string, value bool, usage string) {
	cmd.Flags().BoolVar(p, name, value, usage)
	cmd.Flags().MarkHidden(name) //nolint:errcheck
}

func populateMemoryProfileConfig(cliParams *cliParams, initConfig map[string]interface{}) error {
	if cliParams.profileMemoryFrames != "" {
		profileMemoryFrames, err := strconv.Atoi(cliParams.profileMemoryFrames)
		if err != nil {
			return fmt.Errorf("--m-frames must be an integer")
		}
		initConfig["profile_memory_frames"] = profileMemoryFrames
	}

	if cliParams.profileMemoryGC != "" {
		profileMemoryGC, err := strconv.Atoi(cliParams.profileMemoryGC)
		if err != nil {
			return fmt.Errorf("--m-gc must be an integer")
		}

		initConfig["profile_memory_gc"] = profileMemoryGC
	}

	if cliParams.profileMemoryCombine != "" {
		profileMemoryCombine, err := strconv.Atoi(cliParams.profileMemoryCombine)
		if err != nil {
			return fmt.Errorf("--m-combine must be an integer")
		}

		if profileMemoryCombine != 0 && cliParams.profileMemorySort == "traceback" {
			return fmt.Errorf("--m-combine cannot be sorted (--m-sort) by traceback")
		}

		initConfig["profile_memory_combine"] = profileMemoryCombine
	}

	if cliParams.profileMemorySort != "" {
		if cliParams.profileMemorySort != "lineno" && cliParams.profileMemorySort != "filename" && cliParams.profileMemorySort != "traceback" {
			return fmt.Errorf("--m-sort must one of: lineno | filename | traceback")
		}
		initConfig["profile_memory_sort"] = cliParams.profileMemorySort
	}

	if cliParams.profileMemoryLimit != "" {
		profileMemoryLimit, err := strconv.Atoi(cliParams.profileMemoryLimit)
		if err != nil {
			return fmt.Errorf("--m-limit must be an integer")
		}
		initConfig["profile_memory_limit"] = profileMemoryLimit
	}

	if cliParams.profileMemoryDiff != "" {
		if cliParams.profileMemoryDiff != "absolute" && cliParams.profileMemoryDiff != "positive" {
			return fmt.Errorf("--m-diff must one of: absolute | positive")
		}
		initConfig["profile_memory_diff"] = cliParams.profileMemoryDiff
	}

	if cliParams.profileMemoryFilters != "" {
		initConfig["profile_memory_filters"] = cliParams.profileMemoryFilters
	}

	if cliParams.profileMemoryUnit != "" {
		initConfig["profile_memory_unit"] = cliParams.profileMemoryUnit
	}

	if cliParams.profileMemoryVerbose != "" {
		profileMemoryVerbose, err := strconv.Atoi(cliParams.profileMemoryVerbose)
		if err != nil {
			return fmt.Errorf("--m-verbose must be an integer")
		}
		initConfig["profile_memory_verbose"] = profileMemoryVerbose
	}

	return nil
}

// disableCmdPort overrrides the `cmd_port` configuration so that when the
// server starts up, it does not do so on the same port as a running agent.
//
// Ideally, the server wouldn't start up at all, but this workaround has been
// in place for some time.
func disableCmdPort() {
	os.Setenv("DD_CMD_PORT", "0") // 0 indicates the OS should pick an unused port
}<|MERGE_RESOLUTION|>--- conflicted
+++ resolved
@@ -139,18 +139,14 @@
 				fx.Supply(workloadmeta.NewParams()),
 				fx.Supply(context.Background()),
 
-<<<<<<< HEAD
 				forwarder.Bundle(),
-=======
-				forwarder.Bundle,
-				inventorychecksimpl.Module,
+				inventorychecksimpl.Module(),
 				// inventorychecksimpl depends on a collector and serializer when created to send payload.
 				// Here we just want to collect metadata to be displayed, so we don't need a collector.
 				fx.Provide(func() optional.Option[collector.Collector] {
 					return optional.NewNoneOption[collector.Collector]()
 				}),
 				fx.Provide(func() serializer.MetricSerializer { return nil }),
->>>>>>> 348a6fda
 				fx.Supply(defaultforwarder.Params{UseNoopForwarder: true}),
 				demultiplexer.Module(),
 				orchestratorForwarderImpl.Module(),
