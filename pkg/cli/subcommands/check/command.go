// Unless explicitly stated otherwise all files in this repository are licensed
// under the Apache License Version 2.0.
// This product includes software developed at Datadog (https://www.datadoghq.com/).
// Copyright 2016-present Datadog, Inc.

// Package check builds a 'check' command to be used in binaries.
package check

import (
	"bytes"
	"context"
	"encoding/json"
	"errors"
	"fmt"
	"os"
	"path/filepath"
	"runtime"
	"strconv"
	"strings"
	"time"

	"github.com/fatih/color"
	"github.com/spf13/cobra"
	"go.uber.org/fx"
	"gopkg.in/yaml.v2"

	"github.com/DataDog/datadog-agent/cmd/agent/common"
	"github.com/DataDog/datadog-agent/cmd/agent/common/path"
	"github.com/DataDog/datadog-agent/comp/aggregator/demultiplexer"
	internalAPI "github.com/DataDog/datadog-agent/comp/api/api"
	"github.com/DataDog/datadog-agent/comp/api/api/apiimpl"
	"github.com/DataDog/datadog-agent/comp/core"
	"github.com/DataDog/datadog-agent/comp/core/config"
	"github.com/DataDog/datadog-agent/comp/core/log/logimpl"
	"github.com/DataDog/datadog-agent/comp/core/secrets"
	"github.com/DataDog/datadog-agent/comp/core/sysprobeconfig/sysprobeconfigimpl"
	"github.com/DataDog/datadog-agent/comp/core/workloadmeta"
	"github.com/DataDog/datadog-agent/comp/forwarder"
	"github.com/DataDog/datadog-agent/comp/forwarder/defaultforwarder"
	orchestratorForwarderImpl "github.com/DataDog/datadog-agent/comp/forwarder/orchestrator/orchestratorimpl"
	"github.com/DataDog/datadog-agent/comp/metadata/inventorychecks"
	"github.com/DataDog/datadog-agent/comp/metadata/inventorychecks/inventorychecksimpl"
	"github.com/DataDog/datadog-agent/pkg/aggregator"
	"github.com/DataDog/datadog-agent/pkg/autodiscovery"
	"github.com/DataDog/datadog-agent/pkg/autodiscovery/integration"
	"github.com/DataDog/datadog-agent/pkg/cli/standalone"
	"github.com/DataDog/datadog-agent/pkg/collector"
	"github.com/DataDog/datadog-agent/pkg/collector/check"
	checkid "github.com/DataDog/datadog-agent/pkg/collector/check/id"
	"github.com/DataDog/datadog-agent/pkg/collector/check/stats"
	pkgconfig "github.com/DataDog/datadog-agent/pkg/config"
	"github.com/DataDog/datadog-agent/pkg/config/model"
	"github.com/DataDog/datadog-agent/pkg/serializer"
	statuscollector "github.com/DataDog/datadog-agent/pkg/status/collector"
	"github.com/DataDog/datadog-agent/pkg/status/render"
	"github.com/DataDog/datadog-agent/pkg/util/fxutil"
	"github.com/DataDog/datadog-agent/pkg/util/optional"
	"github.com/DataDog/datadog-agent/pkg/util/scrubber"
)

// cliParams are the command-line arguments for this subcommand
type cliParams struct {
	// cmd is the running cobra.Command
	cmd *cobra.Command

	// args are the positional command line args
	args []string

	// subcommand-specific params

	checkRate                 bool
	checkTimes                int
	checkPause                int
	checkName                 string
	checkDelay                int
	instanceFilter            string
	logLevel                  string
	formatJSON                bool
	formatTable               bool
	breakPoint                string
	fullSketches              bool
	saveFlare                 bool
	profileMemory             bool
	profileMemoryDir          string
	profileMemoryFrames       string
	profileMemoryGC           string
	profileMemoryCombine      string
	profileMemorySort         string
	profileMemoryLimit        string
	profileMemoryDiff         string
	profileMemoryFilters      string
	profileMemoryUnit         string
	profileMemoryVerbose      string
	discoveryTimeout          uint
	discoveryRetryInterval    uint
	discoveryMinInstances     uint
	generateIntegrationTraces bool
}

// GlobalParams contains the values of agent-global Cobra flags.
//
// A pointer to this type is passed to SubcommandFactory's, but its contents
// are not valid until Cobra calls the subcommand's Run or RunE function.
type GlobalParams struct {
	ConfFilePath         string
	SysProbeConfFilePath string
	ConfigName           string
	LoggerName           string
}

// MakeCommand returns a `check` command to be used by agent binaries.
func MakeCommand(globalParamsGetter func() GlobalParams) *cobra.Command {
	cliParams := &cliParams{}
	cmd := &cobra.Command{
		Use:   "check <check_name>",
		Short: "Run the specified check",
		Long:  `Use this to run a specific check with a specific rate`,
		RunE: func(cmd *cobra.Command, args []string) error {
			globalParams := globalParamsGetter()

			// handle the deprecated --log-level flag
			if cliParams.logLevel != "" {
				os.Setenv("DD_LOG_LEVEL", cliParams.logLevel)
			}
			cliParams.cmd = cmd
			cliParams.args = args
			disableCmdPort()
			return fxutil.OneShot(run,
				fx.Supply(cliParams),
				fx.Supply(core.BundleParams{
					ConfigParams:         config.NewAgentParams(globalParams.ConfFilePath, config.WithConfigName(globalParams.ConfigName)),
					SecretParams:         secrets.NewEnabledParams(),
					SysprobeConfigParams: sysprobeconfigimpl.NewParams(sysprobeconfigimpl.WithSysProbeConfFilePath(globalParams.SysProbeConfFilePath)),
<<<<<<< HEAD
					LogParams:            log.ForOneShot(globalParams.LoggerName, "off", true)}),
				core.Bundle(),
=======
					LogParams:            logimpl.ForOneShot(globalParams.LoggerName, "off", true)}),
				core.Bundle,
>>>>>>> bc6a27c1

				workloadmeta.Module(),
				apiimpl.Module(),
				fx.Supply(workloadmeta.NewParams()),
				fx.Supply(context.Background()),

				forwarder.Bundle(),
				inventorychecksimpl.Module(),
				// inventorychecksimpl depends on a collector and serializer when created to send payload.
				// Here we just want to collect metadata to be displayed, so we don't need a collector.
				fx.Provide(func() optional.Option[collector.Collector] {
					return optional.NewNoneOption[collector.Collector]()
				}),
				fx.Provide(func() serializer.MetricSerializer { return nil }),
				fx.Supply(defaultforwarder.Params{UseNoopForwarder: true}),
				demultiplexer.Module(),
				orchestratorForwarderImpl.Module(),
				fx.Supply(orchestratorForwarderImpl.NewNoopParams()),
				fx.Provide(func() demultiplexer.Params {
					// Initializing the aggregator with a flush interval of 0 (to disable the flush goroutines)
					opts := aggregator.DefaultAgentDemultiplexerOptions()
					opts.FlushInterval = 0
					opts.UseNoopEventPlatformForwarder = true
					return demultiplexer.Params{Options: opts}
				}),
			)
		},
	}

	cmd.Flags().BoolVarP(&cliParams.checkRate, "check-rate", "r", false, "check rates by running the check twice with a 1sec-pause between the 2 runs")
	cmd.Flags().IntVarP(&cliParams.checkTimes, "check-times", "t", 1, "number of times to run the check")
	cmd.Flags().IntVar(&cliParams.checkPause, "pause", 0, "pause between multiple runs of the check, in milliseconds")
	cmd.Flags().StringVarP(&cliParams.logLevel, "log-level", "l", "", "set the log level (default 'off') (deprecated, use the env var DD_LOG_LEVEL instead)")
	cmd.Flags().IntVarP(&cliParams.checkDelay, "delay", "d", 100, "delay between running the check and grabbing the metrics in milliseconds")
	cmd.Flags().StringVarP(&cliParams.instanceFilter, "instance-filter", "", "", "filter instances using jq style syntax, example: --instance-filter '.ip_address == \"127.0.0.51\"'")
	cmd.Flags().BoolVarP(&cliParams.formatJSON, "json", "", false, "format aggregator and check runner output as json")
	cmd.Flags().BoolVarP(&cliParams.formatTable, "table", "", false, "format aggregator and check runner output as an ascii table")
	cmd.Flags().StringVarP(&cliParams.breakPoint, "breakpoint", "b", "", "set a breakpoint at a particular line number (Python checks only)")
	cmd.Flags().BoolVarP(&cliParams.profileMemory, "profile-memory", "m", false, "run the memory profiler (Python checks only)")
	cmd.Flags().BoolVar(&cliParams.fullSketches, "full-sketches", false, "output sketches with bins information")
	cmd.Flags().BoolVarP(&cliParams.saveFlare, "flare", "", false, "save check results to the log dir so it may be reported in a flare")
	cmd.Flags().UintVarP(&cliParams.discoveryTimeout, "discovery-timeout", "", 5, "max retry duration until Autodiscovery resolves the check template (in seconds)")
	cmd.Flags().UintVarP(&cliParams.discoveryRetryInterval, "discovery-retry-interval", "", 1, "(unused)")
	cmd.Flags().UintVarP(&cliParams.discoveryMinInstances, "discovery-min-instances", "", 1, "minimum number of config instances to be discovered before running the check(s)")

	pkgconfig.Datadog.BindPFlag("cmd.check.fullsketches", cmd.Flags().Lookup("full-sketches")) //nolint:errcheck

	// Power user flags - mark as hidden
	createHiddenStringFlag(cmd, &cliParams.profileMemoryDir, "m-dir", "", "an existing directory in which to store memory profiling data, ignoring clean-up")
	createHiddenStringFlag(cmd, &cliParams.profileMemoryFrames, "m-frames", "", "the number of stack frames to consider")
	createHiddenStringFlag(cmd, &cliParams.profileMemoryGC, "m-gc", "", "whether or not to run the garbage collector to remove noise")
	createHiddenStringFlag(cmd, &cliParams.profileMemoryCombine, "m-combine", "", "whether or not to aggregate over all traceback frames")
	createHiddenStringFlag(cmd, &cliParams.profileMemorySort, "m-sort", "", "what to sort by between: lineno | filename | traceback")
	createHiddenStringFlag(cmd, &cliParams.profileMemoryLimit, "m-limit", "", "the maximum number of sorted results to show")
	createHiddenStringFlag(cmd, &cliParams.profileMemoryDiff, "m-diff", "", "how to order diff results between: absolute | positive")
	createHiddenStringFlag(cmd, &cliParams.profileMemoryFilters, "m-filters", "", "comma-separated list of file path glob patterns to filter by")
	createHiddenStringFlag(cmd, &cliParams.profileMemoryUnit, "m-unit", "", "the binary unit to represent memory usage (kib, mb, etc.). the default is dynamic")
	createHiddenStringFlag(cmd, &cliParams.profileMemoryVerbose, "m-verbose", "", "whether or not to include potentially noisy sources")
	createHiddenBooleanFlag(cmd, &cliParams.generateIntegrationTraces, "m-trace", false, "send the integration traces")

	cmd.SetArgs([]string{"checkName"})

	return cmd
}

func run(
	config config.Component,
	cliParams *cliParams,
	demultiplexer demultiplexer.Component,
	wmeta workloadmeta.Component,
	secretResolver secrets.Component,
	agentAPI internalAPI.Component,
	invChecks inventorychecks.Component,
) error {
	previousIntegrationTracing := false
	previousIntegrationTracingExhaustive := false
	if cliParams.generateIntegrationTraces {
		if pkgconfig.Datadog.IsSet("integration_tracing") {
			previousIntegrationTracing = pkgconfig.Datadog.GetBool("integration_tracing")

		}
		if pkgconfig.Datadog.IsSet("integration_tracing_exhaustive") {
			previousIntegrationTracingExhaustive = pkgconfig.Datadog.GetBool("integration_tracing_exhaustive")
		}
		pkgconfig.Datadog.Set("integration_tracing", true, model.SourceAgentRuntime)
		pkgconfig.Datadog.Set("integration_tracing_exhaustive", true, model.SourceAgentRuntime)
	}

	if len(cliParams.args) != 0 {
		cliParams.checkName = cliParams.args[0]
	} else {
		cliParams.cmd.Help() //nolint:errcheck
		return nil
	}

	// TODO: (components) - Until the checks are components we set there context so they can depends on components.
	check.InitializeInventoryChecksContext(invChecks)

	common.LoadComponents(demultiplexer, secretResolver, pkgconfig.Datadog.GetString("confd_path"))
	common.AC.LoadAndRun(context.Background())

	// Create the CheckScheduler, but do not attach it to
	// AutoDiscovery.  NOTE: we do not start common.Coll, either.
	collector.InitCheckScheduler(common.Coll, demultiplexer)

	waitCtx, cancelTimeout := context.WithTimeout(
		context.Background(), time.Duration(cliParams.discoveryTimeout)*time.Second)

	allConfigs, err := common.WaitForConfigsFromAD(waitCtx, []string{cliParams.checkName}, int(cliParams.discoveryMinInstances), cliParams.instanceFilter)
	cancelTimeout()
	if err != nil {
		return err
	}

	// make sure the checks in cs are not JMX checks
	for idx := range allConfigs {
		conf := &allConfigs[idx]
		if conf.Name != cliParams.checkName {
			continue
		}

		if check.IsJMXConfig(*conf) {
			// we'll mimic the check command behavior with JMXFetch by running
			// it with the JSON reporter and the list_with_metrics command.
			fmt.Println("Please consider using the 'jmx' command instead of 'check jmx'")
			selectedChecks := []string{cliParams.checkName}
			if cliParams.checkRate {
				if err := standalone.ExecJmxListWithRateMetricsJSON(selectedChecks, config.GetString("log_level"), allConfigs, wmeta, demultiplexer, agentAPI); err != nil {
					return fmt.Errorf("while running the jmx check: %v", err)
				}
			} else {
				if err := standalone.ExecJmxListWithMetricsJSON(selectedChecks, config.GetString("log_level"), allConfigs, wmeta, demultiplexer, agentAPI); err != nil {
					return fmt.Errorf("while running the jmx check: %v", err)
				}
			}

			instances := []integration.Data{}

			// Retain only non-JMX instances for later
			for _, instance := range conf.Instances {
				if check.IsJMXInstance(conf.Name, instance, conf.InitConfig) {
					continue
				}
				instances = append(instances, instance)
			}

			if len(instances) == 0 {
				fmt.Printf("All instances of '%s' are JMXFetch instances, and have completed running\n", cliParams.checkName)
				return nil
			}

			conf.Instances = instances
		}
	}

	if cliParams.profileMemory {
		// If no directory is specified, make a temporary one
		if cliParams.profileMemoryDir == "" {
			cliParams.profileMemoryDir, err = os.MkdirTemp("", "datadog-agent-memory-profiler")
			if err != nil {
				return err
			}

			defer func() {
				cleanupErr := os.RemoveAll(cliParams.profileMemoryDir)
				if cleanupErr != nil {
					fmt.Printf("%s\n", cleanupErr)
				}
			}()
		}

		for idx := range allConfigs {
			conf := &allConfigs[idx]
			if conf.Name != cliParams.checkName {
				continue
			}

			var data map[string]interface{}

			err = yaml.Unmarshal(conf.InitConfig, &data)
			if err != nil {
				return err
			}

			if data == nil {
				data = make(map[string]interface{})
			}

			data["profile_memory"] = cliParams.profileMemoryDir
			err = populateMemoryProfileConfig(cliParams, data)
			if err != nil {
				return err
			}

			y, _ := yaml.Marshal(data)
			conf.InitConfig = y

			break
		}
	} else if cliParams.breakPoint != "" {
		breakPointLine, err := strconv.Atoi(cliParams.breakPoint)
		if err != nil {
			fmt.Printf("breakpoint must be an integer\n")
			return err
		}

		for idx := range allConfigs {
			conf := &allConfigs[idx]
			if conf.Name != cliParams.checkName {
				continue
			}

			var data map[string]interface{}

			err = yaml.Unmarshal(conf.InitConfig, &data)
			if err != nil {
				return err
			}

			if data == nil {
				data = make(map[string]interface{})
			}

			data["set_breakpoint"] = breakPointLine

			y, _ := yaml.Marshal(data)
			conf.InitConfig = y

			break
		}
	}

	cs := collector.GetChecksByNameForConfigs(cliParams.checkName, allConfigs)

	// something happened while getting the check(s), display some info.
	if len(cs) == 0 {
		for check, error := range autodiscovery.GetConfigErrors() {
			if cliParams.checkName == check {
				fmt.Fprintf(color.Output, "\n%s: invalid config for %s: %s\n", color.RedString("Error"), color.YellowString(check), error)
			}
		}
		for check, errors := range collector.GetLoaderErrors() {
			if cliParams.checkName == check {
				fmt.Fprintf(color.Output, "\n%s: could not load %s:\n", color.RedString("Error"), color.YellowString(cliParams.checkName))
				for loader, error := range errors {
					fmt.Fprintf(color.Output, "* %s: %s\n", color.YellowString(loader), error)
				}
			}
		}
		for check, warnings := range autodiscovery.GetResolveWarnings() {
			if cliParams.checkName == check {
				fmt.Fprintf(color.Output, "\n%s: could not resolve %s config:\n", color.YellowString("Warning"), color.YellowString(check))
				for _, warning := range warnings {
					fmt.Fprintf(color.Output, "* %s\n", warning)
				}
			}
		}
		return fmt.Errorf("no valid check found")
	}

	if len(cs) > 1 {
		fmt.Println("Multiple check instances found, running each of them")
	}

	var checkFileOutput bytes.Buffer
	var instancesData []interface{}
	printer := aggregator.AgentDemultiplexerPrinter{DemultiplexerWithAggregator: demultiplexer}
	collectorData := statuscollector.GetStatusInfo()
	checkRuns := collectorData["runnerStats"].(map[string]interface{})["Checks"].(map[string]interface{})
	for _, c := range cs {
		s := runCheck(cliParams, c, printer)
		checkMap := make(map[checkid.ID]*stats.Stats)
		checkMap[c.ID()] = s
		checkRuns[c.String()] = checkMap

		// Sleep for a while to allow the aggregator to finish ingesting all the metrics/events/sc
		time.Sleep(time.Duration(cliParams.checkDelay) * time.Millisecond)

		if cliParams.formatJSON {
			aggregatorData := printer.GetMetricsDataForPrint()

			// There is only one checkID per run so we'll just access that
			instanceData := map[string]interface{}{
				"aggregator":  aggregatorData,
				"runner":      s,
				"inventories": collectorData["inventories"],
			}
			instancesData = append(instancesData, instanceData)
		} else if cliParams.profileMemory {
			// Every instance will create its own directory
			instanceID := strings.SplitN(string(c.ID()), ":", 2)[1]
			// Colons can't be part of Windows file paths
			instanceID = strings.Replace(instanceID, ":", "_", -1)
			profileDataDir := filepath.Join(cliParams.profileMemoryDir, cliParams.checkName, instanceID)

			snapshotDir := filepath.Join(profileDataDir, "snapshots")
			if _, err := os.Stat(snapshotDir); !os.IsNotExist(err) {
				snapshots, err := os.ReadDir(snapshotDir)
				if err != nil {
					return err
				}

				numSnapshots := len(snapshots)
				if numSnapshots > 0 {
					lastSnapshot := snapshots[numSnapshots-1]
					snapshotContents, err := os.ReadFile(filepath.Join(snapshotDir, lastSnapshot.Name()))
					if err != nil {
						return err
					}

					color.HiWhite(string(snapshotContents))
				} else {
					return fmt.Errorf("no snapshots found in %s", snapshotDir)
				}
			} else {
				return fmt.Errorf("no snapshot data found in %s", profileDataDir)
			}

			diffDir := filepath.Join(profileDataDir, "diffs")
			if _, err := os.Stat(diffDir); !os.IsNotExist(err) {
				diffs, err := os.ReadDir(diffDir)
				if err != nil {
					return err
				}

				numDiffs := len(diffs)
				if numDiffs > 0 {
					lastDiff := diffs[numDiffs-1]
					diffContents, err := os.ReadFile(filepath.Join(diffDir, lastDiff.Name()))
					if err != nil {
						return err
					}

					color.HiCyan(fmt.Sprintf("\n%s\n\n", strings.Repeat("=", 50)))
					color.HiWhite(string(diffContents))
				} else {
					return fmt.Errorf("no diffs found in %s", diffDir)
				}
			} else if !singleCheckRun(cliParams) {
				return fmt.Errorf("no diff data found in %s", profileDataDir)
			}
		} else {
			printer.PrintMetrics(&checkFileOutput, cliParams.formatTable)

			p := func(data string) {
				fmt.Println(data)
				checkFileOutput.WriteString(data + "\n")
			}

			statusJSON, _ := json.Marshal(collectorData)
			checkStatus, _ := render.FormatCheckStats(statusJSON)
			p(checkStatus)

			p("  Metadata\n  ========")

			metadata := check.GetMetadata(c, false)
			for k, v := range metadata {
				p(fmt.Sprintf("    %s: %v", k, v))
			}
			for k, v := range invChecks.GetInstanceMetadata(string(c.ID())) {
				p(fmt.Sprintf("    %s: %v", k, v))
			}
		}
	}

	if runtime.GOOS == "windows" {
		standalone.PrintWindowsUserWarning("check")
	}

	if cliParams.formatJSON {
		instancesJSON, _ := json.MarshalIndent(instancesData, "", "  ")
		instanceJSONString := string(instancesJSON)

		fmt.Println(instanceJSONString)
		checkFileOutput.WriteString(instanceJSONString + "\n")
	} else if singleCheckRun(cliParams) {
		if cliParams.profileMemory {
			color.Yellow("Check has run only once, to collect diff data run the check multiple times with the -t/--check-times flag.")
		} else {
			color.Yellow("Check has run only once, if some metrics are missing you can try again with --check-rate to see any other metric if available.")
		}
		color.Yellow("This check type has %d instances. If you're looking for a different check instance, try filtering on a specific one using the --instance-filter flag or set --discovery-min-instances to a higher value", len(cs))
	}

	warnings := config.Warnings()
	if warnings != nil && warnings.TraceMallocEnabledWithPy2 {
		return errors.New("tracemalloc is enabled but unavailable with python version 2")
	}

	if cliParams.saveFlare {
		writeCheckToFile(cliParams.checkName, &checkFileOutput)
	}

	if cliParams.generateIntegrationTraces {
		pkgconfig.Datadog.Set("integration_tracing", previousIntegrationTracing, model.SourceAgentRuntime)
		pkgconfig.Datadog.Set("integration_tracing_exhaustive", previousIntegrationTracingExhaustive, model.SourceAgentRuntime)
	}

	return nil
}

//nolint:revive // TODO(ASC) Fix revive linter
func runCheck(cliParams *cliParams, c check.Check, demux aggregator.Demultiplexer) *stats.Stats {
	s := stats.NewStats(c)
	times := cliParams.checkTimes
	pause := cliParams.checkPause
	if cliParams.checkRate {
		if cliParams.checkTimes > 2 {
			color.Yellow("The check-rate option is overriding check-times to 2")
		}
		if pause > 0 {
			color.Yellow("The check-rate option is overriding pause to 1000ms")
		}
		times = 2
		pause = 1000
	}
	for i := 0; i < times; i++ {
		t0 := time.Now()
		err := c.Run()
		warnings := c.GetWarnings()
		sStats, _ := c.GetSenderStats()
		s.Add(time.Since(t0), err, warnings, sStats)
		if pause > 0 && i < times-1 {
			time.Sleep(time.Duration(pause) * time.Millisecond)
		}
	}

	return s
}

func writeCheckToFile(checkName string, checkFileOutput *bytes.Buffer) {
	_ = os.Mkdir(path.DefaultCheckFlareDirectory, os.ModeDir)

	// Windows cannot accept ":" in file names
	filenameSafeTimeStamp := strings.ReplaceAll(time.Now().UTC().Format(time.RFC3339), ":", "-")
	flarePath := filepath.Join(path.DefaultCheckFlareDirectory, "check_"+checkName+"_"+filenameSafeTimeStamp+".log")

	scrubbed, err := scrubber.ScrubBytes(checkFileOutput.Bytes())
	if err != nil {
		fmt.Println("Error while scrubbing the check file:", err)
	}
	err = os.WriteFile(flarePath, scrubbed, os.ModePerm)

	if err != nil {
		fmt.Println("Error while writing the check file (is the location writable by the dd-agent user?):", err)
	} else {
		fmt.Println("check written to:", flarePath)
	}
}

func singleCheckRun(cliParams *cliParams) bool {
	return !cliParams.checkRate && cliParams.checkTimes < 2
}

func createHiddenStringFlag(cmd *cobra.Command, p *string, name string, value string, usage string) {
	cmd.Flags().StringVar(p, name, value, usage)
	cmd.Flags().MarkHidden(name) //nolint:errcheck
}

func createHiddenBooleanFlag(cmd *cobra.Command, p *bool, name string, value bool, usage string) {
	cmd.Flags().BoolVar(p, name, value, usage)
	cmd.Flags().MarkHidden(name) //nolint:errcheck
}

func populateMemoryProfileConfig(cliParams *cliParams, initConfig map[string]interface{}) error {
	if cliParams.profileMemoryFrames != "" {
		profileMemoryFrames, err := strconv.Atoi(cliParams.profileMemoryFrames)
		if err != nil {
			return fmt.Errorf("--m-frames must be an integer")
		}
		initConfig["profile_memory_frames"] = profileMemoryFrames
	}

	if cliParams.profileMemoryGC != "" {
		profileMemoryGC, err := strconv.Atoi(cliParams.profileMemoryGC)
		if err != nil {
			return fmt.Errorf("--m-gc must be an integer")
		}

		initConfig["profile_memory_gc"] = profileMemoryGC
	}

	if cliParams.profileMemoryCombine != "" {
		profileMemoryCombine, err := strconv.Atoi(cliParams.profileMemoryCombine)
		if err != nil {
			return fmt.Errorf("--m-combine must be an integer")
		}

		if profileMemoryCombine != 0 && cliParams.profileMemorySort == "traceback" {
			return fmt.Errorf("--m-combine cannot be sorted (--m-sort) by traceback")
		}

		initConfig["profile_memory_combine"] = profileMemoryCombine
	}

	if cliParams.profileMemorySort != "" {
		if cliParams.profileMemorySort != "lineno" && cliParams.profileMemorySort != "filename" && cliParams.profileMemorySort != "traceback" {
			return fmt.Errorf("--m-sort must one of: lineno | filename | traceback")
		}
		initConfig["profile_memory_sort"] = cliParams.profileMemorySort
	}

	if cliParams.profileMemoryLimit != "" {
		profileMemoryLimit, err := strconv.Atoi(cliParams.profileMemoryLimit)
		if err != nil {
			return fmt.Errorf("--m-limit must be an integer")
		}
		initConfig["profile_memory_limit"] = profileMemoryLimit
	}

	if cliParams.profileMemoryDiff != "" {
		if cliParams.profileMemoryDiff != "absolute" && cliParams.profileMemoryDiff != "positive" {
			return fmt.Errorf("--m-diff must one of: absolute | positive")
		}
		initConfig["profile_memory_diff"] = cliParams.profileMemoryDiff
	}

	if cliParams.profileMemoryFilters != "" {
		initConfig["profile_memory_filters"] = cliParams.profileMemoryFilters
	}

	if cliParams.profileMemoryUnit != "" {
		initConfig["profile_memory_unit"] = cliParams.profileMemoryUnit
	}

	if cliParams.profileMemoryVerbose != "" {
		profileMemoryVerbose, err := strconv.Atoi(cliParams.profileMemoryVerbose)
		if err != nil {
			return fmt.Errorf("--m-verbose must be an integer")
		}
		initConfig["profile_memory_verbose"] = profileMemoryVerbose
	}

	return nil
}

// disableCmdPort overrrides the `cmd_port` configuration so that when the
// server starts up, it does not do so on the same port as a running agent.
//
// Ideally, the server wouldn't start up at all, but this workaround has been
// in place for some time.
func disableCmdPort() {
	os.Setenv("DD_CMD_PORT", "0") // 0 indicates the OS should pick an unused port
}<|MERGE_RESOLUTION|>--- conflicted
+++ resolved
@@ -131,13 +131,8 @@
 					ConfigParams:         config.NewAgentParams(globalParams.ConfFilePath, config.WithConfigName(globalParams.ConfigName)),
 					SecretParams:         secrets.NewEnabledParams(),
 					SysprobeConfigParams: sysprobeconfigimpl.NewParams(sysprobeconfigimpl.WithSysProbeConfFilePath(globalParams.SysProbeConfFilePath)),
-<<<<<<< HEAD
-					LogParams:            log.ForOneShot(globalParams.LoggerName, "off", true)}),
+					LogParams:            logimpl.ForOneShot(globalParams.LoggerName, "off", true)}),
 				core.Bundle(),
-=======
-					LogParams:            logimpl.ForOneShot(globalParams.LoggerName, "off", true)}),
-				core.Bundle,
->>>>>>> bc6a27c1
 
 				workloadmeta.Module(),
 				apiimpl.Module(),
