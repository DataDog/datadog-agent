--- conflicted
+++ resolved
@@ -294,16 +294,11 @@
 
 	// TODO: (components) - Until the checks are components we set there context so they can depends on components.
 	check.InitializeInventoryChecksContext(invChecks)
-<<<<<<< HEAD
-	pkgcollector.InitPython(pkgcollector.GetPythonPaths()...)
-	commonchecks.RegisterChecks(wmeta, tagger, config, telemetry)
-=======
 	pkgcollector.InitPython(common.GetPythonPaths()...)
 	// TODO Ideally we would support RC in the check subcommand,
 	//  but at the moment this is not possible - only one process can access the RC database at a time,
 	//  so the subcommand can't read the RC database if the agent is also running.
 	commonchecks.RegisterChecks(wmeta, tagger, config, telemetry, nil)
->>>>>>> 4c272a6d
 
 	common.LoadComponents(secretResolver, wmeta, ac, pkgconfigsetup.Datadog().GetString("confd_path"))
 	ac.LoadAndRun(context.Background())
