--- conflicted
+++ resolved
@@ -220,11 +220,7 @@
 			fmt.Fprintln(color.Output, color.RedString("The agent was unable to make a full flare: %s.", e.Error()))
 		}
 		fmt.Fprintln(color.Output, color.YellowString("Initiating flare locally, some logs will be missing."))
-<<<<<<< HEAD
-		diagnoseDeps := diagnose.NewSuitesDeps(diagnoseSenderManager, collector, secretResolver, optional.NewNoneOption[workloadmeta.Component]())
-=======
-		diagnoseDeps := diagnose.NewSuitesDeps(diagnoseSenderManager, collector, secretResolver, ac)
->>>>>>> 51a28847
+		diagnoseDeps := diagnose.NewSuitesDeps(diagnoseSenderManager, collector, secretResolver, optional.NewNoneOption[workloadmeta.Component](), ac)
 		filePath, e = flare.CreateDCAArchive(true, path.GetDistPath(), logFile, profile, diagnoseDeps, nil)
 		if e != nil {
 			fmt.Printf("The flare zipfile failed to be created: %s\n", e)
