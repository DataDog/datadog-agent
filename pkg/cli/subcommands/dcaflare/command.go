// Unless explicitly stated otherwise all files in this repository are licensed
// under the Apache License Version 2.0.
// This product includes software developed at Datadog (https://www.datadoghq.com/).
// Copyright 2016-present Datadog, Inc.

// Package dcaflare defines the flare command for cluster-agent
package dcaflare

import (
	"bytes"
	"encoding/json"
	"fmt"

	"github.com/fatih/color"
	"github.com/spf13/cobra"
	"go.uber.org/fx"

	"github.com/DataDog/datadog-agent/cmd/agent/common/path"
	"github.com/DataDog/datadog-agent/comp/aggregator/diagnosesendermanager"
	"github.com/DataDog/datadog-agent/comp/aggregator/diagnosesendermanager/diagnosesendermanagerimpl"
	"github.com/DataDog/datadog-agent/comp/collector/collector"
	"github.com/DataDog/datadog-agent/comp/core"
	"github.com/DataDog/datadog-agent/comp/core/config"
	"github.com/DataDog/datadog-agent/comp/core/flare/helpers"
	"github.com/DataDog/datadog-agent/comp/core/log/logimpl"
	"github.com/DataDog/datadog-agent/comp/core/secrets"
	"github.com/DataDog/datadog-agent/comp/core/workloadmeta"
	"github.com/DataDog/datadog-agent/pkg/api/util"
	pkgconfig "github.com/DataDog/datadog-agent/pkg/config"
	"github.com/DataDog/datadog-agent/pkg/config/settings"
	settingshttp "github.com/DataDog/datadog-agent/pkg/config/settings/http"
	"github.com/DataDog/datadog-agent/pkg/diagnose"
	"github.com/DataDog/datadog-agent/pkg/flare"
	"github.com/DataDog/datadog-agent/pkg/util/fxutil"
	"github.com/DataDog/datadog-agent/pkg/util/input"
	"github.com/DataDog/datadog-agent/pkg/util/optional"
)

type cliParams struct {
	caseID               string
	email                string
	send                 bool
	profiling            int
	profileMutex         bool
	profileMutexFraction int
	profileBlocking      bool
	profileBlockingRate  int
}

// GlobalParams contains the values of agent-global Cobra flags.
//
// A pointer to this type is passed to SubcommandFactory's, but its contents
// are not valid until Cobra calls the subcommand's Run or RunE function.
type GlobalParams struct {
	ConfFilePath string
}

const (
	// LoggerName is the logger name
	LoggerName = "CLUSTER"
	// DefaultLogLevel is the default log level
	DefaultLogLevel = "off"
)

// MakeCommand returns a `flare` command to be used by cluster-agent binaries.
func MakeCommand(globalParamsGetter func() GlobalParams) *cobra.Command {
	cliParams := &cliParams{}

	cmd := &cobra.Command{
		Use:   "flare [caseID]",
		Short: "Collect a flare and send it to Datadog",
		Long:  ``,
		RunE: func(cmd *cobra.Command, args []string) error {
			if len(args) > 0 {
				cliParams.caseID = args[0]
			}

			if cliParams.email == "" {
				var err error
				cliParams.email, err = input.AskForEmail()
				if err != nil {
					fmt.Println("Error reading email, please retry or contact support")
					return err
				}
			}
			globalParams := globalParamsGetter()

			return fxutil.OneShot(run,
				fx.Supply(cliParams),
				fx.Supply(core.BundleParams{
					ConfigParams: config.NewClusterAgentParams(globalParams.ConfFilePath),
					SecretParams: secrets.NewEnabledParams(),
					LogParams:    logimpl.ForOneShot(LoggerName, DefaultLogLevel, true),
				}),
				fx.Supply(optional.NewNoneOption[collector.Component]()),
				core.Bundle(),
				diagnosesendermanagerimpl.Module(),
			)
		},
	}

	cmd.Flags().StringVarP(&cliParams.email, "email", "e", "", "Your email")
	cmd.Flags().BoolVarP(&cliParams.send, "send", "s", false, "Automatically send flare (don't prompt for confirmation)")
	cmd.Flags().IntVarP(&cliParams.profiling, "profile", "p", -1, "Add performance profiling data to the flare. It will collect a heap profile and a CPU profile for the amount of seconds passed to the flag, with a minimum of 30s")
	cmd.Flags().BoolVarP(&cliParams.profileMutex, "profile-mutex", "M", false, "Add mutex profile to the performance data in the flare")
	cmd.Flags().IntVarP(&cliParams.profileMutexFraction, "profile-mutex-fraction", "", 100, "Set the fraction of mutex contention events that are reported in the mutex profile")
	cmd.Flags().BoolVarP(&cliParams.profileBlocking, "profile-blocking", "B", false, "Add goroutine blocking profile to the performance data in the flare")
	cmd.Flags().IntVarP(&cliParams.profileBlockingRate, "profile-blocking-rate", "", 10000, "Set the fraction of goroutine blocking events that are reported in the blocking profile")
	cmd.SetArgs([]string{"caseID"})

	return cmd
}

func readProfileData(seconds int) (flare.ProfileData, error) {
	pdata := flare.ProfileData{}
	c := util.GetClient(false)

	fmt.Fprintln(color.Output, color.BlueString("Getting a %ds profile snapshot from datadog-cluster-agent.", seconds))
	pprofURL := fmt.Sprintf("http://127.0.0.1:%d/debug/pprof", pkgconfig.Datadog.GetInt("expvar_port"))

	for _, prof := range []struct{ name, URL string }{
		{
			// 1st heap profile
			name: "datadog-cluster-agent-1st-heap.pprof",
			URL:  pprofURL + "/heap",
		},
		{
			// CPU profile
			name: "datadog-cluster-agent-cpu.pprof",
			URL:  fmt.Sprintf("%s/profile?seconds=%d", pprofURL, seconds),
		},
		{
			// 2nd heap profile
			name: "datadog-cluster-agent-2nd-heap.pprof",
			URL:  pprofURL + "/heap",
		},
		{
			// mutex profile
			name: "datadog-cluster-agent-mutex.pprof",
			URL:  pprofURL + "/mutex",
		},
		{
			// goroutine blocking profile
			name: "datadog-cluster-agent-block.pprof",
			URL:  pprofURL + "/block",
		},
	} {
		b, err := util.DoGet(c, prof.URL, util.LeaveConnectionOpen)
		if err != nil {
			return pdata, err
		}
		pdata[prof.name] = b
	}

	return pdata, nil
}

func run(cliParams *cliParams, diagnoseSenderManager diagnosesendermanager.Component, collector optional.Option[collector.Component], secretResolver secrets.Component) error {
	fmt.Fprintln(color.Output, color.BlueString("Asking the Cluster Agent to build the flare archive."))
	var (
		profile flare.ProfileData
		e       error
	)
	c := util.GetClient(false) // FIX: get certificates right then make this true
	urlstr := fmt.Sprintf("https://localhost:%v/flare", pkgconfig.Datadog.GetInt("cluster_agent.cmd_port"))

	logFile := pkgconfig.Datadog.GetString("log_file")
	if logFile == "" {
		logFile = path.DefaultDCALogFile
	}

	if cliParams.profiling >= 30 {
		settingsClient, err := newSettingsClient()
		if err != nil {
			return fmt.Errorf("failed to initialize settings client: %v", err)
		}

		profilingOpts := settings.ProfilingOpts{
			ProfileMutex:         cliParams.profileMutex,
			ProfileMutexFraction: cliParams.profileMutexFraction,
			ProfileBlocking:      cliParams.profileBlocking,
			ProfileBlockingRate:  cliParams.profileBlockingRate,
		}

		e = settings.ExecWithRuntimeProfilingSettings(func() {
			if profile, e = readProfileData(cliParams.profiling); e != nil {
				fmt.Fprintln(color.Output, color.YellowString(fmt.Sprintf("Could not collect performance profile data: %s", e)))
			}
		}, profilingOpts, settingsClient)
		if e != nil {
			return e
		}
	} else if cliParams.profiling != -1 {
		fmt.Fprintln(color.Output, color.RedString(fmt.Sprintf("Invalid value for profiling: %d. Please enter an integer of at least 30.", cliParams.profiling)))
		return nil
	}

	if e = util.SetAuthToken(pkgconfig.Datadog); e != nil {
		return e
	}

	p, e := json.Marshal(profile)
	if e != nil {
		fmt.Fprintln(color.Output, color.RedString(fmt.Sprintf("Error while encoding profile: %s", e)))
		return e
	}

	r, e := util.DoPost(c, urlstr, "application/json", bytes.NewBuffer(p))
	var filePath string
	if e != nil {
		if r != nil && string(r) != "" {
			fmt.Fprintf(color.Output, "The agent ran into an error while making the flare: %s\n", color.RedString(string(r)))
		} else {
			fmt.Fprintln(color.Output, color.RedString("The agent was unable to make a full flare: %s.", e.Error()))
		}
		fmt.Fprintln(color.Output, color.YellowString("Initiating flare locally, some logs will be missing."))
<<<<<<< HEAD
		diagnoseDeps := diagnose.NewSuitesDeps(diagnoseSenderManager, collector, secretResolver, optional.NewNoneOption[workloadmeta.Component]())
		filePath, e = flare.CreateDCAArchive(true, path.GetDistPath(), logFile, profile, diagnoseDeps)
=======
		diagnoseDeps := diagnose.NewSuitesDeps(diagnoseSenderManager, collector, secretResolver)
		filePath, e = flare.CreateDCAArchive(true, path.GetDistPath(), logFile, profile, diagnoseDeps, nil)
>>>>>>> e94aa21e
		if e != nil {
			fmt.Printf("The flare zipfile failed to be created: %s\n", e)
			return e
		}
	} else {
		filePath = string(r)
	}

	fmt.Fprintf(color.Output, "%s is going to be uploaded to Datadog\n", color.YellowString(filePath))
	if !cliParams.send {
		confirmation := input.AskForConfirmation("Are you sure you want to upload a flare? [y/N]")
		if !confirmation {
			fmt.Fprintf(color.Output, "Aborting. (You can still use %s)\n", color.YellowString(filePath))
			return nil
		}
	}

	response, e := flare.SendFlare(filePath, cliParams.caseID, cliParams.email, helpers.NewLocalFlareSource())
	fmt.Println(response)
	if e != nil {
		return e
	}
	return nil
}

func newSettingsClient() (settings.Client, error) {
	c := util.GetClient(false)

	apiConfigURL := fmt.Sprintf(
		"https://localhost:%v/config",
		pkgconfig.Datadog.GetInt("cluster_agent.cmd_port"),
	)

	return settingshttp.NewClient(c, apiConfigURL, "datadog-cluster-agent"), nil
}<|MERGE_RESOLUTION|>--- conflicted
+++ resolved
@@ -214,13 +214,8 @@
 			fmt.Fprintln(color.Output, color.RedString("The agent was unable to make a full flare: %s.", e.Error()))
 		}
 		fmt.Fprintln(color.Output, color.YellowString("Initiating flare locally, some logs will be missing."))
-<<<<<<< HEAD
 		diagnoseDeps := diagnose.NewSuitesDeps(diagnoseSenderManager, collector, secretResolver, optional.NewNoneOption[workloadmeta.Component]())
-		filePath, e = flare.CreateDCAArchive(true, path.GetDistPath(), logFile, profile, diagnoseDeps)
-=======
-		diagnoseDeps := diagnose.NewSuitesDeps(diagnoseSenderManager, collector, secretResolver)
 		filePath, e = flare.CreateDCAArchive(true, path.GetDistPath(), logFile, profile, diagnoseDeps, nil)
->>>>>>> e94aa21e
 		if e != nil {
 			fmt.Printf("The flare zipfile failed to be created: %s\n", e)
 			return e
