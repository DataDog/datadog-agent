--- conflicted
+++ resolved
@@ -120,21 +120,12 @@
 
 func (cs *CheckSampler) commitSeries(timestamp float64) {
 	series, errors := cs.metrics.Flush(timestamp)
-	for ckey, errs := range errors {
+	for ckey, err := range errors {
 		context, ok := cs.contextResolver.get(ckey)
-<<<<<<< HEAD
-		for _, err := range errs {
-			if !ok {
-				log.Errorf("Can't resolve context of error '%s': inconsistent context resolver state: context with key '%v' is not tracked", err, ckey)
-			} else {
-				log.Infof("No value returned for check metric '%s' on host '%s' and tags '%s': %s", context.Name, context.Host, context.Tags, err)
-			}
-=======
 		if !ok {
 			log.Errorf("Can't resolve context of error '%s': inconsistent context resolver state: context with key '%v' is not tracked", err, ckey)
 		} else {
 			log.Infof("No value returned for check metric '%s' on host '%s' and tags '%s': %s", context.Name, context.Host, context.Tags, err)
->>>>>>> 37d12239
 		}
 	}
 	for _, serie := range series {
