--- conflicted
+++ resolved
@@ -84,9 +84,7 @@
 	if bucket.Monotonic {
 		lastBucketValue, bucketFound := cs.lastBucketValue[contextKey]
 		rawValue := bucket.Value
-<<<<<<< HEAD
 
-		cs.lastSeenBucket[contextKey] = time.Now()
 		cs.lastBucketValue[contextKey] = rawValue
 
 		// Return early so we don't report the first raw value instead of the delta which will cause spikes
@@ -95,12 +93,6 @@
 		}
 
 		bucket.Value = rawValue - lastBucketValue
-=======
-		if bucketFound {
-			bucket.Value = rawValue - lastBucketValue
-		}
-		cs.lastBucketValue[contextKey] = rawValue
->>>>>>> 1081664f
 	}
 
 	if bucket.Value < 0 {
