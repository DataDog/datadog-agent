// Unless explicitly stated otherwise all files in this repository are licensed
// under the Apache License Version 2.0.
// This product includes software developed at Datadog (https://www.datadoghq.com/).
// Copyright 2016-present Datadog, Inc.

//go:build test

package aggregator

import (
	"fmt"
	"testing"
	"time"

	"github.com/stretchr/testify/require"
	"go.uber.org/fx"

	"github.com/DataDog/datadog-agent/comp/core"
	tagger "github.com/DataDog/datadog-agent/comp/core/tagger/def"
	"github.com/DataDog/datadog-agent/comp/core/tagger/mock"
	"github.com/DataDog/datadog-agent/comp/forwarder/defaultforwarder"
	eventplatform "github.com/DataDog/datadog-agent/comp/forwarder/eventplatform/def"
	eventplatformmock "github.com/DataDog/datadog-agent/comp/forwarder/eventplatform/fx-mock"
	orchestratorforwarder "github.com/DataDog/datadog-agent/comp/forwarder/orchestrator"
	"github.com/DataDog/datadog-agent/comp/forwarder/orchestrator/orchestratorimpl"
	haagent "github.com/DataDog/datadog-agent/comp/haagent/def"
	haagentmock "github.com/DataDog/datadog-agent/comp/haagent/mock"
	"github.com/DataDog/datadog-agent/comp/serializer/compression"
	"github.com/DataDog/datadog-agent/comp/serializer/compression/compressionimpl"
	"github.com/DataDog/datadog-agent/pkg/metrics"
	"github.com/DataDog/datadog-agent/pkg/util/fxutil"
)

//nolint:revive // TODO(AML) Fix revive linter
func testDemuxSamples(t *testing.T) metrics.MetricSampleBatch {
	batch := metrics.MetricSampleBatch{
		metrics.MetricSample{
			Name:      "first",
			Value:     1,
			Mtype:     metrics.GaugeType,
			Timestamp: 1657099120.0,
			Tags:      []string{"tag:1", "tag:2"},
		},
		metrics.MetricSample{
			Name:      "second",
			Value:     20,
			Mtype:     metrics.CounterType,
			Timestamp: 1657099125.0,
			Tags:      []string{"tag:3", "tag:4"},
		},
		metrics.MetricSample{
			Name:      "third",
			Value:     60,
			Mtype:     metrics.CounterType,
			Timestamp: 1657099125.0,
			Tags:      []string{"tag:5"},
		},
	}
	return batch
}

// the option is NOT enabled, this metric should go into the first
// timesampler of the statsd stack.
func TestDemuxNoAggOptionDisabled(t *testing.T) {
	require := require.New(t)

	opts := demuxTestOptions()
	deps := createDemultiplexerAgentTestDeps(t)

	demux := initAgentDemultiplexer(deps.Log, NewForwarderTest(deps.Log), deps.OrchestratorFwd, opts, deps.EventPlatform, deps.HaAgent, deps.Compressor, deps.Tagger, "")

	batch := testDemuxSamples(t)

	demux.SendSamplesWithoutAggregation(batch)
	require.Len(demux.statsd.workers[0].samplesChan, 1)
	read := <-demux.statsd.workers[0].samplesChan
	require.Len(read, 3)
}

// the option is enabled, these metrics will go through the no aggregation pipeline.
func TestDemuxNoAggOptionEnabled(t *testing.T) {
	require := require.New(t)

	noAggWorkerStreamCheckFrequency = 100 * time.Millisecond

	opts := demuxTestOptions()
	mockSerializer := &MockSerializerIterableSerie{}
	mockSerializer.On("AreSeriesEnabled").Return(true)
	mockSerializer.On("AreSketchesEnabled").Return(true)
	opts.EnableNoAggregationPipeline = true
	deps := createDemultiplexerAgentTestDeps(t)
	demux := initAgentDemultiplexer(deps.Log, NewForwarderTest(deps.Log), deps.OrchestratorFwd, opts, deps.EventPlatform, deps.HaAgent, deps.Compressor, deps.Tagger, "")
	demux.statsd.noAggStreamWorker.serializer = mockSerializer // the no agg pipeline will use our mocked serializer

	go demux.run()

	batch := testDemuxSamples(t)

	demux.SendSamplesWithoutAggregation(batch)
	time.Sleep(200 * time.Millisecond) // give some time for the automatic flush to trigger
	demux.Stop(true)

	// nothing should be in the time sampler
	require.Len(demux.statsd.workers[0].samplesChan, 0)
	require.Len(mockSerializer.series, 3)

	for i := 0; i < len(batch); i++ {
		require.Equal(batch[i].Name, mockSerializer.series[i].Name)
		require.Len(mockSerializer.series[i].Points, 1)
		require.Equal(batch[i].Timestamp, mockSerializer.series[i].Points[0].Ts)
		require.ElementsMatch(batch[i].Tags, mockSerializer.series[i].Tags.UnsafeToReadOnlySliceString())
	}
}

func TestDemuxNoAggOptionIsDisabledByDefault(t *testing.T) {
	opts := demuxTestOptions()
	deps := fxutil.Test[TestDeps](t, defaultforwarder.MockModule(), core.MockBundle(), compressionimpl.MockModule(), haagentmock.Module())
	demux := InitAndStartAgentDemultiplexerForTest(deps, opts, "")

	require.False(t, demux.Options().EnableNoAggregationPipeline, "the no aggregation pipeline should be disabled by default")
	demux.Stop(false)
}

func TestMetricSampleTypeConversion(t *testing.T) {
	require := require.New(t)

	tests := []struct {
		metricType    metrics.MetricType
		apiMetricType metrics.APIMetricType
		supported     bool
	}{
		{metrics.GaugeType, metrics.APIGaugeType, true},
		{metrics.CounterType, metrics.APIRateType, true},
		{metrics.RateType, metrics.APIRateType, true},
		{metrics.MonotonicCountType, metrics.APIGaugeType, false},
		{metrics.CountType, metrics.APIGaugeType, false},
		{metrics.HistogramType, metrics.APIGaugeType, false},
		{metrics.HistorateType, metrics.APIGaugeType, false},
		{metrics.SetType, metrics.APIGaugeType, false},
		{metrics.DistributionType, metrics.APIGaugeType, false},
	}

	for _, test := range tests {
		ms := metrics.MetricSample{Mtype: test.metricType}
		rv, supported := metricSampleAPIType(ms)

		if test.supported {
			require.True(supported, fmt.Sprintf("Metric type %s should be supported", test.metricType.String()))
		} else {
			require.False(supported, fmt.Sprintf("Metric type %s should be not supported", test.metricType.String()))
		}
		require.Equal(test.apiMetricType, rv, fmt.Sprintf("Wrong conversion for %s", test.metricType.String()))
	}
}

type DemultiplexerAgentTestDeps struct {
	TestDeps
	OrchestratorFwd orchestratorforwarder.Component
	EventPlatform   eventplatform.Component
	Compressor      compression.Component
	Tagger          tagger.Component
	HaAgent         haagent.Component
}

func createDemultiplexerAgentTestDeps(t *testing.T) DemultiplexerAgentTestDeps {
	taggerComponent := mock.SetupFakeTagger(t)

	return fxutil.Test[DemultiplexerAgentTestDeps](
		t,
		defaultforwarder.MockModule(),
		core.MockBundle(),
		orchestratorimpl.MockModule(),
<<<<<<< HEAD
		eventplatformmock.MockModule(),
=======
		eventplatformimpl.MockModule(),
		haagentmock.Module(),
>>>>>>> 3caec429
		compressionimpl.MockModule(),
		fx.Provide(func() tagger.Component { return taggerComponent }),
	)
}<|MERGE_RESOLUTION|>--- conflicted
+++ resolved
@@ -170,12 +170,8 @@
 		defaultforwarder.MockModule(),
 		core.MockBundle(),
 		orchestratorimpl.MockModule(),
-<<<<<<< HEAD
 		eventplatformmock.MockModule(),
-=======
-		eventplatformimpl.MockModule(),
 		haagentmock.Module(),
->>>>>>> 3caec429
 		compressionimpl.MockModule(),
 		fx.Provide(func() tagger.Component { return taggerComponent }),
 	)
