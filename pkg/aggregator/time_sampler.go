--- conflicted
+++ resolved
@@ -1,12 +1,10 @@
 package aggregator
 
 import (
-<<<<<<< HEAD
 	"sort"
 	"time"
-=======
+
 	"github.com/DataDog/datadog-agent/pkg/metrics"
->>>>>>> 187e6736
 )
 
 const defaultExpiry = 300.0 // number of seconds after which contexts are expired
@@ -34,36 +32,22 @@
 
 // TimeSampler aggregates metrics by buckets of 'interval' seconds
 type TimeSampler struct {
-<<<<<<< HEAD
 	interval                    int64
 	contextResolver             *ContextResolver
-	metricsByTimestamp          map[int64]ContextMetrics
+	metricsByTimestamp          map[int64]metrics.ContextMetrics
 	defaultHostname             string
 	counterLastSampledByContext map[string]int64
 	lastCutOffTime              int64
-=======
-	interval           int64
-	contextResolver    *ContextResolver
-	metricsByTimestamp map[int64]metrics.ContextMetrics
-	defaultHostname    string
->>>>>>> 187e6736
 }
 
 // NewTimeSampler returns a newly initialized TimeSampler
 func NewTimeSampler(interval int64, defaultHostname string) *TimeSampler {
 	return &TimeSampler{
-<<<<<<< HEAD
 		interval:                    interval,
 		contextResolver:             newContextResolver(),
-		metricsByTimestamp:          map[int64]ContextMetrics{},
+		metricsByTimestamp:          map[int64]metrics.ContextMetrics{},
 		defaultHostname:             defaultHostname,
 		counterLastSampledByContext: map[string]int64{},
-=======
-		interval:           interval,
-		contextResolver:    newContextResolver(),
-		metricsByTimestamp: map[int64]metrics.ContextMetrics{},
-		defaultHostname:    defaultHostname,
->>>>>>> 187e6736
 	}
 }
 
@@ -88,33 +72,20 @@
 	bucketMetrics.AddSample(contextKey, metricSample, timestamp, s.interval)
 }
 
-<<<<<<< HEAD
 func (s *TimeSampler) flush(timestamp int64) []*Serie {
-	var result []*Serie
+	var result []*metrics.Serie
 	var rawSeries []*Serie
-=======
-func (s *TimeSampler) flush(timestamp float64) []*metrics.Serie {
-	var result []*metrics.Serie
->>>>>>> 187e6736
 
 	serieBySignature := make(map[SerieSignature]*metrics.Serie)
 
 	// Compute a limit timestamp
 	cutoffTime := s.calculateBucketStart(timestamp)
 
-<<<<<<< HEAD
 	if len(s.metricsByTimestamp) > 0 {
 		// Create an array of the timestamp keys and sort them to iterate through the map in order
 		var orderedTimestamps int64s
 		for timestamp := range s.metricsByTimestamp {
 			orderedTimestamps = append(orderedTimestamps, timestamp)
-=======
-	// Iter on each bucket
-	for bucketTimestamp, metrics := range s.metricsByTimestamp {
-		// disregard when the timestamp is too recent
-		if cutoffTime <= bucketTimestamp {
-			continue
->>>>>>> 187e6736
 		}
 		sort.Sort(orderedTimestamps)
 
@@ -126,13 +97,7 @@
 				continue
 			}
 
-<<<<<<< HEAD
 			rawSeries = append(rawSeries, metrics.flush(timestamp, s)...)
-=======
-		series := metrics.Flush(float64(bucketTimestamp))
-		for _, serie := range series {
-			serieSignature := SerieSignature{serie.MType, serie.ContextKey, serie.NameSuffix}
->>>>>>> 187e6736
 
 			delete(s.metricsByTimestamp, timestamp)
 		}
@@ -155,27 +120,10 @@
 			if context.Host != "" {
 				serie.Host = context.Host
 			} else {
-<<<<<<< HEAD
 				serie.Host = s.defaultHostname
-=======
-				// Resolve context and populate new Serie
-				context := s.contextResolver.contextsByKey[serie.ContextKey]
-				serie.Name = context.Name + serie.NameSuffix
-				serie.Tags = context.Tags
-				if context.Host != "" {
-					serie.Host = context.Host
-				} else {
-					serie.Host = s.defaultHostname
-				}
-				serie.Interval = s.interval
-
-				serieBySignature[serieSignature] = serie
-				result = append(result, serie)
->>>>>>> 187e6736
 			}
 			serie.Interval = s.interval
 
-<<<<<<< HEAD
 			serieBySignature[serieSignature] = serie
 			result = append(result, serie)
 		}
@@ -183,12 +131,5 @@
 
 	s.contextResolver.expireContexts(timestamp - int64(defaultExpiry/time.Second))
 	s.lastCutOffTime = cutoffTime
-=======
-		delete(s.metricsByTimestamp, bucketTimestamp)
-	}
-
-	s.contextResolver.expireContexts(timestamp - defaultExpiry)
-
->>>>>>> 187e6736
 	return result
 }