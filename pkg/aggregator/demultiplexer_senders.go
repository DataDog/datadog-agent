--- conflicted
+++ resolved
@@ -75,10 +75,7 @@
 			s.agg.eventPlatformIn,
 			s.agg.contLcycleIn,
 			s.agg.contImageIn,
-<<<<<<< HEAD
-=======
 			s.agg.sbomIn,
->>>>>>> 16cc0c7f
 		)
 	})
 	return s.defaultSender, nil
