// Unless explicitly stated otherwise all files in this repository are licensed
// under the Apache License Version 2.0.
// This product includes software developed at Datadog (https://www.datadoghq.com/).
// Copyright 2016-present Datadog, Inc.

//go:build test
// +build test

package aggregator

import (
	"fmt"
	"testing"
	"time"

	"github.com/stretchr/testify/assert"
	"github.com/stretchr/testify/require"

	"github.com/DataDog/datadog-agent/pkg/collector/check"
	"github.com/DataDog/datadog-agent/pkg/metrics"
)

type senderWithChans struct {
	itemChan                 chan senderItem
	serviceCheckChan         chan metrics.ServiceCheck
	eventChan                chan metrics.Event
	orchestratorChan         chan senderOrchestratorMetadata
	orchestratorManifestChan chan senderOrchestratorManifest
	eventPlatformEventChan   chan senderEventPlatformEvent
	contlcycleOut            chan senderContainerLifecycleEvent
	contimageOut             chan senderContainerImage
<<<<<<< HEAD
=======
	sbomOut                  chan senderSBOM
>>>>>>> 16cc0c7f
	sender                   *checkSender
}

func initSender(id check.ID, defaultHostname string) (s senderWithChans) {
	s.itemChan = make(chan senderItem, 10)
	s.serviceCheckChan = make(chan metrics.ServiceCheck, 10)
	s.eventChan = make(chan metrics.Event, 10)
	s.orchestratorChan = make(chan senderOrchestratorMetadata, 10)
	s.orchestratorManifestChan = make(chan senderOrchestratorManifest, 10)
	s.eventPlatformEventChan = make(chan senderEventPlatformEvent, 10)
	s.contlcycleOut = make(chan senderContainerLifecycleEvent, 10)
	s.contimageOut = make(chan senderContainerImage, 10)
<<<<<<< HEAD
	s.sender = newCheckSender(id, defaultHostname, s.itemChan, s.serviceCheckChan, s.eventChan, s.orchestratorChan, s.orchestratorManifestChan, s.eventPlatformEventChan, s.contlcycleOut, s.contimageOut)
=======
	s.sbomOut = make(chan senderSBOM, 10)
	s.sender = newCheckSender(id, defaultHostname, s.itemChan, s.serviceCheckChan, s.eventChan, s.orchestratorChan, s.orchestratorManifestChan, s.eventPlatformEventChan, s.contlcycleOut, s.contimageOut, s.sbomOut)
>>>>>>> 16cc0c7f
	return s
}

func testDemux() *AgentDemultiplexer {
	opts := DefaultAgentDemultiplexerOptions(nil)
	opts.DontStartForwarders = true
	demux := initAgentDemultiplexer(opts, defaultHostname)
	return demux
}

func assertAggSamplersLen(t *testing.T, agg *BufferedAggregator, n int) {
	assert.Eventually(t, func() bool {
		agg.mu.Lock()
		defer agg.mu.Unlock()
		return len(agg.checkSamplers) == n
	}, time.Second, 10*time.Millisecond)

	agg.mu.Lock()
	defer agg.mu.Unlock()
	// This provides a nicer error message than Eventually if the test fails
	assert.Len(t, agg.checkSamplers, n)
}

func TestGetDefaultSenderReturnsSameSender(t *testing.T) {
	// this test not using anything global
	// -

	demux := testDemux()
	aggregatorInstance := demux.Aggregator()
	go aggregatorInstance.run()
	defer aggregatorInstance.Stop()

	s, err := demux.GetDefaultSender()
	assert.Nil(t, err)
	defaultSender1 := s.(*checkSender)
	assertAggSamplersLen(t, aggregatorInstance, 1)

	s, err = demux.GetDefaultSender()
	assert.Nil(t, err)
	defaultSender2 := s.(*checkSender)
	assert.Equal(t, defaultSender1.id, defaultSender2.id)
}

func TestGetSenderWithDifferentIDsReturnsDifferentCheckSamplers(t *testing.T) {
	// this test not using anything global
	// -

	demux := testDemux()
	aggregatorInstance := demux.Aggregator()
	go aggregatorInstance.run()
	defer aggregatorInstance.Stop()

	s, err := demux.GetSender(checkID1)
	assert.Nil(t, err)
	sender1 := s.(*checkSender)
	assertAggSamplersLen(t, aggregatorInstance, 1)

	s, err = demux.GetSender(checkID2)
	assert.Nil(t, err)
	sender2 := s.(*checkSender)
	assertAggSamplersLen(t, aggregatorInstance, 2)
	assert.NotEqual(t, sender1.id, sender2.id)

	s, err = demux.GetDefaultSender()
	assert.Nil(t, err)
	defaultSender := s.(*checkSender)
	assertAggSamplersLen(t, aggregatorInstance, 3)
	assert.NotEqual(t, sender1.id, defaultSender.id)
	assert.NotEqual(t, sender2.id, defaultSender.id)
}

func TestGetSenderWithSameIDsReturnsSameSender(t *testing.T) {
	// this test not using anything global
	// -

	demux := testDemux()
	aggregatorInstance := demux.Aggregator()
	go aggregatorInstance.run()
	defer aggregatorInstance.Stop()

	sender1, err := demux.GetSender(checkID1)
	assert.Nil(t, err)
	assertAggSamplersLen(t, aggregatorInstance, 1)

	assert.Len(t, demux.senderPool.senders, 1)

	sender2, err := demux.GetSender(checkID1)
	assert.Nil(t, err)
	assert.Equal(t, sender1, sender2)

	assert.Len(t, demux.senderPool.senders, 1)
}

func TestDestroySender(t *testing.T) {
	// this test not using anything global
	// -

	demux := testDemux()
	aggregatorInstance := demux.Aggregator()
	go aggregatorInstance.run()
	defer aggregatorInstance.Stop()

	_, err := demux.GetSender(checkID1)
	assert.Nil(t, err)
	assertAggSamplersLen(t, aggregatorInstance, 1)

	_, err = demux.GetSender(checkID2)
	assert.Nil(t, err)
	assertAggSamplersLen(t, aggregatorInstance, 2)

	demux.DestroySender(checkID1)

	assert.Eventually(t, func() bool {
		aggregatorInstance.mu.Lock()
		defer aggregatorInstance.mu.Unlock()
		return aggregatorInstance.checkSamplers[checkID1].deregistered
	}, time.Second, 10*time.Millisecond)

	aggregatorInstance.Flush(testNewFlushTrigger(time.Now(), false))
	assertAggSamplersLen(t, aggregatorInstance, 1)
}

func TestGetAndSetSender(t *testing.T) {
	// this test not using anything global
	// -

	demux := testDemux()

	itemChan := make(chan senderItem, 10)
	serviceCheckChan := make(chan metrics.ServiceCheck, 10)
	eventChan := make(chan metrics.Event, 10)
	orchestratorChan := make(chan senderOrchestratorMetadata, 10)
	orchestratorManifestChan := make(chan senderOrchestratorManifest, 10)
	eventPlatformChan := make(chan senderEventPlatformEvent, 10)
	contlcycleChan := make(chan senderContainerLifecycleEvent, 10)
	contimageChan := make(chan senderContainerImage, 10)
<<<<<<< HEAD
	testCheckSender := newCheckSender(checkID1, "", itemChan, serviceCheckChan, eventChan, orchestratorChan, orchestratorManifestChan, eventPlatformChan, contlcycleChan, contimageChan)
=======
	sbomChan := make(chan senderSBOM, 10)
	testCheckSender := newCheckSender(checkID1, "", itemChan, serviceCheckChan, eventChan, orchestratorChan, orchestratorManifestChan, eventPlatformChan, contlcycleChan, contimageChan, sbomChan)
>>>>>>> 16cc0c7f

	err := demux.SetSender(testCheckSender, checkID1)
	assert.Nil(t, err)

	sender, err := demux.GetSender(checkID1)
	assert.Nil(t, err)
	assert.Equal(t, testCheckSender, sender)
}

func TestGetSenderDefaultHostname(t *testing.T) {
	// this test not using anything global
	// -

	demux := testDemux()
	aggregatorInstance := demux.Aggregator()
	go aggregatorInstance.run()

	sender, err := demux.GetSender(checkID1)
	require.NoError(t, err)

	checksender, ok := sender.(*checkSender)
	require.True(t, ok)

	assert.Equal(t, demux.Aggregator().hostname, checksender.defaultHostname)
	assert.Equal(t, false, checksender.defaultHostnameDisabled)

	aggregatorInstance.Stop()
}

func TestGetSenderServiceTagMetrics(t *testing.T) {
	// this test not using anything global
	// -

	s := initSender(checkID1, "")
	checkTags := []string{"check:tag1", "check:tag2"}

	// only tags added by the check
	s.sender.SetCheckService("")
	s.sender.FinalizeCheckServiceTag()

	s.sender.sendMetricSample("metric.test", 42.0, "testhostname", checkTags, metrics.CounterType, false, false)
	sms := (<-s.itemChan).(*senderMetricSample)
	assert.Equal(t, checkTags, sms.metricSample.Tags)

	// only last call is added as a tag
	s.sender.SetCheckService("service1")
	s.sender.SetCheckService("service2")
	s.sender.FinalizeCheckServiceTag()
	s.sender.sendMetricSample("metric.test", 42.0, "testhostname", checkTags, metrics.CounterType, false, false)
	sms = (<-s.itemChan).(*senderMetricSample)
	assert.Equal(t, append(checkTags, "service:service2"), sms.metricSample.Tags)
}

func TestGetSenderServiceTagServiceCheck(t *testing.T) {
	// this test not using anything global
	// -

	s := initSender(checkID1, "")
	checkTags := []string{"check:tag1", "check:tag2"}

	// only tags added by the check
	s.sender.SetCheckService("")
	s.sender.FinalizeCheckServiceTag()
	s.sender.ServiceCheck("test", metrics.ServiceCheckOK, "testhostname", checkTags, "test message")
	sc := <-s.serviceCheckChan
	assert.Equal(t, checkTags, sc.Tags)

	// only last call is added as a tag
	s.sender.SetCheckService("service1")
	s.sender.SetCheckService("service2")
	s.sender.FinalizeCheckServiceTag()
	s.sender.ServiceCheck("test", metrics.ServiceCheckOK, "testhostname", checkTags, "test message")
	sc = <-s.serviceCheckChan
	assert.Equal(t, append(checkTags, "service:service2"), sc.Tags)
}

func TestGetSenderServiceTagEvent(t *testing.T) {
	// this test not using anything global
	// -

	s := initSender(checkID1, "")
	checkTags := []string{"check:tag1", "check:tag2"}

	event := metrics.Event{
		Title: "title",
		Host:  "testhostname",
		Ts:    time.Now().Unix(),
		Text:  "text",
		Tags:  checkTags,
	}

	// only tags added by the check
	s.sender.SetCheckService("")
	s.sender.FinalizeCheckServiceTag()
	s.sender.Event(event)
	e := <-s.eventChan
	assert.Equal(t, checkTags, e.Tags)

	// only last call is added as a tag
	s.sender.SetCheckService("service1")
	s.sender.SetCheckService("service2")
	s.sender.FinalizeCheckServiceTag()
	s.sender.Event(event)
	e = <-s.eventChan
	assert.Equal(t, append(checkTags, "service:service2"), e.Tags)
}

func TestGetSenderAddCheckCustomTagsMetrics(t *testing.T) {
	// this test not using anything global
	// -

	s := initSender(checkID1, "")
	// no custom tags

	s.sender.sendMetricSample("metric.test", 42.0, "testhostname", nil, metrics.CounterType, false, false)
	sms := (<-s.itemChan).(*senderMetricSample)
	assert.Nil(t, sms.metricSample.Tags)

	// only tags added by the check
	checkTags := []string{"check:tag1", "check:tag2"}
	s.sender.sendMetricSample("metric.test", 42.0, "testhostname", checkTags, metrics.CounterType, false, false)
	sms = (<-s.itemChan).(*senderMetricSample)
	assert.Equal(t, checkTags, sms.metricSample.Tags)

	// simulate tags in the configuration file
	customTags := []string{"custom:tag1", "custom:tag2"}
	s.sender.SetCheckCustomTags(customTags)
	assert.Len(t, s.sender.checkTags, 2)

	// only tags coming from the configuration file
	s.sender.sendMetricSample("metric.test", 42.0, "testhostname", nil, metrics.CounterType, false, false)
	sms = (<-s.itemChan).(*senderMetricSample)
	assert.Equal(t, customTags, sms.metricSample.Tags)

	// tags added by the check + tags coming from the configuration file
	s.sender.sendMetricSample("metric.test", 42.0, "testhostname", checkTags, metrics.CounterType, false, false)
	sms = (<-s.itemChan).(*senderMetricSample)
	assert.Equal(t, append(checkTags, customTags...), sms.metricSample.Tags)
}

func TestGetSenderAddCheckCustomTagsService(t *testing.T) {
	// this test not using anything global
	// -

	s := initSender(checkID1, "")

	// no custom tags
	s.sender.ServiceCheck("test", metrics.ServiceCheckOK, "testhostname", nil, "test message")
	sc := <-s.serviceCheckChan
	assert.Nil(t, sc.Tags)

	// only tags added by the check
	checkTags := []string{"check:tag1", "check:tag2"}
	s.sender.ServiceCheck("test", metrics.ServiceCheckOK, "testhostname", checkTags, "test message")
	sc = <-s.serviceCheckChan
	assert.Equal(t, checkTags, sc.Tags)

	// simulate tags in the configuration file
	customTags := []string{"custom:tag1", "custom:tag2"}
	s.sender.SetCheckCustomTags(customTags)
	assert.Len(t, s.sender.checkTags, 2)

	// only tags coming from the configuration file
	s.sender.ServiceCheck("test", metrics.ServiceCheckOK, "testhostname", nil, "test message")
	sc = <-s.serviceCheckChan
	assert.Equal(t, customTags, sc.Tags)

	// tags added by the check + tags coming from the configuration file
	s.sender.ServiceCheck("test", metrics.ServiceCheckOK, "testhostname", checkTags, "test message")
	sc = <-s.serviceCheckChan
	assert.Equal(t, append(checkTags, customTags...), sc.Tags)
}

func TestGetSenderAddCheckCustomTagsEvent(t *testing.T) {
	// this test not using anything global
	// -

	s := initSender(checkID1, "")

	event := metrics.Event{
		Title: "title",
		Host:  "testhostname",
		Ts:    time.Now().Unix(),
		Text:  "text",
		Tags:  nil,
	}

	// no custom tags
	s.sender.Event(event)
	e := <-s.eventChan
	assert.Nil(t, e.Tags)

	// only tags added by the check
	checkTags := []string{"check:tag1", "check:tag2"}
	event.Tags = checkTags
	s.sender.Event(event)
	e = <-s.eventChan
	assert.Equal(t, checkTags, e.Tags)

	// simulate tags in the configuration file
	customTags := []string{"custom:tag1", "custom:tag2"}
	s.sender.SetCheckCustomTags(customTags)
	assert.Len(t, s.sender.checkTags, 2)

	// only tags coming from the configuration file
	event.Tags = nil
	s.sender.Event(event)
	e = <-s.eventChan
	assert.Equal(t, customTags, e.Tags)

	// tags added by the check + tags coming from the configuration file
	event.Tags = checkTags
	s.sender.Event(event)
	e = <-s.eventChan
	assert.Equal(t, append(checkTags, customTags...), e.Tags)
}

func TestGetSenderAddCheckCustomTagsHistogramBucket(t *testing.T) {
	// this test not using anything global
	// -

	s := initSender(checkID1, "")

	// no custom tags
	s.sender.HistogramBucket("my.histogram_bucket", 42, 1.0, 2.0, true, "my-hostname", nil, false)
	bucketSample := (<-s.itemChan).(*senderHistogramBucket)
	assert.Nil(t, bucketSample.bucket.Tags)

	// only tags added by the check
	checkTags := []string{"check:tag1", "check:tag2"}
	s.sender.HistogramBucket("my.histogram_bucket", 42, 1.0, 2.0, true, "my-hostname", checkTags, false)
	bucketSample = (<-s.itemChan).(*senderHistogramBucket)
	assert.Equal(t, checkTags, bucketSample.bucket.Tags)

	// simulate tags in the configuration file
	customTags := []string{"custom:tag1", "custom:tag2"}
	s.sender.SetCheckCustomTags(customTags)
	assert.Len(t, s.sender.checkTags, 2)

	// only tags coming from the configuration file
	s.sender.HistogramBucket("my.histogram_bucket", 42, 1.0, 2.0, true, "my-hostname", nil, false)
	bucketSample = (<-s.itemChan).(*senderHistogramBucket)
	assert.Equal(t, customTags, bucketSample.bucket.Tags)

	// tags added by the check + tags coming from the configuration file
	s.sender.HistogramBucket("my.histogram_bucket", 42, 1.0, 2.0, true, "my-hostname", checkTags, false)
	bucketSample = (<-s.itemChan).(*senderHistogramBucket)
	assert.Equal(t, append(checkTags, customTags...), bucketSample.bucket.Tags)
}

func TestCheckSenderInterface(t *testing.T) {
	// this test not using anything global
	// -

	s := initSender(checkID1, "default-hostname")
	s.sender.Gauge("my.metric", 1.0, "my-hostname", []string{"foo", "bar"})
	s.sender.Rate("my.rate_metric", 2.0, "my-hostname", []string{"foo", "bar"})
	s.sender.Count("my.count_metric", 123.0, "my-hostname", []string{"foo", "bar"})
	s.sender.MonotonicCount("my.monotonic_count_metric", 12.0, "my-hostname", []string{"foo", "bar"})
	s.sender.MonotonicCountWithFlushFirstValue("my.monotonic_count_metric", 12.0, "my-hostname", []string{"foo", "bar"}, true)
	s.sender.Counter("my.counter_metric", 1.0, "my-hostname", []string{"foo", "bar"})
	s.sender.Histogram("my.histo_metric", 3.0, "my-hostname", []string{"foo", "bar"})
	s.sender.HistogramBucket("my.histogram_bucket", 42, 1.0, 2.0, true, "my-hostname", []string{"foo", "bar"}, true)
	s.sender.Commit()
	s.sender.ServiceCheck("my_service.can_connect", metrics.ServiceCheckOK, "my-hostname", []string{"foo", "bar"}, "message")
	s.sender.EventPlatformEvent("raw-event", "dbm-sample")
	submittedEvent := metrics.Event{
		Title:          "Something happened",
		Text:           "Description of the event",
		Ts:             12,
		Priority:       metrics.EventPriorityLow,
		Host:           "my-hostname",
		Tags:           []string{"foo", "bar"},
		AlertType:      metrics.EventAlertTypeInfo,
		AggregationKey: "event_agg_key",
		SourceTypeName: "docker",
	}
	s.sender.Event(submittedEvent)

	gaugeSenderSample := (<-s.itemChan).(*senderMetricSample)
	assert.EqualValues(t, checkID1, gaugeSenderSample.id)
	assert.Equal(t, metrics.GaugeType, gaugeSenderSample.metricSample.Mtype)
	assert.Equal(t, "my-hostname", gaugeSenderSample.metricSample.Host)
	assert.Equal(t, false, gaugeSenderSample.commit)

	rateSenderSample := (<-s.itemChan).(*senderMetricSample)
	assert.EqualValues(t, checkID1, rateSenderSample.id)
	assert.Equal(t, metrics.RateType, rateSenderSample.metricSample.Mtype)
	assert.Equal(t, false, rateSenderSample.commit)

	countSenderSample := (<-s.itemChan).(*senderMetricSample)
	assert.EqualValues(t, checkID1, countSenderSample.id)
	assert.Equal(t, metrics.CountType, countSenderSample.metricSample.Mtype)
	assert.Equal(t, false, countSenderSample.commit)

	monotonicCountSenderSample := (<-s.itemChan).(*senderMetricSample)
	assert.EqualValues(t, checkID1, monotonicCountSenderSample.id)
	assert.Equal(t, metrics.MonotonicCountType, monotonicCountSenderSample.metricSample.Mtype)
	assert.Equal(t, false, monotonicCountSenderSample.commit)

	monotonicCountWithFlushFirstValueSenderSample := (<-s.itemChan).(*senderMetricSample)
	assert.EqualValues(t, checkID1, monotonicCountWithFlushFirstValueSenderSample.id)
	assert.Equal(t, metrics.MonotonicCountType, monotonicCountWithFlushFirstValueSenderSample.metricSample.Mtype)
	assert.Equal(t, true, monotonicCountWithFlushFirstValueSenderSample.metricSample.FlushFirstValue)
	assert.Equal(t, false, monotonicCountWithFlushFirstValueSenderSample.commit)

	CounterSenderSample := (<-s.itemChan).(*senderMetricSample)
	assert.EqualValues(t, checkID1, CounterSenderSample.id)
	assert.Equal(t, metrics.CounterType, CounterSenderSample.metricSample.Mtype)
	assert.Equal(t, false, CounterSenderSample.commit)

	histoSenderSample := (<-s.itemChan).(*senderMetricSample)
	assert.EqualValues(t, checkID1, histoSenderSample.id)
	assert.Equal(t, metrics.HistogramType, histoSenderSample.metricSample.Mtype)
	assert.Equal(t, false, histoSenderSample.commit)

	histogramBucket := (<-s.itemChan).(*senderHistogramBucket)
	assert.Equal(t, "my.histogram_bucket", histogramBucket.bucket.Name)
	assert.Equal(t, int64(42), histogramBucket.bucket.Value)
	assert.Equal(t, 1.0, histogramBucket.bucket.LowerBound)
	assert.Equal(t, 2.0, histogramBucket.bucket.UpperBound)
	assert.Equal(t, true, histogramBucket.bucket.Monotonic)
	assert.Equal(t, "my-hostname", histogramBucket.bucket.Host)
	assert.Equal(t, []string{"foo", "bar"}, histogramBucket.bucket.Tags)
	assert.Equal(t, true, histogramBucket.bucket.FlushFirstValue)

	commitSenderSample := (<-s.itemChan).(*senderMetricSample)
	assert.EqualValues(t, checkID1, commitSenderSample.id)
	assert.Equal(t, true, commitSenderSample.commit)

	serviceCheck := <-s.serviceCheckChan
	assert.Equal(t, "my_service.can_connect", serviceCheck.CheckName)
	assert.Equal(t, metrics.ServiceCheckOK, serviceCheck.Status)
	assert.Equal(t, "my-hostname", serviceCheck.Host)
	assert.Equal(t, []string{"foo", "bar"}, serviceCheck.Tags)
	assert.Equal(t, "message", serviceCheck.Message)

	event := <-s.eventChan
	assert.Equal(t, submittedEvent, event)

	eventPlatformEvent := <-s.eventPlatformEventChan
	assert.Equal(t, checkID1, eventPlatformEvent.id)
	assert.Equal(t, "raw-event", eventPlatformEvent.rawEvent)
	assert.Equal(t, "dbm-sample", eventPlatformEvent.eventType)
}

func TestCheckSenderHostname(t *testing.T) {
	// this test not using anything global
	// -

	defaultHostname := "default-host"

	for nb, tc := range []struct {
		defaultHostnameDisabled bool
		submittedHostname       string
		expectedHostname        string
	}{
		{
			defaultHostnameDisabled: false,
			submittedHostname:       "",
			expectedHostname:        defaultHostname,
		},
		{
			defaultHostnameDisabled: false,
			submittedHostname:       "custom",
			expectedHostname:        "custom",
		},
		{
			defaultHostnameDisabled: true,
			submittedHostname:       "",
			expectedHostname:        "",
		},
		{
			defaultHostnameDisabled: true,
			submittedHostname:       "custom",
			expectedHostname:        "custom",
		},
	} {
		t.Run(fmt.Sprintf("case %d: %q -> %q", nb, tc.submittedHostname, tc.expectedHostname), func(t *testing.T) {
			s := initSender(checkID1, defaultHostname)
			s.sender.DisableDefaultHostname(tc.defaultHostnameDisabled)

			s.sender.Gauge("my.metric", 1.0, tc.submittedHostname, []string{"foo", "bar"})
			s.sender.Commit()
			s.sender.ServiceCheck("my_service.can_connect", metrics.ServiceCheckOK, tc.submittedHostname, []string{"foo", "bar"}, "message")
			submittedEvent := metrics.Event{
				Title:          "Something happened",
				Text:           "Description of the event",
				Ts:             12,
				Priority:       metrics.EventPriorityLow,
				Host:           tc.submittedHostname,
				Tags:           []string{"foo", "bar"},
				AlertType:      metrics.EventAlertTypeInfo,
				AggregationKey: "event_agg_key",
				SourceTypeName: "docker",
			}
			s.sender.Event(submittedEvent)

			gaugeSenderSample := (<-s.itemChan).(*senderMetricSample)
			assert.EqualValues(t, checkID1, gaugeSenderSample.id)
			assert.Equal(t, metrics.GaugeType, gaugeSenderSample.metricSample.Mtype)
			assert.Equal(t, tc.expectedHostname, gaugeSenderSample.metricSample.Host)
			assert.Equal(t, false, gaugeSenderSample.commit)

			serviceCheck := <-s.serviceCheckChan
			assert.Equal(t, "my_service.can_connect", serviceCheck.CheckName)
			assert.Equal(t, metrics.ServiceCheckOK, serviceCheck.Status)
			assert.Equal(t, tc.expectedHostname, serviceCheck.Host)
			assert.Equal(t, []string{"foo", "bar"}, serviceCheck.Tags)
			assert.Equal(t, "message", serviceCheck.Message)

			event := <-s.eventChan
			assert.Equal(t, "Something happened", event.Title)
			assert.Equal(t, int64(12), event.Ts)
			assert.Equal(t, tc.expectedHostname, event.Host)
			assert.Equal(t, []string{"foo", "bar"}, event.Tags)
		})
	}
}<|MERGE_RESOLUTION|>--- conflicted
+++ resolved
@@ -29,10 +29,7 @@
 	eventPlatformEventChan   chan senderEventPlatformEvent
 	contlcycleOut            chan senderContainerLifecycleEvent
 	contimageOut             chan senderContainerImage
-<<<<<<< HEAD
-=======
 	sbomOut                  chan senderSBOM
->>>>>>> 16cc0c7f
 	sender                   *checkSender
 }
 
@@ -45,12 +42,8 @@
 	s.eventPlatformEventChan = make(chan senderEventPlatformEvent, 10)
 	s.contlcycleOut = make(chan senderContainerLifecycleEvent, 10)
 	s.contimageOut = make(chan senderContainerImage, 10)
-<<<<<<< HEAD
-	s.sender = newCheckSender(id, defaultHostname, s.itemChan, s.serviceCheckChan, s.eventChan, s.orchestratorChan, s.orchestratorManifestChan, s.eventPlatformEventChan, s.contlcycleOut, s.contimageOut)
-=======
 	s.sbomOut = make(chan senderSBOM, 10)
 	s.sender = newCheckSender(id, defaultHostname, s.itemChan, s.serviceCheckChan, s.eventChan, s.orchestratorChan, s.orchestratorManifestChan, s.eventPlatformEventChan, s.contlcycleOut, s.contimageOut, s.sbomOut)
->>>>>>> 16cc0c7f
 	return s
 }
 
@@ -187,12 +180,8 @@
 	eventPlatformChan := make(chan senderEventPlatformEvent, 10)
 	contlcycleChan := make(chan senderContainerLifecycleEvent, 10)
 	contimageChan := make(chan senderContainerImage, 10)
-<<<<<<< HEAD
-	testCheckSender := newCheckSender(checkID1, "", itemChan, serviceCheckChan, eventChan, orchestratorChan, orchestratorManifestChan, eventPlatformChan, contlcycleChan, contimageChan)
-=======
 	sbomChan := make(chan senderSBOM, 10)
 	testCheckSender := newCheckSender(checkID1, "", itemChan, serviceCheckChan, eventChan, orchestratorChan, orchestratorManifestChan, eventPlatformChan, contlcycleChan, contimageChan, sbomChan)
->>>>>>> 16cc0c7f
 
 	err := demux.SetSender(testCheckSender, checkID1)
 	assert.Nil(t, err)
