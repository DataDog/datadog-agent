--- conflicted
+++ resolved
@@ -11,7 +11,6 @@
 	"sync"
 	"time"
 
-<<<<<<< HEAD
 	"github.com/StackVista/stackstate-agent/pkg/serializer/split"
 	"github.com/StackVista/stackstate-agent/pkg/util/log"
 
@@ -20,16 +19,6 @@
 	"github.com/StackVista/stackstate-agent/pkg/metrics"
 	"github.com/StackVista/stackstate-agent/pkg/serializer"
 	"github.com/StackVista/stackstate-agent/pkg/status/health"
-=======
-	"github.com/DataDog/datadog-agent/pkg/serializer/split"
-	"github.com/DataDog/datadog-agent/pkg/util/log"
-
-	"github.com/DataDog/datadog-agent/pkg/collector/check"
-	"github.com/DataDog/datadog-agent/pkg/config"
-	"github.com/DataDog/datadog-agent/pkg/metrics"
-	"github.com/DataDog/datadog-agent/pkg/serializer"
-	"github.com/DataDog/datadog-agent/pkg/status/health"
->>>>>>> 6f2d901a
 )
 
 // DefaultFlushInterval aggregator default flush interval
@@ -337,11 +326,7 @@
 
 	// Send along a metric that counts the number of times we dropped some payloads because we couldn't split them.
 	series = append(series, &metrics.Serie{
-<<<<<<< HEAD
-		Name:           "n_o_i_n_d_e_x.datadog.agent.payload.dropped",
-=======
 		Name:           fmt.Sprintf("n_o_i_n_d_e_x.datadog.%s.payload.dropped", agg.agentName),
->>>>>>> 6f2d901a
 		Points:         []metrics.Point{{Value: float64(split.GetPayloadDrops()), Ts: float64(start.Unix())}},
 		Host:           agg.hostname,
 		MType:          metrics.APIGaugeType,
