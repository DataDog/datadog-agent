--- conflicted
+++ resolved
@@ -401,11 +401,8 @@
 // from the time sampler. Metrics and sketches before this timestamp should be returned.
 func (agg *BufferedAggregator) GetSeriesAndSketches(before time.Time) (metrics.Series, metrics.SketchSeriesList) {
 	agg.mu.Lock()
-<<<<<<< HEAD
-=======
 	defer agg.mu.Unlock()
 
->>>>>>> a3f7bcc4
 	series, sketches := agg.statsdSampler.flush(float64(before.UnixNano()) / float64(time.Second))
 	for _, checkSampler := range agg.checkSamplers {
 		s, sk := checkSampler.flush()
