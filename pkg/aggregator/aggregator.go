// Unless explicitly stated otherwise all files in this repository are licensed
// under the Apache License Version 2.0.
// This product includes software developed at Datadog (https://www.datadoghq.com/).
// Copyright 2016-present Datadog, Inc.

package aggregator

import (
	"errors"
	"expvar"
	"fmt"
	"sync"
	"time"

	"github.com/DataDog/datadog-agent/pkg/aggregator/tags"
	"github.com/DataDog/datadog-agent/pkg/epforwarder"
	"github.com/DataDog/datadog-agent/pkg/logs/message"
	"github.com/DataDog/datadog-agent/pkg/serializer/split"
	"github.com/DataDog/datadog-agent/pkg/tagger"
	"github.com/DataDog/datadog-agent/pkg/tagger/collectors"
	"github.com/DataDog/datadog-agent/pkg/tagset"
	"github.com/DataDog/datadog-agent/pkg/telemetry"
	"github.com/DataDog/datadog-agent/pkg/util"
	"github.com/DataDog/datadog-agent/pkg/util/flavor"
	"github.com/DataDog/datadog-agent/pkg/util/log"
	"github.com/DataDog/datadog-agent/pkg/version"

	"github.com/DataDog/datadog-agent/pkg/collector/check"
	"github.com/DataDog/datadog-agent/pkg/config"
	"github.com/DataDog/datadog-agent/pkg/metrics"
	"github.com/DataDog/datadog-agent/pkg/serializer"
	"github.com/DataDog/datadog-agent/pkg/status/health"
)

// DefaultFlushInterval aggregator default flush interval
const DefaultFlushInterval = 15 * time.Second // flush interval
const bucketSize = 10                         // fixed for now
// MetricSamplePoolBatchSize is the batch size of the metric sample pool.
const MetricSamplePoolBatchSize = 32

// tagsetTlm handles telemetry for large tagsets.
var tagsetTlm *tagsetTelemetry

// Stats stores a statistic from several past flushes allowing computations like median or percentiles
type Stats struct {
	Flushes    [32]int64 // circular buffer of recent flushes stat
	FlushIndex int       // last flush position in circular buffer
	LastFlush  int64     // most recent flush stat, provided for convenience
	Name       string
	m          sync.Mutex
}

var (
	stateOk    = "ok"
	stateError = "error"
)

func (s *Stats) add(stat int64) {
	s.m.Lock()
	defer s.m.Unlock()

	s.FlushIndex = (s.FlushIndex + 1) % 32
	s.Flushes[s.FlushIndex] = stat
	s.LastFlush = stat
}

func newFlushTimeStats(name string) {
	flushTimeStats[name] = &Stats{Name: name, FlushIndex: -1}
}

func addFlushTime(name string, value int64) {
	flushTimeStats[name].add(value)
}

func newFlushCountStats(name string) {
	flushCountStats[name] = &Stats{Name: name, FlushIndex: -1}
}

func addFlushCount(name string, value int64) {
	flushCountStats[name].add(value)
}

func expStatsMap(statsMap map[string]*Stats) func() interface{} {
	return func() interface{} {
		return statsMap
	}
}

func expMetricTags() interface{} {
	return tagsetTlm.exp()
}

func timeNowNano() float64 {
	return float64(time.Now().UnixNano()) / float64(time.Second) // Unix time with nanosecond precision
}

var (
	aggregatorExpvars = expvar.NewMap("aggregator")
	flushTimeStats    = make(map[string]*Stats)
	flushCountStats   = make(map[string]*Stats)

	aggregatorSeriesFlushed                    = expvar.Int{}
	aggregatorSeriesFlushErrors                = expvar.Int{}
	aggregatorServiceCheckFlushErrors          = expvar.Int{}
	aggregatorServiceCheckFlushed              = expvar.Int{}
	aggregatorSketchesFlushErrors              = expvar.Int{}
	aggregatorSketchesFlushed                  = expvar.Int{}
	aggregatorEventsFlushErrors                = expvar.Int{}
	aggregatorEventsFlushed                    = expvar.Int{}
	aggregatorNumberOfFlush                    = expvar.Int{}
	aggregatorDogstatsdMetricSample            = expvar.Int{}
	aggregatorChecksMetricSample               = expvar.Int{}
	aggregatorCheckHistogramBucketMetricSample = expvar.Int{}
	aggregatorServiceCheck                     = expvar.Int{}
	aggregatorEvent                            = expvar.Int{}
	aggregatorHostnameUpdate                   = expvar.Int{}
	aggregatorOrchestratorMetadata             = expvar.Int{}
	aggregatorOrchestratorMetadataErrors       = expvar.Int{}
	aggregatorDogstatsdContexts                = expvar.Int{}
	aggregatorEventPlatformEvents              = expvar.Map{}
	aggregatorEventPlatformEventsErrors        = expvar.Map{}
	aggregatorContainerLifecycleEvents         = expvar.Int{}
	aggregatorContainerLifecycleEventsErrors   = expvar.Int{}

	tlmFlush = telemetry.NewCounter("aggregator", "flush",
		[]string{"data_type", "state"}, "Number of metrics/service checks/events flushed")
	tlmProcessed = telemetry.NewCounter("aggregator", "processed",
		[]string{"data_type"}, "Amount of metrics/services_checks/events processed by the aggregator")
	tlmHostnameUpdate = telemetry.NewCounter("aggregator", "hostname_update",
		nil, "Count of hostname update")
	tlmDogstatsdContexts = telemetry.NewGauge("aggregator", "dogstatsd_contexts",
		nil, "Count the number of dogstatsd contexts in the aggregator")

	// Hold series to be added to aggregated series on each flush
	recurrentSeries     metrics.Series
	recurrentSeriesLock sync.Mutex
)

func init() {
	newFlushTimeStats("ChecksMetricSampleFlushTime")
	newFlushTimeStats("ServiceCheckFlushTime")
	newFlushTimeStats("EventFlushTime")
	newFlushTimeStats("MainFlushTime")
	newFlushTimeStats("MetricSketchFlushTime")
	aggregatorExpvars.Set("Flush", expvar.Func(expStatsMap(flushTimeStats)))

	newFlushCountStats("ServiceChecks")
	newFlushCountStats("Series")
	newFlushCountStats("Events")
	newFlushCountStats("Sketches")
	aggregatorExpvars.Set("FlushCount", expvar.Func(expStatsMap(flushCountStats)))

	aggregatorExpvars.Set("SeriesFlushed", &aggregatorSeriesFlushed)
	aggregatorExpvars.Set("SeriesFlushErrors", &aggregatorSeriesFlushErrors)
	aggregatorExpvars.Set("ServiceCheckFlushErrors", &aggregatorServiceCheckFlushErrors)
	aggregatorExpvars.Set("ServiceCheckFlushed", &aggregatorServiceCheckFlushed)
	aggregatorExpvars.Set("SketchesFlushErrors", &aggregatorSketchesFlushErrors)
	aggregatorExpvars.Set("SketchesFlushed", &aggregatorSketchesFlushed)
	aggregatorExpvars.Set("EventsFlushErrors", &aggregatorEventsFlushErrors)
	aggregatorExpvars.Set("EventsFlushed", &aggregatorEventsFlushed)
	aggregatorExpvars.Set("NumberOfFlush", &aggregatorNumberOfFlush)
	aggregatorExpvars.Set("DogstatsdMetricSample", &aggregatorDogstatsdMetricSample)
	aggregatorExpvars.Set("ChecksMetricSample", &aggregatorChecksMetricSample)
	aggregatorExpvars.Set("ChecksHistogramBucketMetricSample", &aggregatorCheckHistogramBucketMetricSample)
	aggregatorExpvars.Set("ServiceCheck", &aggregatorServiceCheck)
	aggregatorExpvars.Set("Event", &aggregatorEvent)
	aggregatorExpvars.Set("HostnameUpdate", &aggregatorHostnameUpdate)
	aggregatorExpvars.Set("OrchestratorMetadata", &aggregatorOrchestratorMetadata)
	aggregatorExpvars.Set("OrchestratorMetadataErrors", &aggregatorOrchestratorMetadataErrors)
	aggregatorExpvars.Set("DogstatsdContexts", &aggregatorDogstatsdContexts)
	aggregatorExpvars.Set("EventPlatformEvents", &aggregatorEventPlatformEvents)
	aggregatorExpvars.Set("EventPlatformEventsErrors", &aggregatorEventPlatformEventsErrors)
	aggregatorExpvars.Set("ContainerLifecycleEvents", &aggregatorContainerLifecycleEvents)
	aggregatorExpvars.Set("ContainerLifecycleEventsErrors", &aggregatorContainerLifecycleEventsErrors)

	tagsetTlm = newTagsetTelemetry([]uint64{90, 100})

	aggregatorExpvars.Set("MetricTags", expvar.Func(expMetricTags))
}

// InitAggregator returns the Singleton instance
func InitAggregator(s serializer.MetricSerializer, eventPlatformForwarder epforwarder.EventPlatformForwarder, hostname string) *BufferedAggregator {
	return InitAggregatorWithFlushInterval(s, eventPlatformForwarder, hostname, DefaultFlushInterval)
}

// InitAggregatorWithFlushInterval returns the Singleton instance with a configured flush interval
func InitAggregatorWithFlushInterval(s serializer.MetricSerializer, eventPlatformForwarder epforwarder.EventPlatformForwarder, hostname string, flushInterval time.Duration) *BufferedAggregator {
	return NewBufferedAggregator(s, eventPlatformForwarder, hostname, flushInterval)
}

// BufferedAggregator aggregates metrics in buckets for dogstatsd Metrics
type BufferedAggregator struct {
	bufferedServiceCheckIn chan []*metrics.ServiceCheck
	bufferedEventIn        chan []*metrics.Event

	eventIn        chan metrics.Event
	serviceCheckIn chan metrics.ServiceCheck

	checkMetricIn          chan senderMetricSample
	checkHistogramBucketIn chan senderHistogramBucket
	orchestratorMetadataIn chan senderOrchestratorMetadata
	eventPlatformIn        chan senderEventPlatformEvent

	contLcycleIn          chan senderContainerLifecycleEvent
	contLcycleBuffer      chan senderContainerLifecycleEvent
	contLcycleStopper     chan struct{}
	contLcycleDequeueOnce sync.Once

	// metricSamplePool is a pool of slices of metric sample to avoid allocations.
	// Used by the Dogstatsd Batcher.
	MetricSamplePool *metrics.MetricSamplePool

	tagsStore              *tags.Store
	checkSamplers          map[check.ID]*CheckSampler
	serviceChecks          metrics.ServiceChecks
	events                 metrics.Events
	flushInterval          time.Duration
	mu                     sync.Mutex // to protect the checkSamplers field
	flushMutex             sync.Mutex // to start multiple flushes in parallel
	serializer             serializer.MetricSerializer
	eventPlatformForwarder epforwarder.EventPlatformForwarder
	hostname               string
	hostnameUpdate         chan string
	hostnameUpdateDone     chan struct{} // signals that the hostname update is finished
	flushChan              chan flushTrigger
	stopChan               chan struct{}
	health                 *health.Handle
	agentName              string // Name of the agent for telemetry metrics

	tlmContainerTagsEnabled bool                                              // Whether we should call the tagger to tag agent telemetry metrics
	agentTags               func(collectors.TagCardinality) ([]string, error) // This function gets the agent tags from the tagger (defined as a struct field to ease testing)

	flushAndSerializeInParallel flushAndSerializeInParallel
}

type flushAndSerializeInParallel struct {
	enabled     bool
	channelSize int
	bufferSize  int
}

// NewBufferedAggregator instantiates a BufferedAggregator
func NewBufferedAggregator(s serializer.MetricSerializer, eventPlatformForwarder epforwarder.EventPlatformForwarder, hostname string, flushInterval time.Duration) *BufferedAggregator {
	bufferSize := config.Datadog.GetInt("aggregator_buffer_size")

	agentName := flavor.GetFlavor()
	if agentName == flavor.IotAgent && !config.Datadog.GetBool("iot_host") {
		agentName = flavor.DefaultAgent
	} else if config.Datadog.GetBool("iot_host") {
		// Override the agentName if this Agent is configured to report as IotAgent
		agentName = flavor.IotAgent
	}
	if config.Datadog.GetBool("heroku_dyno") {
		// Override the agentName if this Agent is configured to report as Heroku Dyno
		agentName = flavor.HerokuAgent
	}

	tagsStore := tags.NewStore(config.Datadog.GetBool("aggregator_use_tags_store"), "aggregator")

	aggregator := &BufferedAggregator{
		bufferedServiceCheckIn: make(chan []*metrics.ServiceCheck, bufferSize),
		bufferedEventIn:        make(chan []*metrics.Event, bufferSize),

		serviceCheckIn: make(chan metrics.ServiceCheck, bufferSize),
		eventIn:        make(chan metrics.Event, bufferSize),

		checkMetricIn:          make(chan senderMetricSample, bufferSize),
		checkHistogramBucketIn: make(chan senderHistogramBucket, bufferSize),

		orchestratorMetadataIn: make(chan senderOrchestratorMetadata, bufferSize),
		eventPlatformIn:        make(chan senderEventPlatformEvent, bufferSize),

		contLcycleIn:      make(chan senderContainerLifecycleEvent, bufferSize),
		contLcycleBuffer:  make(chan senderContainerLifecycleEvent, bufferSize),
		contLcycleStopper: make(chan struct{}),

		tagsStore:               tagsStore,
		checkSamplers:           make(map[check.ID]*CheckSampler),
		flushInterval:           flushInterval,
		serializer:              s,
		eventPlatformForwarder:  eventPlatformForwarder,
		hostname:                hostname,
		hostnameUpdate:          make(chan string),
		hostnameUpdateDone:      make(chan struct{}),
		flushChan:               make(chan flushTrigger),
		stopChan:                make(chan struct{}),
		health:                  health.RegisterLiveness("aggregator"),
		agentName:               agentName,
		tlmContainerTagsEnabled: config.Datadog.GetBool("basic_telemetry_add_container_tags"),
		agentTags:               tagger.AgentTags,
		flushAndSerializeInParallel: flushAndSerializeInParallel{
			enabled:     config.Datadog.GetBool("aggregator_flush_metrics_and_serialize_in_parallel") && s != nil && s.IsIterableSeriesSupported(),
			bufferSize:  config.Datadog.GetInt("aggregator_flush_metrics_and_serialize_in_parallel_buffer_size"),
			channelSize: config.Datadog.GetInt("aggregator_flush_metrics_and_serialize_in_parallel_chan_size"),
		},
	}

	return aggregator
}

// AddRecurrentSeries adds a serie to the series that are sent at every flush
func AddRecurrentSeries(newSerie *metrics.Serie) {
	recurrentSeriesLock.Lock()
	defer recurrentSeriesLock.Unlock()
	recurrentSeries = append(recurrentSeries, newSerie)
}

// IsInputQueueEmpty returns true if every input channel for the aggregator are
// empty. This is mainly useful for tests and benchmark
func (agg *BufferedAggregator) IsInputQueueEmpty() bool {
	if len(agg.checkMetricIn)+len(agg.serviceCheckIn)+len(agg.eventIn)+len(agg.checkHistogramBucketIn)+len(agg.eventPlatformIn) == 0 {
		return true
	}
	return false
}

// GetBufferedChannels returns a channel which can be subsequently used to send Event or ServiceCheck.
func (agg *BufferedAggregator) GetBufferedChannels() (chan []*metrics.Event, chan []*metrics.ServiceCheck) {
	return agg.bufferedEventIn, agg.bufferedServiceCheckIn
}

// SetHostname sets the hostname that the aggregator uses by default on all the data it sends
// Blocks until the main aggregator goroutine has finished handling the update
func (agg *BufferedAggregator) SetHostname(hostname string) {
	agg.hostnameUpdate <- hostname
	<-agg.hostnameUpdateDone
}

func (agg *BufferedAggregator) registerSender(id check.ID) error {
	agg.mu.Lock()
	defer agg.mu.Unlock()

	if _, ok := agg.checkSamplers[id]; ok {
		return fmt.Errorf("Sender with ID '%s' has already been registered, will use existing sampler", id)
	}
	agg.checkSamplers[id] = newCheckSampler(
		config.Datadog.GetInt("check_sampler_bucket_commits_count_expiry"),
		config.Datadog.GetBool("check_sampler_expire_metrics"),
		config.Datadog.GetDuration("check_sampler_stateful_metric_expiration_time"),
		agg.tagsStore,
	)
	return nil
}

func (agg *BufferedAggregator) deregisterSender(id check.ID) {
	agg.mu.Lock()
	delete(agg.checkSamplers, id)
	agg.mu.Unlock()
}

func (agg *BufferedAggregator) handleSenderSample(ss senderMetricSample) {
	agg.mu.Lock()
	defer agg.mu.Unlock()

	if checkSampler, ok := agg.checkSamplers[ss.id]; ok {
		if ss.commit {
			checkSampler.commit(timeNowNano())
		} else {
			ss.metricSample.Tags = util.SortUniqInPlace(ss.metricSample.Tags)
			checkSampler.addSample(ss.metricSample)
		}
	} else {
		log.Debugf("CheckSampler with ID '%s' doesn't exist, can't handle senderMetricSample", ss.id)
	}
}

func (agg *BufferedAggregator) handleSenderBucket(checkBucket senderHistogramBucket) {
	agg.mu.Lock()
	defer agg.mu.Unlock()

	if checkSampler, ok := agg.checkSamplers[checkBucket.id]; ok {
		checkBucket.bucket.Tags = util.SortUniqInPlace(checkBucket.bucket.Tags)
		checkSampler.addBucket(checkBucket.bucket)
	} else {
		log.Debugf("CheckSampler with ID '%s' doesn't exist, can't handle histogram bucket", checkBucket.id)
	}
}

func (agg *BufferedAggregator) handleEventPlatformEvent(event senderEventPlatformEvent) error {
	if agg.eventPlatformForwarder == nil {
		return errors.New("event platform forwarder not initialized")
	}
	m := &message.Message{Content: []byte(event.rawEvent)}
	// eventPlatformForwarder is threadsafe so no locking needed here
	return agg.eventPlatformForwarder.SendEventPlatformEvent(m, event.eventType)
}

// addServiceCheck adds the service check to the slice of current service checks
func (agg *BufferedAggregator) addServiceCheck(sc metrics.ServiceCheck) {
	if sc.Ts == 0 {
		sc.Ts = time.Now().Unix()
	}
	tb := tagset.NewHashlessTagsAccumulatorFromSlice(sc.Tags)
	tagger.EnrichTags(tb, sc.OriginFromUDS, sc.OriginFromClient, sc.Cardinality)

	tb.SortUniq()
	sc.Tags = tb.Get()

	agg.serviceChecks = append(agg.serviceChecks, &sc)
}

// addEvent adds the event to the slice of current events
func (agg *BufferedAggregator) addEvent(e metrics.Event) {
	if e.Ts == 0 {
		e.Ts = time.Now().Unix()
	}
	tb := tagset.NewHashlessTagsAccumulatorFromSlice(e.Tags)
	tagger.EnrichTags(tb, e.OriginFromUDS, e.OriginFromClient, e.Cardinality)

	tb.SortUniq()
	e.Tags = tb.Get()

	agg.events = append(agg.events, &e)
}

// GetSeriesAndSketches grabs all the series & sketches from the queue and clears the queue
// The parameter `before` is used as an end interval while retrieving series and sketches
// from the time sampler. Metrics and sketches before this timestamp should be returned.
func (agg *BufferedAggregator) GetSeriesAndSketches(before time.Time) (metrics.Series, metrics.SketchSeriesList) {
	var series metrics.Series
	sketches := agg.getSeriesAndSketches(before, &series)
	return series, sketches
}

// getSeriesAndSketches grabs all the series & sketches from the queue and clears the queue
// The parameter `before` is used as an end interval while retrieving series and sketches
// from the time sampler. Metrics and sketches before this timestamp should be returned.
func (agg *BufferedAggregator) getSeriesAndSketches(before time.Time, series metrics.SerieSink) metrics.SketchSeriesList {
	agg.mu.Lock()
	defer agg.mu.Unlock()

	var sketches metrics.SketchSeriesList
	for _, checkSampler := range agg.checkSamplers {
		checkSeries, sk := checkSampler.flush()
		for _, s := range checkSeries {
			series.Append(s)
		}
		sketches = append(sketches, sk...)
	}
	return sketches
}

<<<<<<< HEAD
func updateSerieTelemetry(start time.Time, serieCount uint64, err error) {
=======
func (agg *BufferedAggregator) pushSketches(start time.Time, sketches metrics.SketchSeriesList) {
	log.Debugf("Flushing %d sketches to the forwarder", len(sketches))
	log.DebugfServerless("Sending sketches payload : %+v", sketches)
	err := agg.serializer.SendSketch(sketches)
	state := stateOk
	if err != nil {
		log.Warnf("Error flushing sketch: %v", err)
		aggregatorSketchesFlushErrors.Add(1)
		state = stateError
	}
	addFlushTime("MetricSketchFlushTime", int64(time.Since(start)))
	aggregatorSketchesFlushed.Add(int64(len(sketches)))
	tlmFlush.Add(float64(len(sketches)), "sketches", state)

	tagsetTlm.updateHugeSketchesTelemetry(&sketches)
}

func (agg *BufferedAggregator) pushSeries(start time.Time, series metrics.Series) {
	log.Debugf("Flushing %d series to the forwarder", len(series))
	err := agg.serializer.SendSeries(series)
	updateSerieTelemetry(start, len(series), err)
	tagsetTlm.updateHugeSeriesTelemetry(&series)
}

func updateSerieTelemetry(start time.Time, serieCount int, err error) {
>>>>>>> 96fea554
	state := stateOk
	if err != nil {
		log.Warnf("Error flushing series: %v", err)
		aggregatorSeriesFlushErrors.Add(1)
		state = stateError
	}
	// NOTE(remy): that's historical but this one actually contains both metric series + dsd series
	addFlushTime("ChecksMetricSampleFlushTime", int64(time.Since(start)))
	aggregatorSeriesFlushed.Add(int64(serieCount))
	tlmFlush.Add(float64(serieCount), "series", state)
}

func updateSketchTelemetry(start time.Time, sketchesCount uint64, err error) {
	state := stateOk
	if err != nil {
		log.Warnf("Error flushing sketch: %v", err)
		aggregatorSketchesFlushErrors.Add(1)
		state = stateError
	}
	addFlushTime("MetricSketchFlushTime", int64(time.Since(start)))
	aggregatorSketchesFlushed.Add(int64(sketchesCount))
	tlmFlush.Add(float64(sketchesCount), "sketches", state)
}

func (agg *BufferedAggregator) appendDefaultSeries(start time.Time, series metrics.SerieSink) {
	recurrentSeriesLock.Lock()
	// Adding recurrentSeries to the flushed ones
	for _, extra := range recurrentSeries {
		if extra.Host == "" {
			extra.Host = agg.hostname
		}
		if extra.SourceTypeName == "" {
			extra.SourceTypeName = "System"
		}

		tags := append(extra.Tags, agg.tags(false)...)
		newSerie := &metrics.Serie{
			Name:           extra.Name,
			Tags:           tags,
			Host:           extra.Host,
			MType:          extra.MType,
			SourceTypeName: extra.SourceTypeName,
		}

		// Updating Ts for every points
		updatedPoints := []metrics.Point{}
		for _, point := range extra.Points {
			updatedPoints = append(updatedPoints,
				metrics.Point{
					Value: point.Value,
					Ts:    float64(start.Unix()),
				})
		}
		newSerie.Points = updatedPoints
		series.Append(newSerie)
	}
	recurrentSeriesLock.Unlock()

	// Send along a metric that showcases that this Agent is running (internally, in backend,
	// a `datadog.`-prefixed metric allows identifying this host as an Agent host, used for dogbone icon)
	series.Append(&metrics.Serie{
		Name:           fmt.Sprintf("datadog.%s.running", agg.agentName),
		Points:         []metrics.Point{{Value: 1, Ts: float64(start.Unix())}},
		Tags:           agg.tags(true),
		Host:           agg.hostname,
		MType:          metrics.APIGaugeType,
		SourceTypeName: "System",
	})

	// Send along a metric that counts the number of times we dropped some payloads because we couldn't split them.
	series.Append(&metrics.Serie{
		Name:           fmt.Sprintf("n_o_i_n_d_e_x.datadog.%s.payload.dropped", agg.agentName),
		Points:         []metrics.Point{{Value: float64(split.GetPayloadDrops()), Ts: float64(start.Unix())}},
		Tags:           agg.tags(false),
		Host:           agg.hostname,
		MType:          metrics.APIGaugeType,
		SourceTypeName: "System",
	})
}

func (agg *BufferedAggregator) flushSeriesAndSketches(trigger flushTrigger) {
	if !agg.flushAndSerializeInParallel.enabled {

		series, sketches := agg.GetSeriesAndSketches(trigger.time)
		agg.appendDefaultSeries(trigger.time, &series)

		if len(series) > 0 {
			*trigger.flushedSeries = append(*trigger.flushedSeries, series)
		}
		if len(sketches) > 0 {
			*trigger.flushedSketches = append(*trigger.flushedSketches, sketches)
		}
	} else {
		sketches := agg.getSeriesAndSketches(trigger.time, trigger.seriesSink)
		agg.appendDefaultSeries(trigger.time, trigger.seriesSink)

		if len(sketches) > 0 {
			*trigger.flushedSketches = append(*trigger.flushedSketches, sketches)
		}
	}
}

// GetServiceChecks grabs all the service checks from the queue and clears the queue
func (agg *BufferedAggregator) GetServiceChecks() metrics.ServiceChecks {
	agg.mu.Lock()
	defer agg.mu.Unlock()
	// Clear the current service check slice
	serviceChecks := agg.serviceChecks
	agg.serviceChecks = nil
	return serviceChecks
}

func (agg *BufferedAggregator) sendServiceChecks(start time.Time, serviceChecks metrics.ServiceChecks) {
	log.Debugf("Flushing %d service checks to the forwarder", len(serviceChecks))
	state := stateOk
	if err := agg.serializer.SendServiceChecks(serviceChecks); err != nil {
		log.Warnf("Error flushing service checks: %v", err)
		aggregatorServiceCheckFlushErrors.Add(1)
		state = stateError
	}
	addFlushTime("ServiceCheckFlushTime", int64(time.Since(start)))
	aggregatorServiceCheckFlushed.Add(int64(len(serviceChecks)))
	tlmFlush.Add(float64(len(serviceChecks)), "service_checks", state)
}

func (agg *BufferedAggregator) flushServiceChecks(start time.Time, waitForSerializer bool) {
	// Add a simple service check for the Agent status
	agg.addServiceCheck(metrics.ServiceCheck{
		CheckName: fmt.Sprintf("datadog.%s.up", agg.agentName),
		Status:    metrics.ServiceCheckOK,
		Tags:      agg.tags(false),
		Host:      agg.hostname,
	})

	serviceChecks := agg.GetServiceChecks()
	addFlushCount("ServiceChecks", int64(len(serviceChecks)))

	// For debug purposes print out all serviceCheck/tag combinations
	if config.Datadog.GetBool("log_payloads") {
		log.Debug("Flushing the following Service Checks:")
		for _, sc := range serviceChecks {
			log.Debugf("%s", sc)
		}
	}

	if waitForSerializer {
		agg.sendServiceChecks(start, serviceChecks)
	} else {
		go agg.sendServiceChecks(start, serviceChecks)
	}
}

// GetEvents grabs the events from the queue and clears it
func (agg *BufferedAggregator) GetEvents() metrics.Events {
	agg.mu.Lock()
	defer agg.mu.Unlock()
	events := agg.events
	agg.events = nil
	return events
}

// GetEventPlatformEvents grabs the event platform events from the queue and clears them.
// Note that this works only if using the 'noop' event platform forwarder
func (agg *BufferedAggregator) GetEventPlatformEvents() map[string][]*message.Message {
	return agg.eventPlatformForwarder.Purge()
}

func (agg *BufferedAggregator) sendEvents(start time.Time, events metrics.Events) {
	log.Debugf("Flushing %d events to the forwarder", len(events))
	err := agg.serializer.SendEvents(events)
	state := stateOk
	if err != nil {
		log.Warnf("Error flushing events: %v", err)
		aggregatorEventsFlushErrors.Add(1)
		state = stateError
	}
	addFlushTime("EventFlushTime", int64(time.Since(start)))
	aggregatorEventsFlushed.Add(int64(len(events)))
	tlmFlush.Add(float64(len(events)), "events", state)
}

// flushEvents serializes and forwards events in a separate goroutine
func (agg *BufferedAggregator) flushEvents(start time.Time, waitForSerializer bool) {
	// Serialize and forward in a separate goroutine
	events := agg.GetEvents()
	if len(events) == 0 {
		return
	}
	addFlushCount("Events", int64(len(events)))

	// For debug purposes print out all Event/tag combinations
	if config.Datadog.GetBool("log_payloads") {
		log.Debug("Flushing the following Events:")
		for _, event := range events {
			log.Debugf("%s", event)
		}
	}

	if waitForSerializer {
		agg.sendEvents(start, events)
	} else {
		go agg.sendEvents(start, events)
	}
}

// Flush flushes the data contained in the BufferedAggregator into the Forwarder.
// This method can be called from multiple routines.
func (agg *BufferedAggregator) Flush(trigger flushTrigger) {
	agg.flushMutex.Lock()
	defer agg.flushMutex.Unlock()
	agg.flushSeriesAndSketches(trigger)
	// notify the triggerer that we're done flushing the series and sketches
	if trigger.blockChan != nil {
		trigger.blockChan <- struct{}{}
	}
	agg.flushServiceChecks(trigger.time, trigger.waitForSerializer)
	agg.flushEvents(trigger.time, trigger.waitForSerializer)
	agg.updateChecksTelemetry()
}

// Stop stops the aggregator.
func (agg *BufferedAggregator) Stop() {
	agg.stopChan <- struct{}{}
	close(agg.contLcycleStopper)
}

func (agg *BufferedAggregator) run() {
	// ensures event platform errors are logged at most once per flush
	aggregatorEventPlatformErrorLogged := false

	for {
		select {
		case <-agg.stopChan:
			log.Info("Stopping aggregator")
			return
		case trigger := <-agg.flushChan:
			agg.Flush(trigger)

			// Do this here, rather than in the Flush():
			// - make sure Shrink doesn't happen concurrently with sample processing.
			// - we don't need to Shrink() on stop
			agg.tagsStore.Shrink()

			aggregatorEventPlatformErrorLogged = false
		case <-agg.health.C:
		case checkMetric := <-agg.checkMetricIn:
			aggregatorChecksMetricSample.Add(1)
			tlmProcessed.Inc("metrics")
			agg.handleSenderSample(checkMetric)
		case checkHistogramBucket := <-agg.checkHistogramBucketIn:
			aggregatorCheckHistogramBucketMetricSample.Add(1)
			tlmProcessed.Inc("histogram_bucket")
			agg.handleSenderBucket(checkHistogramBucket)
		case event := <-agg.eventIn:
			aggregatorEvent.Add(1)
			tlmProcessed.Inc("events")
			agg.addEvent(event)
		case serviceCheck := <-agg.serviceCheckIn:
			aggregatorServiceCheck.Add(1)
			tlmProcessed.Inc("service_checks")
			agg.addServiceCheck(serviceCheck)
		case serviceChecks := <-agg.bufferedServiceCheckIn:
			aggregatorServiceCheck.Add(int64(len(serviceChecks)))
			tlmProcessed.Add(float64(len(serviceChecks)), "service_checks")
			for _, serviceCheck := range serviceChecks {
				agg.addServiceCheck(*serviceCheck)
			}
		case events := <-agg.bufferedEventIn:
			aggregatorEvent.Add(int64(len(events)))
			tlmProcessed.Add(float64(len(events)), "events")
			for _, event := range events {
				agg.addEvent(*event)
			}
		case h := <-agg.hostnameUpdate:
			aggregatorHostnameUpdate.Add(1)
			tlmHostnameUpdate.Inc()
			agg.hostname = h
			changeAllSendersDefaultHostname(h)
			agg.hostnameUpdateDone <- struct{}{}
		case orchestratorMetadata := <-agg.orchestratorMetadataIn:
			aggregatorOrchestratorMetadata.Add(1)
			// each resource has its own payload so we cannot aggregate
			// use a routine to avoid blocking the aggregator
			go func(orchestratorMetadata senderOrchestratorMetadata) {
				err := agg.serializer.SendOrchestratorMetadata(
					orchestratorMetadata.msgs,
					agg.hostname,
					orchestratorMetadata.clusterID,
					orchestratorMetadata.payloadType,
				)
				if err != nil {
					aggregatorOrchestratorMetadataErrors.Add(1)
					log.Errorf("Error submitting orchestrator data: %s", err)
				}
			}(orchestratorMetadata)
		case event := <-agg.eventPlatformIn:
			state := stateOk
			tlmProcessed.Add(1, event.eventType)
			aggregatorEventPlatformEvents.Add(event.eventType, 1)
			err := agg.handleEventPlatformEvent(event)
			if err != nil {
				state = stateError
				aggregatorEventPlatformEventsErrors.Add(event.eventType, 1)
				log.Debugf("error submitting event platform event: %s", err)
				if !aggregatorEventPlatformErrorLogged {
					log.Warnf("Failed to process some event platform events. error='%s' eventCounts=%s errorCounts=%s", err, aggregatorEventPlatformEvents.String(), aggregatorEventPlatformEventsErrors.String())
					aggregatorEventPlatformErrorLogged = true
				}
			}
			tlmFlush.Add(1, event.eventType, state)
		case event := <-agg.contLcycleIn:
			aggregatorContainerLifecycleEvents.Add(1)
			agg.handleContainerLifecycleEvent(event)
		}
	}
}

// dequeueContainerLifecycleEvents consumes buffered container lifecycle events.
// It is blocking so it should be started in its own routine and only one instance should be started.
func (agg *BufferedAggregator) dequeueContainerLifecycleEvents() {
	for {
		select {
		case event := <-agg.contLcycleBuffer:
			if err := agg.serializer.SendContainerLifecycleEvent(event.msgs, agg.hostname); err != nil {
				aggregatorContainerLifecycleEventsErrors.Add(1)
				log.Warnf("Error submitting container lifecycle data: %w", err)
			}
		case <-agg.contLcycleStopper:
			return
		}
	}
}

// handleContainerLifecycleEvent forwards container lifecycle events to the buffering channel.
func (agg *BufferedAggregator) handleContainerLifecycleEvent(event senderContainerLifecycleEvent) {
	select {
	case agg.contLcycleBuffer <- event:
		return
	default:
		aggregatorContainerLifecycleEventsErrors.Add(1)
		log.Warn("Container lifecycle events channel is full")
	}
}

// tags returns the list of tags that should be added to the agent telemetry metrics
// Container agent tags may be missing in the first seconds after agent startup
func (agg *BufferedAggregator) tags(withVersion bool) []string {
	tags := []string{}
	if agg.tlmContainerTagsEnabled {
		var err error
		tags, err = agg.agentTags(tagger.ChecksCardinality)
		if err != nil {
			log.Debugf("Couldn't get Agent tags: %v", err)
		}
	}
	if withVersion {
		return append(tags, "version:"+version.AgentVersion)
	}
	return tags
}

func (agg *BufferedAggregator) updateChecksTelemetry() {
	t := metrics.CheckMetricsTelemetryAccumulator{}
	for _, sampler := range agg.checkSamplers {
		t.VisitCheckMetrics(&sampler.metrics)
	}
	t.Flush()
}<|MERGE_RESOLUTION|>--- conflicted
+++ resolved
@@ -440,35 +440,22 @@
 	return sketches
 }
 
-<<<<<<< HEAD
-func updateSerieTelemetry(start time.Time, serieCount uint64, err error) {
-=======
 func (agg *BufferedAggregator) pushSketches(start time.Time, sketches metrics.SketchSeriesList) {
 	log.Debugf("Flushing %d sketches to the forwarder", len(sketches))
 	log.DebugfServerless("Sending sketches payload : %+v", sketches)
 	err := agg.serializer.SendSketch(sketches)
-	state := stateOk
-	if err != nil {
-		log.Warnf("Error flushing sketch: %v", err)
-		aggregatorSketchesFlushErrors.Add(1)
-		state = stateError
-	}
-	addFlushTime("MetricSketchFlushTime", int64(time.Since(start)))
-	aggregatorSketchesFlushed.Add(int64(len(sketches)))
-	tlmFlush.Add(float64(len(sketches)), "sketches", state)
-
+	updateSketchTelemetry(start, uint64(len(sketches)), "BufferedAggregator", err)
 	tagsetTlm.updateHugeSketchesTelemetry(&sketches)
 }
 
 func (agg *BufferedAggregator) pushSeries(start time.Time, series metrics.Series) {
 	log.Debugf("Flushing %d series to the forwarder", len(series))
 	err := agg.serializer.SendSeries(series)
-	updateSerieTelemetry(start, len(series), err)
+	updateSerieTelemetry(start, uint64(len(series)), "BufferedAggregator", err)
 	tagsetTlm.updateHugeSeriesTelemetry(&series)
 }
 
 func updateSerieTelemetry(start time.Time, serieCount int, err error) {
->>>>>>> 96fea554
 	state := stateOk
 	if err != nil {
 		log.Warnf("Error flushing series: %v", err)
