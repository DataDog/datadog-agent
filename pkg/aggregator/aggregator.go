--- conflicted
+++ resolved
@@ -652,20 +652,13 @@
 	agg.flushMutex.Lock()
 	defer agg.flushMutex.Unlock()
 	agg.flushSeriesAndSketches(trigger)
-<<<<<<< HEAD
-=======
 	// notify the triggerer that we're done flushing the series and sketches
 	if trigger.blockChan != nil {
 		trigger.blockChan <- struct{}{}
 	}
->>>>>>> 1c8dda8c
 	agg.flushServiceChecks(trigger.time, trigger.waitForSerializer)
 	agg.flushEvents(trigger.time, trigger.waitForSerializer)
 	agg.updateChecksTelemetry()
-	// notify the triggerer that we're done
-	if trigger.blockChan != nil {
-		trigger.blockChan <- struct{}{}
-	}
 }
 
 // Stop stops the aggregator.
