--- conflicted
+++ resolved
@@ -281,8 +281,7 @@
 		agentName = flavor.HerokuAgent
 	}
 
-<<<<<<< HEAD
-	if config.Datadog.GetBool("djm_config.enabled") {
+	if config.Datadog().GetBool("djm_config.enabled") {
 		AddRecurrentSeries(&metrics.Serie{
 			Name:   "datadog.djm.agent_host",
 			Points: []metrics.Point{{Value: 1.0}},
@@ -290,10 +289,7 @@
 		})
 	}
 
-	tagsStore := tags.NewStore(config.Datadog.GetBool("aggregator_use_tags_store"), "aggregator")
-=======
 	tagsStore := tags.NewStore(config.Datadog().GetBool("aggregator_use_tags_store"), "aggregator")
->>>>>>> 3a589842
 
 	aggregator := &BufferedAggregator{
 		bufferedServiceCheckIn: make(chan []*servicecheck.ServiceCheck, bufferSize),
