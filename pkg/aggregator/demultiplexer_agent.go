--- conflicted
+++ resolved
@@ -592,7 +592,6 @@
 	return d.statsd.metricSamplePool
 }
 
-<<<<<<< HEAD
 // DumpDogstatsdContexts writes the current state of the context resolver to dest.
 //
 // This blocks metrics processing, so dest is expected to be reasonably fast and not block for too
@@ -606,7 +605,8 @@
 	}
 
 	return nil
-=======
+}
+
 // GetSender returns a sender.Sender with passed ID, properly registered with the aggregator
 // If no error is returned here, DestroySender must be called with the same ID
 // once the sender is not used anymore
@@ -657,5 +657,4 @@
 	}
 
 	return d.senders.GetDefaultSender()
->>>>>>> f9527495
 }