// Unless explicitly stated otherwise all files in this repository are licensed
// under the Apache License Version 2.0.
// This product includes software developed at Datadog (https://www.datadoghq.com/).
// Copyright 2016-present Datadog, Inc.

package mocksender

import (
	"testing"
	"time"

	"github.com/stretchr/testify/assert"
	"github.com/stretchr/testify/mock"

	"github.com/DataDog/agent-payload/v5/contimage"
<<<<<<< HEAD
=======
	"github.com/DataDog/agent-payload/v5/sbom"
>>>>>>> 16cc0c7f
	"github.com/DataDog/datadog-agent/pkg/metrics"
)

// AssertServiceCheck allows to assert a ServiceCheck was exclusively emitted with given parameters.
// Additional tags over the ones specified don't make it fail
// Assert the ServiceCheck wasn't called with any other possible status
func (m *MockSender) AssertServiceCheck(t *testing.T, checkName string, status metrics.ServiceCheckStatus, hostname string, tags []string, message string) bool {
	okCall := m.Mock.AssertCalled(t, "ServiceCheck", checkName, status, hostname, MatchTagsContains(tags), message)
	notOkCalls := m.Mock.AssertNotCalled(t, "ServiceCheck", checkName, AnythingBut(status), hostname, MatchTagsContains(tags), mock.AnythingOfType("string"))
	return okCall && notOkCalls
}

// AssertMetric allows to assert a metric was emitted with given parameters.
// Additional tags over the ones specified don't make it fail
func (m *MockSender) AssertMetric(t *testing.T, method string, metric string, value float64, hostname string, tags []string) bool {
	return m.Mock.AssertCalled(t, method, metric, value, hostname, MatchTagsContains(tags))
}

// AssertMonotonicCount allows to assert a monotonic count was emitted with given parameters.
// Additional tags over the ones specified don't make it fail
func (m *MockSender) AssertMonotonicCount(t *testing.T, method string, metric string, value float64, hostname string, tags []string, flushFirstValue bool) bool {
	return m.Mock.AssertCalled(t, method, metric, value, hostname, MatchTagsContains(tags), flushFirstValue)
}

// AssertHistogramBucket allows to assert a histogram bucket was emitted with given parameters.
// Additional tags over the ones specified don't make it fail
func (m *MockSender) AssertHistogramBucket(t *testing.T, method string, metric string, value int64, lowerBound float64, upperBound float64, monotonic bool, hostname string, tags []string, flushFirstValue bool) bool {
	return m.Mock.AssertCalled(t, method, metric, value, lowerBound, upperBound, monotonic, hostname, tags, flushFirstValue)
}

// AssertMetricInRange allows to assert a metric was emitted with given parameters, with a value in a given range.
// Additional tags over the ones specified don't make it fail
func (m *MockSender) AssertMetricInRange(t *testing.T, method string, metric string, min float64, max float64, hostname string, tags []string) bool {
	return m.Mock.AssertCalled(t, method, metric, AssertFloatInRange(min, max), hostname, MatchTagsContains(tags))
}

// AssertMetricTaggedWith allows to assert a metric was emitted with given tags, value and hostname not tested.
// Additional tags over the ones specified don't make it fail
func (m *MockSender) AssertMetricTaggedWith(t *testing.T, method string, metric string, tags []string) bool {
	return m.Mock.AssertCalled(t, method, metric, mock.AnythingOfType("float64"), mock.AnythingOfType("string"), MatchTagsContains(tags))
}

// AssertMetricNotTaggedWith allows to assert tags were never emitted for a metric.
func (m *MockSender) AssertMetricNotTaggedWith(t *testing.T, method string, metric string, tags []string) bool {
	return m.Mock.AssertNotCalled(t, method, metric, mock.AnythingOfType("float64"), mock.AnythingOfType("string"), MatchTagsContains(tags))
}

// AssertEvent assert the expectedEvent was emitted with the following values:
// AggregationKey, Priority, SourceTypeName, EventType, Host and a Ts range weighted with the parameter allowedDelta
func (m *MockSender) AssertEvent(t *testing.T, expectedEvent metrics.Event, allowedDelta time.Duration) bool {
	return m.Mock.AssertCalled(t, "Event", MatchEventLike(expectedEvent, allowedDelta))
}

// AssertEventPlatformEvent assert the expected event was emitted with the following values
func (m *MockSender) AssertEventPlatformEvent(t *testing.T, expectedRawEvent string, expectedEventType string) bool {
	return m.Mock.AssertCalled(t, "EventPlatformEvent", expectedRawEvent, expectedEventType)
}

// AssertContainerImage assert the expected event was emitted with the following values
func (m *MockSender) AssertContainerImage(t *testing.T, expectedContainerImages []contimage.ContainerImagePayload) bool {
	return m.Mock.AssertCalled(t, "ContainerImage", expectedContainerImages)
}

<<<<<<< HEAD
=======
// AssertSBOM assert the expected event was emitted with the following values
func (m *MockSender) AssertSBOM(t *testing.T, expectedSBOM []sbom.SBOMPayload) bool {
	return m.Mock.AssertCalled(t, "SBOM", expectedSBOM)
}

>>>>>>> 16cc0c7f
// AssertEventMissing assert the expectedEvent was never emitted with the following values:
// AggregationKey, Priority, SourceTypeName, EventType, Host and a Ts range weighted with the parameter allowedDelta
func (m *MockSender) AssertEventMissing(t *testing.T, expectedEvent metrics.Event, allowedDelta time.Duration) bool {
	return m.Mock.AssertNotCalled(t, "Event", MatchEventLike(expectedEvent, allowedDelta))
}

// AnythingBut match everything except the argument
// It builds a mock.argumentMatcher
func AnythingBut(expected interface{}) interface{} {
	return mock.MatchedBy(func(actual interface{}) bool {
		return !assert.ObjectsAreEqualValues(expected, actual)
	})
}

// MatchTagsContains is a mock.argumentMatcher builder to be used in asserts.
// It allows to check if tags are emitted, ignoring unexpected ones and order.
func MatchTagsContains(expected []string) interface{} {
	return mock.MatchedBy(func(actual []string) bool {
		return expectedInActual(expected, actual)
	})
}

// IsGreaterOrEqual is a mock.argumentMatcher builder to be used in asserts.
// actual have to be greater or equal expectedMin
func IsGreaterOrEqual(expectedMin float64) interface{} {
	return mock.MatchedBy(func(actual float64) bool {
		return expectedMin <= actual
	})
}

// AssertFloatInRange is a mock.argumentMatcher builder to be used in asserts.
// It allows to check if a metric value is in a given range instead of matching exactly.
func AssertFloatInRange(min float64, max float64) interface{} {
	return mock.MatchedBy(func(actual float64) bool {
		return actual >= min && actual <= max
	})
}

// MatchEventLike is a mock.argumentMatcher builder to be used in asserts.
// It allows to check if an event is Equal on the following Event elements:
// AggregationKey, Priority, SourceTypeName, EventType, Host and Tag list
// Also do a timestamp comparison with a tolerance defined by allowedDelta
func MatchEventLike(expected metrics.Event, allowedDelta time.Duration) interface{} {
	return mock.MatchedBy(func(actual metrics.Event) bool {
		expectedTime := time.Unix(expected.Ts, 0)
		actualTime := time.Unix(actual.Ts, 0)
		dt := expectedTime.Sub(actualTime)
		if dt < -allowedDelta || dt > allowedDelta {
			return false
		}
		return eventLike(expected, actual)
	})
}

// Compare an Event on specifics values:
// AggregationKey, Priority, SourceTypeName, EventType, Host, and tag list
func eventLike(expectedEvent, actualEvent metrics.Event) bool {
	return (assert.ObjectsAreEqualValues(expectedEvent.AggregationKey, actualEvent.AggregationKey) &&
		assert.ObjectsAreEqualValues(expectedEvent.Priority, actualEvent.Priority) &&
		assert.ObjectsAreEqualValues(expectedEvent.SourceTypeName, actualEvent.SourceTypeName) &&
		assert.ObjectsAreEqualValues(expectedEvent.EventType, actualEvent.EventType) &&
		assert.ObjectsAreEqualValues(expectedEvent.Host, actualEvent.Host) &&
		expectedInActual(expectedEvent.Tags, actualEvent.Tags))
}

// Return a bool value if all the elements of expected are inside the actual array
func expectedInActual(expected, actual []string) bool {
	expectedCount := 0
	for _, e := range expected {
		for _, a := range actual {
			if e == a {
				expectedCount++
				break
			}
		}
	}
	return len(expected) == expectedCount
}<|MERGE_RESOLUTION|>--- conflicted
+++ resolved
@@ -13,10 +13,7 @@
 	"github.com/stretchr/testify/mock"
 
 	"github.com/DataDog/agent-payload/v5/contimage"
-<<<<<<< HEAD
-=======
 	"github.com/DataDog/agent-payload/v5/sbom"
->>>>>>> 16cc0c7f
 	"github.com/DataDog/datadog-agent/pkg/metrics"
 )
 
@@ -80,14 +77,11 @@
 	return m.Mock.AssertCalled(t, "ContainerImage", expectedContainerImages)
 }
 
-<<<<<<< HEAD
-=======
 // AssertSBOM assert the expected event was emitted with the following values
 func (m *MockSender) AssertSBOM(t *testing.T, expectedSBOM []sbom.SBOMPayload) bool {
 	return m.Mock.AssertCalled(t, "SBOM", expectedSBOM)
 }
 
->>>>>>> 16cc0c7f
 // AssertEventMissing assert the expectedEvent was never emitted with the following values:
 // AggregationKey, Priority, SourceTypeName, EventType, Host and a Ts range weighted with the parameter allowedDelta
 func (m *MockSender) AssertEventMissing(t *testing.T, expectedEvent metrics.Event, allowedDelta time.Duration) bool {
