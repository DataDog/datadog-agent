// Unless explicitly stated otherwise all files in this repository are licensed
// under the Apache License Version 2.0.
// This product includes software developed at Datadog (https://www.datadoghq.com/).
// Copyright 2016-present Datadog, Inc.

package mocksender

import (
	"github.com/DataDog/datadog-agent/pkg/collector/check"
	"github.com/DataDog/datadog-agent/pkg/metrics"
	"github.com/DataDog/datadog-agent/pkg/serializer"
)

//Rate adds a rate type to the mock calls.
func (m *MockSender) Rate(metric string, value float64, hostname string, tags []string) {
	m.Called(metric, value, hostname, tags)
}

//Count adds a count type to the mock calls.
func (m *MockSender) Count(metric string, value float64, hostname string, tags []string) {
	m.Called(metric, value, hostname, tags)
}

//MonotonicCount adds a monotonic count type to the mock calls.
func (m *MockSender) MonotonicCount(metric string, value float64, hostname string, tags []string) {
	m.Called(metric, value, hostname, tags)
}

//MonotonicCountWithFlushFirstValue adds a monotonic count type to the mock calls with flushFirstValue parameter
func (m *MockSender) MonotonicCountWithFlushFirstValue(metric string, value float64, hostname string, tags []string, flushFirstValue bool) {
	m.Called(metric, value, hostname, tags, flushFirstValue)
}

//Counter adds a counter type to the mock calls.
func (m *MockSender) Counter(metric string, value float64, hostname string, tags []string) {
	m.Called(metric, value, hostname, tags)
}

//Histogram adds a histogram type to the mock calls.
func (m *MockSender) Histogram(metric string, value float64, hostname string, tags []string) {
	m.Called(metric, value, hostname, tags)
}

//Historate adds a historate type to the mock calls.
func (m *MockSender) Historate(metric string, value float64, hostname string, tags []string) {
	m.Called(metric, value, hostname, tags)
}

//Gauge adds a gauge type to the mock calls.
func (m *MockSender) Gauge(metric string, value float64, hostname string, tags []string) {
	m.Called(metric, value, hostname, tags)
}

//GaugeNoIndex adds a gauge type to the mock calls that is not indexed.
func (m *MockSender) GaugeNoIndex(metric string, value float64, hostname string, tags []string) {
	m.Called(metric, value, hostname, tags)
}

//ServiceCheck enables the service check mock call.
func (m *MockSender) ServiceCheck(checkName string, status metrics.ServiceCheckStatus, hostname string, tags []string, message string) {
	m.Called(checkName, status, hostname, tags, message)
}

//DisableDefaultHostname enables the hostname mock call.
func (m *MockSender) DisableDefaultHostname(d bool) {
	m.Called(d)
}

//Event enables the event mock call.
func (m *MockSender) Event(e metrics.Event) {
	m.Called(e)
}

//EventPlatformEvent enables the event platform event mock call.
func (m *MockSender) EventPlatformEvent(rawEvent string, eventType string) {
	m.Called(rawEvent, eventType)
}

//HistogramBucket enables the histogram bucket mock call.
func (m *MockSender) HistogramBucket(metric string, value int64, lowerBound, upperBound float64, monotonic bool, hostname string, tags []string, flushFirstValue bool) {
	m.Called(metric, value, lowerBound, upperBound, monotonic, hostname, tags, flushFirstValue)
}

//Commit enables the commit mock call.
func (m *MockSender) Commit() {
	m.Called()
}

//SetCheckCustomTags enables the set of check custom tags mock call.
func (m *MockSender) SetCheckCustomTags(tags []string) {
	m.Called(tags)
}

//SetCheckService enables the setting of check service mock call.
func (m *MockSender) SetCheckService(service string) {
	m.Called(service)
}

//FinalizeCheckServiceTag enables the sending of check service tag mock call.
func (m *MockSender) FinalizeCheckServiceTag() {
	m.Called()
}

//GetSenderStats enables the get metric stats mock call.
func (m *MockSender) GetSenderStats() check.SenderStats {
	m.Called()
	return check.NewSenderStats()
}

// OrchestratorMetadata submit orchestrator metadata messages
func (m *MockSender) OrchestratorMetadata(msgs []serializer.ProcessMessageBody, clusterID string, nodeType int) {
	m.Called(msgs, clusterID, nodeType)
}

// ContainerLifecycleEvent submit container life cycle messages
func (m *MockSender) ContainerLifecycleEvent(msgs []serializer.ContainerLifecycleMessage) {
	m.Called(msgs)
}

// ContainerImage submit container image messages
func (m *MockSender) ContainerImage(msgs []serializer.ContainerImageMessage) {
	m.Called(msgs)
}

<<<<<<< HEAD
=======
// SBOM submit sbom data
func (m *MockSender) SBOM(msgs []serializer.SBOMMessage) {
	m.Called(msgs)
}

>>>>>>> 16cc0c7f
// OrchestratorManifest submit orchestrator manifest messages
func (m *MockSender) OrchestratorManifest(msgs []serializer.ProcessMessageBody, clusterID string) {
	m.Called(msgs, clusterID)
}<|MERGE_RESOLUTION|>--- conflicted
+++ resolved
@@ -122,14 +122,11 @@
 	m.Called(msgs)
 }
 
-<<<<<<< HEAD
-=======
 // SBOM submit sbom data
 func (m *MockSender) SBOM(msgs []serializer.SBOMMessage) {
 	m.Called(msgs)
 }
 
->>>>>>> 16cc0c7f
 // OrchestratorManifest submit orchestrator manifest messages
 func (m *MockSender) OrchestratorManifest(msgs []serializer.ProcessMessageBody, clusterID string) {
 	m.Called(msgs, clusterID)
