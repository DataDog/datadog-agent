// Unless explicitly stated otherwise all files in this repository are licensed
// under the Apache License Version 2.0.
// This product includes software developed at Datadog (https://www.datadoghq.com/).
// Copyright 2016-present Datadog, Inc.

package aggregator

import (
	"fmt"
	"io"
	"unsafe"

	"github.com/DataDog/datadog-agent/pkg/aggregator/ckey"
	"github.com/DataDog/datadog-agent/pkg/aggregator/internal/tags"
	"github.com/DataDog/datadog-agent/pkg/metrics"
	"github.com/DataDog/datadog-agent/pkg/tagger"
	"github.com/DataDog/datadog-agent/pkg/tagset"
)

// Context holds the elements that form a context, and can be serialized into a context key
type Context struct {
	Name       string
	Host       string
	mtype      metrics.MetricType
	taggerTags *tags.Entry
	metricTags *tags.Entry
	noIndex    bool
	source     metrics.MetricSource
}

const (
	// ContextSizeInBytes is the size of a context in bytes
	// We count the size of the context key with the context.
	ContextSizeInBytes = int(unsafe.Sizeof(Context{})) + int(unsafe.Sizeof(ckey.ContextKey(0)))
)

// Tags returns tags for the context.
func (c *Context) Tags() tagset.CompositeTags {
	return tagset.NewCompositeTags(c.taggerTags.Tags(), c.metricTags.Tags())
}

func (c *Context) release() {
	c.taggerTags.Release()
	c.metricTags.Release()
}

// SizeInBytes returns the size of the context in bytes
func (c *Context) SizeInBytes() int {
	return ContextSizeInBytes
}

// DataSizeInBytes returns the size of the context data in bytes
func (c *Context) DataSizeInBytes() int {
	return len(c.Name) + len(c.Host) + c.taggerTags.DataSizeInBytes() + c.metricTags.DataSizeInBytes()
}

// contextResolver allows tracking and expiring contexts
// TODO: we should try to separate contextResolvers per origin/listener to get better accounting.
type contextResolver struct {
<<<<<<< HEAD
	contextsByKey   map[ckey.ContextKey]*Context
	countsByMtype   []uint64
	bytesByMtype    []uint64
	tagsCache       *tags.Store
	keyGenerator    *ckey.KeyGenerator
	taggerBuffer    *tagset.HashingTagsAccumulator
	metricBuffer    *tagset.HashingTagsAccumulator
	contextsLimiter *limiter.Limiter
	tagsLimiter     *tags_limiter.Limiter
=======
	contextsByKey map[ckey.ContextKey]*Context
	countsByMtype []uint64
	tagsCache     *tags.Store
	keyGenerator  *ckey.KeyGenerator
	taggerBuffer  *tagset.HashingTagsAccumulator
	metricBuffer  *tagset.HashingTagsAccumulator
>>>>>>> 04e2832d
}

func (cr *contextResolver) SizeInBytes() int {
	return ContextSizeInBytes*len(cr.contextsByKey) + int(unsafe.Sizeof(*cr))
}

func (cr *contextResolver) DataSizeInBytes() int {
	size := 0
	for _, cx := range cr.contextsByKey {
		size += cx.DataSizeInBytes()
	}
	return size
}

// generateContextKey generates the contextKey associated with the context of the metricSample
func (cr *contextResolver) generateContextKey(metricSampleContext metrics.MetricSampleContext) (ckey.ContextKey, ckey.TagsKey, ckey.TagsKey) {
	return cr.keyGenerator.GenerateWithTags2(metricSampleContext.GetName(), metricSampleContext.GetHost(), cr.taggerBuffer, cr.metricBuffer)
}

func newContextResolver(cache *tags.Store) *contextResolver {
	return &contextResolver{
<<<<<<< HEAD
		contextsByKey:   make(map[ckey.ContextKey]*Context),
		countsByMtype:   make([]uint64, metrics.NumMetricTypes),
		bytesByMtype:    make([]uint64, metrics.NumMetricTypes),
		tagsCache:       cache,
		keyGenerator:    ckey.NewKeyGenerator(),
		taggerBuffer:    tagset.NewHashingTagsAccumulator(),
		metricBuffer:    tagset.NewHashingTagsAccumulator(),
		contextsLimiter: contextsLimiter,
		tagsLimiter:     tagsLimiter,
=======
		contextsByKey: make(map[ckey.ContextKey]*Context),
		countsByMtype: make([]uint64, metrics.NumMetricTypes),
		tagsCache:     cache,
		keyGenerator:  ckey.NewKeyGenerator(),
		taggerBuffer:  tagset.NewHashingTagsAccumulator(),
		metricBuffer:  tagset.NewHashingTagsAccumulator(),
>>>>>>> 04e2832d
	}
}

// trackContext returns the contextKey associated with the context of the metricSample and tracks that context
func (cr *contextResolver) trackContext(metricSampleContext metrics.MetricSampleContext) ckey.ContextKey {
	metricSampleContext.GetTags(cr.taggerBuffer, cr.metricBuffer, tagger.EnrichTags) // tags here are not sorted and can contain duplicates
	defer cr.taggerBuffer.Reset()
	defer cr.metricBuffer.Reset()

	contextKey, taggerKey, metricKey := cr.generateContextKey(metricSampleContext) // the generator will remove duplicates (and doesn't mind the order)

	if _, ok := cr.contextsByKey[contextKey]; !ok {
		mtype := metricSampleContext.GetMetricType()
		context := &Context{
			Name:       metricSampleContext.GetName(),
			taggerTags: cr.tagsCache.Insert(taggerKey, cr.taggerBuffer),
			metricTags: cr.tagsCache.Insert(metricKey, cr.metricBuffer),
			Host:       metricSampleContext.GetHost(),
			mtype:      mtype,
			noIndex:    metricSampleContext.IsNoIndex(),
			source:     metricSampleContext.GetSource(),
		}
		cr.contextsByKey[contextKey] = context
		cr.countsByMtype[mtype]++
		cr.bytesByMtype[mtype] += uint64(context.SizeInBytes())
	}

	return contextKey
}

func (cr *contextResolver) get(key ckey.ContextKey) (*Context, bool) {
	ctx, found := cr.contextsByKey[key]
	return ctx, found
}

func (cr *contextResolver) length() int {
	return len(cr.contextsByKey)
}

func (cr *contextResolver) remove(expiredContextKey ckey.ContextKey) {
	context := cr.contextsByKey[expiredContextKey]
	delete(cr.contextsByKey, expiredContextKey)

	if context != nil {
		cr.countsByMtype[context.mtype]--
<<<<<<< HEAD
		cr.bytesByMtype[context.mtype] -= uint64(context.SizeInBytes())
		cr.contextsLimiter.Remove(context.taggerTags.Tags())
=======
>>>>>>> 04e2832d
		context.release()
	}
}

func (cr *contextResolver) release() {
	for _, c := range cr.contextsByKey {
		c.release()
	}
}

//nolint:revive // TODO(AML) Fix revive linter
func (c *contextResolver) sendOriginTelemetry(timestamp float64, series metrics.SerieSink, hostname string, constTags []string) {
	// Within the contextResolver, each set of tags is represented by a unique pointer.
	perOrigin := map[*tags.Entry]uint64{}
	for _, cx := range c.contextsByKey {
		perOrigin[cx.taggerTags]++
	}

	// We send metrics directly to the sink, instead of using
	// pkg/telemetry for a few reasons:
	//
	// 1. We can send full set of tagger tags for higher level
	//    aggregations (pod, namespace, etc). pkg/telemetry only
	//    allows a fixed set of tags.
	// 2. Avoid the need to manually create and delete tag values
	//    inside a telemetry Gauge.
	// 3. Cardinality is automatically limited to origins verified by
	//    the tagger (although broken applications sending invalid
	//    origin id would coalesce to no origin, making this less
	//    useful for troubleshooting).
	for entry, count := range perOrigin {
		series.Append(&metrics.Serie{
			Name:   "datadog.agent.aggregator.dogstatsd_contexts_by_origin",
			Host:   hostname,
			Tags:   tagset.NewCompositeTags(constTags, entry.Tags()),
			MType:  metrics.APIGaugeType,
			Points: []metrics.Point{{Ts: timestamp, Value: float64(count)}},
		})
	}
}

// timestampContextResolver allows tracking and expiring contexts based on time.
type timestampContextResolver struct {
	resolver      *contextResolver
	lastSeenByKey map[ckey.ContextKey]float64
}

func newTimestampContextResolver(cache *tags.Store) *timestampContextResolver {
	return &timestampContextResolver{
		resolver:      newContextResolver(cache),
		lastSeenByKey: make(map[ckey.ContextKey]float64),
	}
}

// updateTrackedContext updates the last seen timestamp on a given context key
func (cr *timestampContextResolver) updateTrackedContext(contextKey ckey.ContextKey, timestamp float64) error {
	if _, ok := cr.lastSeenByKey[contextKey]; ok && cr.lastSeenByKey[contextKey] < timestamp {
		cr.lastSeenByKey[contextKey] = timestamp
	} else if !ok {
		return fmt.Errorf("Trying to update a context that is not tracked")
	}

	return nil
}

// trackContext returns the contextKey associated with the context of the metricSample and tracks that context
func (cr *timestampContextResolver) trackContext(metricSampleContext metrics.MetricSampleContext, currentTimestamp float64) ckey.ContextKey {
	contextKey := cr.resolver.trackContext(metricSampleContext)
	cr.lastSeenByKey[contextKey] = currentTimestamp
	return contextKey
}

func (cr *timestampContextResolver) length() int {
	return cr.resolver.length()
}

func (cr *timestampContextResolver) countsByMtype() []uint64 {
	return cr.resolver.countsByMtype
}

func (cr *timestampContextResolver) bytesByMtype() []uint64 {
	return cr.resolver.bytesByMtype
}

func (cr *timestampContextResolver) get(key ckey.ContextKey) (*Context, bool) {
	return cr.resolver.get(key)
}

// expireContexts cleans up the contexts that haven't been tracked since the given timestamp
// and returns the associated contextKeys.
// keep can be used to retain contexts longer than their natural expiration time based on some condition.
func (cr *timestampContextResolver) expireContexts(expireTimestamp float64, keep func(ckey.ContextKey) bool) {
	for contextKey, lastSeen := range cr.lastSeenByKey {
		if lastSeen < expireTimestamp && (keep == nil || !keep(contextKey)) {
			delete(cr.lastSeenByKey, contextKey)
			cr.resolver.remove(contextKey)
		}
	}
}

func (cr *timestampContextResolver) sendOriginTelemetry(timestamp float64, series metrics.SerieSink, hostname string, tags []string) {
	cr.resolver.sendOriginTelemetry(timestamp, series, hostname, tags)
}

func (cr *timestampContextResolver) dumpContexts(dest io.Writer) error {
	return cr.resolver.dumpContexts(dest)
}

// countBasedContextResolver allows tracking and expiring contexts based on the number
// of calls of `expireContexts`.
type countBasedContextResolver struct {
	resolver            *contextResolver
	expireCountByKey    map[ckey.ContextKey]int64
	expireCount         int64
	expireCountInterval int64
}

func newCountBasedContextResolver(expireCountInterval int, cache *tags.Store) *countBasedContextResolver {
	return &countBasedContextResolver{
		resolver:            newContextResolver(cache),
		expireCountByKey:    make(map[ckey.ContextKey]int64),
		expireCount:         0,
		expireCountInterval: int64(expireCountInterval),
	}
}

// length returns the number of contexts tracked by the resolver
func (cr *countBasedContextResolver) length() int {
	return cr.resolver.length()
}

// countsByMtype returns the number of contexts tracked by the resolver per metric type
func (cr *countBasedContextResolver) countsByMtype() []uint64 {
	return cr.resolver.countsByMtype
}

// bytesByMtype returns the number of bytes used by the contexts tracked by the resolver per metric type
func (cr *countBasedContextResolver) bytesByMtype() []uint64 {
	return cr.resolver.bytesByMtype
}

// trackContext returns the contextKey associated with the context of the metricSample and tracks that context
func (cr *countBasedContextResolver) trackContext(metricSampleContext metrics.MetricSampleContext) ckey.ContextKey {
	contextKey := cr.resolver.trackContext(metricSampleContext)
	cr.expireCountByKey[contextKey] = cr.expireCount
	return contextKey
}

func (cr *countBasedContextResolver) get(key ckey.ContextKey) (*Context, bool) {
	return cr.resolver.get(key)
}

// expireContexts cleans up the contexts that haven't been tracked since `expirationCount`
// call to `expireContexts` and returns the associated contextKeys
func (cr *countBasedContextResolver) expireContexts() []ckey.ContextKey {
	var keys []ckey.ContextKey
	for key, index := range cr.expireCountByKey {
		if index <= cr.expireCount-cr.expireCountInterval {
			keys = append(keys, key)
			delete(cr.expireCountByKey, key)
			cr.resolver.remove(key)
		}
	}
	cr.expireCount++
	return keys
}

func (cr *countBasedContextResolver) release() {
	cr.resolver.release()
}<|MERGE_RESOLUTION|>--- conflicted
+++ resolved
@@ -57,24 +57,13 @@
 // contextResolver allows tracking and expiring contexts
 // TODO: we should try to separate contextResolvers per origin/listener to get better accounting.
 type contextResolver struct {
-<<<<<<< HEAD
-	contextsByKey   map[ckey.ContextKey]*Context
-	countsByMtype   []uint64
-	bytesByMtype    []uint64
-	tagsCache       *tags.Store
-	keyGenerator    *ckey.KeyGenerator
-	taggerBuffer    *tagset.HashingTagsAccumulator
-	metricBuffer    *tagset.HashingTagsAccumulator
-	contextsLimiter *limiter.Limiter
-	tagsLimiter     *tags_limiter.Limiter
-=======
 	contextsByKey map[ckey.ContextKey]*Context
 	countsByMtype []uint64
+	bytesByMtype  []uint64
 	tagsCache     *tags.Store
 	keyGenerator  *ckey.KeyGenerator
 	taggerBuffer  *tagset.HashingTagsAccumulator
 	metricBuffer  *tagset.HashingTagsAccumulator
->>>>>>> 04e2832d
 }
 
 func (cr *contextResolver) SizeInBytes() int {
@@ -96,24 +85,13 @@
 
 func newContextResolver(cache *tags.Store) *contextResolver {
 	return &contextResolver{
-<<<<<<< HEAD
-		contextsByKey:   make(map[ckey.ContextKey]*Context),
-		countsByMtype:   make([]uint64, metrics.NumMetricTypes),
-		bytesByMtype:    make([]uint64, metrics.NumMetricTypes),
-		tagsCache:       cache,
-		keyGenerator:    ckey.NewKeyGenerator(),
-		taggerBuffer:    tagset.NewHashingTagsAccumulator(),
-		metricBuffer:    tagset.NewHashingTagsAccumulator(),
-		contextsLimiter: contextsLimiter,
-		tagsLimiter:     tagsLimiter,
-=======
 		contextsByKey: make(map[ckey.ContextKey]*Context),
 		countsByMtype: make([]uint64, metrics.NumMetricTypes),
+		bytesByMtype:  make([]uint64, metrics.NumMetricTypes),
 		tagsCache:     cache,
 		keyGenerator:  ckey.NewKeyGenerator(),
 		taggerBuffer:  tagset.NewHashingTagsAccumulator(),
 		metricBuffer:  tagset.NewHashingTagsAccumulator(),
->>>>>>> 04e2832d
 	}
 }
 
@@ -159,11 +137,7 @@
 
 	if context != nil {
 		cr.countsByMtype[context.mtype]--
-<<<<<<< HEAD
 		cr.bytesByMtype[context.mtype] -= uint64(context.SizeInBytes())
-		cr.contextsLimiter.Remove(context.taggerTags.Tags())
-=======
->>>>>>> 04e2832d
 		context.release()
 	}
 }
