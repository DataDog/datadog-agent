--- conflicted
+++ resolved
@@ -97,13 +97,8 @@
 		delete(cr.contextsByKey, expiredContextKey)
 
 		if context != nil {
-<<<<<<< HEAD
+			cr.countsByMtype[context.mtype]--
 			context.release()
-=======
-			cr.countsByMtype[context.mtype]--
-			context.taggerTags.Release()
-			context.metricTags.Release()
->>>>>>> 3a06caa7
 		}
 	}
 }
