// Unless explicitly stated otherwise all files in this repository are licensed
// under the Apache License Version 2.0.
// This product includes software developed at Datadog (https://www.datadoghq.com/).
// Copyright 2016-present Datadog, Inc.

package aggregator

import (
	"errors"
	"fmt"
	"sync"
	"time"

	"github.com/DataDog/datadog-agent/pkg/collector/check"
	"github.com/DataDog/datadog-agent/pkg/metrics"
	"github.com/DataDog/datadog-agent/pkg/serializer"
	"github.com/DataDog/datadog-agent/pkg/util/log"
)

// Sender allows sending metrics from checks/a check
type Sender interface {
	Commit()
	Gauge(metric string, value float64, hostname string, tags []string)
	Rate(metric string, value float64, hostname string, tags []string)
	Count(metric string, value float64, hostname string, tags []string)
	MonotonicCount(metric string, value float64, hostname string, tags []string)
	MonotonicCountWithFlushFirstValue(metric string, value float64, hostname string, tags []string, flushFirstValue bool)
	Counter(metric string, value float64, hostname string, tags []string)
	Histogram(metric string, value float64, hostname string, tags []string)
	Historate(metric string, value float64, hostname string, tags []string)
	ServiceCheck(checkName string, status metrics.ServiceCheckStatus, hostname string, tags []string, message string)
	HistogramBucket(metric string, value int64, lowerBound, upperBound float64, monotonic bool, hostname string, tags []string, flushFirstValue bool)
	Event(e metrics.Event)
	EventPlatformEvent(rawEvent string, eventType string)
	GetSenderStats() check.SenderStats
	DisableDefaultHostname(disable bool)
	SetCheckCustomTags(tags []string)
	SetCheckService(service string)
	FinalizeCheckServiceTag()
	OrchestratorMetadata(msgs []serializer.ProcessMessageBody, clusterID string, nodeType int)
	ContainerLifecycleEvent(msgs []serializer.ContainerLifeCycleMessage)
}

// RawSender interface to submit samples to aggregator directly
type RawSender interface {
	SendRawMetricSample(sample *metrics.MetricSample)
	SendRawServiceCheck(sc *metrics.ServiceCheck)
	Event(e metrics.Event)
}

// checkSender implements Sender
type checkSender struct {
	id                      check.ID
	defaultHostname         string
	defaultHostnameDisabled bool
	metricStats             check.SenderStats
	priormetricStats        check.SenderStats
	statsLock               sync.RWMutex
	smsOut                  chan<- senderMetricSample
	serviceCheckOut         chan<- metrics.ServiceCheck
	eventOut                chan<- metrics.Event
	histogramBucketOut      chan<- senderHistogramBucket
	orchestratorOut         chan<- senderOrchestratorMetadata
	contlcycleOut           chan<- senderContainerLifecycleEvent
	eventPlatformOut        chan<- senderEventPlatformEvent
	checkTags               []string
	service                 string
}

type senderMetricSample struct {
	id           check.ID
	metricSample *metrics.MetricSample
	commit       bool
}

type senderHistogramBucket struct {
	id     check.ID
	bucket *metrics.HistogramBucket
}

type senderEventPlatformEvent struct {
	id        check.ID
	rawEvent  string
	eventType string
}

type senderOrchestratorMetadata struct {
	msgs        []serializer.ProcessMessageBody
	clusterID   string
	payloadType int
}

type senderContainerLifecycleEvent struct {
	msgs []serializer.ContainerLifeCycleMessage
}

type checkSenderPool struct {
	agg     *BufferedAggregator
	senders map[check.ID]Sender
	m       sync.Mutex
}

<<<<<<< HEAD
func init() {
	senderPool = &checkSenderPool{
		senders: make(map[check.ID]Sender),
	}
}

func newCheckSender(
	id check.ID,
	defaultHostname string,
	smsOut chan<- senderMetricSample,
	serviceCheckOut chan<- metrics.ServiceCheck,
	eventOut chan<- metrics.Event,
	bucketOut chan<- senderHistogramBucket,
	orchestratorOut chan<- senderOrchestratorMetadata,
	eventPlatformOut chan<- senderEventPlatformEvent,
	contlcycleOut chan<- senderContainerLifecycleEvent,
) *checkSender {
=======
func newCheckSender(id check.ID, defaultHostname string, smsOut chan<- senderMetricSample, serviceCheckOut chan<- metrics.ServiceCheck, eventOut chan<- metrics.Event, bucketOut chan<- senderHistogramBucket, orchestratorOut chan<- senderOrchestratorMetadata, eventPlatformOut chan<- senderEventPlatformEvent) *checkSender {
>>>>>>> 582e5933
	return &checkSender{
		id:                 id,
		defaultHostname:    defaultHostname,
		smsOut:             smsOut,
		serviceCheckOut:    serviceCheckOut,
		eventOut:           eventOut,
		metricStats:        check.NewSenderStats(),
		priormetricStats:   check.NewSenderStats(),
		histogramBucketOut: bucketOut,
		orchestratorOut:    orchestratorOut,
		eventPlatformOut:   eventPlatformOut,
		contlcycleOut:      contlcycleOut,
	}
}

// GetSender returns a Sender with passed ID, properly registered with the aggregator
// If no error is returned here, DestroySender must be called with the same ID
// once the sender is not used anymore
func GetSender(id check.ID) (Sender, error) {
	if demultiplexerInstance == nil {
		return nil, errors.New("Demultiplexer was not initialized")
	}
	return demultiplexerInstance.GetSender(id)
}

// DestroySender frees up the resources used by the sender with passed ID (by deregistering it from the aggregator)
// Should be called when no sender with this ID is used anymore
// The metrics of this (these) sender(s) that haven't been flushed yet will be lost
func DestroySender(id check.ID) {
	if demultiplexerInstance == nil {
		return
	}
	demultiplexerInstance.DestroySender(id)
}

// SetSender returns the passed sender with the passed ID.
// This is largely for testing purposes
func SetSender(sender Sender, id check.ID) error {
	if demultiplexerInstance == nil {
		return errors.New("Demultiplexer was not initialized")
	}
	return demultiplexerInstance.SetSender(sender, id)
}

// GetDefaultSender returns the default sender
func GetDefaultSender() (Sender, error) {
	if demultiplexerInstance == nil {
		return nil, errors.New("Demultiplexer was not initialized")
	}
<<<<<<< HEAD

	senderInit.Do(func() {
		var defaultCheckID check.ID                       // the default value is the zero value
		aggregatorInstance.registerSender(defaultCheckID) //nolint:errcheck
		senderInstance = newCheckSender(
			defaultCheckID,
			aggregatorInstance.hostname,
			aggregatorInstance.checkMetricIn,
			aggregatorInstance.serviceCheckIn,
			aggregatorInstance.eventIn,
			aggregatorInstance.checkHistogramBucketIn,
			aggregatorInstance.orchestratorMetadataIn,
			aggregatorInstance.eventPlatformIn,
			aggregatorInstance.contlcycleIn,
		)
	})

	return senderInstance, nil
=======
	return demultiplexerInstance.GetDefaultSender()
>>>>>>> 582e5933
}

// changeAllSendersDefaultHostname is to be called by the aggregator
// when its hostname changes. All existing senders will have their
// default hostname updated.
func changeAllSendersDefaultHostname(hostname string) {
	if demultiplexerInstance == nil {
		return
	}
	demultiplexerInstance.ChangeAllSendersDefaultHostname(hostname)
}

// DisableDefaultHostname allows check to override the default hostname that will be injected
// when no hostname is specified at submission (for metrics, events and service checks).
func (s *checkSender) DisableDefaultHostname(disable bool) {
	s.defaultHostnameDisabled = disable
}

// SetCheckCustomTags stores the tags set in the check configuration file.
// They will be appended to each send (metric, event and service)
func (s *checkSender) SetCheckCustomTags(tags []string) {
	s.checkTags = tags
}

// SetCheckService appends the service as a tag for metrics, events, and service checks
// This may be called any number of times, though the only the last call will have an effect
func (s *checkSender) SetCheckService(service string) {
	s.service = service
}

// FinalizeCheckServiceTag appends the service as a tag for metrics, events, and service checks
func (s *checkSender) FinalizeCheckServiceTag() {
	if s.service != "" {
		s.checkTags = append(s.checkTags, fmt.Sprintf("service:%s", s.service))
	}
}

// Commit commits the metric samples & histogram buckets that were added during a check run
// Should be called at the end of every check run
func (s *checkSender) Commit() {
	// we use a metric sample to commit both for metrics & sketches
	s.smsOut <- senderMetricSample{s.id, &metrics.MetricSample{}, true}
	s.cyclemetricStats()
}

func (s *checkSender) GetSenderStats() (metricStats check.SenderStats) {
	s.statsLock.RLock()
	defer s.statsLock.RUnlock()
	return s.priormetricStats.Copy()
}

func (s *checkSender) cyclemetricStats() {
	s.statsLock.Lock()
	defer s.statsLock.Unlock()
	s.priormetricStats = s.metricStats.Copy()
	s.metricStats = check.NewSenderStats()
}

// SendRawMetricSample sends the raw sample
// Useful for testing - submitting precomputed samples.
func (s *checkSender) SendRawMetricSample(sample *metrics.MetricSample) {
	s.smsOut <- senderMetricSample{s.id, sample, false}
}

func (s *checkSender) sendMetricSample(metric string, value float64, hostname string, tags []string, mType metrics.MetricType, flushFirstValue bool) {
	tags = append(tags, s.checkTags...)

	log.Trace(mType.String(), " sample: ", metric, ": ", value, " for hostname: ", hostname, " tags: ", tags)

	metricSample := &metrics.MetricSample{
		Name:            metric,
		Value:           value,
		Mtype:           mType,
		Tags:            tags,
		Host:            hostname,
		SampleRate:      1,
		Timestamp:       timeNowNano(),
		FlushFirstValue: flushFirstValue,
	}

	if hostname == "" && !s.defaultHostnameDisabled {
		metricSample.Host = s.defaultHostname
	}

	s.smsOut <- senderMetricSample{s.id, metricSample, false}

	s.statsLock.Lock()
	s.metricStats.MetricSamples++
	s.statsLock.Unlock()
}

// Gauge should be used to send a simple gauge value to the aggregator. Only the last value sampled is kept at commit time.
func (s *checkSender) Gauge(metric string, value float64, hostname string, tags []string) {
	s.sendMetricSample(metric, value, hostname, tags, metrics.GaugeType, false)
}

// Rate should be used to track the rate of a metric over each check run
func (s *checkSender) Rate(metric string, value float64, hostname string, tags []string) {
	s.sendMetricSample(metric, value, hostname, tags, metrics.RateType, false)
}

// Count should be used to count a number of events that occurred during the check run
func (s *checkSender) Count(metric string, value float64, hostname string, tags []string) {
	s.sendMetricSample(metric, value, hostname, tags, metrics.CountType, false)
}

// MonotonicCount should be used to track the increase of a monotonic raw counter
func (s *checkSender) MonotonicCount(metric string, value float64, hostname string, tags []string) {
	s.sendMetricSample(metric, value, hostname, tags, metrics.MonotonicCountType, false)
}

// MonotonicCountWithFlushFirstValue should be used to track the increase of a monotonic raw counter,
// and allows specifying whether the aggregator should flush the first sampled value as-is.
func (s *checkSender) MonotonicCountWithFlushFirstValue(metric string, value float64, hostname string, tags []string, flushFirstValue bool) {
	s.sendMetricSample(metric, value, hostname, tags, metrics.MonotonicCountType, flushFirstValue)
}

// Counter is DEPRECATED and only implemented to preserve backward compatibility with python checks. Prefer using either:
// * `Gauge` if you're counting states
// * `Count` if you're counting events
func (s *checkSender) Counter(metric string, value float64, hostname string, tags []string) {
	s.sendMetricSample(metric, value, hostname, tags, metrics.CounterType, false)
}

// Histogram should be used to track the statistical distribution of a set of values during a check run
// Should be called multiple times on the same (metric, hostname, tags) so that a distribution can be computed
func (s *checkSender) Histogram(metric string, value float64, hostname string, tags []string) {
	s.sendMetricSample(metric, value, hostname, tags, metrics.HistogramType, false)
}

// HistogramBucket should be called to directly send raw buckets to be submitted as distribution metrics
func (s *checkSender) HistogramBucket(metric string, value int64, lowerBound, upperBound float64, monotonic bool, hostname string, tags []string, flushFirstValue bool) {
	tags = append(tags, s.checkTags...)

	log.Tracef(
		"Histogram Bucket %s submitted: %v [%f-%f] monotonic: %v for host %s tags: %v",
		metric,
		value,
		lowerBound,
		upperBound,
		monotonic,
		hostname,
		tags,
	)

	histogramBucket := &metrics.HistogramBucket{
		Name:            metric,
		Value:           value,
		LowerBound:      lowerBound,
		UpperBound:      upperBound,
		Monotonic:       monotonic,
		Host:            hostname,
		Tags:            tags,
		Timestamp:       timeNowNano(),
		FlushFirstValue: flushFirstValue,
	}

	if hostname == "" && !s.defaultHostnameDisabled {
		histogramBucket.Host = s.defaultHostname
	}

	s.histogramBucketOut <- senderHistogramBucket{s.id, histogramBucket}

	s.statsLock.Lock()
	s.metricStats.HistogramBuckets++
	s.statsLock.Unlock()
}

// Historate should be used to create a histogram metric for "rate" like metrics.
// Warning this doesn't use the harmonic mean, beware of what it means when using it.
func (s *checkSender) Historate(metric string, value float64, hostname string, tags []string) {
	s.sendMetricSample(metric, value, hostname, tags, metrics.HistorateType, false)
}

// SendRawServiceCheck sends the raw service check
// Useful for testing - submitting precomputed service check.
func (s *checkSender) SendRawServiceCheck(sc *metrics.ServiceCheck) {
	s.serviceCheckOut <- *sc
}

// ServiceCheck submits a service check
func (s *checkSender) ServiceCheck(checkName string, status metrics.ServiceCheckStatus, hostname string, tags []string, message string) {
	log.Trace("Service check submitted: ", checkName, ": ", status.String(), " for hostname: ", hostname, " tags: ", tags)
	serviceCheck := metrics.ServiceCheck{
		CheckName: checkName,
		Status:    status,
		Host:      hostname,
		Ts:        time.Now().Unix(),
		Tags:      append(tags, s.checkTags...),
		Message:   message,
	}

	if hostname == "" && !s.defaultHostnameDisabled {
		serviceCheck.Host = s.defaultHostname
	}

	s.serviceCheckOut <- serviceCheck

	s.statsLock.Lock()
	s.metricStats.ServiceChecks++
	s.statsLock.Unlock()
}

// Event submits an event
func (s *checkSender) Event(e metrics.Event) {
	e.Tags = append(e.Tags, s.checkTags...)

	log.Trace("Event submitted: ", e.Title, " for hostname: ", e.Host, " tags: ", e.Tags)

	if e.Host == "" && !s.defaultHostnameDisabled {
		e.Host = s.defaultHostname
	}

	s.eventOut <- e

	s.statsLock.Lock()
	s.metricStats.Events++
	s.statsLock.Unlock()
}

// Event submits an event
func (s *checkSender) EventPlatformEvent(rawEvent string, eventType string) {
	s.eventPlatformOut <- senderEventPlatformEvent{
		id:        s.id,
		rawEvent:  rawEvent,
		eventType: eventType,
	}
	s.statsLock.Lock()
	defer s.statsLock.Unlock()
	s.metricStats.EventPlatformEvents[eventType] = s.metricStats.EventPlatformEvents[eventType] + 1
}

// OrchestratorMetadata submit orchestrator metadata messages
func (s *checkSender) OrchestratorMetadata(msgs []serializer.ProcessMessageBody, clusterID string, nodeType int) {
	om := senderOrchestratorMetadata{
		msgs:        msgs,
		clusterID:   clusterID,
		payloadType: nodeType,
	}
	s.orchestratorOut <- om
}

func (s *checkSender) ContainerLifecycleEvent(msgs []serializer.ContainerLifeCycleMessage) {
	s.contlcycleOut <- senderContainerLifecycleEvent{msgs: msgs}
}

// changeAllSendersDefaultHostname u
func (sp *checkSenderPool) changeAllSendersDefaultHostname(hostname string) {
	sp.m.Lock()
	defer sp.m.Unlock()
	for _, sender := range sp.senders {
		cs, ok := sender.(*checkSender)
		if !ok {
			continue
		}
		cs.defaultHostname = hostname
	}
}

func (sp *checkSenderPool) getSender(id check.ID) (Sender, error) {
	sp.m.Lock()
	defer sp.m.Unlock()

	if sender, ok := sp.senders[id]; ok {
		return sender, nil
	}
	return nil, fmt.Errorf("Sender not found")
}

func (sp *checkSenderPool) mkSender(id check.ID) (Sender, error) {
	sp.m.Lock()
	defer sp.m.Unlock()

<<<<<<< HEAD
	err := aggregatorInstance.registerSender(id)
	sender := newCheckSender(
		id,
		aggregatorInstance.hostname,
		aggregatorInstance.checkMetricIn,
		aggregatorInstance.serviceCheckIn,
		aggregatorInstance.eventIn,
		aggregatorInstance.checkHistogramBucketIn,
		aggregatorInstance.orchestratorMetadataIn,
		aggregatorInstance.eventPlatformIn,
		aggregatorInstance.contlcycleIn,
	)
=======
	err := sp.agg.registerSender(id)
	sender := newCheckSender(id, sp.agg.hostname, sp.agg.checkMetricIn, sp.agg.serviceCheckIn, sp.agg.eventIn, sp.agg.checkHistogramBucketIn, sp.agg.orchestratorMetadataIn, sp.agg.eventPlatformIn)
>>>>>>> 582e5933
	sp.senders[id] = sender
	return sender, err
}

func (sp *checkSenderPool) setSender(sender Sender, id check.ID) error {
	sp.m.Lock()
	defer sp.m.Unlock()

	if _, ok := sp.senders[id]; ok {
		sp.agg.deregisterSender(id)
	}
	err := sp.agg.registerSender(id)
	sp.senders[id] = sender

	return err
}

func (sp *checkSenderPool) removeSender(id check.ID) {
	sp.m.Lock()
	defer sp.m.Unlock()

	delete(sp.senders, id)
	sp.agg.deregisterSender(id)
}<|MERGE_RESOLUTION|>--- conflicted
+++ resolved
@@ -100,13 +100,6 @@
 	m       sync.Mutex
 }
 
-<<<<<<< HEAD
-func init() {
-	senderPool = &checkSenderPool{
-		senders: make(map[check.ID]Sender),
-	}
-}
-
 func newCheckSender(
 	id check.ID,
 	defaultHostname string,
@@ -118,9 +111,6 @@
 	eventPlatformOut chan<- senderEventPlatformEvent,
 	contlcycleOut chan<- senderContainerLifecycleEvent,
 ) *checkSender {
-=======
-func newCheckSender(id check.ID, defaultHostname string, smsOut chan<- senderMetricSample, serviceCheckOut chan<- metrics.ServiceCheck, eventOut chan<- metrics.Event, bucketOut chan<- senderHistogramBucket, orchestratorOut chan<- senderOrchestratorMetadata, eventPlatformOut chan<- senderEventPlatformEvent) *checkSender {
->>>>>>> 582e5933
 	return &checkSender{
 		id:                 id,
 		defaultHostname:    defaultHostname,
@@ -170,28 +160,7 @@
 	if demultiplexerInstance == nil {
 		return nil, errors.New("Demultiplexer was not initialized")
 	}
-<<<<<<< HEAD
-
-	senderInit.Do(func() {
-		var defaultCheckID check.ID                       // the default value is the zero value
-		aggregatorInstance.registerSender(defaultCheckID) //nolint:errcheck
-		senderInstance = newCheckSender(
-			defaultCheckID,
-			aggregatorInstance.hostname,
-			aggregatorInstance.checkMetricIn,
-			aggregatorInstance.serviceCheckIn,
-			aggregatorInstance.eventIn,
-			aggregatorInstance.checkHistogramBucketIn,
-			aggregatorInstance.orchestratorMetadataIn,
-			aggregatorInstance.eventPlatformIn,
-			aggregatorInstance.contlcycleIn,
-		)
-	})
-
-	return senderInstance, nil
-=======
 	return demultiplexerInstance.GetDefaultSender()
->>>>>>> 582e5933
 }
 
 // changeAllSendersDefaultHostname is to be called by the aggregator
@@ -465,23 +434,18 @@
 	sp.m.Lock()
 	defer sp.m.Unlock()
 
-<<<<<<< HEAD
-	err := aggregatorInstance.registerSender(id)
+	err := sp.agg.registerSender(id)
 	sender := newCheckSender(
 		id,
-		aggregatorInstance.hostname,
-		aggregatorInstance.checkMetricIn,
-		aggregatorInstance.serviceCheckIn,
-		aggregatorInstance.eventIn,
-		aggregatorInstance.checkHistogramBucketIn,
-		aggregatorInstance.orchestratorMetadataIn,
-		aggregatorInstance.eventPlatformIn,
-		aggregatorInstance.contlcycleIn,
+		sp.agg.hostname,
+		sp.agg.checkMetricIn,
+		sp.agg.serviceCheckIn,
+		sp.agg.eventIn,
+		sp.agg.checkHistogramBucketIn,
+		sp.agg.orchestratorMetadataIn,
+		sp.agg.eventPlatformIn,
+		sp.agg.contlcycleIn,
 	)
-=======
-	err := sp.agg.registerSender(id)
-	sender := newCheckSender(id, sp.agg.hostname, sp.agg.checkMetricIn, sp.agg.serviceCheckIn, sp.agg.eventIn, sp.agg.checkHistogramBucketIn, sp.agg.orchestratorMetadataIn, sp.agg.eventPlatformIn)
->>>>>>> 582e5933
 	sp.senders[id] = sender
 	return sender, err
 }
