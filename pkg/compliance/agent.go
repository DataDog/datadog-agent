--- conflicted
+++ resolved
@@ -141,11 +141,7 @@
 }
 
 func (a *Agent) Start() error {
-<<<<<<< HEAD
-	telemetry, err := common.NewContainersTelemetry(a.senderManager)
-=======
-	telemetry, err := telemetry.NewContainersTelemetry()
->>>>>>> 24f8270f
+	telemetry, err := telemetry.NewContainersTelemetry(a.senderManager)
 	if err != nil {
 		log.Errorf("could not start containers telemetry: %v", err)
 		return err
