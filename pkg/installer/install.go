// Unless explicitly stated otherwise all files in this repository are licensed
// under the Apache License Version 2.0.
// This product includes software developed at Datadog (https://www.datadoghq.com/).
// Copyright 2016-present Datadog, Inc.

package installer

import (
	"archive/tar"
	"context"
	"fmt"
	"io"
	"io/fs"
	"os"
	"path/filepath"
	"strings"
	"sync"

	oci "github.com/google/go-containerregistry/pkg/v1"
	"github.com/google/go-containerregistry/pkg/v1/types"

	"github.com/DataDog/datadog-agent/pkg/installer/repository"
	"github.com/DataDog/datadog-agent/pkg/installer/service"
	"github.com/DataDog/datadog-agent/pkg/util/log"
)

const (
	datadogPackageLayerMediaType       types.MediaType = "application/vnd.datadog.package.layer.v1.tar+zstd"
	datadogPackageConfigLayerMediaType types.MediaType = "application/vnd.datadog.package.config.layer.v1.tar+zstd"
	datadogPackageMaxSize                              = 3 << 30 // 3GiB
	defaultConfigsDir                                  = "/etc"

	packageDatadogAgent     = "datadog-agent"
	packageAPMInjector      = "datadog-apm-inject"
	packageDatadogInstaller = "datadog-installer"
)

type packageManager struct {
	repositories *repository.Repositories
	configsDir   string
	installLock  sync.Mutex
}

func newPackageManager(repositories *repository.Repositories) *packageManager {
	return &packageManager{
		repositories: repositories,
		configsDir:   defaultConfigsDir,
	}
}

func (m *packageManager) installStable(ctx context.Context, pkg string, version string, image oci.Image) error {
	tmpDir, err := os.MkdirTemp("", "")
	if err != nil {
		return fmt.Errorf("could not create temporary directory: %w", err)
	}
	defer os.RemoveAll(tmpDir)
	configDir := filepath.Join(m.configsDir, pkg)
	err = extractPackageLayers(image, configDir, tmpDir)
	if err != nil {
		return fmt.Errorf("could not extract package layers: %w", err)
	}
	err = m.repositories.Create(ctx, pkg, version, tmpDir)
	if err != nil {
		return fmt.Errorf("could not create repository: %w", err)
	}
	return m.setupUnits(pkg)
}

func (m *packageManager) setupUnits(pkg string) error {
	m.installLock.Lock()
	defer m.installLock.Unlock()
	switch pkg {
	case packageDatadogAgent:
		return service.SetupAgentUnits(ctx)
	case packageAPMInjector:
<<<<<<< HEAD
		return service.SetupAPMInjector()
=======
		return service.SetupAPMInjector(ctx)
	case packageDatadogInstaller:
		return service.SetupInstallerUnit(ctx)
>>>>>>> d838d07a
	default:
		return nil
	}
}

func (m *packageManager) installExperiment(ctx context.Context, pkg string, version string, image oci.Image) error {
	tmpDir, err := os.MkdirTemp("", "")
	if err != nil {
		return fmt.Errorf("could not create temporary directory: %w", err)
	}
	defer os.RemoveAll(tmpDir)
	configDir := filepath.Join(m.configsDir, pkg)
	err = extractPackageLayers(image, configDir, tmpDir)
	if err != nil {
		return fmt.Errorf("could not extract package layers: %w", err)
	}
	repository := m.repositories.Get(pkg)
	err = repository.SetExperiment(ctx, version, tmpDir)
	if err != nil {
		return fmt.Errorf("could not set experiment: %w", err)
	}
	return m.startExperiment(ctx, pkg)
}

func (m *packageManager) promoteExperiment(ctx context.Context, pkg string) error {
	repository := m.repositories.Get(pkg)
	err := repository.PromoteExperiment(ctx)
	if err != nil {
		return fmt.Errorf("could not promote experiment: %w", err)
	}
	return m.stopExperiment(ctx, pkg)
}

func (m *packageManager) uninstallExperiment(ctx context.Context, pkg string) error {
	repository := m.repositories.Get(pkg)
	err := repository.DeleteExperiment(ctx)
	if err != nil {
		return fmt.Errorf("could not delete experiment: %w", err)
	}
	return m.stopExperiment(ctx, pkg)
}

func (m *packageManager) startExperiment(ctx context.Context, pkg string) error {
	m.installLock.Lock()
	defer m.installLock.Unlock()
	switch pkg {
	case packageDatadogAgent:
		return service.StartAgentExperiment(ctx)
	case packageDatadogInstaller:
		return service.StartInstallerExperiment(ctx)
	default:
		return nil
	}
}

func (m *packageManager) stopExperiment(ctx context.Context, pkg string) error {
	m.installLock.Lock()
	defer m.installLock.Unlock()
	switch pkg {
	case packageDatadogAgent:
		return service.StopAgentExperiment(ctx)
	case packageAPMInjector:
		return service.StopInstallerExperiment(ctx)
	default:
		return nil
	}
}

func extractPackageLayers(image oci.Image, configDir string, packageDir string) error {
	layers, err := image.Layers()
	if err != nil {
		return fmt.Errorf("could not get image layers: %w", err)
	}
	for _, layer := range layers {
		mediaType, err := layer.MediaType()
		if err != nil {
			return fmt.Errorf("could not get layer media type: %w", err)
		}
		switch mediaType {
		case datadogPackageLayerMediaType:
			uncompressedLayer, err := layer.Uncompressed()
			if err != nil {
				return fmt.Errorf("could not uncompress layer: %w", err)
			}
			err = extractTarArchive(uncompressedLayer, packageDir, datadogPackageMaxSize)
			if err != nil {
				return fmt.Errorf("could not extract layer: %w", err)
			}
		case datadogPackageConfigLayerMediaType:
			uncompressedLayer, err := layer.Uncompressed()
			if err != nil {
				return fmt.Errorf("could not uncompress layer: %w", err)
			}
			err = extractTarArchive(uncompressedLayer, configDir, datadogPackageMaxSize)
			if err != nil {
				return fmt.Errorf("could not extract layer: %w", err)
			}
		default:
			log.Warnf("can't install unsupported layer media type: %s", mediaType)
		}
	}
	return nil
}

// extractTarArchive extracts a tar archive to the given destination path
//
// Note on security: This function does not currently attempt to fully mitigate zip-slip attacks.
// This is purposeful as the archive is extracted only after its SHA256 hash has been validated
// against its reference in the package catalog. This catalog is itself sent over Remote Config
// which guarantees its integrity.
func extractTarArchive(reader io.Reader, destinationPath string, maxSize int64) error {
	log.Debugf("Extracting archive to %s", destinationPath)
	tr := tar.NewReader(io.LimitReader(reader, maxSize))
	for {
		header, err := tr.Next()
		if err == io.EOF {
			break
		}
		if err != nil {
			return fmt.Errorf("could not read tar header: %w", err)
		}
		if header.Name == "./" {
			continue
		}

		target := filepath.Join(destinationPath, header.Name)

		// Check for directory traversal. Note that this is more of a sanity check than a security measure.
		if !strings.HasPrefix(target, filepath.Clean(destinationPath)+string(os.PathSeparator)) {
			return fmt.Errorf("tar entry %s is trying to escape the destination directory", header.Name)
		}

		// Extract element depending on its type
		switch header.Typeflag {
		case tar.TypeDir:
			err = os.MkdirAll(target, os.FileMode(header.Mode))
			if err != nil {
				return fmt.Errorf("could not create directory: %w", err)
			}
		case tar.TypeReg:
			err = extractTarFile(target, tr, os.FileMode(header.Mode))
			if err != nil {
				return err // already wrapped
			}
		case tar.TypeSymlink:
			err = os.Symlink(header.Linkname, target)
			if err != nil {
				return fmt.Errorf("could not create symlink: %w", err)
			}
		case tar.TypeLink:
			// we currently don't support hard links in the installer
		default:
			log.Warnf("Unsupported tar entry type %d for %s", header.Typeflag, header.Name)
		}
	}

	log.Debugf("Successfully extracted archive to %s", destinationPath)
	return nil
}

// extractTarFile extracts a file from a tar archive.
// It is separated from extractTarGz to ensure `defer f.Close()` is called right after the file is written.
func extractTarFile(targetPath string, reader io.Reader, mode fs.FileMode) error {
	err := os.MkdirAll(filepath.Dir(targetPath), 0755)
	if err != nil {
		return fmt.Errorf("could not create directory: %w", err)
	}
	f, err := os.OpenFile(targetPath, os.O_RDWR|os.O_CREATE|os.O_TRUNC, os.FileMode(mode))
	if err != nil {
		return fmt.Errorf("could not create file: %w", err)
	}
	defer f.Close()

	_, err = io.Copy(f, reader)
	if err != nil {
		return fmt.Errorf("could not write file: %w", err)
	}
	return nil
}<|MERGE_RESOLUTION|>--- conflicted
+++ resolved
@@ -63,23 +63,17 @@
 	if err != nil {
 		return fmt.Errorf("could not create repository: %w", err)
 	}
-	return m.setupUnits(pkg)
-}
-
-func (m *packageManager) setupUnits(pkg string) error {
+	return m.setupUnits(ctx, pkg)
+}
+
+func (m *packageManager) setupUnits(ctx context.Context, pkg string) error {
 	m.installLock.Lock()
 	defer m.installLock.Unlock()
 	switch pkg {
 	case packageDatadogAgent:
 		return service.SetupAgentUnits(ctx)
 	case packageAPMInjector:
-<<<<<<< HEAD
-		return service.SetupAPMInjector()
-=======
 		return service.SetupAPMInjector(ctx)
-	case packageDatadogInstaller:
-		return service.SetupInstallerUnit(ctx)
->>>>>>> d838d07a
 	default:
 		return nil
 	}
