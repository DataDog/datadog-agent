--- conflicted
+++ resolved
@@ -128,17 +128,12 @@
 }
 
 func purge(locksPath, repositoryPath string) {
-<<<<<<< HEAD
-	service.RemoveAgentUnits()
-	service.RemoveInstallerUnits()
-	if err := service.RemoveAPMInjector(); err != nil {
-=======
 	var err error
 	span, ctx := tracer.StartSpanFromContext(context.Background(), "purge")
 	defer span.Finish(tracer.WithError(err))
 	service.RemoveAgentUnits(ctx)
+	service.RemoveInstallerUnits(ctx)
 	if err = service.RemoveAPMInjector(ctx); err != nil {
->>>>>>> d838d07a
 		log.Warnf("installer: could not remove APM injector: %v", err)
 	}
 	cleanDir(locksPath, os.RemoveAll)
@@ -282,7 +277,7 @@
 	i.refreshState(ctx)
 	defer i.refreshState(ctx)
 
-	if err = i.setupInstallerUnits(); err != nil {
+	if err = i.setupInstallerUnits(ctx); err != nil {
 		return err
 	}
 
@@ -396,7 +391,7 @@
 	return nil
 }
 
-func (i *installerImpl) setupInstallerUnits() (err error) {
+func (i *installerImpl) setupInstallerUnits(ctx context.Context) (err error) {
 	systemdRunning, err := service.IsSystemdRunning()
 	if err != nil {
 		return fmt.Errorf("error checking if systemd is running: %w", err)
@@ -405,15 +400,15 @@
 		log.Infof("Installer: Systemd is not running, skipping unit setup")
 		return nil
 	}
-	err = service.SetupInstallerUnits()
+	err = service.SetupInstallerUnits(ctx)
 	if err != nil {
 		return fmt.Errorf("failed to setup datadog-installer systemd units: %w", err)
 	}
 	if !i.remoteUpdates {
-		service.RemoveInstallerUnits()
+		service.RemoveInstallerUnits(ctx)
 		return
 	}
-	return service.StartInstallerStable()
+	return service.StartInstallerStable(ctx)
 }
 
 func (i *installerImpl) handleCatalogUpdate(c catalog) error {
