--- conflicted
+++ resolved
@@ -20,13 +20,8 @@
 
 var installerUnits = []string{installerUnit, installerUnitExp}
 
-<<<<<<< HEAD
 // SetupInstallerUnits installs and starts the installer systemd units
-func SetupInstallerUnits() (err error) {
-=======
-// SetupInstallerUnit installs and starts the installer systemd units
-func SetupInstallerUnit(ctx context.Context) (err error) {
->>>>>>> d838d07a
+func SetupInstallerUnits(ctx context.Context) (err error) {
 	defer func() {
 		if err != nil {
 			log.Errorf("Failed to setup installer units: %s, reverting", err)
@@ -46,28 +41,16 @@
 	if err = enableUnit(ctx, installerUnit); err != nil {
 		return err
 	}
-<<<<<<< HEAD
 	return nil
 }
 
 // StartInstallerStable starts the stable systemd units for the installer
-func StartInstallerStable() (err error) {
-	return startUnit(installerUnit)
+func StartInstallerStable(ctx context.Context) (err error) {
+	return startUnit(ctx, installerUnit)
 }
 
 // RemoveInstallerUnits removes the installer systemd units
-func RemoveInstallerUnits() {
-=======
-
-	if err = startUnit(ctx, installerUnit); err != nil {
-		return err
-	}
-	return nil
-}
-
-// RemoveInstallerUnit removes the installer systemd units
-func RemoveInstallerUnit(ctx context.Context) {
->>>>>>> d838d07a
+func RemoveInstallerUnits(ctx context.Context) {
 	var err error
 	for _, unit := range installerUnits {
 		if err = disableUnit(ctx, unit); err != nil {
@@ -84,13 +67,7 @@
 	return startUnit(ctx, installerUnitExp)
 }
 
-<<<<<<< HEAD
 // StopInstallerExperiment starts the stable systemd units for the installer
-func StopInstallerExperiment() error {
-	return startUnit(installerUnit)
-=======
-// StopInstallerExperiment installs the stable systemd units for the installer
 func StopInstallerExperiment(ctx context.Context) error {
 	return startUnit(ctx, installerUnit)
->>>>>>> d838d07a
 }