// Unless explicitly stated otherwise all files in this repository are licensed
// under the Apache License Version 2.0.
// This product includes software developed at Datadog (https://www.datadoghq.com/).
// Copyright 2016-present Datadog, Inc.

//go:build !windows

// Package service provides a way to interact with os services
package service

import (
	"context"
	"encoding/json"
	"os"
	"path"

	"github.com/DataDog/datadog-agent/pkg/util/log"
)

type unitCommand string

var (
	systemdPath = "/lib/systemd/system" // todo load it at build time from omnibus
)

const (
	startCommand             unitCommand = "start"
	stopCommand              unitCommand = "stop"
	enableCommand            unitCommand = "enable"
	disableCommand           unitCommand = "disable"
	loadCommand              unitCommand = "load-unit"
	removeCommand            unitCommand = "remove-unit"
	addInstallerToAgentGroup unitCommand = "add-installer-to-agent-group"
	backupCommand            unitCommand = `backup-file`
	restoreCommand           unitCommand = `restore-file`
	replaceDockerCommand                 = `{"command":"replace-docker"}`
	restartDockerCommand                 = `{"command":"restart-docker"}`
	createDockerDirCommand               = `{"command":"create-docker-dir"}`
	replaceLDPreloadCommand              = `{"command":"replace-ld-preload"}`
	systemdReloadCommand                 = `{"command":"systemd-reload"}`
)

type privilegeCommand struct {
	Command string `json:"command,omitempty"`
	Unit    string `json:"unit,omitempty"`
	Path    string `json:"path,omitempty"`
	Content string `json:"content,omitempty"`
}

// restartUnit restarts a systemd unit
func restartUnit(ctx context.Context, unit string) error {
	// check that the unit exists first
	if _, err := os.Stat(path.Join(systemdPath, unit)); os.IsNotExist(err) {
		log.Infof("Unit %s does not exist, skipping restart", unit)
		return nil
	}

	if err := stopUnit(ctx, unit); err != nil {
		return err
	}
	if err := startUnit(ctx, unit); err != nil {
		return err
	}
	return nil
}

<<<<<<< HEAD
func stopUnit(unit string) error {
	return executeHelperCommand(wrapUnitCommand(stopCommand, unit))
}

func startUnit(unit string) error {
	return executeHelperCommand(wrapUnitCommand(startCommand, unit))
}

func enableUnit(unit string) error {
	return executeHelperCommand(wrapUnitCommand(enableCommand, unit))
}

func disableUnit(unit string) error {
	return executeHelperCommand(wrapUnitCommand(disableCommand, unit))
}

func loadUnit(unit string) error {
	return executeHelperCommand(wrapUnitCommand(loadCommand, unit))
}

func removeUnit(unit string) error {
	return executeHelperCommand(wrapUnitCommand(removeCommand, unit))
}

func systemdReload() error {
	return executeHelperCommand(systemdReloadCommand)
=======
func stopUnit(ctx context.Context, unit string) error {
	return executeCommand(ctx, wrapUnitCommand(stopCommand, unit))
}

func startUnit(ctx context.Context, unit string) error {
	return executeCommand(ctx, wrapUnitCommand(startCommand, unit))
}

func enableUnit(ctx context.Context, unit string) error {
	return executeCommand(ctx, wrapUnitCommand(enableCommand, unit))
}

func disableUnit(ctx context.Context, unit string) error {
	return executeCommand(ctx, wrapUnitCommand(disableCommand, unit))
}

func loadUnit(ctx context.Context, unit string) error {
	return executeCommand(ctx, wrapUnitCommand(loadCommand, unit))
}

func removeUnit(ctx context.Context, unit string) error {
	return executeCommand(ctx, wrapUnitCommand(removeCommand, unit))
}

func systemdReload(ctx context.Context) error {
	return executeCommand(ctx, systemdReloadCommand)
>>>>>>> d838d07a
}

func wrapUnitCommand(command unitCommand, unit string) string {
	privilegeCommand := privilegeCommand{Command: string(command), Unit: unit}
	rawJSON, err := json.Marshal(privilegeCommand)
	if err != nil {
		// can't happen as we control the struct
		panic(err)
	}
	return string(rawJSON)
}

func executeCommandStruct(ctx context.Context, command privilegeCommand) error {
	rawJSON, err := json.Marshal(command)
	if err != nil {
		return err
	}
	privilegeCommandJSON := string(rawJSON)
<<<<<<< HEAD
	return executeHelperCommand(privilegeCommandJSON)
}

// IsSystemdRunning checks if systemd is running using the documented way
// https://www.freedesktop.org/software/systemd/man/latest/sd_booted.html#Notes
func IsSystemdRunning() (running bool, err error) {
	_, err = os.Stat("/run/systemd/system")
	if os.IsNotExist(err) {
		log.Infof("Installer: systemd is not running, skip unit setup")
		return false, nil
	} else if err != nil {
		return false, err
	}
	return true, nil
=======
	return executeCommand(ctx, privilegeCommandJSON)
>>>>>>> d838d07a
}<|MERGE_RESOLUTION|>--- conflicted
+++ resolved
@@ -64,61 +64,32 @@
 	return nil
 }
 
-<<<<<<< HEAD
-func stopUnit(unit string) error {
-	return executeHelperCommand(wrapUnitCommand(stopCommand, unit))
-}
-
-func startUnit(unit string) error {
-	return executeHelperCommand(wrapUnitCommand(startCommand, unit))
-}
-
-func enableUnit(unit string) error {
-	return executeHelperCommand(wrapUnitCommand(enableCommand, unit))
-}
-
-func disableUnit(unit string) error {
-	return executeHelperCommand(wrapUnitCommand(disableCommand, unit))
-}
-
-func loadUnit(unit string) error {
-	return executeHelperCommand(wrapUnitCommand(loadCommand, unit))
-}
-
-func removeUnit(unit string) error {
-	return executeHelperCommand(wrapUnitCommand(removeCommand, unit))
-}
-
-func systemdReload() error {
-	return executeHelperCommand(systemdReloadCommand)
-=======
 func stopUnit(ctx context.Context, unit string) error {
-	return executeCommand(ctx, wrapUnitCommand(stopCommand, unit))
+	return executeHelperCommand(ctx, wrapUnitCommand(stopCommand, unit))
 }
 
 func startUnit(ctx context.Context, unit string) error {
-	return executeCommand(ctx, wrapUnitCommand(startCommand, unit))
+	return executeHelperCommand(ctx, wrapUnitCommand(startCommand, unit))
 }
 
 func enableUnit(ctx context.Context, unit string) error {
-	return executeCommand(ctx, wrapUnitCommand(enableCommand, unit))
+	return executeHelperCommand(ctx, wrapUnitCommand(enableCommand, unit))
 }
 
 func disableUnit(ctx context.Context, unit string) error {
-	return executeCommand(ctx, wrapUnitCommand(disableCommand, unit))
+	return executeHelperCommand(ctx, wrapUnitCommand(disableCommand, unit))
 }
 
 func loadUnit(ctx context.Context, unit string) error {
-	return executeCommand(ctx, wrapUnitCommand(loadCommand, unit))
+	return executeHelperCommand(ctx, wrapUnitCommand(loadCommand, unit))
 }
 
 func removeUnit(ctx context.Context, unit string) error {
-	return executeCommand(ctx, wrapUnitCommand(removeCommand, unit))
+	return executeHelperCommand(ctx, wrapUnitCommand(removeCommand, unit))
 }
 
 func systemdReload(ctx context.Context) error {
-	return executeCommand(ctx, systemdReloadCommand)
->>>>>>> d838d07a
+	return executeHelperCommand(ctx, systemdReloadCommand)
 }
 
 func wrapUnitCommand(command unitCommand, unit string) string {
@@ -137,8 +108,7 @@
 		return err
 	}
 	privilegeCommandJSON := string(rawJSON)
-<<<<<<< HEAD
-	return executeHelperCommand(privilegeCommandJSON)
+	return executeHelperCommand(ctx, privilegeCommandJSON)
 }
 
 // IsSystemdRunning checks if systemd is running using the documented way
@@ -152,7 +122,4 @@
 		return false, err
 	}
 	return true, nil
-=======
-	return executeCommand(ctx, privilegeCommandJSON)
->>>>>>> d838d07a
 }