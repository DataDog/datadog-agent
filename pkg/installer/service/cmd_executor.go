// Unless explicitly stated otherwise all files in this repository are licensed
// under the Apache License Version 2.0.
// This product includes software developed at Datadog (https://www.datadoghq.com/).
// Copyright 2016-present Datadog, Inc.

//go:build !windows

// Package service provides a way to interact with os services
package service

import (
	"context"
	"errors"
	"fmt"
	"io"
	"os"
	"os/exec"
	"path/filepath"
	"strings"
	"time"

	"github.com/DataDog/datadog-agent/pkg/config/setup"
	"gopkg.in/DataDog/dd-trace-go.v1/ddtrace/tracer"
)

var updaterHelper = filepath.Join(setup.InstallPath, "bin", "installer", "helper")

const execTimeout = 30 * time.Second

// ChownDDAgent changes the owner of the given path to the dd-agent user.
<<<<<<< HEAD
func ChownDDAgent(path string) error {
	return executeHelperCommand(`{"command":"chown dd-agent","path":"` + path + `"}`)
}

// RemoveAll removes all files under a given path under /opt/datadog-packages regardless of their owner.
func RemoveAll(path string) error {
	return executeHelperCommand(`{"command":"rm","path":"` + path + `"}`)
}

func createAgentSymlink() error {
	return executeHelperCommand(`{"command":"agent-symlink"}`)
}

func rmAgentSymlink() error {
	return executeHelperCommand(`{"command":"rm-agent-symlink"}`)
}

// SetCapHelper sets cap setuid on the newly installed helper
func SetCapHelper(path string) error {
	return executeHelperCommand(`{"command":"setcap cap_setuid+ep", "path":"` + path + `"}`)
}

func executeHelperCommand(command string) error {
=======
func ChownDDAgent(ctx context.Context, path string) error {
	return executeCommand(ctx, `{"command":"chown dd-agent","path":"`+path+`"}`)
}

// RemoveAll removes all files under a given path under /opt/datadog-packages regardless of their owner.
func RemoveAll(ctx context.Context, path string) error {
	return executeCommand(ctx, `{"command":"rm","path":"`+path+`"}`)
}

func createAgentSymlink(ctx context.Context) error {
	return executeCommand(ctx, `{"command":"agent-symlink"}`)
}

func rmAgentSymlink(ctx context.Context) error {
	return executeCommand(ctx, `{"command":"rm-agent-symlink"}`)
}

// SetCapHelper sets cap setuid on the newly installed helper
func SetCapHelper(ctx context.Context, path string) error {
	return executeCommand(ctx, `{"command":"setcap cap_setuid+ep", "path":"`+path+`"}`)
}

func executeCommand(ctx context.Context, command string) error {
	var err error
	var stderr io.ReadCloser
	span, _ := tracer.StartSpanFromContext(ctx, "execute_command")
	span.SetTag("command", command)
	defer span.Finish(tracer.WithError(err))
>>>>>>> d838d07a
	cancelctx, cancelfunc := context.WithTimeout(context.Background(), execTimeout)
	defer cancelfunc()
	cmd := exec.CommandContext(cancelctx, updaterHelper, command)
	cmd.Stdout = os.Stdout
	stderr, err = cmd.StderrPipe()
	if err != nil {
		return err
	}

	if err := cmd.Start(); err != nil {
		return err
	}
	stderrOutput, err := io.ReadAll(stderr)
	if err != nil {
		return err
	}
	if err := cmd.Wait(); err != nil {
		return errors.New(string(stderrOutput))
	}
	return nil
}

// BuildHelperForTests builds the helper binary for test
func BuildHelperForTests(pkgDir, binPath string, skipUIDCheck bool) error {
	updaterHelper = filepath.Join(binPath, "/helper")
	localPath, _ := filepath.Abs(".")
	targetDir := "datadog-agent/pkg"
	index := strings.Index(localPath, targetDir)
	pkgPath := localPath[:index+len(targetDir)]
	helperPath := filepath.Join(pkgPath, "installer", "service", "helper", "main.go")
	cmd := exec.Command("go", "build", fmt.Sprintf(`-ldflags=-X main.pkgDir=%s -X main.testSkipUID=%v`, pkgDir, skipUIDCheck), "-o", updaterHelper, helperPath)
	cmd.Stdout = os.Stdout
	cmd.Stderr = os.Stderr
	return cmd.Run()
}<|MERGE_RESOLUTION|>--- conflicted
+++ resolved
@@ -28,60 +28,34 @@
 const execTimeout = 30 * time.Second
 
 // ChownDDAgent changes the owner of the given path to the dd-agent user.
-<<<<<<< HEAD
-func ChownDDAgent(path string) error {
-	return executeHelperCommand(`{"command":"chown dd-agent","path":"` + path + `"}`)
-}
-
-// RemoveAll removes all files under a given path under /opt/datadog-packages regardless of their owner.
-func RemoveAll(path string) error {
-	return executeHelperCommand(`{"command":"rm","path":"` + path + `"}`)
-}
-
-func createAgentSymlink() error {
-	return executeHelperCommand(`{"command":"agent-symlink"}`)
-}
-
-func rmAgentSymlink() error {
-	return executeHelperCommand(`{"command":"rm-agent-symlink"}`)
-}
-
-// SetCapHelper sets cap setuid on the newly installed helper
-func SetCapHelper(path string) error {
-	return executeHelperCommand(`{"command":"setcap cap_setuid+ep", "path":"` + path + `"}`)
-}
-
-func executeHelperCommand(command string) error {
-=======
 func ChownDDAgent(ctx context.Context, path string) error {
-	return executeCommand(ctx, `{"command":"chown dd-agent","path":"`+path+`"}`)
+	return executeHelperCommand(ctx, `{"command":"chown dd-agent","path":"`+path+`"}`)
 }
 
 // RemoveAll removes all files under a given path under /opt/datadog-packages regardless of their owner.
 func RemoveAll(ctx context.Context, path string) error {
-	return executeCommand(ctx, `{"command":"rm","path":"`+path+`"}`)
+	return executeHelperCommand(ctx, `{"command":"rm","path":"`+path+`"}`)
 }
 
 func createAgentSymlink(ctx context.Context) error {
-	return executeCommand(ctx, `{"command":"agent-symlink"}`)
+	return executeHelperCommand(ctx, `{"command":"agent-symlink"}`)
 }
 
 func rmAgentSymlink(ctx context.Context) error {
-	return executeCommand(ctx, `{"command":"rm-agent-symlink"}`)
+	return executeHelperCommand(ctx, `{"command":"rm-agent-symlink"}`)
 }
 
 // SetCapHelper sets cap setuid on the newly installed helper
 func SetCapHelper(ctx context.Context, path string) error {
-	return executeCommand(ctx, `{"command":"setcap cap_setuid+ep", "path":"`+path+`"}`)
+	return executeHelperCommand(ctx, `{"command":"setcap cap_setuid+ep", "path":"`+path+`"}`)
 }
 
-func executeCommand(ctx context.Context, command string) error {
+func executeHelperCommand(ctx context.Context, command string) error {
 	var err error
 	var stderr io.ReadCloser
 	span, _ := tracer.StartSpanFromContext(ctx, "execute_command")
 	span.SetTag("command", command)
 	defer span.Finish(tracer.WithError(err))
->>>>>>> d838d07a
 	cancelctx, cancelfunc := context.WithTimeout(context.Background(), execTimeout)
 	defer cancelfunc()
 	cmd := exec.CommandContext(cancelctx, updaterHelper, command)
