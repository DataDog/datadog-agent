// Unless explicitly stated otherwise all files in this repository are licensed
// under the Apache License Version 2.0.
// This product includes software developed at Datadog (https://www.datadoghq.com/).
// Copyright 2016-present Datadog, Inc.

//go:build !windows

package service

import (
	"context"
	_ "embed"
	"os"
	"runtime"
	"testing"

	"github.com/stretchr/testify/assert"
	"github.com/stretchr/testify/require"
)

var testCtx = context.TODO()

func testSetup(t *testing.T) {
	assert.Nil(t, BuildHelperForTests(os.TempDir(), os.TempDir(), false))
}

func TestInvalidCommands(t *testing.T) {
	testSetup(t)
	// assert wrong commands
	for input, expected := range map[string]string{
		// fail assert_command characters assertion
		";": "error: decoding command ;\n",
		"&": "error: decoding command &\n",
		`{"command":"start", "unit":"does-not-exist"}`:                       "error: invalid unit\n",
		`{"command":"start", "unit":"datadog-//"}`:                           "error: invalid unit\n",
		`{"command":"does-not-exist", "unit":"datadog-"}`:                    "error: invalid command\n",
		`{"command":"chown dd-agent", "path":"/"}`:                           "error: invalid path\n",
		`{"command":"chown dd-agent", "path":"/opt/datadog-packages/../.."}`: "error: invalid path\n",
	} {
<<<<<<< HEAD
		assert.Equal(t, expected, executeHelperCommand(input).Error())
=======
		assert.Equal(t, expected, executeCommand(testCtx, input).Error())
>>>>>>> d838d07a
	}
}

func TestAssertWorkingCommands(t *testing.T) {
	if runtime.GOOS != "darwin" {
		t.Skip("Skipping test on non-darwin OS")
	}
	testSetup(t)

	// missing permissions on test setup, e2e tests verify the successful commands
	successErr := "error: failed to lookup dd-installer user: user: unknown user dd-installer\n"
	successSystemd := "error: systemd unit path error: stat /lib/systemd/system: no such file or directory\n"

	require.Equal(t, successErr, startUnit(testCtx, "datadog-agent").Error())
	assert.Equal(t, successErr, stopUnit(testCtx, "datadog-agent").Error())
	assert.Equal(t, successErr, enableUnit(testCtx, "datadog-agent").Error())
	assert.Equal(t, successErr, disableUnit(testCtx, "datadog-agent").Error())
	assert.Equal(t, successSystemd, loadUnit(testCtx, "datadog-agent").Error())
	assert.Equal(t, successSystemd, removeUnit(testCtx, "datadog-agent").Error())
	assert.Equal(t, successErr, createAgentSymlink(testCtx).Error())
	assert.Equal(t, successErr, rmAgentSymlink(testCtx).Error())
	assert.Equal(t, successErr, backupAgentConfig(testCtx).Error())
	assert.Equal(t, successErr, restoreAgentConfig(testCtx).Error())

	a := &apmInjectorInstaller{
		installPath: "/tmp/stable",
	}
	assert.Equal(t, successErr, a.setLDPreloadConfig(testCtx).Error())
	assert.Equal(t, successErr, a.setAgentConfig(testCtx).Error())
	assert.Equal(t, successErr, a.setDockerConfig(testCtx).Error())
}<|MERGE_RESOLUTION|>--- conflicted
+++ resolved
@@ -37,11 +37,7 @@
 		`{"command":"chown dd-agent", "path":"/"}`:                           "error: invalid path\n",
 		`{"command":"chown dd-agent", "path":"/opt/datadog-packages/../.."}`: "error: invalid path\n",
 	} {
-<<<<<<< HEAD
-		assert.Equal(t, expected, executeHelperCommand(input).Error())
-=======
-		assert.Equal(t, expected, executeCommand(testCtx, input).Error())
->>>>>>> d838d07a
+		assert.Equal(t, expected, executeHelperCommand(testCtx, input).Error())
 	}
 }
 
