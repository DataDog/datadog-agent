--- conflicted
+++ resolved
@@ -231,11 +231,7 @@
 	matcher := createJSONPayloadMatcher(`{"apiKey":"","events":{},"internalHostname"`)
 	f.On("SubmitV1Intake", matcher, jsonExtraHeadersWithCompression).Return(nil).Times(1)
 
-<<<<<<< HEAD
-	s := NewSerializer(f, nil, nil, nil)
-=======
-	s := NewSerializer(f, nil, nil, nil, nil)
->>>>>>> 16cc0c7f
+	s := NewSerializer(f, nil, nil, nil, nil)
 	err := s.SendEvents([]*metrics.Event{})
 	require.Nil(t, err)
 	f.AssertExpectations(t)
@@ -253,11 +249,7 @@
 	defer config.Datadog.Set("enable_events_stream_payload_serialization", nil)
 	f := &forwarder.MockedForwarder{}
 
-<<<<<<< HEAD
-	s := NewSerializer(f, nil, nil, nil)
-=======
-	s := NewSerializer(f, nil, nil, nil, nil)
->>>>>>> 16cc0c7f
+	s := NewSerializer(f, nil, nil, nil, nil)
 
 	events := metrics.Events{&metrics.Event{SourceTypeName: "source1"}, &metrics.Event{SourceTypeName: "source2"}, &metrics.Event{SourceTypeName: "source3"}}
 	payloadsCountMatcher := func(payloadCount int) interface{} {
@@ -287,11 +279,7 @@
 	config.Datadog.Set("enable_service_checks_stream_payload_serialization", false)
 	defer config.Datadog.Set("enable_service_checks_stream_payload_serialization", nil)
 
-<<<<<<< HEAD
-	s := NewSerializer(f, nil, nil, nil)
-=======
-	s := NewSerializer(f, nil, nil, nil, nil)
->>>>>>> 16cc0c7f
+	s := NewSerializer(f, nil, nil, nil, nil)
 	err := s.SendServiceChecks(metrics.ServiceChecks{&metrics.ServiceCheck{}})
 	require.Nil(t, err)
 	f.AssertExpectations(t)
@@ -307,11 +295,7 @@
 	config.Datadog.Set("use_v2_api.series", false)
 	defer config.Datadog.Set("use_v2_api.series", true)
 
-<<<<<<< HEAD
-	s := NewSerializer(f, nil, nil, nil)
-=======
-	s := NewSerializer(f, nil, nil, nil, nil)
->>>>>>> 16cc0c7f
+	s := NewSerializer(f, nil, nil, nil, nil)
 
 	err := s.SendIterableSeries(metricsserializer.CreateSerieSource(metrics.Series{}))
 	require.Nil(t, err)
@@ -324,11 +308,7 @@
 	f.On("SubmitSeries", matcher, protobufExtraHeadersWithCompression).Return(nil).Times(1)
 	config.Datadog.Set("use_v2_api.series", true) // default value, but just to be sure
 
-<<<<<<< HEAD
-	s := NewSerializer(f, nil, nil, nil)
-=======
-	s := NewSerializer(f, nil, nil, nil, nil)
->>>>>>> 16cc0c7f
+	s := NewSerializer(f, nil, nil, nil, nil)
 
 	err := s.SendIterableSeries(metricsserializer.CreateSerieSource(metrics.Series{&metrics.Serie{}}))
 	require.Nil(t, err)
@@ -341,11 +321,7 @@
 	matcher := createProtoPayloadMatcher([]byte{18, 0})
 	f.On("SubmitSketchSeries", matcher, protobufExtraHeadersWithCompression).Return(nil).Times(1)
 
-<<<<<<< HEAD
-	s := NewSerializer(f, nil, nil, nil)
-=======
-	s := NewSerializer(f, nil, nil, nil, nil)
->>>>>>> 16cc0c7f
+	s := NewSerializer(f, nil, nil, nil, nil)
 	err := s.SendSketch(metrics.NewSketchesSourceTest())
 	require.Nil(t, err)
 	f.AssertExpectations(t)
@@ -355,11 +331,7 @@
 	f := &forwarder.MockedForwarder{}
 	f.On("SubmitMetadata", jsonPayloads, jsonExtraHeadersWithCompression).Return(nil).Times(1)
 
-<<<<<<< HEAD
-	s := NewSerializer(f, nil, nil, nil)
-=======
-	s := NewSerializer(f, nil, nil, nil, nil)
->>>>>>> 16cc0c7f
+	s := NewSerializer(f, nil, nil, nil, nil)
 
 	payload := &testPayload{}
 	err := s.SendMetadata(payload)
@@ -382,11 +354,7 @@
 	payloads, _ := mkPayloads(payload, true)
 	f.On("SubmitV1Intake", payloads, jsonExtraHeadersWithCompression).Return(nil).Times(1)
 
-<<<<<<< HEAD
-	s := NewSerializer(f, nil, nil, nil)
-=======
-	s := NewSerializer(f, nil, nil, nil, nil)
->>>>>>> 16cc0c7f
+	s := NewSerializer(f, nil, nil, nil, nil)
 
 	err := s.SendProcessesMetadata("test")
 	require.Nil(t, err)
@@ -514,11 +482,7 @@
 	}()
 
 	f := &forwarder.MockedForwarder{}
-<<<<<<< HEAD
-	s := NewSerializer(f, nil, nil, nil)
-=======
-	s := NewSerializer(f, nil, nil, nil, nil)
->>>>>>> 16cc0c7f
+	s := NewSerializer(f, nil, nil, nil, nil)
 
 	payload := &testPayload{}
 
