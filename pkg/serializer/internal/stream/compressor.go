// Unless explicitly stated otherwise all files in this repository are licensed
// under the Apache License Version 2.0.
// This product includes software developed at Datadog (https://www.datadoghq.com/).
// Copyright 2018-present Datadog, Inc.

//go:build zlib || zstd

//nolint:revive // TODO(AML) Fix revive linter
package stream

import (
	"bytes"
	"errors"
	"expvar"

	"github.com/DataDog/datadog-agent/comp/core/config"
	"github.com/DataDog/datadog-agent/pkg/telemetry"

	"github.com/DataDog/datadog-agent/pkg/serializer/compression"
	strategyUtils "github.com/DataDog/datadog-agent/pkg/serializer/compression/utils"
)

const (
	// Available is true if the code is compiled in
	Available = true
)

var (
	compressorExpvars    = expvar.NewMap("compressor")
	expvarsTotalPayloads = expvar.Int{}
	expvarsTotalCycles   = expvar.Int{}
	expvarsBytesIn       = expvar.Int{}
	expvarsBytesOut      = expvar.Int{}

	tlmTotalPayloads = telemetry.NewCounter("compressor", "total_payloads",
		nil, "Total payloads in the compressor serializer")
	tlmTotalCycles = telemetry.NewCounter("compressor", "total_cycles",
		nil, "Total cycles in the compressor serializer")
	tlmBytesIn = telemetry.NewCounter("compressor", "bytes_in",
		nil, "Count of bytes entering the compressor serializer")
	tlmBytesOut = telemetry.NewCounter("compressor", "bytes_out",
		nil, "Count of bytes out the compressor serializer")
)

var (
	maxRepacks = 40 // CPU time vs tighter payload tradeoff
)

var (
	// ErrPayloadFull is returned when the payload buffer is full
	ErrPayloadFull = errors.New("reached maximum payload size")

	// ErrItemTooBig is returned when a item alone exceeds maximum payload size
	ErrItemTooBig = errors.New("item alone exceeds maximum payload size")
)

func init() {
	compressorExpvars.Set("TotalPayloads", &expvarsTotalPayloads)
	compressorExpvars.Set("TotalCompressCycles", &expvarsTotalCycles)
	compressorExpvars.Set("BytesIn", &expvarsBytesIn)
	compressorExpvars.Set("BytesOut", &expvarsBytesOut)
}

// Compressor is in charge of compressing items for a single payload
type Compressor struct {
	input               *bytes.Buffer // temporary buffer for data that has not been compressed yet
	compressed          *bytes.Buffer // output buffer containing the compressed payload
<<<<<<< HEAD
	strategy            strategyUtils.Compressor
	zipper              strategyUtils.Zipper
=======
	strategy            compression.Compressor
	zipper              compression.StreamCompressor
>>>>>>> 0e3d90ec
	header              []byte // json header to print at the beginning of the payload
	footer              []byte // json footer to append at the end of the payload
	uncompressedWritten int    // uncompressed bytes written
	firstItem           bool   // tells if the first item has been written
	repacks             int    // numbers of time we had to pack this payload
	maxUnzippedItemSize int
	maxZippedItemSize   int
	maxPayloadSize      int
	maxUncompressedSize int
	separator           []byte
}

// NewCompressor returns a new instance of a Compressor
func NewCompressor(input, output *bytes.Buffer, maxPayloadSize, maxUncompressedSize int, header, footer []byte, separator []byte, cfg config.Component) (*Compressor, error) {
	c := &Compressor{
		header:              header,
		footer:              footer,
		input:               input,
		compressed:          output,
		strategy:            compression.NewCompressorStrategy(cfg),
		firstItem:           true,
		maxPayloadSize:      maxPayloadSize,
		maxUncompressedSize: maxUncompressedSize,
		maxUnzippedItemSize: maxPayloadSize - len(footer) - len(header),
		separator:           separator,
	}

	c.zipper = compression.NewStreamCompressor(c.compressed, cfg)
	n, err := c.zipper.Write(header)
	c.maxZippedItemSize = maxUncompressedSize - c.strategy.CompressBound(len(footer)+len(header))
	c.uncompressedWritten += n

	return c, err
}

// checkItemSize checks that the item can fit in a payload. Worst case is used to
// determine the size of the item after compression meaning we could drop an item
// that could actually fit after compression. That said it is probably impossible
// to have a 2MB+ item that is valid for the backend.
func (c *Compressor) checkItemSize(data []byte) bool {
	maxEffectivePayloadSize := c.maxPayloadSize - len(c.footer) - len(c.header)
	compressedWillFit := c.strategy.CompressBound(len(data)) < c.maxZippedItemSize && c.strategy.CompressBound(len(data)) < maxEffectivePayloadSize

	return len(data) < c.maxUnzippedItemSize && compressedWillFit
}

// hasRoomForItem checks if the current payload has enough room to store the given item
func (c *Compressor) hasRoomForItem(item []byte) bool {
	uncompressedDataSize := c.input.Len() + len(item)
	if !c.firstItem {
		uncompressedDataSize += len(c.separator)
	}
	return c.strategy.CompressBound(uncompressedDataSize) <= c.remainingSpace() && c.uncompressedWritten+uncompressedDataSize <= c.maxUncompressedSize
}

// pack flushes the temporary uncompressed buffer input to the compression writer
func (c *Compressor) pack() error {
	expvarsTotalCycles.Add(1)
	tlmTotalCycles.Inc()
	n, err := c.input.WriteTo(c.zipper)
	if err != nil {
		return err
	}
	c.uncompressedWritten += int(n)
	c.zipper.Flush()
	c.input.Reset()
	return nil
}

func (c *Compressor) Write(data []byte) (int, error) {
	err := c.AddItem(data)
	return len(data), err
}

// AddItem will try to add the given item
func (c *Compressor) AddItem(data []byte) error {
	// check item size sanity
	if !c.checkItemSize(data) {
		return ErrItemTooBig
	}
	// check max repack cycles
	if c.repacks >= maxRepacks {
		return ErrPayloadFull
	}

	if !c.hasRoomForItem(data) {
		if c.input.Len() == 0 {
			return ErrPayloadFull
		}
		err := c.pack()
		if err != nil {
			return err
		}
		if !c.hasRoomForItem(data) {
			return ErrPayloadFull
		}
		c.repacks++
	}

	// Write the separator between items
	if c.firstItem {
		c.firstItem = false
	} else {
		c.input.Write(c.separator)
	}

	c.input.Write(data)
	return nil
}

// Close closes the Compressor, flushing any remaining uncompressed data
func (c *Compressor) Close() ([]byte, error) {
	// Flush remaining uncompressed data
	if c.input.Len() > 0 {
		n, err := c.input.WriteTo(c.zipper)
		c.uncompressedWritten += int(n)
		if err != nil {
			return nil, err
		}
	}
	// Add json footer
	n, err := c.zipper.Write(c.footer)
	c.uncompressedWritten += n
	if err != nil {
		return nil, err
	}
	// Add zlib footer and close
	err = c.zipper.Close()
	if err != nil {
		return nil, err
	}

	payload := make([]byte, c.compressed.Len())
	copy(payload, c.compressed.Bytes())

	expvarsTotalPayloads.Add(1)
	tlmTotalPayloads.Inc()
	expvarsBytesIn.Add(int64(c.uncompressedWritten))
	tlmBytesIn.Add(float64(c.uncompressedWritten))
	expvarsBytesOut.Add(int64(c.compressed.Len()))
	tlmBytesOut.Add(float64(c.compressed.Len()))

	return payload, nil
}

func (c *Compressor) remainingSpace() int {
	return c.maxPayloadSize - c.compressed.Len() - len(c.footer)
}<|MERGE_RESOLUTION|>--- conflicted
+++ resolved
@@ -65,13 +65,8 @@
 type Compressor struct {
 	input               *bytes.Buffer // temporary buffer for data that has not been compressed yet
 	compressed          *bytes.Buffer // output buffer containing the compressed payload
-<<<<<<< HEAD
 	strategy            strategyUtils.Compressor
-	zipper              strategyUtils.Zipper
-=======
-	strategy            compression.Compressor
-	zipper              compression.StreamCompressor
->>>>>>> 0e3d90ec
+	zipper              strategyUtils.StreamCompressor
 	header              []byte // json header to print at the beginning of the payload
 	footer              []byte // json footer to append at the end of the payload
 	uncompressedWritten int    // uncompressed bytes written
