--- conflicted
+++ resolved
@@ -1013,15 +1013,12 @@
 		return 426
 	case metrics.MetricSourceQuarkus:
 		return 427
-<<<<<<< HEAD
 	case metrics.MetricSourceVelero:
 		return 458
-=======
 	case metrics.MetricSourceCelery:
 		return 464
 	case metrics.MetricSourceInfiniband:
 		return 465
->>>>>>> 1d71dda5
 	default:
 		return 0
 	}
