// Unless explicitly stated otherwise all files in this repository are licensed
// under the Apache License Version 2.0.
// This product includes software developed at Datadog (https://www.datadoghq.com/).
// Copyright 2016-present Datadog, Inc.

package serializer

import (
	"encoding/json"
	"errors"
	"expvar"
	"fmt"
	"net/http"
	"strconv"
	"time"

	"github.com/DataDog/datadog-agent/pkg/config"
	"github.com/DataDog/datadog-agent/pkg/forwarder"
<<<<<<< HEAD
=======
	"github.com/DataDog/datadog-agent/pkg/process/util/api/headers"
	"github.com/DataDog/datadog-agent/pkg/serializer/jsonstream"
>>>>>>> 0e4054a3
	"github.com/DataDog/datadog-agent/pkg/serializer/marshaler"
	"github.com/DataDog/datadog-agent/pkg/serializer/split"
	"github.com/DataDog/datadog-agent/pkg/serializer/stream"
	"github.com/DataDog/datadog-agent/pkg/util/compression"
	"github.com/DataDog/datadog-agent/pkg/util/log"
)

const (
	protobufContentType                         = "application/x-protobuf"
	jsonContentType                             = "application/json"
	payloadVersionHTTPHeader                    = "DD-Agent-Payload"
	maxItemCountForCreateMarshalersBySourceType = 100
)

var (
	// AgentPayloadVersion is the versions of the agent-payload repository
	// used to serialize to protobuf
	AgentPayloadVersion string

	jsonExtraHeaders                    http.Header
	protobufExtraHeaders                http.Header
	jsonExtraHeadersWithCompression     http.Header
	protobufExtraHeadersWithCompression http.Header

	expvars                                 = expvar.NewMap("serializer")
	expvarsSendEventsErrItemTooBigs         = expvar.Int{}
	expvarsSendEventsErrItemTooBigsFallback = expvar.Int{}
)

func init() {
	expvars.Set("SendEventsErrItemTooBigs", &expvarsSendEventsErrItemTooBigs)
	expvars.Set("SendEventsErrItemTooBigsFallback", &expvarsSendEventsErrItemTooBigsFallback)
	initExtraHeaders()
}

// initExtraHeaders initializes the global extraHeaders variables.
// Not part of the `init` function body to ease testing
func initExtraHeaders() {
	jsonExtraHeaders = make(http.Header)
	jsonExtraHeaders.Set("Content-Type", jsonContentType)

	jsonExtraHeadersWithCompression = make(http.Header)
	for k := range jsonExtraHeaders {
		jsonExtraHeadersWithCompression.Set(k, jsonExtraHeaders.Get(k))
	}

	protobufExtraHeaders = make(http.Header)
	protobufExtraHeaders.Set("Content-Type", protobufContentType)
	protobufExtraHeaders.Set(payloadVersionHTTPHeader, AgentPayloadVersion)

	protobufExtraHeadersWithCompression = make(http.Header)
	for k := range protobufExtraHeaders {
		protobufExtraHeadersWithCompression.Set(k, protobufExtraHeaders.Get(k))
	}

	if compression.ContentEncoding != "" {
		jsonExtraHeadersWithCompression.Set("Content-Encoding", compression.ContentEncoding)
		protobufExtraHeadersWithCompression.Set("Content-Encoding", compression.ContentEncoding)
	}
}

// EventsStreamJSONMarshaler handles two serialization logics.
type EventsStreamJSONMarshaler interface {
	marshaler.Marshaler

	// Create a single marshaler.
	CreateSingleMarshaler() marshaler.StreamJSONMarshaler

	// If the single marshaler cannot serialize, use smaller marshalers.
	CreateMarshalersBySourceType() []marshaler.StreamJSONMarshaler
}

// MetricSerializer represents the interface of method needed by the aggregator to serialize its data
type MetricSerializer interface {
	SendEvents(e EventsStreamJSONMarshaler) error
	SendServiceChecks(sc marshaler.StreamJSONMarshaler) error
	SendSeries(series marshaler.StreamJSONMarshaler) error
	SendSketch(sketches marshaler.Marshaler) error
	SendMetadata(m marshaler.Marshaler) error
	SendHostMetadata(m marshaler.Marshaler) error
	SendJSONToV1Intake(data interface{}) error
	SendOrchestratorMetadata(msgs []ProcessMessageBody, hostName, clusterID, payloadType string) error
}

// Serializer serializes metrics to the correct format and routes the payloads to the correct endpoint in the Forwarder
type Serializer struct {
	Forwarder             forwarder.Forwarder
	orchestratorForwarder forwarder.Forwarder

	seriesJSONPayloadBuilder *stream.JSONPayloadBuilder

	// Those variables allow users to blacklist any kind of payload
	// from being sent by the agent. This was introduced for
	// environment where, for example, events or serviceChecks
	// might collect data considered too sensitive (database IP and
	// such). By default every kind of payload is enabled since
	// almost every user won't fall into this use case.
	enableEvents                  bool
	enableSeries                  bool
	enableServiceChecks           bool
	enableSketches                bool
	enableJSONToV1Intake          bool
	enableJSONStream              bool
	enableServiceChecksJSONStream bool
	enableEventsJSONStream        bool
	enableSketchProtobufStream    bool
}

// NewSerializer returns a new Serializer initialized
func NewSerializer(forwarder forwarder.Forwarder, orchestratorForwarder forwarder.Forwarder) *Serializer {
	s := &Serializer{
		Forwarder:                     forwarder,
<<<<<<< HEAD
		seriesJSONPayloadBuilder:      stream.NewJSONPayloadBuilder(),
=======
		orchestratorForwarder:         orchestratorForwarder,
		seriesPayloadBuilder:          jsonstream.NewPayloadBuilder(),
>>>>>>> 0e4054a3
		enableEvents:                  config.Datadog.GetBool("enable_payloads.events"),
		enableSeries:                  config.Datadog.GetBool("enable_payloads.series"),
		enableServiceChecks:           config.Datadog.GetBool("enable_payloads.service_checks"),
		enableSketches:                config.Datadog.GetBool("enable_payloads.sketches"),
		enableJSONToV1Intake:          config.Datadog.GetBool("enable_payloads.json_to_v1_intake"),
		enableJSONStream:              stream.Available && config.Datadog.GetBool("enable_stream_payload_serialization"),
		enableServiceChecksJSONStream: stream.Available && config.Datadog.GetBool("enable_service_checks_stream_payload_serialization"),
		enableEventsJSONStream:        stream.Available && config.Datadog.GetBool("enable_events_stream_payload_serialization"),
		enableSketchProtobufStream:    stream.Available && config.Datadog.GetBool("enable_sketch_stream_payload_serialization"),
	}

	if !s.enableEvents {
		log.Warn("event payloads are disabled: all events will be dropped")
	}
	if !s.enableSeries {
		log.Warn("series payloads are disabled: all series will be dropped")
	}
	if !s.enableServiceChecks {
		log.Warn("service_checks payloads are disabled: all service_checks will be dropped")
	}
	if !s.enableSketches {
		log.Warn("sketches payloads are disabled: all sketches will be dropped")
	}
	if !s.enableJSONToV1Intake {
		log.Warn("JSON to V1 intake is disabled: all payloads to that endpoint will be dropped")
	}

	return s
}

func (s Serializer) serializePayload(payload marshaler.Marshaler, compress bool, useV1API bool) (forwarder.Payloads, http.Header, error) {
	var marshalType split.MarshalType
	var extraHeaders http.Header

	if useV1API {
		marshalType = split.MarshalJSON
		if compress {
			extraHeaders = jsonExtraHeadersWithCompression
		} else {
			extraHeaders = jsonExtraHeaders
		}
	} else {
		marshalType = split.Marshal
		if compress {
			extraHeaders = protobufExtraHeadersWithCompression
		} else {
			extraHeaders = protobufExtraHeaders
		}
	}

	payloads, err := split.Payloads(payload, compress, marshalType)

	if err != nil {
		return nil, nil, fmt.Errorf("could not split payload into small enough chunks: %s", err)
	}

	return payloads, extraHeaders, nil
}

func (s Serializer) serializeStreamablePayload(payload marshaler.StreamJSONMarshaler, policy stream.OnErrItemTooBigPolicy) (forwarder.Payloads, http.Header, error) {
	payloads, err := s.seriesJSONPayloadBuilder.BuildWithOnErrItemTooBigPolicy(payload, policy)
	return payloads, jsonExtraHeadersWithCompression, err
}

// As events are gathered by SourceType, the serialization logic is more complex than for the other serializations.
// We first try to use JSONPayloadBuilder where a single item is the list of all events for the same source type.

// This method may lead to item than can be too big to be serialized. In this case we try the following method.
// If the count of source type is less than maxItemCountForCreateMarshalersBySourceType then we use a
// of JSONPayloadBuilder for each source type where an item is a single event. We limit to maxItemCountForCreateMarshalersBySourceType
// for performance reasons.
//
// If none of the previous methods work, we fallback to the old serialization method (Serializer.serializePayload).
func (s Serializer) serializeEventsStreamJSONMarshalerPayload(
	eventsStreamJSONMarshaler EventsStreamJSONMarshaler, useV1API bool) (forwarder.Payloads, http.Header, error) {
	marshaler := eventsStreamJSONMarshaler.CreateSingleMarshaler()
	eventPayloads, extraHeaders, err := s.serializeStreamablePayload(marshaler, stream.FailOnErrItemTooBig)

	if err == stream.ErrItemTooBig {
		expvarsSendEventsErrItemTooBigs.Add(1)

		// Do not use CreateMarshalersBySourceType when there are too many source types (Performance issue).
		if marshaler.Len() > maxItemCountForCreateMarshalersBySourceType {
			expvarsSendEventsErrItemTooBigsFallback.Add(1)
			eventPayloads, extraHeaders, err = s.serializePayload(eventsStreamJSONMarshaler, true, useV1API)
		} else {
			eventPayloads = nil
			for _, v := range eventsStreamJSONMarshaler.CreateMarshalersBySourceType() {
				var eventPayloadsForSourceType forwarder.Payloads
				eventPayloadsForSourceType, extraHeaders, err = s.serializeStreamablePayload(v, stream.DropItemOnErrItemTooBig)
				if err != nil {
					return nil, nil, err
				}
				eventPayloads = append(eventPayloads, eventPayloadsForSourceType...)
			}
		}
	}
	return eventPayloads, extraHeaders, err
}

// SendEvents serializes a list of event and sends the payload to the forwarder
func (s *Serializer) SendEvents(e EventsStreamJSONMarshaler) error {
	if !s.enableEvents {
		log.Debug("events payloads are disabled: dropping it")
		return nil
	}

	useV1API := !config.Datadog.GetBool("use_v2_api.events")
	var eventPayloads forwarder.Payloads
	var extraHeaders http.Header
	var err error

	if useV1API && s.enableEventsJSONStream {
		eventPayloads, extraHeaders, err = s.serializeEventsStreamJSONMarshalerPayload(e, useV1API)
	} else {
		eventPayloads, extraHeaders, err = s.serializePayload(e, true, useV1API)
	}
	if err != nil {
		return fmt.Errorf("dropping event payload: %s", err)
	}

	if useV1API {
		return s.Forwarder.SubmitV1Intake(eventPayloads, extraHeaders)
	}
	return s.Forwarder.SubmitEvents(eventPayloads, extraHeaders)
}

// SendServiceChecks serializes a list of serviceChecks and sends the payload to the forwarder
func (s *Serializer) SendServiceChecks(sc marshaler.StreamJSONMarshaler) error {
	if !s.enableServiceChecks {
		log.Debug("service_checks payloads are disabled: dropping it")
		return nil
	}

	useV1API := !config.Datadog.GetBool("use_v2_api.service_checks")

	var serviceCheckPayloads forwarder.Payloads
	var extraHeaders http.Header
	var err error

	if useV1API && s.enableServiceChecksJSONStream {
		serviceCheckPayloads, extraHeaders, err = s.serializeStreamablePayload(sc, stream.DropItemOnErrItemTooBig)
	} else {
		serviceCheckPayloads, extraHeaders, err = s.serializePayload(sc, true, useV1API)
	}
	if err != nil {
		return fmt.Errorf("dropping service check payload: %s", err)
	}

	if useV1API {
		return s.Forwarder.SubmitV1CheckRuns(serviceCheckPayloads, extraHeaders)
	}
	return s.Forwarder.SubmitServiceChecks(serviceCheckPayloads, extraHeaders)
}

// SendSeries serializes a list of serviceChecks and sends the payload to the forwarder
func (s *Serializer) SendSeries(series marshaler.StreamJSONMarshaler) error {
	if !s.enableSeries {
		log.Debug("series payloads are disabled: dropping it")
		return nil
	}

	useV1API := !config.Datadog.GetBool("use_v2_api.series")

	var seriesPayloads forwarder.Payloads
	var extraHeaders http.Header
	var err error

	if useV1API && s.enableJSONStream {
		seriesPayloads, extraHeaders, err = s.serializeStreamablePayload(series, stream.DropItemOnErrItemTooBig)
	} else {
		seriesPayloads, extraHeaders, err = s.serializePayload(series, true, useV1API)
	}

	if err != nil {
		return fmt.Errorf("dropping series payload: %s", err)
	}

	if useV1API {
		return s.Forwarder.SubmitV1Series(seriesPayloads, extraHeaders)
	}
	return s.Forwarder.SubmitSeries(seriesPayloads, extraHeaders)
}

// SendSketch serializes a list of SketSeriesList and sends the payload to the forwarder
func (s *Serializer) SendSketch(sketches marshaler.Marshaler) error {
	if !s.enableSketches {
		log.Debug("sketches payloads are disabled: dropping it")
		return nil
	}

	if s.enableSketchProtobufStream {
		payloads, err := sketches.MarshalSplitCompress(marshaler.DefaultBufferContext())
		if err == nil {
			return s.Forwarder.SubmitSketchSeries(payloads, protobufExtraHeadersWithCompression)
		}
		log.Warnf("Error: %v trying to stream compress SketchSeriesList - falling back to split/compress method", err)
	}

	compress := true
	useV1API := false // Sketches only have a v2 endpoint
	splitSketches, extraHeaders, err := s.serializePayload(sketches, compress, useV1API)
	if err != nil {
		return fmt.Errorf("dropping sketch payload: %s", err)
	}

	return s.Forwarder.SubmitSketchSeries(splitSketches, extraHeaders)
}

// SendMetadata serializes a metadata payload and sends it to the forwarder
func (s *Serializer) SendMetadata(m marshaler.Marshaler) error {
	return s.sendMetadata(m, s.Forwarder.SubmitMetadata)
}

// SendHostMetadata serializes a metadata payload and sends it to the forwarder
func (s *Serializer) SendHostMetadata(m marshaler.Marshaler) error {
	return s.sendMetadata(m, s.Forwarder.SubmitHostMetadata)
}

// SendAgentchecksMetadata serializes a metadata payload and sends it to the forwarder
func (s *Serializer) SendAgentchecksMetadata(m marshaler.Marshaler) error {
	return s.sendMetadata(m, s.Forwarder.SubmitAgentChecksMetadata)
}

func (s *Serializer) sendMetadata(m marshaler.Marshaler, submit func(payload forwarder.Payloads, extra http.Header) error) error {
	mustSplit, compressedPayload, payload, err := split.CheckSizeAndSerialize(m, true, split.MarshalJSON)
	if err != nil {
		return fmt.Errorf("could not determine size of metadata payload: %s", err)
	}

	log.Debugf("Sending metadata payload, content: %v", string(payload))

	if mustSplit {
		return fmt.Errorf("metadata payload was too big to send (%d bytes compressed, %d bytes uncompressed), metadata payloads cannot be split", len(compressedPayload), len(payload))
	}

	if err := submit(forwarder.Payloads{&compressedPayload}, jsonExtraHeadersWithCompression); err != nil {
		return err
	}

	log.Infof("Sent metadata payload, size (raw/compressed): %d/%d bytes.", len(payload), len(compressedPayload))
	return nil
}

// SendJSONToV1Intake serializes a payload and sends it to the forwarder. Some code sends
// arbitrary payload the v1 API.
func (s *Serializer) SendJSONToV1Intake(data interface{}) error {
	if !s.enableJSONToV1Intake {
		log.Debug("JSON to V1 intake endpoint payloads are disabled: dropping it")
		return nil
	}

	payload, err := json.Marshal(data)
	if err != nil {
		return fmt.Errorf("could not serialize v1 payload: %s", err)
	}
	if err := s.Forwarder.SubmitV1Intake(forwarder.Payloads{&payload}, jsonExtraHeaders); err != nil {
		return err
	}

	log.Infof("Sent processes metadata payload, size: %d bytes.", len(payload))
	log.Debugf("Sent processes metadata payload, content: %v", string(payload))
	return nil
}

// SendOrchestratorMetadata serializes & send orchestrator metadata payloads
func (s *Serializer) SendOrchestratorMetadata(msgs []ProcessMessageBody, hostName, clusterID, payloadType string) error {
	if s.orchestratorForwarder == nil {
		return errors.New("orchestrator forwarder is not setup")
	}
	for _, m := range msgs {
		extraHeaders := make(http.Header)
		extraHeaders.Set(headers.HostHeader, hostName)
		extraHeaders.Set(headers.ClusterIDHeader, clusterID)
		extraHeaders.Set(headers.TimestampHeader, strconv.Itoa(int(time.Now().Unix())))

		body, err := processPayloadEncoder(m)
		if err != nil {
			return log.Errorf("Unable to encode message: %s", err)
		}

		payloads := forwarder.Payloads{&body}
		responses, err := s.orchestratorForwarder.SubmitOrchestratorChecks(payloads, extraHeaders, payloadType)
		if err != nil {
			return log.Errorf("Unable to submit payload: %s", err)
		}

		// Consume the responses so that writers to the channel do not become blocked
		// we don't need the bodies here though
		for range responses {

		}
	}
	return nil
}<|MERGE_RESOLUTION|>--- conflicted
+++ resolved
@@ -16,11 +16,7 @@
 
 	"github.com/DataDog/datadog-agent/pkg/config"
 	"github.com/DataDog/datadog-agent/pkg/forwarder"
-<<<<<<< HEAD
-=======
 	"github.com/DataDog/datadog-agent/pkg/process/util/api/headers"
-	"github.com/DataDog/datadog-agent/pkg/serializer/jsonstream"
->>>>>>> 0e4054a3
 	"github.com/DataDog/datadog-agent/pkg/serializer/marshaler"
 	"github.com/DataDog/datadog-agent/pkg/serializer/split"
 	"github.com/DataDog/datadog-agent/pkg/serializer/stream"
@@ -133,12 +129,8 @@
 func NewSerializer(forwarder forwarder.Forwarder, orchestratorForwarder forwarder.Forwarder) *Serializer {
 	s := &Serializer{
 		Forwarder:                     forwarder,
-<<<<<<< HEAD
 		seriesJSONPayloadBuilder:      stream.NewJSONPayloadBuilder(),
-=======
 		orchestratorForwarder:         orchestratorForwarder,
-		seriesPayloadBuilder:          jsonstream.NewPayloadBuilder(),
->>>>>>> 0e4054a3
 		enableEvents:                  config.Datadog.GetBool("enable_payloads.events"),
 		enableSeries:                  config.Datadog.GetBool("enable_payloads.series"),
 		enableServiceChecks:           config.Datadog.GetBool("enable_payloads.service_checks"),
