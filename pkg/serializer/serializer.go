--- conflicted
+++ resolved
@@ -128,12 +128,8 @@
 func NewSerializer(forwarder forwarder.Forwarder, orchestratorForwarder forwarder.Forwarder) *Serializer {
 	s := &Serializer{
 		Forwarder:                     forwarder,
-<<<<<<< HEAD
+		orchestratorForwarder:         orchestratorForwarder,
 		seriesPayloadBuilder:          jsonstream.NewPayloadBuilder(config.Datadog.GetBool("enable_json_stream_shared_compressor_buffers")),
-=======
-		orchestratorForwarder:         orchestratorForwarder,
-		seriesPayloadBuilder:          jsonstream.NewPayloadBuilder(),
->>>>>>> c2fc963e
 		enableEvents:                  config.Datadog.GetBool("enable_payloads.events"),
 		enableSeries:                  config.Datadog.GetBool("enable_payloads.series"),
 		enableServiceChecks:           config.Datadog.GetBool("enable_payloads.service_checks"),
