// Unless explicitly stated otherwise all files in this repository are licensed
// under the Apache License Version 2.0.
// This product includes software developed at Datadog (https://www.datadoghq.com/).
// Copyright 2016-present Datadog, Inc.

//nolint:revive // TODO(AML) Fix revive linter
package serializer

import (
	"encoding/json"
	"errors"
	"expvar"
	"fmt"
	"net/http"
	"strconv"
	"time"

	forwarder "github.com/DataDog/datadog-agent/comp/forwarder/defaultforwarder"
	"github.com/DataDog/datadog-agent/comp/forwarder/defaultforwarder/transaction"
	orchestratorForwarder "github.com/DataDog/datadog-agent/comp/forwarder/orchestrator/orchestratorinterface"

	"github.com/DataDog/datadog-agent/comp/core/config"
	"github.com/DataDog/datadog-agent/pkg/metrics"
	"github.com/DataDog/datadog-agent/pkg/metrics/event"
	"github.com/DataDog/datadog-agent/pkg/metrics/servicecheck"
	"github.com/DataDog/datadog-agent/pkg/process/util/api/headers"
	metricsserializer "github.com/DataDog/datadog-agent/pkg/serializer/internal/metrics"
	"github.com/DataDog/datadog-agent/pkg/serializer/internal/stream"
	"github.com/DataDog/datadog-agent/pkg/serializer/marshaler"
	"github.com/DataDog/datadog-agent/pkg/serializer/split"
	"github.com/DataDog/datadog-agent/pkg/serializer/types"
	"github.com/DataDog/datadog-agent/pkg/util/compression"

	log "github.com/DataDog/datadog-agent/comp/core/log/def"
	"github.com/DataDog/datadog-agent/pkg/version"
)

const (
	protobufContentType                         = "application/x-protobuf"
	jsonContentType                             = "application/json"
	payloadVersionHTTPHeader                    = "DD-Agent-Payload"
	maxItemCountForCreateMarshalersBySourceType = 100
)

var (
	expvars                                 = expvar.NewMap("serializer")
	expvarsSendEventsErrItemTooBigs         = expvar.Int{}
	expvarsSendEventsErrItemTooBigsFallback = expvar.Int{}
)

func init() {
	expvars.Set("SendEventsErrItemTooBigs", &expvarsSendEventsErrItemTooBigs)
	expvars.Set("SendEventsErrItemTooBigsFallback", &expvarsSendEventsErrItemTooBigsFallback)
}

// initExtraHeaders initializes the global extraHeaders variables.
// Not part of the `init` function body to ease testing
func initExtraHeaders(s *Serializer) {

	s.jsonExtraHeaders.Set("Content-Type", jsonContentType)

	for k := range s.jsonExtraHeaders {
		s.jsonExtraHeadersWithCompression.Set(k, s.jsonExtraHeaders.Get(k))
	}

	s.protobufExtraHeaders.Set("Content-Type", protobufContentType)
	s.protobufExtraHeaders.Set(payloadVersionHTTPHeader, version.AgentPayloadVersion)

	s.protobufExtraHeadersWithCompression = make(http.Header)
	for k := range s.protobufExtraHeaders {
		s.protobufExtraHeadersWithCompression.Set(k, s.protobufExtraHeaders.Get(k))
	}

	encoding := s.Strategy.ContentEncoding()

	if encoding != "" {
		s.jsonExtraHeadersWithCompression.Set("Content-Encoding", encoding)
		s.protobufExtraHeadersWithCompression.Set("Content-Encoding", encoding)
	}
}

// MetricSerializer represents the interface of method needed by the aggregator to serialize its data
type MetricSerializer interface {
	SendEvents(e event.Events) error
	SendServiceChecks(serviceChecks servicecheck.ServiceChecks) error
	SendIterableSeries(serieSource metrics.SerieSource) error
	AreSeriesEnabled() bool
	SendSketch(sketches metrics.SketchesSource) error
	AreSketchesEnabled() bool

	SendMetadata(m marshaler.JSONMarshaler) error
	SendHostMetadata(m marshaler.JSONMarshaler) error
	SendProcessesMetadata(data interface{}) error
	SendAgentchecksMetadata(m marshaler.JSONMarshaler) error
	SendOrchestratorMetadata(msgs []types.ProcessMessageBody, hostName, clusterID string, payloadType int) error
	SendOrchestratorManifests(msgs []types.ProcessMessageBody, hostName, clusterID string) error
}

// Serializer serializes metrics to the correct format and routes the payloads to the correct endpoint in the Forwarder
type Serializer struct {
	Forwarder             forwarder.Forwarder
	orchestratorForwarder orchestratorForwarder.Component
	config                config.Component

	Strategy                            compression.Compressor
	seriesJSONPayloadBuilder            *stream.JSONPayloadBuilder
	jsonExtraHeaders                    http.Header
	protobufExtraHeaders                http.Header
	jsonExtraHeadersWithCompression     http.Header
	protobufExtraHeadersWithCompression http.Header

	// Those variables allow users to blacklist any kind of payload
	// from being sent by the agent. This was introduced for
	// environment where, for example, events or serviceChecks
	// might collect data considered too sensitive (database IP and
	// such). By default every kind of payload is enabled since
	// almost every user won't fall into this use case.
	enableEvents         bool
	enableSeries         bool
	enableServiceChecks  bool
	enableSketches       bool
	enableJSONToV1Intake bool
	hostname             string
	logger               log.Component
}

// NewSerializer returns a new Serializer initialized
func NewSerializer(forwarder forwarder.Forwarder, orchestratorForwarder orchestratorForwarder.Component, compressor compression.Compressor, config config.Component, logger log.Component, hostName string) *Serializer {
	s := &Serializer{
		Forwarder:                           forwarder,
		orchestratorForwarder:               orchestratorForwarder,
		config:                              config,
		seriesJSONPayloadBuilder:            stream.NewJSONPayloadBuilder(config.GetBool("enable_json_stream_shared_compressor_buffers"), config, compressor, logger),
		enableEvents:                        config.GetBool("enable_payloads.events"),
		enableSeries:                        config.GetBool("enable_payloads.series"),
		enableServiceChecks:                 config.GetBool("enable_payloads.service_checks"),
		enableSketches:                      config.GetBool("enable_payloads.sketches"),
		enableJSONToV1Intake:                config.GetBool("enable_payloads.json_to_v1_intake"),
		hostname:                            hostName,
		Strategy:                            compressor,
		jsonExtraHeaders:                    make(http.Header),
		protobufExtraHeaders:                make(http.Header),
		jsonExtraHeadersWithCompression:     make(http.Header),
		protobufExtraHeadersWithCompression: make(http.Header),
		logger:                              logger,
	}

	initExtraHeaders(s)

	if !s.enableEvents {
		logger.Warn("event payloads are disabled: all events will be dropped")
	}
	if !s.AreSeriesEnabled() {
		logger.Warn("series payloads are disabled: all series will be dropped")
	}
	if !s.AreSketchesEnabled() {
		logger.Warn("service_checks payloads are disabled: all service_checks will be dropped")
	}
	if !s.enableSketches {
		logger.Warn("sketches payloads are disabled: all sketches will be dropped")
	}
	if !s.enableJSONToV1Intake {
		logger.Warn("JSON to V1 intake is disabled: all payloads to that endpoint will be dropped")
	}

	return s
}

func (s Serializer) serializePayloadJSON(payload marshaler.JSONMarshaler, compress bool) (transaction.BytesPayloads, http.Header, error) {
	var extraHeaders http.Header

	if compress {
		extraHeaders = s.jsonExtraHeadersWithCompression
	} else {
		extraHeaders = s.jsonExtraHeaders
	}

	return s.serializePayloadInternal(payload, compress, extraHeaders, split.JSONMarshalFct)
}

func (s Serializer) serializePayloadInternal(payload marshaler.AbstractMarshaler, compress bool, extraHeaders http.Header, marshalFct split.MarshalFct) (transaction.BytesPayloads, http.Header, error) {
	payloads, err := split.Payloads(payload, compress, marshalFct, s.Strategy, s.logger)
	if err != nil {
		return nil, nil, fmt.Errorf("could not split payload into small enough chunks: %s", err)
	}

	return payloads, extraHeaders, nil
}

func (s Serializer) serializeStreamablePayload(payload marshaler.StreamJSONMarshaler, policy stream.OnErrItemTooBigPolicy) (transaction.BytesPayloads, http.Header, error) {
	adapter := marshaler.NewIterableStreamJSONMarshalerAdapter(payload)
	payloads, err := s.seriesJSONPayloadBuilder.BuildWithOnErrItemTooBigPolicy(adapter, policy)
	return payloads, s.jsonExtraHeadersWithCompression, err
}

func (s Serializer) serializeIterableStreamablePayload(payload marshaler.IterableStreamJSONMarshaler, policy stream.OnErrItemTooBigPolicy) (transaction.BytesPayloads, http.Header, error) {
	payloads, err := s.seriesJSONPayloadBuilder.BuildWithOnErrItemTooBigPolicy(payload, policy)
	return payloads, s.jsonExtraHeadersWithCompression, err
}

// As events are gathered by SourceType, the serialization logic is more complex than for the other serializations.
// We first try to use JSONPayloadBuilder where a single item is the list of all events for the same source type.

// This method may lead to item than can be too big to be serialized. In this case we try the following method.
// If the count of source type is less than maxItemCountForCreateMarshalersBySourceType then we use a
// of JSONPayloadBuilder for each source type where an item is a single event. We limit to maxItemCountForCreateMarshalersBySourceType
// for performance reasons.
//
// If none of the previous methods work, we fallback to the old serialization method (Serializer.serializePayload).
func (s Serializer) serializeEventsStreamJSONMarshalerPayload(
	eventsSerializer metricsserializer.Events,
) (transaction.BytesPayloads, http.Header, error) {
	marshaler := eventsSerializer.CreateSingleMarshaler()
	eventPayloads, extraHeaders, err := s.serializeStreamablePayload(marshaler, stream.FailOnErrItemTooBig)

	if err == stream.ErrItemTooBig {
		expvarsSendEventsErrItemTooBigs.Add(1)

		// Do not use CreateMarshalersBySourceType when there are too many source types (Performance issue).
		if marshaler.Len() > maxItemCountForCreateMarshalersBySourceType {
			expvarsSendEventsErrItemTooBigsFallback.Add(1)
			eventPayloads, extraHeaders, err = s.serializePayloadJSON(eventsSerializer, true)
		} else {
			eventPayloads = nil
			for _, v := range eventsSerializer.CreateMarshalersBySourceType() {
				var eventPayloadsForSourceType transaction.BytesPayloads
				eventPayloadsForSourceType, extraHeaders, err = s.serializeStreamablePayload(v, stream.DropItemOnErrItemTooBig)
				if err != nil {
					return nil, nil, err
				}
				eventPayloads = append(eventPayloads, eventPayloadsForSourceType...)
			}
		}
	}
	return eventPayloads, extraHeaders, err
}

// SendEvents serializes a list of event and sends the payload to the forwarder
func (s *Serializer) SendEvents(events event.Events) error {
	if !s.enableEvents {
		s.logger.Debug("events payloads are disabled: dropping it")
		return nil
	}

	eventsSerializer := metricsserializer.Events{
		EventsArr: events,
		Hostname:  s.hostname,
	}

	eventPayloads, extraHeaders, err := s.serializeEventsStreamJSONMarshalerPayload(eventsSerializer)
	if err != nil {
		return fmt.Errorf("dropping event payload: %s", err)
	}

	return s.Forwarder.SubmitV1Intake(eventPayloads, transaction.Events, extraHeaders)
}

// SendServiceChecks serializes a list of serviceChecks and sends the payload to the forwarder
func (s *Serializer) SendServiceChecks(serviceChecks servicecheck.ServiceChecks) error {
	if !s.enableServiceChecks {
		s.logger.Debug("service_checks payloads are disabled: dropping it")
		return nil
	}

	serviceChecksSerializer := metricsserializer.ServiceChecks(serviceChecks)

	serviceCheckPayloads, extraHeaders, err := s.serializeStreamablePayload(serviceChecksSerializer, stream.DropItemOnErrItemTooBig)
	if err != nil {
		return fmt.Errorf("dropping service check payload: %s", err)
	}

	return s.Forwarder.SubmitV1CheckRuns(serviceCheckPayloads, extraHeaders)
}

// AreSeriesEnabled returns whether series are enabled for serialization
func (s *Serializer) AreSeriesEnabled() bool {
	return s.enableSeries
}

// SendIterableSeries serializes a list of series and sends the payload to the forwarder
func (s *Serializer) SendIterableSeries(serieSource metrics.SerieSource) error {
	if !s.AreSeriesEnabled() {
		s.logger.Debug("series payloads are disabled: dropping it")
		return nil
	}

	seriesSerializer := metricsserializer.CreateIterableSeries(serieSource)
	useV1API := !s.config.GetBool("use_v2_api.series")

	var seriesBytesPayloads transaction.BytesPayloads
	var extraHeaders http.Header
	var err error

	if useV1API {
<<<<<<< HEAD
		seriesBytesPayloads, extraHeaders, err = s.serializeIterableStreamablePayload(seriesSerializer, stream.DropItemOnErrItemTooBig)
	} else {
		failoverActiveForMRF, allowlistForMRF := s.getFailoverAllowlist()
		failoverActiveForAutoscaling, allowlistForAutoscaling := s.getAutoscalingFailoverMetrics()
		failoverActive := (failoverActiveForMRF && len(allowlistForMRF) > 0) || (failoverActiveForAutoscaling && len(allowlistForAutoscaling) > 0)
		if failoverActive {
			var filtered transaction.BytesPayloads
			var localAutoscalingFaioverPayloads transaction.BytesPayloads
			seriesBytesPayloads, filtered, localAutoscalingFaioverPayloads, err = seriesSerializer.MarshalSplitCompressMultiple(s.config, s.Strategy,
				func(s *metrics.Serie) bool { // Filter for MRF
					_, allowed := allowlistForMRF[s.Name]
					return allowed
				},
				func(s *metrics.Serie) bool { // Filter for Autoscaling
					_, allowed := allowlistForAutoscaling[s.Name]
					return allowed
				})

			for _, seriesBytesPayload := range seriesBytesPayloads {
				seriesBytesPayload.Destination = transaction.PrimaryOnly
			}
			for _, seriesBytesPayload := range filtered {
				seriesBytesPayload.Destination = transaction.SecondaryOnly
			}
			for _, seriesBytesPayload := range localAutoscalingFaioverPayloads {
				seriesBytesPayload.Destination = transaction.LocalOnly
			}
			seriesBytesPayloads = append(seriesBytesPayloads, filtered...)
			seriesBytesPayloads = append(seriesBytesPayloads, localAutoscalingFaioverPayloads...)
=======
		if s.enableJSONStream {
			seriesBytesPayloads, extraHeaders, err = s.serializeIterableStreamablePayload(seriesSerializer, stream.DropItemOnErrItemTooBig)
>>>>>>> 82190f34
		} else {
			seriesBytesPayloads, extraHeaders, err = s.serializePayloadJSON(seriesSerializer, true)
		}
		if err != nil {
			return fmt.Errorf("dropping series payload: %s", err)
		}
		return s.Forwarder.SubmitV1Series(seriesBytesPayloads, extraHeaders)
	}

	failoverActiveForMRF, allowlistForMRF := s.getFailoverAllowlist()
	failoverActiveForAutoscaling, allowlistForAutoscaling := s.getAutoscalingFailoverMetrics()
	failoverActive := (failoverActiveForMRF && len(allowlistForMRF) > 0) || (failoverActiveForAutoscaling && len(allowlistForAutoscaling) > 0)
	pipelines := make([]metricsserializer.Pipeline, 0, 3)
	if failoverActive {
		// Default behavior, primary region only
		pipelines = append(pipelines, metricsserializer.Pipeline{
			FilterFunc:  func(series *metrics.Serie) bool { return true },
			Destination: transaction.PrimaryOnly,
		})

		// Filter for MRF
		pipelines = append(pipelines, metricsserializer.Pipeline{
			FilterFunc: func(s *metrics.Serie) bool {
				_, allowed := allowlistForMRF[s.Name]
				return allowed
			},
			Destination: transaction.SecondaryOnly,
		})

		// Filter for Autoscaling
		pipelines = append(pipelines, metricsserializer.Pipeline{
			FilterFunc: func(s *metrics.Serie) bool {
				_, allowed := allowlistForAutoscaling[s.Name]
				return allowed
			},
			Destination: transaction.LocalOnly,
		})
	} else {
		// Default behavior, all regions
		pipelines = append(pipelines, metricsserializer.Pipeline{
			FilterFunc:  func(series *metrics.Serie) bool { return true },
			Destination: transaction.AllRegions,
		})
	}


	seriesBytesPayloads, err = seriesSerializer.MarshalSplitCompressPipelines(s.config, s.Strategy, pipelines)
	extraHeaders = s.protobufExtraHeadersWithCompression

	if err != nil {
		return fmt.Errorf("dropping series payload: %s", err)
	}

	return s.Forwarder.SubmitSeries(seriesBytesPayloads, extraHeaders)
}

func (s *Serializer) getFailoverAllowlist() (bool, map[string]struct{}) {
	failoverActive := s.config.GetBool("multi_region_failover.enabled") && s.config.GetBool("multi_region_failover.failover_metrics")
	var allowlist map[string]struct{}
	if failoverActive && s.config.IsSet("multi_region_failover.metric_allowlist") {
		rawList := s.config.GetStringSlice("multi_region_failover.metric_allowlist")
		allowlist = make(map[string]struct{}, len(rawList))
		for _, allowed := range rawList {
			allowlist[allowed] = struct{}{}
		}
	}
	return failoverActive, allowlist
}

func (s *Serializer) getAutoscalingFailoverMetrics() (bool, map[string]struct{}) {
	autoscalingFailoverEnabled := s.config.GetBool("autoscaling.failover.enabled") && s.config.GetBool("cluster_agent.enabled")
	var allowlist map[string]struct{}
	if autoscalingFailoverEnabled {
		if s.config.IsConfigured("autoscaling.failover.metrics") {
			rawList := s.config.GetStringSlice("autoscaling.failover.metrics")
			allowlist = make(map[string]struct{}, len(rawList))
			for _, allowed := range rawList {
				allowlist[allowed] = struct{}{}
			}
		} else {
			s.logger.Info("Local autoscaling.failover.enabled is set but no metrics are configured. Defaulting to container.memory.usage and container.cpu.usage")
			allowlist = map[string]struct{}{
				"container.memory.usage": {},
				"container.cpu.usage":    {},
			}
		}
	}
	return autoscalingFailoverEnabled, allowlist
}

// AreSketchesEnabled returns whether sketches are enabled for serialization
func (s *Serializer) AreSketchesEnabled() bool {
	return s.enableSketches
}

// SendSketch serializes a list of SketSeriesList and sends the payload to the forwarder
func (s *Serializer) SendSketch(sketches metrics.SketchesSource) error {
	if !s.AreSketchesEnabled() {
		s.logger.Debug("sketches payloads are disabled: dropping it")
		return nil
	}
	sketchesSerializer := metricsserializer.SketchSeriesList{SketchesSource: sketches}

	failoverActive, allowlist := s.getFailoverAllowlist()
	if failoverActive && len(allowlist) > 0 {
		payloads, filteredPayloads, err := sketchesSerializer.MarshalSplitCompressMultiple(s.config, s.Strategy, func(ss *metrics.SketchSeries) bool {
			_, allowed := allowlist[ss.Name]
			return allowed
		}, s.logger)
		if err != nil {
			return fmt.Errorf("dropping sketch payload: %v", err)
		}
		for _, payload := range payloads {
			payload.Destination = transaction.PrimaryOnly
		}
		for _, payload := range filteredPayloads {
			payload.Destination = transaction.SecondaryOnly
		}
		payloads = append(payloads, filteredPayloads...)

		return s.Forwarder.SubmitSketchSeries(payloads, s.protobufExtraHeadersWithCompression)
	} else {
		payloads, err := sketchesSerializer.MarshalSplitCompress(marshaler.NewBufferContext(), s.config, s.Strategy, s.logger)
		if err != nil {
			return fmt.Errorf("dropping sketch payload: %v", err)
		}

		return s.Forwarder.SubmitSketchSeries(payloads, s.protobufExtraHeadersWithCompression)
	}
}

// SendMetadata serializes a metadata payload and sends it to the forwarder
func (s *Serializer) SendMetadata(m marshaler.JSONMarshaler) error {
	return s.sendMetadata(m, s.Forwarder.SubmitMetadata)
}

// SendHostMetadata serializes a metadata payload and sends it to the forwarder
func (s *Serializer) SendHostMetadata(m marshaler.JSONMarshaler) error {
	return s.sendMetadata(m, s.Forwarder.SubmitHostMetadata)
}

// SendAgentchecksMetadata serializes a metadata payload and sends it to the forwarder
func (s *Serializer) SendAgentchecksMetadata(m marshaler.JSONMarshaler) error {
	return s.sendMetadata(m, s.Forwarder.SubmitAgentChecksMetadata)
}

func (s *Serializer) sendMetadata(m marshaler.JSONMarshaler, submit func(payload transaction.BytesPayloads, extra http.Header) error) error {
	mustSplit, compressedPayload, payload, err := split.CheckSizeAndSerialize(m, true, split.JSONMarshalFct, s.Strategy)
	if err != nil {
		return fmt.Errorf("could not determine size of metadata payload: %s", err)
	}

	s.logger.Debugf("Sending metadata payload, content: %v", string(payload))

	if mustSplit {
		return fmt.Errorf("metadata payload was too big to send (%d bytes compressed, %d bytes uncompressed), metadata payloads cannot be split", len(compressedPayload), len(payload))
	}

	if err := submit(transaction.NewBytesPayloadsWithoutMetaData([]*[]byte{&compressedPayload}), s.jsonExtraHeadersWithCompression); err != nil {
		return err
	}

	s.logger.Debugf("Sent metadata payload, size (raw/compressed): %d/%d bytes.", len(payload), len(compressedPayload))
	return nil
}

// SendProcessesMetadata serializes a payload and sends it to the forwarder.
// Used only by the legacy processes metadata collector.
func (s *Serializer) SendProcessesMetadata(data interface{}) error {
	if !s.enableJSONToV1Intake {
		s.logger.Debug("JSON to V1 intake endpoint payloads are disabled: dropping it")
		return nil
	}

	payload, err := json.Marshal(data)
	if err != nil {
		return fmt.Errorf("could not serialize processes metadata payload: %s", err)
	}
	compressedPayload, err := s.Strategy.Compress(payload)
	if err != nil {
		return fmt.Errorf("could not compress processes metadata payload: %s", err)
	}
	if err := s.Forwarder.SubmitV1Intake(transaction.NewBytesPayloadsWithoutMetaData([]*[]byte{&compressedPayload}),
		transaction.Events, s.jsonExtraHeadersWithCompression); err != nil {
		return err
	}

	s.logger.Debugf("Sent processes metadata payload, size: %d bytes, content: %v", len(payload), string(payload))
	return nil
}

// SendOrchestratorMetadata serializes & send orchestrator metadata payloads
func (s *Serializer) SendOrchestratorMetadata(msgs []types.ProcessMessageBody, hostName, clusterID string, payloadType int) error {
	orchestratorForwarder, found := s.orchestratorForwarder.Get()

	if !found {
		return errors.New("orchestrator forwarder is not setup")
	}
	for _, m := range msgs {
		payloads, extraHeaders, err := makeOrchestratorPayloads(m, hostName, clusterID)
		if err != nil {
			return s.logger.Errorf("Unable to encode message: %s", err)
		}

		responses, err := orchestratorForwarder.SubmitOrchestratorChecks(payloads, extraHeaders, payloadType)
		if err != nil {
			return s.logger.Errorf("Unable to submit payload: %s", err)
		}

		// Consume the responses so that writers to the channel do not become blocked
		// we don't need the bodies here though
		//nolint:revive // TODO(AML) Fix revive linter
		for range responses {
		}
	}
	return nil
}

// SendOrchestratorManifests serializes & send orchestrator manifest payloads
func (s *Serializer) SendOrchestratorManifests(msgs []types.ProcessMessageBody, hostName, clusterID string) error {
	orchestratorForwarder, found := s.orchestratorForwarder.Get()
	if !found {
		return errors.New("orchestrator forwarder is not setup")
	}
	for _, m := range msgs {
		payloads, extraHeaders, err := makeOrchestratorPayloads(m, hostName, clusterID)
		if err != nil {
			s.logger.Errorf("Unable to encode message: %s", err)
			continue
		}

		responses, err := orchestratorForwarder.SubmitOrchestratorManifests(payloads, extraHeaders)
		if err != nil {
			return s.logger.Errorf("Unable to submit payload: %s", err)
		}

		// Consume the responses so that writers to the channel do not become blocked
		// we don't need the bodies here though
		//nolint:revive // TODO(AML) Fix revive linter
		for range responses {
		}
	}
	return nil
}

func makeOrchestratorPayloads(msg types.ProcessMessageBody, hostName, clusterID string) (transaction.BytesPayloads, http.Header, error) {
	extraHeaders := make(http.Header)
	extraHeaders.Set(headers.HostHeader, hostName)
	extraHeaders.Set(headers.ClusterIDHeader, clusterID)
	extraHeaders.Set(headers.TimestampHeader, strconv.Itoa(int(time.Now().Unix())))
	extraHeaders.Set(headers.EVPOriginHeader, "agent")
	extraHeaders.Set(headers.EVPOriginVersionHeader, version.AgentVersion)
	extraHeaders.Set(headers.ContentTypeHeader, headers.ProtobufContentType)

	body, err := types.ProcessPayloadEncoder(msg)
	if err != nil {
		return nil, nil, err
	}
	payloads := []*[]byte{&body}
	return transaction.NewBytesPayloadsWithoutMetaData(payloads), extraHeaders, nil
}<|MERGE_RESOLUTION|>--- conflicted
+++ resolved
@@ -292,43 +292,7 @@
 	var err error
 
 	if useV1API {
-<<<<<<< HEAD
-		seriesBytesPayloads, extraHeaders, err = s.serializeIterableStreamablePayload(seriesSerializer, stream.DropItemOnErrItemTooBig)
-	} else {
-		failoverActiveForMRF, allowlistForMRF := s.getFailoverAllowlist()
-		failoverActiveForAutoscaling, allowlistForAutoscaling := s.getAutoscalingFailoverMetrics()
-		failoverActive := (failoverActiveForMRF && len(allowlistForMRF) > 0) || (failoverActiveForAutoscaling && len(allowlistForAutoscaling) > 0)
-		if failoverActive {
-			var filtered transaction.BytesPayloads
-			var localAutoscalingFaioverPayloads transaction.BytesPayloads
-			seriesBytesPayloads, filtered, localAutoscalingFaioverPayloads, err = seriesSerializer.MarshalSplitCompressMultiple(s.config, s.Strategy,
-				func(s *metrics.Serie) bool { // Filter for MRF
-					_, allowed := allowlistForMRF[s.Name]
-					return allowed
-				},
-				func(s *metrics.Serie) bool { // Filter for Autoscaling
-					_, allowed := allowlistForAutoscaling[s.Name]
-					return allowed
-				})
-
-			for _, seriesBytesPayload := range seriesBytesPayloads {
-				seriesBytesPayload.Destination = transaction.PrimaryOnly
-			}
-			for _, seriesBytesPayload := range filtered {
-				seriesBytesPayload.Destination = transaction.SecondaryOnly
-			}
-			for _, seriesBytesPayload := range localAutoscalingFaioverPayloads {
-				seriesBytesPayload.Destination = transaction.LocalOnly
-			}
-			seriesBytesPayloads = append(seriesBytesPayloads, filtered...)
-			seriesBytesPayloads = append(seriesBytesPayloads, localAutoscalingFaioverPayloads...)
-=======
-		if s.enableJSONStream {
-			seriesBytesPayloads, extraHeaders, err = s.serializeIterableStreamablePayload(seriesSerializer, stream.DropItemOnErrItemTooBig)
->>>>>>> 82190f34
-		} else {
-			seriesBytesPayloads, extraHeaders, err = s.serializePayloadJSON(seriesSerializer, true)
-		}
+		seriesBytesPayloads, extraHeaders, err := s.serializeIterableStreamablePayload(seriesSerializer, stream.DropItemOnErrItemTooBig)
 		if err != nil {
 			return fmt.Errorf("dropping series payload: %s", err)
 		}
