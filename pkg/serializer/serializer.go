// Unless explicitly stated otherwise all files in this repository are licensed
// under the Apache License Version 2.0.
// This product includes software developed at Datadog (https://www.datadoghq.com/).
// Copyright 2016-present Datadog, Inc.

package serializer

import (
	"encoding/json"
	"errors"
	"expvar"
	"fmt"
	"net/http"
	"strconv"
	"time"

	"github.com/DataDog/datadog-agent/pkg/config"
	"github.com/DataDog/datadog-agent/pkg/forwarder"
	"github.com/DataDog/datadog-agent/pkg/process/util/api/headers"
	"github.com/DataDog/datadog-agent/pkg/serializer/marshaler"
	"github.com/DataDog/datadog-agent/pkg/serializer/split"
	"github.com/DataDog/datadog-agent/pkg/serializer/stream"
	"github.com/DataDog/datadog-agent/pkg/util/compression"
	"github.com/DataDog/datadog-agent/pkg/util/log"
)

const (
	protobufContentType                         = "application/x-protobuf"
	jsonContentType                             = "application/json"
	payloadVersionHTTPHeader                    = "DD-Agent-Payload"
	maxItemCountForCreateMarshalersBySourceType = 100
)

var (
	// AgentPayloadVersion is the versions of the agent-payload repository
	// used to serialize to protobuf
	AgentPayloadVersion string

	jsonExtraHeaders                    http.Header
	protobufExtraHeaders                http.Header
	jsonExtraHeadersWithCompression     http.Header
	protobufExtraHeadersWithCompression http.Header

	expvars                                 = expvar.NewMap("serializer")
	expvarsSendEventsErrItemTooBigs         = expvar.Int{}
	expvarsSendEventsErrItemTooBigsFallback = expvar.Int{}
)

func init() {
	expvars.Set("SendEventsErrItemTooBigs", &expvarsSendEventsErrItemTooBigs)
	expvars.Set("SendEventsErrItemTooBigsFallback", &expvarsSendEventsErrItemTooBigsFallback)
	initExtraHeaders()
}

// initExtraHeaders initializes the global extraHeaders variables.
// Not part of the `init` function body to ease testing
func initExtraHeaders() {
	jsonExtraHeaders = make(http.Header)
	jsonExtraHeaders.Set("Content-Type", jsonContentType)

	jsonExtraHeadersWithCompression = make(http.Header)
	for k := range jsonExtraHeaders {
		jsonExtraHeadersWithCompression.Set(k, jsonExtraHeaders.Get(k))
	}

	protobufExtraHeaders = make(http.Header)
	protobufExtraHeaders.Set("Content-Type", protobufContentType)
	protobufExtraHeaders.Set(payloadVersionHTTPHeader, AgentPayloadVersion)

	protobufExtraHeadersWithCompression = make(http.Header)
	for k := range protobufExtraHeaders {
		protobufExtraHeadersWithCompression.Set(k, protobufExtraHeaders.Get(k))
	}

	if compression.ContentEncoding != "" {
		jsonExtraHeadersWithCompression.Set("Content-Encoding", compression.ContentEncoding)
		protobufExtraHeadersWithCompression.Set("Content-Encoding", compression.ContentEncoding)
	}
}

// EventsStreamJSONMarshaler handles two serialization logics.
type EventsStreamJSONMarshaler interface {
	marshaler.Marshaler

	// Create a single marshaler.
	CreateSingleMarshaler() marshaler.StreamJSONMarshaler

	// If the single marshaler cannot serialize, use smaller marshalers.
	CreateMarshalersBySourceType() []marshaler.StreamJSONMarshaler
}

// MetricSerializer represents the interface of method needed by the aggregator to serialize its data
type MetricSerializer interface {
	SendEvents(e EventsStreamJSONMarshaler) error
	SendServiceChecks(sc marshaler.StreamJSONMarshaler) error
	SendSeries(series marshaler.StreamJSONMarshaler) error
	SendSketch(sketches marshaler.Marshaler) error
	SendMetadata(m marshaler.Marshaler) error
	SendHostMetadata(m marshaler.Marshaler) error
	SendJSONToV1Intake(data interface{}) error
	SendOrchestratorMetadata(msgs []ProcessMessageBody, hostName, clusterID, payloadType string) error
}

// Serializer serializes metrics to the correct format and routes the payloads to the correct endpoint in the Forwarder
type Serializer struct {
	Forwarder             forwarder.Forwarder
	orchestratorForwarder forwarder.Forwarder

	seriesJSONPayloadBuilder *stream.JSONPayloadBuilder

	// Those variables allow users to blacklist any kind of payload
	// from being sent by the agent. This was introduced for
	// environment where, for example, events or serviceChecks
	// might collect data considered too sensitive (database IP and
	// such). By default every kind of payload is enabled since
	// almost every user won't fall into this use case.
	enableEvents                  bool
	enableSeries                  bool
	enableServiceChecks           bool
	enableSketches                bool
	enableJSONToV1Intake          bool
	enableJSONStream              bool
	enableServiceChecksJSONStream bool
	enableEventsJSONStream        bool
	enableSketchProtobufStream    bool
}

// NewSerializer returns a new Serializer initialized
func NewSerializer(forwarder forwarder.Forwarder, orchestratorForwarder forwarder.Forwarder) *Serializer {
	s := &Serializer{
		Forwarder:                     forwarder,
		seriesJSONPayloadBuilder:      stream.NewJSONPayloadBuilder(),
		orchestratorForwarder:         orchestratorForwarder,
<<<<<<< HEAD
=======
		seriesPayloadBuilder:          jsonstream.NewPayloadBuilder(config.Datadog.GetBool("enable_json_stream_shared_compressor_buffers")),
>>>>>>> 56acb1ab
		enableEvents:                  config.Datadog.GetBool("enable_payloads.events"),
		enableSeries:                  config.Datadog.GetBool("enable_payloads.series"),
		enableServiceChecks:           config.Datadog.GetBool("enable_payloads.service_checks"),
		enableSketches:                config.Datadog.GetBool("enable_payloads.sketches"),
		enableJSONToV1Intake:          config.Datadog.GetBool("enable_payloads.json_to_v1_intake"),
		enableJSONStream:              stream.Available && config.Datadog.GetBool("enable_stream_payload_serialization"),
		enableServiceChecksJSONStream: stream.Available && config.Datadog.GetBool("enable_service_checks_stream_payload_serialization"),
		enableEventsJSONStream:        stream.Available && config.Datadog.GetBool("enable_events_stream_payload_serialization"),
		enableSketchProtobufStream:    stream.Available && config.Datadog.GetBool("enable_sketch_stream_payload_serialization"),
	}

	if !s.enableEvents {
		log.Warn("event payloads are disabled: all events will be dropped")
	}
	if !s.enableSeries {
		log.Warn("series payloads are disabled: all series will be dropped")
	}
	if !s.enableServiceChecks {
		log.Warn("service_checks payloads are disabled: all service_checks will be dropped")
	}
	if !s.enableSketches {
		log.Warn("sketches payloads are disabled: all sketches will be dropped")
	}
	if !s.enableJSONToV1Intake {
		log.Warn("JSON to V1 intake is disabled: all payloads to that endpoint will be dropped")
	}

	return s
}

func (s Serializer) serializePayload(payload marshaler.Marshaler, compress bool, useV1API bool) (forwarder.Payloads, http.Header, error) {
	var marshalType split.MarshalType
	var extraHeaders http.Header

	if useV1API {
		marshalType = split.MarshalJSON
		if compress {
			extraHeaders = jsonExtraHeadersWithCompression
		} else {
			extraHeaders = jsonExtraHeaders
		}
	} else {
		marshalType = split.Marshal
		if compress {
			extraHeaders = protobufExtraHeadersWithCompression
		} else {
			extraHeaders = protobufExtraHeaders
		}
	}

	payloads, err := split.Payloads(payload, compress, marshalType)

	if err != nil {
		return nil, nil, fmt.Errorf("could not split payload into small enough chunks: %s", err)
	}

	return payloads, extraHeaders, nil
}

func (s Serializer) serializeStreamablePayload(payload marshaler.StreamJSONMarshaler, policy stream.OnErrItemTooBigPolicy) (forwarder.Payloads, http.Header, error) {
	payloads, err := s.seriesJSONPayloadBuilder.BuildWithOnErrItemTooBigPolicy(payload, policy)
	return payloads, jsonExtraHeadersWithCompression, err
}

// As events are gathered by SourceType, the serialization logic is more complex than for the other serializations.
// We first try to use JSONPayloadBuilder where a single item is the list of all events for the same source type.

// This method may lead to item than can be too big to be serialized. In this case we try the following method.
// If the count of source type is less than maxItemCountForCreateMarshalersBySourceType then we use a
// of JSONPayloadBuilder for each source type where an item is a single event. We limit to maxItemCountForCreateMarshalersBySourceType
// for performance reasons.
//
// If none of the previous methods work, we fallback to the old serialization method (Serializer.serializePayload).
func (s Serializer) serializeEventsStreamJSONMarshalerPayload(
	eventsStreamJSONMarshaler EventsStreamJSONMarshaler, useV1API bool) (forwarder.Payloads, http.Header, error) {
	marshaler := eventsStreamJSONMarshaler.CreateSingleMarshaler()
	eventPayloads, extraHeaders, err := s.serializeStreamablePayload(marshaler, stream.FailOnErrItemTooBig)

	if err == stream.ErrItemTooBig {
		expvarsSendEventsErrItemTooBigs.Add(1)

		// Do not use CreateMarshalersBySourceType when there are too many source types (Performance issue).
		if marshaler.Len() > maxItemCountForCreateMarshalersBySourceType {
			expvarsSendEventsErrItemTooBigsFallback.Add(1)
			eventPayloads, extraHeaders, err = s.serializePayload(eventsStreamJSONMarshaler, true, useV1API)
		} else {
			eventPayloads = nil
			for _, v := range eventsStreamJSONMarshaler.CreateMarshalersBySourceType() {
				var eventPayloadsForSourceType forwarder.Payloads
				eventPayloadsForSourceType, extraHeaders, err = s.serializeStreamablePayload(v, stream.DropItemOnErrItemTooBig)
				if err != nil {
					return nil, nil, err
				}
				eventPayloads = append(eventPayloads, eventPayloadsForSourceType...)
			}
		}
	}
	return eventPayloads, extraHeaders, err
}

// SendEvents serializes a list of event and sends the payload to the forwarder
func (s *Serializer) SendEvents(e EventsStreamJSONMarshaler) error {
	if !s.enableEvents {
		log.Debug("events payloads are disabled: dropping it")
		return nil
	}

	useV1API := !config.Datadog.GetBool("use_v2_api.events")
	var eventPayloads forwarder.Payloads
	var extraHeaders http.Header
	var err error

	if useV1API && s.enableEventsJSONStream {
		eventPayloads, extraHeaders, err = s.serializeEventsStreamJSONMarshalerPayload(e, useV1API)
	} else {
		eventPayloads, extraHeaders, err = s.serializePayload(e, true, useV1API)
	}
	if err != nil {
		return fmt.Errorf("dropping event payload: %s", err)
	}

	if useV1API {
		return s.Forwarder.SubmitV1Intake(eventPayloads, extraHeaders)
	}
	return s.Forwarder.SubmitEvents(eventPayloads, extraHeaders)
}

// SendServiceChecks serializes a list of serviceChecks and sends the payload to the forwarder
func (s *Serializer) SendServiceChecks(sc marshaler.StreamJSONMarshaler) error {
	if !s.enableServiceChecks {
		log.Debug("service_checks payloads are disabled: dropping it")
		return nil
	}

	useV1API := !config.Datadog.GetBool("use_v2_api.service_checks")

	var serviceCheckPayloads forwarder.Payloads
	var extraHeaders http.Header
	var err error

	if useV1API && s.enableServiceChecksJSONStream {
		serviceCheckPayloads, extraHeaders, err = s.serializeStreamablePayload(sc, stream.DropItemOnErrItemTooBig)
	} else {
		serviceCheckPayloads, extraHeaders, err = s.serializePayload(sc, true, useV1API)
	}
	if err != nil {
		return fmt.Errorf("dropping service check payload: %s", err)
	}

	if useV1API {
		return s.Forwarder.SubmitV1CheckRuns(serviceCheckPayloads, extraHeaders)
	}
	return s.Forwarder.SubmitServiceChecks(serviceCheckPayloads, extraHeaders)
}

// SendSeries serializes a list of serviceChecks and sends the payload to the forwarder
func (s *Serializer) SendSeries(series marshaler.StreamJSONMarshaler) error {
	if !s.enableSeries {
		log.Debug("series payloads are disabled: dropping it")
		return nil
	}

	useV1API := !config.Datadog.GetBool("use_v2_api.series")

	var seriesPayloads forwarder.Payloads
	var extraHeaders http.Header
	var err error

	if useV1API && s.enableJSONStream {
		seriesPayloads, extraHeaders, err = s.serializeStreamablePayload(series, stream.DropItemOnErrItemTooBig)
	} else {
		seriesPayloads, extraHeaders, err = s.serializePayload(series, true, useV1API)
	}

	if err != nil {
		return fmt.Errorf("dropping series payload: %s", err)
	}

	if useV1API {
		return s.Forwarder.SubmitV1Series(seriesPayloads, extraHeaders)
	}
	return s.Forwarder.SubmitSeries(seriesPayloads, extraHeaders)
}

// SendSketch serializes a list of SketSeriesList and sends the payload to the forwarder
func (s *Serializer) SendSketch(sketches marshaler.Marshaler) error {
	if !s.enableSketches {
		log.Debug("sketches payloads are disabled: dropping it")
		return nil
	}

	if s.enableSketchProtobufStream {
		payloads, err := sketches.MarshalSplitCompress(marshaler.DefaultBufferContext())
		if err == nil {
			return s.Forwarder.SubmitSketchSeries(payloads, protobufExtraHeadersWithCompression)
		}
		log.Warnf("Error: %v trying to stream compress SketchSeriesList - falling back to split/compress method", err)
	}

	compress := true
	useV1API := false // Sketches only have a v2 endpoint
	splitSketches, extraHeaders, err := s.serializePayload(sketches, compress, useV1API)
	if err != nil {
		return fmt.Errorf("dropping sketch payload: %s", err)
	}

	return s.Forwarder.SubmitSketchSeries(splitSketches, extraHeaders)
}

// SendMetadata serializes a metadata payload and sends it to the forwarder
func (s *Serializer) SendMetadata(m marshaler.Marshaler) error {
	return s.sendMetadata(m, s.Forwarder.SubmitMetadata)
}

// SendHostMetadata serializes a metadata payload and sends it to the forwarder
func (s *Serializer) SendHostMetadata(m marshaler.Marshaler) error {
	return s.sendMetadata(m, s.Forwarder.SubmitHostMetadata)
}

// SendAgentchecksMetadata serializes a metadata payload and sends it to the forwarder
func (s *Serializer) SendAgentchecksMetadata(m marshaler.Marshaler) error {
	return s.sendMetadata(m, s.Forwarder.SubmitAgentChecksMetadata)
}

func (s *Serializer) sendMetadata(m marshaler.Marshaler, submit func(payload forwarder.Payloads, extra http.Header) error) error {
	mustSplit, compressedPayload, payload, err := split.CheckSizeAndSerialize(m, true, split.MarshalJSON)
	if err != nil {
		return fmt.Errorf("could not determine size of metadata payload: %s", err)
	}

	log.Debugf("Sending metadata payload, content: %v", string(payload))

	if mustSplit {
		return fmt.Errorf("metadata payload was too big to send (%d bytes compressed, %d bytes uncompressed), metadata payloads cannot be split", len(compressedPayload), len(payload))
	}

	if err := submit(forwarder.Payloads{&compressedPayload}, jsonExtraHeadersWithCompression); err != nil {
		return err
	}

	log.Infof("Sent metadata payload, size (raw/compressed): %d/%d bytes.", len(payload), len(compressedPayload))
	return nil
}

// SendJSONToV1Intake serializes a payload and sends it to the forwarder. Some code sends
// arbitrary payload the v1 API.
func (s *Serializer) SendJSONToV1Intake(data interface{}) error {
	if !s.enableJSONToV1Intake {
		log.Debug("JSON to V1 intake endpoint payloads are disabled: dropping it")
		return nil
	}

	payload, err := json.Marshal(data)
	if err != nil {
		return fmt.Errorf("could not serialize v1 payload: %s", err)
	}
	if err := s.Forwarder.SubmitV1Intake(forwarder.Payloads{&payload}, jsonExtraHeaders); err != nil {
		return err
	}

	log.Infof("Sent processes metadata payload, size: %d bytes.", len(payload))
	log.Debugf("Sent processes metadata payload, content: %v", string(payload))
	return nil
}

// SendOrchestratorMetadata serializes & send orchestrator metadata payloads
func (s *Serializer) SendOrchestratorMetadata(msgs []ProcessMessageBody, hostName, clusterID, payloadType string) error {
	if s.orchestratorForwarder == nil {
		return errors.New("orchestrator forwarder is not setup")
	}
	for _, m := range msgs {
		extraHeaders := make(http.Header)
		extraHeaders.Set(headers.HostHeader, hostName)
		extraHeaders.Set(headers.ClusterIDHeader, clusterID)
		extraHeaders.Set(headers.TimestampHeader, strconv.Itoa(int(time.Now().Unix())))

		body, err := processPayloadEncoder(m)
		if err != nil {
			return log.Errorf("Unable to encode message: %s", err)
		}

		payloads := forwarder.Payloads{&body}
		responses, err := s.orchestratorForwarder.SubmitOrchestratorChecks(payloads, extraHeaders, payloadType)
		if err != nil {
			return log.Errorf("Unable to submit payload: %s", err)
		}

		// Consume the responses so that writers to the channel do not become blocked
		// we don't need the bodies here though
		for range responses {

		}
	}
	return nil
}<|MERGE_RESOLUTION|>--- conflicted
+++ resolved
@@ -129,12 +129,8 @@
 func NewSerializer(forwarder forwarder.Forwarder, orchestratorForwarder forwarder.Forwarder) *Serializer {
 	s := &Serializer{
 		Forwarder:                     forwarder,
-		seriesJSONPayloadBuilder:      stream.NewJSONPayloadBuilder(),
 		orchestratorForwarder:         orchestratorForwarder,
-<<<<<<< HEAD
-=======
-		seriesPayloadBuilder:          jsonstream.NewPayloadBuilder(config.Datadog.GetBool("enable_json_stream_shared_compressor_buffers")),
->>>>>>> 56acb1ab
+		seriesJSONPayloadBuilder:      stream.NewJSONPayloadBuilder(config.Datadog.GetBool("enable_json_stream_shared_compressor_buffers")),
 		enableEvents:                  config.Datadog.GetBool("enable_payloads.events"),
 		enableSeries:                  config.Datadog.GetBool("enable_payloads.series"),
 		enableServiceChecks:           config.Datadog.GetBool("enable_payloads.service_checks"),
