// Unless explicitly stated otherwise all files in this repository are licensed
// under the Apache License Version 2.0.
// This product includes software developed at Datadog (https://www.datadoghq.com/).
// Copyright 2016-2020 Datadog, Inc.

package serializer

import (
	"encoding/json"
	"expvar"
	"fmt"
	"net/http"
	"regexp"
	"time"

	"github.com/StackVista/stackstate-agent/pkg/config"
	"github.com/StackVista/stackstate-agent/pkg/forwarder"
	"github.com/StackVista/stackstate-agent/pkg/serializer/jsonstream"
	"github.com/StackVista/stackstate-agent/pkg/serializer/marshaler"
	"github.com/StackVista/stackstate-agent/pkg/serializer/split"
	"github.com/StackVista/stackstate-agent/pkg/util/compression"
	"github.com/StackVista/stackstate-agent/pkg/util/log"
)

const (
	protobufContentType                         = "application/x-protobuf"
	jsonContentType                             = "application/json"
	payloadVersionHTTPHeader                    = "DD-Agent-Payload"
	apiKeyReplacement                           = "\"apiKey\":\"*************************$1"
	maxItemCountForCreateMarshalersBySourceType = 100
)

var (
	// AgentPayloadVersion is the versions of the agent-payload repository
	// used to serialize to protobuf
	AgentPayloadVersion string

	jsonExtraHeaders                    http.Header
	protobufExtraHeaders                http.Header
	jsonExtraHeadersWithCompression     http.Header
	protobufExtraHeadersWithCompression http.Header

	expvars                                 = expvar.NewMap("serializer")
	expvarsSendEventsErrItemTooBigs         = expvar.Int{}
	expvarsSendEventsErrItemTooBigsFallback = expvar.Int{}
)

var apiKeyRegExp = regexp.MustCompile("\"apiKey\":\"*\\w+(\\w{5})")

func init() {
	expvars.Set("SendEventsErrItemTooBigs", &expvarsSendEventsErrItemTooBigs)
	expvars.Set("SendEventsErrItemTooBigsFallback", &expvarsSendEventsErrItemTooBigsFallback)
	initExtraHeaders()
}

// initExtraHeaders initializes the global extraHeaders variables.
// Not part of the `init` function body to ease testing
func initExtraHeaders() {
	jsonExtraHeaders = make(http.Header)
	jsonExtraHeaders.Set("Content-Type", jsonContentType)

	jsonExtraHeadersWithCompression = make(http.Header)
	for k := range jsonExtraHeaders {
		jsonExtraHeadersWithCompression.Set(k, jsonExtraHeaders.Get(k))
	}

	protobufExtraHeaders = make(http.Header)
	protobufExtraHeaders.Set("Content-Type", protobufContentType)
	protobufExtraHeaders.Set(payloadVersionHTTPHeader, AgentPayloadVersion)

	protobufExtraHeadersWithCompression = make(http.Header)
	for k := range protobufExtraHeaders {
		protobufExtraHeadersWithCompression.Set(k, protobufExtraHeaders.Get(k))
	}

	if compression.ContentEncoding != "" {
		jsonExtraHeadersWithCompression.Set("Content-Encoding", compression.ContentEncoding)
		protobufExtraHeadersWithCompression.Set("Content-Encoding", compression.ContentEncoding)
	}
}

// EventsStreamJSONMarshaler handles two serialization logics.
type EventsStreamJSONMarshaler interface {
	marshaler.Marshaler

	// Create a single marshaler.
	CreateSingleMarshaler() marshaler.StreamJSONMarshaler

	// If the single marshaler cannot serialize, use smaller marshalers.
	CreateMarshalersBySourceType() []marshaler.StreamJSONMarshaler
}

// MetricSerializer represents the interface of method needed by the aggregator to serialize its data
type MetricSerializer interface {
	SendEvents(e EventsStreamJSONMarshaler) error
	SendServiceChecks(sc marshaler.StreamJSONMarshaler) error
	SendSeries(series marshaler.StreamJSONMarshaler) error
	SendSketch(sketches marshaler.Marshaler) error
	SendMetadata(m marshaler.Marshaler) error
	SendJSONToV1Intake(data interface{}) error
}

// AgentV1Serializer is a serializer for just agent v1 data
type AgentV1Serializer interface {
	SendJSONToV1Intake(data interface{}) error
}

// AgentV1MockSerializer is a mock implementation of agent v1 serializer. USed for testing
type AgentV1MockSerializer struct {
	sendJSONToV1IntakeMessages chan interface{}
}

// NewAgentV1MockSerializer instantiate the agent v1 mock serializer
func NewAgentV1MockSerializer() AgentV1MockSerializer {
	return AgentV1MockSerializer{
		sendJSONToV1IntakeMessages: make(chan interface{}),
	}
}

// SendJSONToV1Intake publishes v1 agent data
func (serializer AgentV1MockSerializer) SendJSONToV1Intake(data interface{}) error {
	serializer.sendJSONToV1IntakeMessages <- data
	return nil
}

// GetJSONToV1IntakeMessage gets message from the mock
func (serializer AgentV1MockSerializer) GetJSONToV1IntakeMessage() interface{} {
	select {
	case res := <-serializer.sendJSONToV1IntakeMessages:
		return res
	case <-time.After(3 * time.Second):
		log.Error("Timeout retrieving element")
		return nil
	}
}

// Serializer serializes metrics to the correct format and routes the payloads to the correct endpoint in the Forwarder
type Serializer struct {
	Forwarder forwarder.Forwarder

	seriesPayloadBuilder *jsonstream.PayloadBuilder

	// Those variables allow users to blacklist any kind of payload
	// from being sent by the agent. This was introduced for
	// environment where, for example, events or serviceChecks
	// might collect data considered too sensitive (database IP and
	// such). By default every kind of payload is enabled since
	// almost every user won't fall into this use case.
<<<<<<< HEAD
	enableEvents         bool
	enableSeries         bool
	enableServiceChecks  bool
	enableCheckRuns      bool
	enableSketches       bool
	enableJSONToV1Intake bool
	enableJSONStream     bool
=======
	enableEvents                  bool
	enableSeries                  bool
	enableServiceChecks           bool
	enableSketches                bool
	enableJSONToV1Intake          bool
	enableJSONStream              bool
	enableServiceChecksJSONStream bool
	enableEventsJSONStream        bool
>>>>>>> bb51b8da
}

// NewSerializer returns a new Serializer initialized
func NewSerializer(forwarder forwarder.Forwarder) *Serializer {
	s := &Serializer{
<<<<<<< HEAD
		Forwarder:            forwarder,
		enableEvents:         config.Datadog.GetBool("enable_payloads.events"),
		enableSeries:         config.Datadog.GetBool("enable_payloads.series"),
		enableServiceChecks:  config.Datadog.GetBool("enable_payloads.service_checks"),
		enableCheckRuns:      config.Datadog.GetBool("enable_payloads.check_runs"),
		enableSketches:       config.Datadog.GetBool("enable_payloads.sketches"),
		enableJSONToV1Intake: config.Datadog.GetBool("enable_payloads.json_to_v1_intake"),
		enableJSONStream:     jsonstream.Available && config.Datadog.GetBool("enable_stream_payload_serialization"),
=======
		Forwarder:                     forwarder,
		seriesPayloadBuilder:          jsonstream.NewPayloadBuilder(),
		enableEvents:                  config.Datadog.GetBool("enable_payloads.events"),
		enableSeries:                  config.Datadog.GetBool("enable_payloads.series"),
		enableServiceChecks:           config.Datadog.GetBool("enable_payloads.service_checks"),
		enableSketches:                config.Datadog.GetBool("enable_payloads.sketches"),
		enableJSONToV1Intake:          config.Datadog.GetBool("enable_payloads.json_to_v1_intake"),
		enableJSONStream:              jsonstream.Available && config.Datadog.GetBool("enable_stream_payload_serialization"),
		enableServiceChecksJSONStream: jsonstream.Available && config.Datadog.GetBool("enable_service_checks_stream_payload_serialization"),
		enableEventsJSONStream:        jsonstream.Available && config.Datadog.GetBool("enable_events_stream_payload_serialization"),
>>>>>>> bb51b8da
	}

	if !s.enableEvents {
		log.Warn("event payloads are disabled: all events will be dropped")
	}
	if !s.enableSeries {
		log.Warn("series payloads are disabled: all series will be dropped")
	}
	if !s.enableServiceChecks {
		log.Warn("service_checks payloads are disabled: all service_checks will be dropped")
	}
	if !s.enableCheckRuns {
		log.Warn("check_runs payloads are disabled: all check_runs will be dropped")
	}
	if !s.enableSketches {
		log.Warn("sketches payloads are disabled: all sketches will be dropped")
	}
	if !s.enableJSONToV1Intake {
		log.Warn("JSON to V1 intake is disabled: all payloads to that endpoint will be dropped")
	}

	return s
}

func (s Serializer) serializePayload(payload marshaler.Marshaler, compress bool, useV1API bool) (forwarder.Payloads, http.Header, error) {
	var marshalType split.MarshalType
	var extraHeaders http.Header

	if useV1API {
		marshalType = split.MarshalJSON
		if compress {
			extraHeaders = jsonExtraHeadersWithCompression
		} else {
			extraHeaders = jsonExtraHeaders
		}
	} else {
		marshalType = split.Marshal
		if compress {
			extraHeaders = protobufExtraHeadersWithCompression
		} else {
			extraHeaders = protobufExtraHeaders
		}
	}

	payloads, err := split.Payloads(payload, compress, marshalType)

	if err != nil {
		return nil, nil, fmt.Errorf("could not split payload into small enough chunks: %s", err)
	}

	return payloads, extraHeaders, nil
}

func (s Serializer) serializeStreamablePayload(payload marshaler.StreamJSONMarshaler, policy jsonstream.OnErrItemTooBigPolicy) (forwarder.Payloads, http.Header, error) {
	payloads, err := s.seriesPayloadBuilder.BuildWithOnErrItemTooBigPolicy(payload, policy)
	return payloads, jsonExtraHeadersWithCompression, err
}

// As events are gathered by SourceType, the serialization logic is more complex than for the other serializations.
// We first try to use PayloadBuilder where a single item is the list of all events for the same source type.

// This method may lead to item than can be too big to be serialized. In this case we try the following method.
// If the count of source type is less than maxItemCountForCreateMarshalersBySourceType then we use a
// of PayloadBuilder for each source type where an item is a single event. We limit to maxItemCountForCreateMarshalersBySourceType
// for performance reasons.
//
// If none of the previous methods work, we fallback to the old serialization method (Serializer.serializePayload).
func (s Serializer) serializeEventsStreamJSONMarshalerPayload(
	eventsStreamJSONMarshaler EventsStreamJSONMarshaler, useV1API bool) (forwarder.Payloads, http.Header, error) {
	marshaler := eventsStreamJSONMarshaler.CreateSingleMarshaler()
	eventPayloads, extraHeaders, err := s.serializeStreamablePayload(marshaler, jsonstream.FailOnErrItemTooBig)

	if err == jsonstream.ErrItemTooBig {
		expvarsSendEventsErrItemTooBigs.Add(1)

		// Do not use CreateMarshalersBySourceType when there are too many source types (Performance issue).
		if marshaler.Len() > maxItemCountForCreateMarshalersBySourceType {
			expvarsSendEventsErrItemTooBigsFallback.Add(1)
			eventPayloads, extraHeaders, err = s.serializePayload(eventsStreamJSONMarshaler, true, useV1API)
		} else {
			eventPayloads = nil
			for _, v := range eventsStreamJSONMarshaler.CreateMarshalersBySourceType() {
				var eventPayloadsForSourceType forwarder.Payloads
				eventPayloadsForSourceType, extraHeaders, err = s.serializeStreamablePayload(v, jsonstream.DropItemOnErrItemTooBig)
				if err != nil {
					return nil, nil, err
				}
				eventPayloads = append(eventPayloads, eventPayloadsForSourceType...)
			}
		}
	}
	return eventPayloads, extraHeaders, err
}

// SendEvents serializes a list of event and sends the payload to the forwarder
func (s *Serializer) SendEvents(e EventsStreamJSONMarshaler) error {
	if !s.enableEvents {
		log.Debug("events payloads are disabled: dropping it")
		return nil
	}

	useV1API := !config.Datadog.GetBool("use_v2_api.events")
	var eventPayloads forwarder.Payloads
	var extraHeaders http.Header
	var err error

	if useV1API && s.enableEventsJSONStream {
		eventPayloads, extraHeaders, err = s.serializeEventsStreamJSONMarshalerPayload(e, useV1API)
	} else {
		eventPayloads, extraHeaders, err = s.serializePayload(e, true, useV1API)
	}
	if err != nil {
		return fmt.Errorf("dropping event payload: %s", err)
	}

	if useV1API {
		return s.Forwarder.SubmitV1Intake(eventPayloads, extraHeaders)
	}
	return s.Forwarder.SubmitEvents(eventPayloads, extraHeaders)
}

// SendServiceChecks serializes a list of serviceChecks and sends the payload to the forwarder
func (s *Serializer) SendServiceChecks(sc marshaler.StreamJSONMarshaler) error {
	if !s.enableServiceChecks {
		log.Debug("service_checks payloads are disabled: dropping it")
		return nil
	}

	useV1API := !config.Datadog.GetBool("use_v2_api.service_checks")

	var serviceCheckPayloads forwarder.Payloads
	var extraHeaders http.Header
	var err error

	if useV1API && s.enableServiceChecksJSONStream {
		serviceCheckPayloads, extraHeaders, err = s.serializeStreamablePayload(sc, jsonstream.DropItemOnErrItemTooBig)
	} else {
		serviceCheckPayloads, extraHeaders, err = s.serializePayload(sc, true, useV1API)
	}
	if err != nil {
		return fmt.Errorf("dropping service check payload: %s", err)
	}

	// check if V1 API and enableCheckRuns is true. For StackState we default enableCheckRuns to false
	if useV1API && s.enableCheckRuns {
		return s.Forwarder.SubmitV1CheckRuns(serviceCheckPayloads, extraHeaders)
	}
	return s.Forwarder.SubmitServiceChecks(serviceCheckPayloads, extraHeaders)
}

// SendSeries serializes a list of serviceChecks and sends the payload to the forwarder
func (s *Serializer) SendSeries(series marshaler.StreamJSONMarshaler) error {
	if !s.enableSeries {
		log.Debug("series payloads are disabled: dropping it")
		return nil
	}

	useV1API := !config.Datadog.GetBool("use_v2_api.series")

	var seriesPayloads forwarder.Payloads
	var extraHeaders http.Header
	var err error

	if useV1API && s.enableJSONStream {
		seriesPayloads, extraHeaders, err = s.serializeStreamablePayload(series, jsonstream.DropItemOnErrItemTooBig)
	} else {
		seriesPayloads, extraHeaders, err = s.serializePayload(series, true, useV1API)
	}

	if err != nil {
		return fmt.Errorf("dropping series payload: %s", err)
	}

	if useV1API {
		return s.Forwarder.SubmitV1Series(seriesPayloads, extraHeaders)
	}
	return s.Forwarder.SubmitSeries(seriesPayloads, extraHeaders)
}

// SendSketch serializes a list of SketSeriesList and sends the payload to the forwarder
func (s *Serializer) SendSketch(sketches marshaler.Marshaler) error {
	if !s.enableSketches {
		log.Debug("sketches payloads are disabled: dropping it")
		return nil
	}

	compress := true
	useV1API := false // Sketches only have a v2 endpoint
	splitSketches, extraHeaders, err := s.serializePayload(sketches, compress, useV1API)
	if err != nil {
		return fmt.Errorf("dropping sketch payload: %s", err)
	}

	return s.Forwarder.SubmitSketchSeries(splitSketches, extraHeaders)
}

// SendMetadata serializes a metadata payload and sends it to the forwarder
func (s *Serializer) SendMetadata(m marshaler.Marshaler) error {
	smallEnough, compressedPayload, payload, err := split.CheckSizeAndSerialize(m, true, split.MarshalJSON)
	if err != nil {
		return fmt.Errorf("could not determine size of metadata payload: %s", err)
	}

	log.Debugf("Sending metadata payload, content: %v", apiKeyRegExp.ReplaceAllString(string(payload), apiKeyReplacement))

	if !smallEnough {
		return fmt.Errorf("metadata payload was too big to send (%d bytes compressed), metadata payloads cannot be split", len(compressedPayload))
	}

	if err := s.Forwarder.SubmitV1Intake(forwarder.Payloads{&compressedPayload}, jsonExtraHeadersWithCompression); err != nil {
		return err
	}

	log.Infof("Sent metadata payload, size (raw/compressed): %d/%d bytes.", len(payload), len(compressedPayload))
	return nil
}

// SendJSONToV1Intake serializes a payload and sends it to the forwarder. Some code sends
// arbitrary payload the v1 API.
func (s *Serializer) SendJSONToV1Intake(data interface{}) error {
	if !s.enableJSONToV1Intake {
		log.Debug("JSON to V1 intake endpoint payloads are disabled: dropping it")
		return nil
	}

	payload, err := json.Marshal(data)
	if err != nil {
		return fmt.Errorf("could not serialize v1 payload: %s", err)
	}
	if err := s.Forwarder.SubmitV1Intake(forwarder.Payloads{&payload}, jsonExtraHeaders); err != nil {
		return err
	}

	log.Infof("Sent processes metadata payload, size: %d bytes.", len(payload))
	log.Debugf("Sent processes metadata payload, content: %v", apiKeyRegExp.ReplaceAllString(string(payload), apiKeyReplacement))
	return nil
}<|MERGE_RESOLUTION|>--- conflicted
+++ resolved
@@ -146,15 +146,6 @@
 	// might collect data considered too sensitive (database IP and
 	// such). By default every kind of payload is enabled since
 	// almost every user won't fall into this use case.
-<<<<<<< HEAD
-	enableEvents         bool
-	enableSeries         bool
-	enableServiceChecks  bool
-	enableCheckRuns      bool
-	enableSketches       bool
-	enableJSONToV1Intake bool
-	enableJSONStream     bool
-=======
 	enableEvents                  bool
 	enableSeries                  bool
 	enableServiceChecks           bool
@@ -163,22 +154,11 @@
 	enableJSONStream              bool
 	enableServiceChecksJSONStream bool
 	enableEventsJSONStream        bool
->>>>>>> bb51b8da
 }
 
 // NewSerializer returns a new Serializer initialized
 func NewSerializer(forwarder forwarder.Forwarder) *Serializer {
 	s := &Serializer{
-<<<<<<< HEAD
-		Forwarder:            forwarder,
-		enableEvents:         config.Datadog.GetBool("enable_payloads.events"),
-		enableSeries:         config.Datadog.GetBool("enable_payloads.series"),
-		enableServiceChecks:  config.Datadog.GetBool("enable_payloads.service_checks"),
-		enableCheckRuns:      config.Datadog.GetBool("enable_payloads.check_runs"),
-		enableSketches:       config.Datadog.GetBool("enable_payloads.sketches"),
-		enableJSONToV1Intake: config.Datadog.GetBool("enable_payloads.json_to_v1_intake"),
-		enableJSONStream:     jsonstream.Available && config.Datadog.GetBool("enable_stream_payload_serialization"),
-=======
 		Forwarder:                     forwarder,
 		seriesPayloadBuilder:          jsonstream.NewPayloadBuilder(),
 		enableEvents:                  config.Datadog.GetBool("enable_payloads.events"),
@@ -189,7 +169,6 @@
 		enableJSONStream:              jsonstream.Available && config.Datadog.GetBool("enable_stream_payload_serialization"),
 		enableServiceChecksJSONStream: jsonstream.Available && config.Datadog.GetBool("enable_service_checks_stream_payload_serialization"),
 		enableEventsJSONStream:        jsonstream.Available && config.Datadog.GetBool("enable_events_stream_payload_serialization"),
->>>>>>> bb51b8da
 	}
 
 	if !s.enableEvents {
