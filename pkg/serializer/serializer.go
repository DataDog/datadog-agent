// Unless explicitly stated otherwise all files in this repository are licensed
// under the Apache License Version 2.0.
// This product includes software developed at Datadog (https://www.datadoghq.com/).
// Copyright 2016-present Datadog, Inc.

//nolint:revive // TODO(AML) Fix revive linter
package serializer

import (
	"encoding/json"
	"errors"
	"expvar"
	"fmt"
	"net/http"
	"strconv"
	"time"

	forwarder "github.com/DataDog/datadog-agent/comp/forwarder/defaultforwarder"
	"github.com/DataDog/datadog-agent/comp/forwarder/defaultforwarder/transaction"
	orchestratorForwarder "github.com/DataDog/datadog-agent/comp/forwarder/orchestrator/orchestratorinterface"

	"github.com/DataDog/datadog-agent/comp/core/config"
	"github.com/DataDog/datadog-agent/pkg/metrics"
	"github.com/DataDog/datadog-agent/pkg/metrics/event"
	"github.com/DataDog/datadog-agent/pkg/metrics/servicecheck"
	"github.com/DataDog/datadog-agent/pkg/process/util/api/headers"
	metricsserializer "github.com/DataDog/datadog-agent/pkg/serializer/internal/metrics"
	"github.com/DataDog/datadog-agent/pkg/serializer/internal/stream"
	"github.com/DataDog/datadog-agent/pkg/serializer/marshaler"
	"github.com/DataDog/datadog-agent/pkg/serializer/split"
	"github.com/DataDog/datadog-agent/pkg/serializer/types"
	"github.com/DataDog/datadog-agent/pkg/util/compression"

	log "github.com/DataDog/datadog-agent/comp/core/log/def"
	"github.com/DataDog/datadog-agent/pkg/version"
)

const (
	protobufContentType                         = "application/x-protobuf"
	jsonContentType                             = "application/json"
	payloadVersionHTTPHeader                    = "DD-Agent-Payload"
	maxItemCountForCreateMarshalersBySourceType = 100
)

var (
	expvars                                 = expvar.NewMap("serializer")
	expvarsSendEventsErrItemTooBigs         = expvar.Int{}
	expvarsSendEventsErrItemTooBigsFallback = expvar.Int{}
)

func init() {
	expvars.Set("SendEventsErrItemTooBigs", &expvarsSendEventsErrItemTooBigs)
	expvars.Set("SendEventsErrItemTooBigsFallback", &expvarsSendEventsErrItemTooBigsFallback)
}

// initExtraHeaders initializes the global extraHeaders variables.
// Not part of the `init` function body to ease testing
func initExtraHeaders(s *Serializer) {

	s.jsonExtraHeaders.Set("Content-Type", jsonContentType)

	for k := range s.jsonExtraHeaders {
		s.jsonExtraHeadersWithCompression.Set(k, s.jsonExtraHeaders.Get(k))
	}

	s.protobufExtraHeaders.Set("Content-Type", protobufContentType)
	s.protobufExtraHeaders.Set(payloadVersionHTTPHeader, version.AgentPayloadVersion)

	s.protobufExtraHeadersWithCompression = make(http.Header)
	for k := range s.protobufExtraHeaders {
		s.protobufExtraHeadersWithCompression.Set(k, s.protobufExtraHeaders.Get(k))
	}

	encoding := s.Strategy.ContentEncoding()

	if encoding != "" {
		s.jsonExtraHeadersWithCompression.Set("Content-Encoding", encoding)
		s.protobufExtraHeadersWithCompression.Set("Content-Encoding", encoding)
	}
}

// MetricSerializer represents the interface of method needed by the aggregator to serialize its data
type MetricSerializer interface {
	SendEvents(e event.Events) error
	SendServiceChecks(serviceChecks servicecheck.ServiceChecks) error
	SendIterableSeries(serieSource metrics.SerieSource) error
	AreSeriesEnabled() bool
	SendSketch(sketches metrics.SketchesSource) error
	AreSketchesEnabled() bool

	SendMetadata(m marshaler.JSONMarshaler) error
	SendHostMetadata(m marshaler.JSONMarshaler) error
	SendProcessesMetadata(data interface{}) error
	SendAgentchecksMetadata(m marshaler.JSONMarshaler) error
	SendOrchestratorMetadata(msgs []types.ProcessMessageBody, hostName, clusterID string, payloadType int) error
	SendOrchestratorManifests(msgs []types.ProcessMessageBody, hostName, clusterID string) error
}

// Serializer serializes metrics to the correct format and routes the payloads to the correct endpoint in the Forwarder
type Serializer struct {
	Forwarder             forwarder.Forwarder
	orchestratorForwarder orchestratorForwarder.Component
	config                config.Component

	Strategy                            compression.Compressor
	seriesJSONPayloadBuilder            *stream.JSONPayloadBuilder
	jsonExtraHeaders                    http.Header
	protobufExtraHeaders                http.Header
	jsonExtraHeadersWithCompression     http.Header
	protobufExtraHeadersWithCompression http.Header

	// Those variables allow users to blacklist any kind of payload
	// from being sent by the agent. This was introduced for
	// environment where, for example, events or serviceChecks
	// might collect data considered too sensitive (database IP and
	// such). By default every kind of payload is enabled since
	// almost every user won't fall into this use case.
	enableEvents         bool
	enableSeries         bool
	enableServiceChecks  bool
	enableSketches       bool
	enableJSONToV1Intake bool
	hostname             string
	logger               log.Component
}

// NewSerializer returns a new Serializer initialized
func NewSerializer(forwarder forwarder.Forwarder, orchestratorForwarder orchestratorForwarder.Component, compressor compression.Compressor, config config.Component, logger log.Component, hostName string) *Serializer {
	s := &Serializer{
		Forwarder:                           forwarder,
		orchestratorForwarder:               orchestratorForwarder,
		config:                              config,
		seriesJSONPayloadBuilder:            stream.NewJSONPayloadBuilder(config.GetBool("enable_json_stream_shared_compressor_buffers"), config, compressor, logger),
		enableEvents:                        config.GetBool("enable_payloads.events"),
		enableSeries:                        config.GetBool("enable_payloads.series"),
		enableServiceChecks:                 config.GetBool("enable_payloads.service_checks"),
		enableSketches:                      config.GetBool("enable_payloads.sketches"),
		enableJSONToV1Intake:                config.GetBool("enable_payloads.json_to_v1_intake"),
		hostname:                            hostName,
		Strategy:                            compressor,
		jsonExtraHeaders:                    make(http.Header),
		protobufExtraHeaders:                make(http.Header),
		jsonExtraHeadersWithCompression:     make(http.Header),
		protobufExtraHeadersWithCompression: make(http.Header),
		logger:                              logger,
	}

	initExtraHeaders(s)

	if !s.enableEvents {
		logger.Warn("event payloads are disabled: all events will be dropped")
	}
	if !s.AreSeriesEnabled() {
		logger.Warn("series payloads are disabled: all series will be dropped")
	}
	if !s.AreSketchesEnabled() {
		logger.Warn("service_checks payloads are disabled: all service_checks will be dropped")
	}
	if !s.enableSketches {
		logger.Warn("sketches payloads are disabled: all sketches will be dropped")
	}
	if !s.enableJSONToV1Intake {
		logger.Warn("JSON to V1 intake is disabled: all payloads to that endpoint will be dropped")
	}

	return s
}

func (s Serializer) serializeStreamablePayload(payload marshaler.StreamJSONMarshaler, policy stream.OnErrItemTooBigPolicy) (transaction.BytesPayloads, http.Header, error) {
	adapter := marshaler.NewIterableStreamJSONMarshalerAdapter(payload)
	payloads, err := s.seriesJSONPayloadBuilder.BuildWithOnErrItemTooBigPolicy(adapter, policy)
	return payloads, s.jsonExtraHeadersWithCompression, err
}

func (s Serializer) serializeIterableStreamablePayload(payload marshaler.IterableStreamJSONMarshaler, policy stream.OnErrItemTooBigPolicy) (transaction.BytesPayloads, http.Header, error) {
	payloads, err := s.seriesJSONPayloadBuilder.BuildWithOnErrItemTooBigPolicy(payload, policy)
	return payloads, s.jsonExtraHeadersWithCompression, err
}

// SendEvents serializes a list of event and sends the payload to the forwarder
func (s *Serializer) SendEvents(events event.Events) error {
	if !s.enableEvents {
		s.logger.Debug("events payloads are disabled: dropping it")
		return nil
	}

	payloads, err := metricsserializer.MarshalEvents(events, s.hostname, s.config, s.logger, s.Strategy)
	if err != nil {
		return fmt.Errorf("dropping event payloads: %v", err)
	}
	if len(payloads) == 0 {
		return nil
	}
	return s.Forwarder.SubmitV1Intake(payloads, transaction.Events, s.jsonExtraHeadersWithCompression)
}

// SendServiceChecks serializes a list of serviceChecks and sends the payload to the forwarder
func (s *Serializer) SendServiceChecks(serviceChecks servicecheck.ServiceChecks) error {
	if !s.enableServiceChecks {
		s.logger.Debug("service_checks payloads are disabled: dropping it")
		return nil
	}

	serviceChecksSerializer := metricsserializer.ServiceChecks(serviceChecks)

	serviceCheckPayloads, extraHeaders, err := s.serializeStreamablePayload(serviceChecksSerializer, stream.DropItemOnErrItemTooBig)
	if err != nil {
		return fmt.Errorf("dropping service check payload: %s", err)
	}

	return s.Forwarder.SubmitV1CheckRuns(serviceCheckPayloads, extraHeaders)
}

// AreSeriesEnabled returns whether series are enabled for serialization
func (s *Serializer) AreSeriesEnabled() bool {
	return s.enableSeries
}

// SendIterableSeries serializes a list of series and sends the payload to the forwarder
func (s *Serializer) SendIterableSeries(serieSource metrics.SerieSource) error {
	if !s.AreSeriesEnabled() {
		s.logger.Debug("series payloads are disabled: dropping it")
		return nil
	}

	seriesSerializer := metricsserializer.CreateIterableSeries(serieSource)
	useV1API := !s.config.GetBool("use_v2_api.series")

	var seriesBytesPayloads transaction.BytesPayloads
	var extraHeaders http.Header
	var err error

	if useV1API {
		seriesBytesPayloads, extraHeaders, err = s.serializeIterableStreamablePayload(seriesSerializer, stream.DropItemOnErrItemTooBig)
		if err != nil {
			return fmt.Errorf("dropping series payload: %s", err)
		}
		return s.Forwarder.SubmitV1Series(seriesBytesPayloads, extraHeaders)
	}

<<<<<<< HEAD
	failoverActiveForMRF, allowlistForMRF := s.getFailoverAllowlist()
	failoverActiveForAutoscaling, allowlistForAutoscaling := s.getAutoscalingFailoverMetrics()
	failoverActive := (failoverActiveForMRF && len(allowlistForMRF) > 0) || (failoverActiveForAutoscaling && len(allowlistForAutoscaling) > 0)
	pipelines := []metricsserializer.Pipeline{}
	if failoverActive {
		// Default behavior, primary region only
		pipelines = append(pipelines, metricsserializer.Pipeline{
			FilterFunc:  func(series *metrics.Serie) bool { return true },
			Destination: transaction.PrimaryOnly,
		})

		// Filter for MRF
		pipelines = append(pipelines, metricsserializer.Pipeline{
			FilterFunc: func(s *metrics.Serie) bool {
				_, allowed := allowlistForMRF[s.Name]
				return allowed
			},
			Destination: transaction.SecondaryOnly,
		})

		// Filter for Autoscaling
		pipelines = append(pipelines, metricsserializer.Pipeline{
			FilterFunc: func(s *metrics.Serie) bool {
				_, allowed := allowlistForAutoscaling[s.Name]
				return allowed
			},
			Destination: transaction.LocalOnly,
		})
	} else {
		// Default behavior, all regions
		pipelines = append(pipelines, metricsserializer.Pipeline{
			FilterFunc:  func(series *metrics.Serie) bool { return true },
			Destination: transaction.AllRegions,
			UseV3:       s.config.GetBool("use_v3_api.series"),
		})
	}

	if s.config.GetBool("preaggregation.enabled") {
		pipelines = append(pipelines, metricsserializer.Pipeline{
			FilterFunc: func(s *metrics.Serie) bool {
				return true
			},
			Destination: transaction.PreaggrOnly,
		})
	}

=======
	pipelines := s.buildPipelines()
>>>>>>> 43bf1bcb
	seriesBytesPayloads, err = seriesSerializer.MarshalSplitCompressPipelines(s.config, s.Strategy, pipelines)
	extraHeaders = s.protobufExtraHeadersWithCompression

	if err != nil {
		return fmt.Errorf("dropping series payload: %s", err)
	}

	return s.Forwarder.SubmitSeries(seriesBytesPayloads, extraHeaders)
}

func (s *Serializer) getFailoverAllowlist() (bool, map[string]struct{}) {
	failoverActive := s.config.GetBool("multi_region_failover.enabled") && s.config.GetBool("multi_region_failover.failover_metrics")
	var allowlist map[string]struct{}
	if failoverActive && s.config.IsSet("multi_region_failover.metric_allowlist") {
		rawList := s.config.GetStringSlice("multi_region_failover.metric_allowlist")
		allowlist = make(map[string]struct{}, len(rawList))
		for _, allowed := range rawList {
			allowlist[allowed] = struct{}{}
		}
	}
	return failoverActive, allowlist
}

func (s *Serializer) buildPipelines() []metricsserializer.Pipeline {
	failoverActiveForMRF, allowlistForMRF := s.getFailoverAllowlist()
	failoverActiveForAutoscaling, allowlistForAutoscaling := s.getAutoscalingFailoverMetrics()
	failoverActive := (failoverActiveForMRF && len(allowlistForMRF) > 0) || (failoverActiveForAutoscaling && len(allowlistForAutoscaling) > 0)

	// Don't worry about preaggregation when failover is active
	if failoverActive {
		return []metricsserializer.Pipeline{
			{
				FilterFunc:  func(series *metrics.Serie) bool { return true },
				Destination: transaction.PrimaryOnly,
			},
			{
				FilterFunc: func(series *metrics.Serie) bool {
					_, allowed := allowlistForMRF[series.Name]
					return allowed
				},
				Destination: transaction.SecondaryOnly,
			},
			{
				FilterFunc: func(series *metrics.Serie) bool {
					_, allowed := allowlistForAutoscaling[series.Name]
					return allowed
				},
				Destination: transaction.LocalOnly,
			},
		}
	}

	preaggregationEnabled, allowlistForPreaggr := s.getPreaggregationAllowlist()

	// Normal operation: preaggregation or standard routing
	if preaggregationEnabled {
		hasAllowlist := len(allowlistForPreaggr) > 0

		if hasAllowlist {
			// Split routing: allowlist metrics → PreaggrOnly, others → AllRegions
			return []metricsserializer.Pipeline{
				{
					FilterFunc: func(series *metrics.Serie) bool {
						_, allowed := allowlistForPreaggr[series.Name]
						return !allowed
					},
					Destination: transaction.AllRegions,
				},
				{
					FilterFunc: func(series *metrics.Serie) bool {
						_, allowed := allowlistForPreaggr[series.Name]
						return allowed
					},
					Destination: transaction.PreaggrOnly,
				},
			}
		} else {
			// Dual-ship: all metrics → both destinations
			return []metricsserializer.Pipeline{
				{
					FilterFunc:  func(series *metrics.Serie) bool { return true },
					Destination: transaction.AllRegions,
				},
				{
					FilterFunc:  func(series *metrics.Serie) bool { return true },
					Destination: transaction.PreaggrOnly,
				},
			}
		}
	}

	// Default: all metrics to AllRegions
	return []metricsserializer.Pipeline{
		{
			FilterFunc:  func(series *metrics.Serie) bool { return true },
			Destination: transaction.AllRegions,
		},
	}
}

func (s *Serializer) getPreaggregationAllowlist() (bool, map[string]struct{}) {
	preaggregationEnabled := s.config.GetBool("preaggregation.enabled")
	var allowlist map[string]struct{}
	if preaggregationEnabled && s.config.IsConfigured("preaggregation.metric_allowlist") {
		rawList := s.config.GetStringSlice("preaggregation.metric_allowlist")
		if len(rawList) > 0 {
			allowlist = make(map[string]struct{}, len(rawList))
			for _, allowed := range rawList {
				allowlist[allowed] = struct{}{}
			}
		}
	}
	return preaggregationEnabled, allowlist
}

func (s *Serializer) getAutoscalingFailoverMetrics() (bool, map[string]struct{}) {
	autoscalingFailoverEnabled := s.config.GetBool("autoscaling.failover.enabled") && s.config.GetBool("cluster_agent.enabled")
	var allowlist map[string]struct{}
	if autoscalingFailoverEnabled {
		if s.config.IsConfigured("autoscaling.failover.metrics") {
			rawList := s.config.GetStringSlice("autoscaling.failover.metrics")
			allowlist = make(map[string]struct{}, len(rawList))
			for _, allowed := range rawList {
				allowlist[allowed] = struct{}{}
			}
		} else {
			s.logger.Info("Local autoscaling.failover.enabled is set but no metrics are configured. Defaulting to container.memory.usage and container.cpu.usage")
			allowlist = map[string]struct{}{
				"container.memory.usage": {},
				"container.cpu.usage":    {},
			}
		}
	}
	return autoscalingFailoverEnabled, allowlist
}

// AreSketchesEnabled returns whether sketches are enabled for serialization
func (s *Serializer) AreSketchesEnabled() bool {
	return s.enableSketches
}

// SendSketch serializes a list of SketSeriesList and sends the payload to the forwarder
func (s *Serializer) SendSketch(sketches metrics.SketchesSource) error {
	if !s.AreSketchesEnabled() {
		s.logger.Debug("sketches payloads are disabled: dropping it")
		return nil
	}
	sketchesSerializer := metricsserializer.SketchSeriesList{SketchesSource: sketches}

	failoverActive, allowlist := s.getFailoverAllowlist()
	if failoverActive && len(allowlist) > 0 {
		payloads, filteredPayloads, err := sketchesSerializer.MarshalSplitCompressMultiple(s.config, s.Strategy, func(ss *metrics.SketchSeries) bool {
			_, allowed := allowlist[ss.Name]
			return allowed
		}, s.logger)
		if err != nil {
			return fmt.Errorf("dropping sketch payload: %v", err)
		}
		for _, payload := range payloads {
			payload.Destination = transaction.PrimaryOnly
		}
		for _, payload := range filteredPayloads {
			payload.Destination = transaction.SecondaryOnly
		}
		payloads = append(payloads, filteredPayloads...)

		return s.Forwarder.SubmitSketchSeries(payloads, s.protobufExtraHeadersWithCompression)
	} else {
		payloads, err := sketchesSerializer.MarshalSplitCompress(marshaler.NewBufferContext(), s.config, s.Strategy, s.logger)
		if err != nil {
			return fmt.Errorf("dropping sketch payload: %v", err)
		}

		return s.Forwarder.SubmitSketchSeries(payloads, s.protobufExtraHeadersWithCompression)
	}
}

// SendMetadata serializes a metadata payload and sends it to the forwarder
func (s *Serializer) SendMetadata(m marshaler.JSONMarshaler) error {
	return s.sendMetadata(m, s.Forwarder.SubmitMetadata)
}

// SendHostMetadata serializes a metadata payload and sends it to the forwarder
func (s *Serializer) SendHostMetadata(m marshaler.JSONMarshaler) error {
	return s.sendMetadata(m, s.Forwarder.SubmitHostMetadata)
}

// SendAgentchecksMetadata serializes a metadata payload and sends it to the forwarder
func (s *Serializer) SendAgentchecksMetadata(m marshaler.JSONMarshaler) error {
	return s.sendMetadata(m, s.Forwarder.SubmitAgentChecksMetadata)
}

func (s *Serializer) sendMetadata(m marshaler.JSONMarshaler, submit func(payload transaction.BytesPayloads, extra http.Header) error) error {
	mustSplit, compressedPayload, payload, err := split.CheckSizeAndSerialize(m, true, s.Strategy)
	if err != nil {
		return fmt.Errorf("could not determine size of metadata payload: %s", err)
	}

	s.logger.Debugf("Sending metadata payload, content: %v", string(payload))

	if mustSplit {
		return fmt.Errorf("metadata payload was too big to send (%d bytes compressed, %d bytes uncompressed), metadata payloads cannot be split", len(compressedPayload), len(payload))
	}

	if err := submit(transaction.NewBytesPayloadsWithoutMetaData([]*[]byte{&compressedPayload}), s.jsonExtraHeadersWithCompression); err != nil {
		return err
	}

	s.logger.Debugf("Sent metadata payload, size (raw/compressed): %d/%d bytes.", len(payload), len(compressedPayload))
	return nil
}

// SendProcessesMetadata serializes a payload and sends it to the forwarder.
// Used only by the legacy processes metadata collector.
func (s *Serializer) SendProcessesMetadata(data interface{}) error {
	if !s.enableJSONToV1Intake {
		s.logger.Debug("JSON to V1 intake endpoint payloads are disabled: dropping it")
		return nil
	}

	payload, err := json.Marshal(data)
	if err != nil {
		return fmt.Errorf("could not serialize processes metadata payload: %s", err)
	}
	compressedPayload, err := s.Strategy.Compress(payload)
	if err != nil {
		return fmt.Errorf("could not compress processes metadata payload: %s", err)
	}
	if err := s.Forwarder.SubmitV1Intake(transaction.NewBytesPayloadsWithoutMetaData([]*[]byte{&compressedPayload}),
		transaction.Events, s.jsonExtraHeadersWithCompression); err != nil {
		return err
	}

	s.logger.Debugf("Sent processes metadata payload, size: %d bytes, content: %v", len(payload), string(payload))
	return nil
}

// SendOrchestratorMetadata serializes & send orchestrator metadata payloads
func (s *Serializer) SendOrchestratorMetadata(msgs []types.ProcessMessageBody, hostName, clusterID string, payloadType int) error {
	orchestratorForwarder, found := s.orchestratorForwarder.Get()

	if !found {
		return errors.New("orchestrator forwarder is not setup")
	}
	for _, m := range msgs {
		payloads, extraHeaders, err := makeOrchestratorPayloads(m, hostName, clusterID)
		if err != nil {
			return s.logger.Errorf("Unable to encode message: %s", err)
		}

		responses, err := orchestratorForwarder.SubmitOrchestratorChecks(payloads, extraHeaders, payloadType)
		if err != nil {
			return s.logger.Errorf("Unable to submit payload: %s", err)
		}

		// Consume the responses so that writers to the channel do not become blocked
		// we don't need the bodies here though
		//nolint:revive // TODO(AML) Fix revive linter
		for range responses {
		}
	}
	return nil
}

// SendOrchestratorManifests serializes & send orchestrator manifest payloads
func (s *Serializer) SendOrchestratorManifests(msgs []types.ProcessMessageBody, hostName, clusterID string) error {
	orchestratorForwarder, found := s.orchestratorForwarder.Get()
	if !found {
		return errors.New("orchestrator forwarder is not setup")
	}
	for _, m := range msgs {
		payloads, extraHeaders, err := makeOrchestratorPayloads(m, hostName, clusterID)
		if err != nil {
			s.logger.Errorf("Unable to encode message: %s", err)
			continue
		}

		responses, err := orchestratorForwarder.SubmitOrchestratorManifests(payloads, extraHeaders)
		if err != nil {
			return s.logger.Errorf("Unable to submit payload: %s", err)
		}

		// Consume the responses so that writers to the channel do not become blocked
		// we don't need the bodies here though
		//nolint:revive // TODO(AML) Fix revive linter
		for range responses {
		}
	}
	return nil
}

func makeOrchestratorPayloads(msg types.ProcessMessageBody, hostName, clusterID string) (transaction.BytesPayloads, http.Header, error) {
	extraHeaders := make(http.Header)
	extraHeaders.Set(headers.HostHeader, hostName)
	extraHeaders.Set(headers.ClusterIDHeader, clusterID)
	extraHeaders.Set(headers.TimestampHeader, strconv.Itoa(int(time.Now().Unix())))
	extraHeaders.Set(headers.EVPOriginHeader, "agent")
	extraHeaders.Set(headers.EVPOriginVersionHeader, version.AgentVersion)
	extraHeaders.Set(headers.ContentTypeHeader, headers.ProtobufContentType)

	body, err := types.ProcessPayloadEncoder(msg)
	if err != nil {
		return nil, nil, err
	}
	payloads := []*[]byte{&body}
	return transaction.NewBytesPayloadsWithoutMetaData(payloads), extraHeaders, nil
}<|MERGE_RESOLUTION|>--- conflicted
+++ resolved
@@ -238,56 +238,8 @@
 		return s.Forwarder.SubmitV1Series(seriesBytesPayloads, extraHeaders)
 	}
 
-<<<<<<< HEAD
-	failoverActiveForMRF, allowlistForMRF := s.getFailoverAllowlist()
-	failoverActiveForAutoscaling, allowlistForAutoscaling := s.getAutoscalingFailoverMetrics()
-	failoverActive := (failoverActiveForMRF && len(allowlistForMRF) > 0) || (failoverActiveForAutoscaling && len(allowlistForAutoscaling) > 0)
-	pipelines := []metricsserializer.Pipeline{}
-	if failoverActive {
-		// Default behavior, primary region only
-		pipelines = append(pipelines, metricsserializer.Pipeline{
-			FilterFunc:  func(series *metrics.Serie) bool { return true },
-			Destination: transaction.PrimaryOnly,
-		})
-
-		// Filter for MRF
-		pipelines = append(pipelines, metricsserializer.Pipeline{
-			FilterFunc: func(s *metrics.Serie) bool {
-				_, allowed := allowlistForMRF[s.Name]
-				return allowed
-			},
-			Destination: transaction.SecondaryOnly,
-		})
-
-		// Filter for Autoscaling
-		pipelines = append(pipelines, metricsserializer.Pipeline{
-			FilterFunc: func(s *metrics.Serie) bool {
-				_, allowed := allowlistForAutoscaling[s.Name]
-				return allowed
-			},
-			Destination: transaction.LocalOnly,
-		})
-	} else {
-		// Default behavior, all regions
-		pipelines = append(pipelines, metricsserializer.Pipeline{
-			FilterFunc:  func(series *metrics.Serie) bool { return true },
-			Destination: transaction.AllRegions,
-			UseV3:       s.config.GetBool("use_v3_api.series"),
-		})
-	}
-
-	if s.config.GetBool("preaggregation.enabled") {
-		pipelines = append(pipelines, metricsserializer.Pipeline{
-			FilterFunc: func(s *metrics.Serie) bool {
-				return true
-			},
-			Destination: transaction.PreaggrOnly,
-		})
-	}
-
-=======
 	pipelines := s.buildPipelines()
->>>>>>> 43bf1bcb
+
 	seriesBytesPayloads, err = seriesSerializer.MarshalSplitCompressPipelines(s.config, s.Strategy, pipelines)
 	extraHeaders = s.protobufExtraHeadersWithCompression
 
@@ -384,6 +336,7 @@
 		{
 			FilterFunc:  func(series *metrics.Serie) bool { return true },
 			Destination: transaction.AllRegions,
+			UseV3:       s.config.GetBool("use_v3_api.series"),
 		},
 	}
 }
