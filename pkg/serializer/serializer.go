// Unless explicitly stated otherwise all files in this repository are licensed
// under the Apache License Version 2.0.
// This product includes software developed at Datadog (https://www.datadoghq.com/).
// Copyright 2016-2020 Datadog, Inc.

package serializer

import (
	"encoding/json"
	"expvar"
	"fmt"
	"net/http"
	"regexp"

	"github.com/DataDog/datadog-agent/pkg/config"
	"github.com/DataDog/datadog-agent/pkg/forwarder"
	"github.com/DataDog/datadog-agent/pkg/serializer/jsonstream"
	"github.com/DataDog/datadog-agent/pkg/serializer/marshaler"
	"github.com/DataDog/datadog-agent/pkg/serializer/split"
	"github.com/DataDog/datadog-agent/pkg/util/compression"
	"github.com/DataDog/datadog-agent/pkg/util/log"
)

const (
	protobufContentType                         = "application/x-protobuf"
	jsonContentType                             = "application/json"
	payloadVersionHTTPHeader                    = "DD-Agent-Payload"
	apiKeyReplacement                           = "\"apiKey\":\"*************************$1"
	maxItemCountForCreateMarshalersBySourceType = 100
)

var (
	// AgentPayloadVersion is the versions of the agent-payload repository
	// used to serialize to protobuf
	AgentPayloadVersion string

	jsonExtraHeaders                    http.Header
	protobufExtraHeaders                http.Header
	jsonExtraHeadersWithCompression     http.Header
	protobufExtraHeadersWithCompression http.Header

	expvars                                 = expvar.NewMap("serializer")
	expvarsSendEventsErrItemTooBigs         = expvar.Int{}
	expvarsSendEventsErrItemTooBigsFallback = expvar.Int{}
)

var apiKeyRegExp = regexp.MustCompile("\"apiKey\":\"*\\w+(\\w{5})")

func init() {
	expvars.Set("SendEventsErrItemTooBigs", &expvarsSendEventsErrItemTooBigs)
	expvars.Set("SendEventsErrItemTooBigsFallback", &expvarsSendEventsErrItemTooBigsFallback)
	initExtraHeaders()
}

// initExtraHeaders initializes the global extraHeaders variables.
// Not part of the `init` function body to ease testing
func initExtraHeaders() {
	jsonExtraHeaders = make(http.Header)
	jsonExtraHeaders.Set("Content-Type", jsonContentType)

	jsonExtraHeadersWithCompression = make(http.Header)
	for k := range jsonExtraHeaders {
		jsonExtraHeadersWithCompression.Set(k, jsonExtraHeaders.Get(k))
	}

	protobufExtraHeaders = make(http.Header)
	protobufExtraHeaders.Set("Content-Type", protobufContentType)
	protobufExtraHeaders.Set(payloadVersionHTTPHeader, AgentPayloadVersion)

	protobufExtraHeadersWithCompression = make(http.Header)
	for k := range protobufExtraHeaders {
		protobufExtraHeadersWithCompression.Set(k, protobufExtraHeaders.Get(k))
	}

	if compression.ContentEncoding != "" {
		jsonExtraHeadersWithCompression.Set("Content-Encoding", compression.ContentEncoding)
		protobufExtraHeadersWithCompression.Set("Content-Encoding", compression.ContentEncoding)
	}
}

// EventsStreamJSONMarshaler handles two serialization logics.
type EventsStreamJSONMarshaler interface {
	marshaler.Marshaler

	// Create a single marshaler.
	CreateSingleMarshaler() marshaler.StreamJSONMarshaler

	// If the single marshaler cannot serialize, use smaller marshalers.
	CreateMarshalersBySourceType() []marshaler.StreamJSONMarshaler
}

// MetricSerializer represents the interface of method needed by the aggregator to serialize its data
type MetricSerializer interface {
	SendEvents(e EventsStreamJSONMarshaler) error
	SendServiceChecks(sc marshaler.StreamJSONMarshaler) error
	SendSeries(series marshaler.StreamJSONMarshaler) error
	SendSketch(sketches marshaler.Marshaler) error
	SendMetadata(m marshaler.Marshaler) error
	SendHostMetadata(m marshaler.Marshaler) error
	SendJSONToV1Intake(data interface{}) error
}

// Serializer serializes metrics to the correct format and routes the payloads to the correct endpoint in the Forwarder
type Serializer struct {
	Forwarder forwarder.Forwarder

	seriesPayloadBuilder *jsonstream.PayloadBuilder

	// Those variables allow users to blacklist any kind of payload
	// from being sent by the agent. This was introduced for
	// environment where, for example, events or serviceChecks
	// might collect data considered too sensitive (database IP and
	// such). By default every kind of payload is enabled since
	// almost every user won't fall into this use case.
	enableEvents                  bool
	enableSeries                  bool
	enableServiceChecks           bool
	enableSketches                bool
	enableJSONToV1Intake          bool
	enableJSONStream              bool
	enableServiceChecksJSONStream bool
	enableEventsJSONStream        bool
}

// NewSerializer returns a new Serializer initialized
func NewSerializer(forwarder forwarder.Forwarder) *Serializer {
	s := &Serializer{
		Forwarder:                     forwarder,
		seriesPayloadBuilder:          jsonstream.NewPayloadBuilder(),
		enableEvents:                  config.Datadog.GetBool("enable_payloads.events"),
		enableSeries:                  config.Datadog.GetBool("enable_payloads.series"),
		enableServiceChecks:           config.Datadog.GetBool("enable_payloads.service_checks"),
		enableSketches:                config.Datadog.GetBool("enable_payloads.sketches"),
		enableJSONToV1Intake:          config.Datadog.GetBool("enable_payloads.json_to_v1_intake"),
		enableJSONStream:              jsonstream.Available && config.Datadog.GetBool("enable_stream_payload_serialization"),
		enableServiceChecksJSONStream: jsonstream.Available && config.Datadog.GetBool("enable_service_checks_stream_payload_serialization"),
		enableEventsJSONStream:        jsonstream.Available && config.Datadog.GetBool("enable_events_stream_payload_serialization"),
	}

	if !s.enableEvents {
		log.Warn("event payloads are disabled: all events will be dropped")
	}
	if !s.enableSeries {
		log.Warn("series payloads are disabled: all series will be dropped")
	}
	if !s.enableServiceChecks {
		log.Warn("service_checks payloads are disabled: all service_checks will be dropped")
	}
	if !s.enableSketches {
		log.Warn("sketches payloads are disabled: all sketches will be dropped")
	}
	if !s.enableJSONToV1Intake {
		log.Warn("JSON to V1 intake is disabled: all payloads to that endpoint will be dropped")
	}

	return s
}

func (s Serializer) serializePayload(payload marshaler.Marshaler, compress bool, useV1API bool) (forwarder.Payloads, http.Header, error) {
	var marshalType split.MarshalType
	var extraHeaders http.Header

	if useV1API {
		marshalType = split.MarshalJSON
		if compress {
			extraHeaders = jsonExtraHeadersWithCompression
		} else {
			extraHeaders = jsonExtraHeaders
		}
	} else {
		marshalType = split.Marshal
		if compress {
			extraHeaders = protobufExtraHeadersWithCompression
		} else {
			extraHeaders = protobufExtraHeaders
		}
	}

	payloads, err := split.Payloads(payload, compress, marshalType)

	if err != nil {
		return nil, nil, fmt.Errorf("could not split payload into small enough chunks: %s", err)
	}

	return payloads, extraHeaders, nil
}

func (s Serializer) serializeStreamablePayload(payload marshaler.StreamJSONMarshaler, policy jsonstream.OnErrItemTooBigPolicy) (forwarder.Payloads, http.Header, error) {
	payloads, err := s.seriesPayloadBuilder.BuildWithOnErrItemTooBigPolicy(payload, policy)
	return payloads, jsonExtraHeadersWithCompression, err
}

// As events are gathered by SourceType, the serialization logic is more complex than for the other serializations.
// We first try to use PayloadBuilder where a single item is the list of all events for the same source type.

// This method may lead to item than can be too big to be serialized. In this case we try the following method.
// If the count of source type is less than maxItemCountForCreateMarshalersBySourceType then we use a
// of PayloadBuilder for each source type where an item is a single event. We limit to maxItemCountForCreateMarshalersBySourceType
// for performance reasons.
//
// If none of the previous methods work, we fallback to the old serialization method (Serializer.serializePayload).
func (s Serializer) serializeEventsStreamJSONMarshalerPayload(
	eventsStreamJSONMarshaler EventsStreamJSONMarshaler, useV1API bool) (forwarder.Payloads, http.Header, error) {
	marshaler := eventsStreamJSONMarshaler.CreateSingleMarshaler()
	eventPayloads, extraHeaders, err := s.serializeStreamablePayload(marshaler, jsonstream.FailOnErrItemTooBig)

	if err == jsonstream.ErrItemTooBig {
		expvarsSendEventsErrItemTooBigs.Add(1)

		// Do not use CreateMarshalersBySourceType when there are too many source types (Performance issue).
		if marshaler.Len() > maxItemCountForCreateMarshalersBySourceType {
			expvarsSendEventsErrItemTooBigsFallback.Add(1)
			eventPayloads, extraHeaders, err = s.serializePayload(eventsStreamJSONMarshaler, true, useV1API)
		} else {
			eventPayloads = nil
			for _, v := range eventsStreamJSONMarshaler.CreateMarshalersBySourceType() {
				var eventPayloadsForSourceType forwarder.Payloads
				eventPayloadsForSourceType, extraHeaders, err = s.serializeStreamablePayload(v, jsonstream.DropItemOnErrItemTooBig)
				if err != nil {
					return nil, nil, err
				}
				eventPayloads = append(eventPayloads, eventPayloadsForSourceType...)
			}
		}
	}
	return eventPayloads, extraHeaders, err
}

// SendEvents serializes a list of event and sends the payload to the forwarder
func (s *Serializer) SendEvents(e EventsStreamJSONMarshaler) error {
	if !s.enableEvents {
		log.Debug("events payloads are disabled: dropping it")
		return nil
	}

	useV1API := !config.Datadog.GetBool("use_v2_api.events")
	var eventPayloads forwarder.Payloads
	var extraHeaders http.Header
	var err error

	if useV1API && s.enableEventsJSONStream {
		eventPayloads, extraHeaders, err = s.serializeEventsStreamJSONMarshalerPayload(e, useV1API)
	} else {
		eventPayloads, extraHeaders, err = s.serializePayload(e, true, useV1API)
	}
	if err != nil {
		return fmt.Errorf("dropping event payload: %s", err)
	}

	if useV1API {
		return s.Forwarder.SubmitV1Intake(eventPayloads, extraHeaders, forwarder.TransactionPriorityNormal)
	}
	return s.Forwarder.SubmitEvents(eventPayloads, extraHeaders)
}

// SendServiceChecks serializes a list of serviceChecks and sends the payload to the forwarder
func (s *Serializer) SendServiceChecks(sc marshaler.StreamJSONMarshaler) error {
	if !s.enableServiceChecks {
		log.Debug("service_checks payloads are disabled: dropping it")
		return nil
	}

	useV1API := !config.Datadog.GetBool("use_v2_api.service_checks")

	var serviceCheckPayloads forwarder.Payloads
	var extraHeaders http.Header
	var err error

	if useV1API && s.enableServiceChecksJSONStream {
		serviceCheckPayloads, extraHeaders, err = s.serializeStreamablePayload(sc, jsonstream.DropItemOnErrItemTooBig)
	} else {
		serviceCheckPayloads, extraHeaders, err = s.serializePayload(sc, true, useV1API)
	}
	if err != nil {
		return fmt.Errorf("dropping service check payload: %s", err)
	}

	if useV1API {
		return s.Forwarder.SubmitV1CheckRuns(serviceCheckPayloads, extraHeaders)
	}
	return s.Forwarder.SubmitServiceChecks(serviceCheckPayloads, extraHeaders)
}

// SendSeries serializes a list of serviceChecks and sends the payload to the forwarder
func (s *Serializer) SendSeries(series marshaler.StreamJSONMarshaler) error {
	if !s.enableSeries {
		log.Debug("series payloads are disabled: dropping it")
		return nil
	}

	useV1API := !config.Datadog.GetBool("use_v2_api.series")

	var seriesPayloads forwarder.Payloads
	var extraHeaders http.Header
	var err error

	if useV1API && s.enableJSONStream {
		seriesPayloads, extraHeaders, err = s.serializeStreamablePayload(series, jsonstream.DropItemOnErrItemTooBig)
	} else {
		seriesPayloads, extraHeaders, err = s.serializePayload(series, true, useV1API)
	}

	if err != nil {
		return fmt.Errorf("dropping series payload: %s", err)
	}

	if useV1API {
		return s.Forwarder.SubmitV1Series(seriesPayloads, extraHeaders)
	}
	return s.Forwarder.SubmitSeries(seriesPayloads, extraHeaders)
}

// SendSketch serializes a list of SketSeriesList and sends the payload to the forwarder
func (s *Serializer) SendSketch(sketches marshaler.Marshaler) error {
	if !s.enableSketches {
		log.Debug("sketches payloads are disabled: dropping it")
		return nil
	}

	compress := true
	useV1API := false // Sketches only have a v2 endpoint
	splitSketches, extraHeaders, err := s.serializePayload(sketches, compress, useV1API)
	if err != nil {
		return fmt.Errorf("dropping sketch payload: %s", err)
	}

	return s.Forwarder.SubmitSketchSeries(splitSketches, extraHeaders)
}

// SendMetadata serializes a metadata payload and sends it to the forwarder
func (s *Serializer) SendMetadata(m marshaler.Marshaler) error {
<<<<<<< HEAD
	mustSplit, compressedPayload, payload, err := split.CheckSizeAndSerialize(m, true, split.MarshalJSON)
=======
	return s.sendMetadata(m, forwarder.TransactionPriorityNormal)
}

// SendHostMetadata serializes a metadata payload and sends it to the forwarder
func (s *Serializer) SendHostMetadata(m marshaler.Marshaler) error {
	return s.sendMetadata(m, forwarder.TransactionPriorityHigh)
}

func (s *Serializer) sendMetadata(m marshaler.Marshaler, priority forwarder.TransactionPriority) error {
	smallEnough, compressedPayload, payload, err := split.CheckSizeAndSerialize(m, true, split.MarshalJSON)
>>>>>>> a2de9888
	if err != nil {
		return fmt.Errorf("could not determine size of metadata payload: %s", err)
	}

	log.Debugf("Sending metadata payload, content: %v", apiKeyRegExp.ReplaceAllString(string(payload), apiKeyReplacement))

	if mustSplit {
		return fmt.Errorf("metadata payload was too big to send (%d bytes compressed, %d bytes uncompressed), metadata payloads cannot be split", len(compressedPayload), len(payload))
	}

	if err := s.Forwarder.SubmitV1Intake(forwarder.Payloads{&compressedPayload}, jsonExtraHeadersWithCompression, priority); err != nil {
		return err
	}

	log.Infof("Sent metadata payload, size (raw/compressed): %d/%d bytes.", len(payload), len(compressedPayload))
	return nil
}

// SendJSONToV1Intake serializes a payload and sends it to the forwarder. Some code sends
// arbitrary payload the v1 API.
func (s *Serializer) SendJSONToV1Intake(data interface{}) error {
	if !s.enableJSONToV1Intake {
		log.Debug("JSON to V1 intake endpoint payloads are disabled: dropping it")
		return nil
	}

	payload, err := json.Marshal(data)
	if err != nil {
		return fmt.Errorf("could not serialize v1 payload: %s", err)
	}
	if err := s.Forwarder.SubmitV1Intake(forwarder.Payloads{&payload}, jsonExtraHeaders, forwarder.TransactionPriorityNormal); err != nil {
		return err
	}

	log.Infof("Sent processes metadata payload, size: %d bytes.", len(payload))
	log.Debugf("Sent processes metadata payload, content: %v", apiKeyRegExp.ReplaceAllString(string(payload), apiKeyReplacement))
	return nil
}<|MERGE_RESOLUTION|>--- conflicted
+++ resolved
@@ -329,9 +329,6 @@
 
 // SendMetadata serializes a metadata payload and sends it to the forwarder
 func (s *Serializer) SendMetadata(m marshaler.Marshaler) error {
-<<<<<<< HEAD
-	mustSplit, compressedPayload, payload, err := split.CheckSizeAndSerialize(m, true, split.MarshalJSON)
-=======
 	return s.sendMetadata(m, forwarder.TransactionPriorityNormal)
 }
 
@@ -341,8 +338,7 @@
 }
 
 func (s *Serializer) sendMetadata(m marshaler.Marshaler, priority forwarder.TransactionPriority) error {
-	smallEnough, compressedPayload, payload, err := split.CheckSizeAndSerialize(m, true, split.MarshalJSON)
->>>>>>> a2de9888
+	mustSplit, compressedPayload, payload, err := split.CheckSizeAndSerialize(m, true, split.MarshalJSON)
 	if err != nil {
 		return fmt.Errorf("could not determine size of metadata payload: %s", err)
 	}
