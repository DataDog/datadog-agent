// Unless explicitly stated otherwise all files in this repository are licensed
// under the Apache License Version 2.0.
// This product includes software developed at Datadog (https://www.datadoghq.com/).
// Copyright 2016-present Datadog, Inc.

package workloadmeta

import (
	"context"
	"fmt"
	"io"
	"strings"
	"time"

	"github.com/CycloneDX/cyclonedx-go"
	"github.com/mohae/deepcopy"
	v1 "github.com/opencontainers/image-spec/specs-go/v1"

	"github.com/DataDog/datadog-agent/pkg/util/containers"
)

// Store is a central storage of metadata about workloads. A workload is any
// unit of work being done by a piece of software, like a process, a container,
// a kubernetes pod, or a task in any cloud provider.
//
// Typically there is only one instance, accessed via GetGlobalStore.
type Store interface {
	// Start starts the store, asynchronously initializing collectors and
	// beginning to gather workload data.  This is typically called during
	// agent startup.
	Start(ctx context.Context)

	// Subscribe subscribes the caller to events representing changes to the
	// store, limited to events matching the filter.  The name is used for
	// telemetry and debugging.
	//
	// The first message on the channel is special: it contains an EventTypeSet
	// event for each entity currently in the store.  If the Subscribe call
	// occurs at agent startup, then the first message approximates entities
	// that were running before the agent started.  This is an inherently racy
	// distinction, but may be useful for decisions such as whether to begin
	// logging at the head or tail of an entity's logs.
	//
	// Multiple EventTypeSet messages may be sent, either as the entity's state
	// evolves or as information about the entity is reported from multiple
	// sources (such as a container runtime and an orchestrator).
	//
	// See the documentation for EventBundle regarding appropropriate handling
	// for messages on this channel.
	Subscribe(name string, priority SubscriberPriority, filter *Filter) chan EventBundle

	// Unsubscribe reverses the effect of Subscribe.
	Unsubscribe(ch chan EventBundle)

	// GetContainer returns metadata about a container.  It fetches the entity
	// with kind KindContainer and the given ID.
	GetContainer(id string) (*Container, error)

	// ListContainers returns metadata about all known containers, equivalent
	// to all entities with kind KindContainer.
	ListContainers() []*Container

	// ListContainersWithFilter returns all the containers for which the passed
	// filter evaluates to true.
	ListContainersWithFilter(filter ContainerFilterFunc) []*Container

	// GetKubernetesPod returns metadata about a Kubernetes pod.  It fetches
	// the entity with kind KindKubernetesPod and the given ID.
	GetKubernetesPod(id string) (*KubernetesPod, error)

	// GetKubernetesPodForContainer searches all known KubernetesPod entities
	// for one containing the given container.
	GetKubernetesPodForContainer(containerID string) (*KubernetesPod, error)

	// GetECSTask returns metadata about an ECS task.  It fetches the entity with
	// kind KindECSTask and the given ID.
	GetECSTask(id string) (*ECSTask, error)

	// ListImages returns metadata about all known images, equivalent to all
	// entities with kind KindContainerImageMetadata.
	ListImages() []*ContainerImageMetadata

	// GetImage returns metadata about a container image. It fetches the entity
	// with kind KindContainerImageMetadata and the given ID.
	GetImage(id string) (*ContainerImageMetadata, error)

	// Notify notifies the store with a slice of events.  It should only be
	// used by workloadmeta collectors.
	Notify(events []CollectorEvent)

	// Dump lists the content of the store, for debugging purposes.
	Dump(verbose bool) WorkloadDumpResponse

	// Reset resets the state of the store so that newEntities are the only
	// entities stored. This function sends events to the subscribers in the
	// following cases:
	// - EventTypeSet: one for each entity in newEntities that doesn't exist in
	// the store. Also, when the entity exists, but with different values.
	// - EventTypeUnset: one for each entity that exists in the store but is not
	// present in newEntities.
	Reset(newEntities []Entity, source Source)
}

// Kind is the kind of an entity.
type Kind string

// Defined Kinds
const (
	KindContainer              Kind = "container"
	KindKubernetesPod          Kind = "kubernetes_pod"
	KindECSTask                Kind = "ecs_task"
	KindContainerImageMetadata Kind = "container_image_metadata"
)

// Source is the source name of an entity.
type Source string

// Defined Sources
const (
	// SourceAll matches any source. Should not be returned by collectors,
	// as its only meant to be used in filters.
	SourceAll Source = ""

	// SourceRuntime represents entities detected by the container runtime
	// running on the node, collecting lower level information about
	// containers. `docker`, `containerd`, `podman` and `ecs_fargate` use
	// this source.
	SourceRuntime Source = "runtime"

	// SourceNodeOrchestrator represents entities detected by the node
	// agent from an orchestrator. `kubelet` and `ecs` use this.
	SourceNodeOrchestrator Source = "node_orchestrator"

	// SourceClusterOrchestrator represents entities detected by calling
	// the central component of an orchestrator, or the Datadog Cluster
	// Agent.  `kube_metadata` and `cloudfoundry` use this.
	SourceClusterOrchestrator Source = "cluster_orchestrator"

	// SourceRemoteWorkloadmeta represents entities detected by the remote
	// workloadmeta.
	SourceRemoteWorkloadmeta Source = "remote_workloadmeta"
)

// ContainerRuntime is the container runtime used by a container.
type ContainerRuntime string

// Defined ContainerRuntimes
const (
	ContainerRuntimeDocker     ContainerRuntime = "docker"
	ContainerRuntimeContainerd ContainerRuntime = "containerd"
	ContainerRuntimePodman     ContainerRuntime = "podman"
	ContainerRuntimeCRIO       ContainerRuntime = "cri-o"
	ContainerRuntimeGarden     ContainerRuntime = "garden"
	// ECS Fargate can be considered as a runtime in the sense that we don't
	// know the actual runtime but we need to identify it's Fargate
	ContainerRuntimeECSFargate ContainerRuntime = "ecsfargate"
)

// ContainerStatus is the status of the container
type ContainerStatus string

// Defined ContainerStatus
const (
	ContainerStatusUnknown    ContainerStatus = "unknown"
	ContainerStatusCreated    ContainerStatus = "created"
	ContainerStatusRunning    ContainerStatus = "running"
	ContainerStatusRestarting ContainerStatus = "restarting"
	ContainerStatusPaused     ContainerStatus = "paused"
	ContainerStatusStopped    ContainerStatus = "stopped"
)

// ContainerHealth is the health of the container
type ContainerHealth string

// Defined ContainerHealth
const (
	ContainerHealthUnknown   ContainerHealth = "unknown"
	ContainerHealthHealthy   ContainerHealth = "healthy"
	ContainerHealthUnhealthy ContainerHealth = "unhealthy"
)

// ECSLaunchType is the launch type of an ECS task.
type ECSLaunchType string

// Defined ECSLaunchTypes
const (
	ECSLaunchTypeEC2     ECSLaunchType = "ec2"
	ECSLaunchTypeFargate ECSLaunchType = "fargate"
)

// EventType is the type of an event (set or unset).
type EventType int

const (
	// EventTypeAll matches any event type. Should not be returned by
	// collectors, as it is only meant to be used in filters.
	EventTypeAll EventType = iota

	// EventTypeSet indicates that an entity has been added or updated.
	EventTypeSet

	// EventTypeUnset indicates that an entity has been removed.  If multiple
	// sources provide data for an entity, this message is only sent when the
	// last source stops providing that data.
	EventTypeUnset
)

// Entity represents a single unit of work being done that is of interest to
// the agent.
//
// This interface is implemented by several concrete types, and is typically
// cast to that concrete type to get detailed information.  The concrete type
// corresponds to the entity's type (GetID().Kind), and it is safe to make an
// unchecked cast.
type Entity interface {
	// GetID gets the EntityID for this entity.
	GetID() EntityID

	// Merge merges this entity with another of the same kind.  This is used
	// to generate a composite entity representing data from several sources.
	Merge(Entity) error

	// DeepCopy copies an entity such that modifications of the copy will not
	// affect the original.
	DeepCopy() Entity

	// String provides a summary of the entity.  The string may span several lines,
	// especially if verbose.
	String(verbose bool) string
}

// EntityID represents the ID of an Entity.  Note that entities from different sources
// may have the same EntityID.
type EntityID struct {
	// Kind identifies the kind of entity.  This typically corresponds to the concrete
	// type of the Entity, but this is not always the case; see Entity for details.
	Kind Kind

	// ID is the ID for this entity, in a format specific to the entity Kind.
	ID string
}

// String implements Entity#String.
func (i EntityID) String(_ bool) string {
	return fmt.Sprintln("Kind:", i.Kind, "ID:", i.ID)
}

// EntityMeta represents generic metadata about an Entity.
type EntityMeta struct {
	Name        string
	Namespace   string
	Annotations map[string]string
	Labels      map[string]string
}

// String returns a string representation of EntityMeta.
func (e EntityMeta) String(verbose bool) string {
	var sb strings.Builder
	_, _ = fmt.Fprintln(&sb, "Name:", e.Name)
	_, _ = fmt.Fprintln(&sb, "Namespace:", e.Namespace)

	if verbose {
		_, _ = fmt.Fprintln(&sb, "Annotations:", mapToString(e.Annotations))
		_, _ = fmt.Fprintln(&sb, "Labels:", mapToString(e.Labels))
	}

	return sb.String()
}

// ContainerImage is the an image used by a container.
type ContainerImage struct {
	ID        string
	RawName   string
	Name      string
	Registry  string
	ShortName string
	Tag       string
}

// NewContainerImage builds a ContainerImage from an image name and its id
func NewContainerImage(imageID string, imageName string) (ContainerImage, error) {
	image := ContainerImage{
		ID:      imageID,
		RawName: imageName,
		Name:    imageName,
	}

	name, registry, shortName, tag, err := containers.SplitImageName(imageName)
	if err != nil {
		return image, err
	}

	if tag == "" {
		tag = "latest"
	}

	image.Name = name
	image.Registry = registry
	image.ShortName = shortName
	image.Tag = tag

	return image, nil
}

// String returns a string representation of ContainerImage.
func (c ContainerImage) String(verbose bool) string {
	var sb strings.Builder
	_, _ = fmt.Fprintln(&sb, "Name:", c.Name)
	_, _ = fmt.Fprintln(&sb, "Tag:", c.Tag)

	if verbose {
		_, _ = fmt.Fprintln(&sb, "ID:", c.ID)
		_, _ = fmt.Fprintln(&sb, "Raw Name:", c.RawName)
		_, _ = fmt.Fprintln(&sb, "Short Name:", c.ShortName)
	}

	return sb.String()
}

// ContainerState is the state of a container.
type ContainerState struct {
	Running    bool
	Status     ContainerStatus
	Health     ContainerHealth
	CreatedAt  time.Time
	StartedAt  time.Time
	FinishedAt time.Time
	ExitCode   *uint32
}

// String returns a string representation of ContainerState.
func (c ContainerState) String(verbose bool) string {
	var sb strings.Builder
	_, _ = fmt.Fprintln(&sb, "Running:", c.Running)

	if verbose {
		_, _ = fmt.Fprintln(&sb, "Status:", c.Status)
		_, _ = fmt.Fprintln(&sb, "Health:", c.Health)
		_, _ = fmt.Fprintln(&sb, "Created At:", c.CreatedAt)
		_, _ = fmt.Fprintln(&sb, "Started At:", c.StartedAt)
		_, _ = fmt.Fprintln(&sb, "Finished At:", c.FinishedAt)
		if c.ExitCode != nil {
			_, _ = fmt.Fprintln(&sb, "Exit Code:", *c.ExitCode)
		}
	}

	return sb.String()
}

// ContainerPort is a port open in the container.
type ContainerPort struct {
	Name     string
	Port     int
	Protocol string
}

// String returns a string representation of ContainerPort.
func (c ContainerPort) String(verbose bool) string {
	var sb strings.Builder
	_, _ = fmt.Fprintln(&sb, "Port:", c.Port)

	if verbose {
		_, _ = fmt.Fprintln(&sb, "Name:", c.Name)
		_, _ = fmt.Fprintln(&sb, "Protocol:", c.Protocol)
	}

	return sb.String()
}

// OrchestratorContainer is a reference to a Container with
// orchestrator-specific data attached to it.
type OrchestratorContainer struct {
	ID    string
	Name  string
	Image ContainerImage
}

// String returns a string representation of OrchestratorContainer.
func (o OrchestratorContainer) String(_ bool) string {
	return fmt.Sprintln("Name:", o.Name, "ID:", o.ID)
}

// Container is an Entity representing a containerized workload.
type Container struct {
	EntityID
	EntityMeta
	// EnvVars are limited to variables included in pkg/util/containers/env_vars_filter.go
	EnvVars    map[string]string
	Hostname   string
	Image      ContainerImage
	NetworkIPs map[string]string
	PID        int
	Ports      []ContainerPort
	Runtime    ContainerRuntime
	State      ContainerState
	// CollectorTags represent tags coming from the collector itself
	// and that it would be impossible to compute later on
	CollectorTags   []string
	Owner           *EntityID
	SecurityContext *ContainerSecurityContext
}

// GetID implements Entity#GetID.
func (c Container) GetID() EntityID {
	return c.EntityID
}

// Merge implements Entity#Merge.
func (c *Container) Merge(e Entity) error {
	cc, ok := e.(*Container)
	if !ok {
		return fmt.Errorf("cannot merge Container with different kind %T", e)
	}

	return merge(c, cc)
}

// DeepCopy implements Entity#DeepCopy.
func (c Container) DeepCopy() Entity {
	cp := deepcopy.Copy(c).(Container)
	return &cp
}

// String implements Entity#String.
func (c Container) String(verbose bool) string {
	var sb strings.Builder

	_, _ = fmt.Fprintln(&sb, "----------- Entity ID -----------")
	_, _ = fmt.Fprint(&sb, c.EntityID.String(verbose))

	_, _ = fmt.Fprintln(&sb, "----------- Entity Meta -----------")
	_, _ = fmt.Fprint(&sb, c.EntityMeta.String(verbose))

	_, _ = fmt.Fprintln(&sb, "----------- Image -----------")
	_, _ = fmt.Fprint(&sb, c.Image.String(verbose))

	_, _ = fmt.Fprintln(&sb, "----------- Container Info -----------")
	_, _ = fmt.Fprintln(&sb, "Runtime:", c.Runtime)
	_, _ = fmt.Fprint(&sb, c.State.String(verbose))

	if verbose {
		_, _ = fmt.Fprintln(&sb, "Allowed env variables:", filterAndFormatEnvVars(c.EnvVars))
		_, _ = fmt.Fprintln(&sb, "Hostname:", c.Hostname)
		_, _ = fmt.Fprintln(&sb, "Network IPs:", mapToString(c.NetworkIPs))
		_, _ = fmt.Fprintln(&sb, "PID:", c.PID)
	}

	if len(c.Ports) > 0 && verbose {
		_, _ = fmt.Fprintln(&sb, "----------- Ports -----------")
		for _, p := range c.Ports {
			_, _ = fmt.Fprint(&sb, p.String(verbose))
		}
	}

	if c.SecurityContext != nil {
		_, _ = fmt.Fprintln(&sb, "----------- Security Context -----------")
		if c.SecurityContext.Capabilities != nil {
			_, _ = fmt.Fprintln(&sb, "----------- Capabilities -----------")
			_, _ = fmt.Fprintln(&sb, "Add:", c.SecurityContext.Capabilities.Add)
			_, _ = fmt.Fprintln(&sb, "Drop:", c.SecurityContext.Capabilities.Drop)
		}

		_, _ = fmt.Fprintln(&sb, "Privileged:", c.SecurityContext.Privileged)
		if c.SecurityContext.SeccompProfile != nil {
			_, _ = fmt.Fprintln(&sb, "----------- Seccomp Profile -----------")
			_, _ = fmt.Fprintln(&sb, "Type:", c.SecurityContext.SeccompProfile.Type)
			if c.SecurityContext.SeccompProfile.Type == SeccompProfileTypeLocalhost {
				_, _ = fmt.Fprintln(&sb, "Localhost Profile:", c.SecurityContext.SeccompProfile.LocalhostProfile)
			}
		}
	}

	return sb.String()
}

<<<<<<< HEAD
=======
// PodSecurityContext is the Security Context of a Kubernete pod
type PodSecurityContext struct {
	RunAsUser  int32
	RunAsGroup int32
	FsGroup    int32
}

// ContainerSecurityContext is the Security Context of a Container
type ContainerSecurityContext struct {
	*Capabilities
	Privileged     bool
	SeccompProfile *SeccompProfile
}

type Capabilities struct {
	Add  []string
	Drop []string
}

// SeccompProfileType is the type of seccomp profile used
type SeccompProfileType string

const (
	SeccompProfileTypeUnconfined     SeccompProfileType = "Unconfined"
	SeccompProfileTypeRuntimeDefault SeccompProfileType = "RuntimeDefault"
	SeccompProfileTypeLocalhost      SeccompProfileType = "Localhost"
)

// SeccompProfileSpec contains fields for unmarshalling a Pod.Spec.Containers.SecurityContext.SeccompProfile
type SeccompProfile struct {
	Type             SeccompProfileType
	LocalhostProfile string
}

// IsOwnedByPod checks if a container's Owner is a KindKubernetesPod
func (c *Container) IsOwnedByPod() bool {
	return c.Owner != nil && c.Owner.Kind == KindKubernetesPod
}

>>>>>>> c91e22eb
var _ Entity = &Container{}

// ContainerFilterFunc is a function used to filter containers.
type ContainerFilterFunc func(container *Container) bool

// GetRunningContainers is a function that evaluates to true for running containers.
var GetRunningContainers ContainerFilterFunc = func(container *Container) bool { return container.State.Running }

// KubernetesPod is an Entity representing a Kubernetes Pod.
type KubernetesPod struct {
	EntityID
	EntityMeta
	Owners                     []KubernetesPodOwner
	PersistentVolumeClaimNames []string
	Containers                 []OrchestratorContainer
	Ready                      bool
	Phase                      string
	IP                         string
	PriorityClass              string
	QOSClass                   string
	KubeServices               []string
	NamespaceLabels            map[string]string
	FinishedAt                 time.Time
	SecurityContext            *PodSecurityContext
}

// GetID implements Entity#GetID.
func (p KubernetesPod) GetID() EntityID {
	return p.EntityID
}

// Merge implements Entity#Merge.
func (p *KubernetesPod) Merge(e Entity) error {
	pp, ok := e.(*KubernetesPod)
	if !ok {
		return fmt.Errorf("cannot merge KubernetesPod with different kind %T", e)
	}

	return merge(p, pp)
}

// DeepCopy implements Entity#DeepCopy.
func (p KubernetesPod) DeepCopy() Entity {
	cp := deepcopy.Copy(p).(KubernetesPod)
	return &cp
}

// String implements Entity#String.
func (p KubernetesPod) String(verbose bool) string {
	var sb strings.Builder
	_, _ = fmt.Fprintln(&sb, "----------- Entity ID -----------")
	_, _ = fmt.Fprintln(&sb, p.EntityID.String(verbose))

	_, _ = fmt.Fprintln(&sb, "----------- Entity Meta -----------")
	_, _ = fmt.Fprint(&sb, p.EntityMeta.String(verbose))

	if len(p.Owners) > 0 {
		_, _ = fmt.Fprintln(&sb, "----------- Owners -----------")
		for _, o := range p.Owners {
			_, _ = fmt.Fprint(&sb, o.String(verbose))
		}
	}

	if len(p.Containers) > 0 {
		_, _ = fmt.Fprintln(&sb, "----------- Containers -----------")
		for _, c := range p.Containers {
			_, _ = fmt.Fprint(&sb, c.String(verbose))
		}
	}

	_, _ = fmt.Fprintln(&sb, "----------- Pod Info -----------")
	_, _ = fmt.Fprintln(&sb, "Ready:", p.Ready)
	_, _ = fmt.Fprintln(&sb, "Phase:", p.Phase)
	_, _ = fmt.Fprintln(&sb, "IP:", p.IP)

	if verbose {
		_, _ = fmt.Fprintln(&sb, "Priority Class:", p.PriorityClass)
		_, _ = fmt.Fprintln(&sb, "QOS Class:", p.QOSClass)
		_, _ = fmt.Fprintln(&sb, "PVCs:", sliceToString(p.PersistentVolumeClaimNames))
		_, _ = fmt.Fprintln(&sb, "Kube Services:", sliceToString(p.KubeServices))
		_, _ = fmt.Fprintln(&sb, "Namespace Labels:", mapToString(p.NamespaceLabels))
		if !p.FinishedAt.IsZero() {
			_, _ = fmt.Fprintln(&sb, "Finished At:", p.FinishedAt)
		}
	}

	if p.SecurityContext != nil {
		_, _ = fmt.Fprintln(&sb, "----------- Pod Security Context -----------")
		_, _ = fmt.Fprintln(&sb, "RunAsUser:", p.SecurityContext.RunAsUser)
		_, _ = fmt.Fprintln(&sb, "RunAsGroup:", p.SecurityContext.RunAsGroup)
		_, _ = fmt.Fprintln(&sb, "FsGroup:", p.SecurityContext.FsGroup)
	}

	return sb.String()
}

var _ Entity = &KubernetesPod{}

// KubernetesPodOwner is extracted from a pod's owner references.
type KubernetesPodOwner struct {
	Kind string
	Name string
	ID   string
}

// String returns a string representation of KubernetesPodOwner.
func (o KubernetesPodOwner) String(verbose bool) string {
	var sb strings.Builder
	_, _ = fmt.Fprintln(&sb, "Kind:", o.Kind, "Name:", o.Name)

	if verbose {
		_, _ = fmt.Fprintln(&sb, "ID:", o.ID)
	}

	return sb.String()
}

// ECSTask is an Entity representing an ECS Task.
type ECSTask struct {
	EntityID
	EntityMeta
	Tags                  map[string]string
	ContainerInstanceTags map[string]string
	ClusterName           string
	Region                string
	AvailabilityZone      string
	Family                string
	Version               string
	LaunchType            ECSLaunchType
	Containers            []OrchestratorContainer
}

// GetID implements Entity#GetID.
func (t ECSTask) GetID() EntityID {
	return t.EntityID
}

// Merge implements Entity#Merge.
func (t *ECSTask) Merge(e Entity) error {
	tt, ok := e.(*ECSTask)
	if !ok {
		return fmt.Errorf("cannot merge ECSTask with different kind %T", e)
	}

	return merge(t, tt)
}

// DeepCopy implements Entity#DeepCopy.
func (t ECSTask) DeepCopy() Entity {
	cp := deepcopy.Copy(t).(ECSTask)
	return &cp
}

// String implements Entity#String.
func (t ECSTask) String(verbose bool) string {
	var sb strings.Builder
	_, _ = fmt.Fprintln(&sb, "----------- Entity ID -----------")
	_, _ = fmt.Fprint(&sb, t.EntityID.String(verbose))

	_, _ = fmt.Fprintln(&sb, "----------- Entity Meta -----------")
	_, _ = fmt.Fprint(&sb, t.EntityMeta.String(verbose))

	_, _ = fmt.Fprintln(&sb, "----------- Containers -----------")
	for _, c := range t.Containers {
		_, _ = fmt.Fprint(&sb, c.String(verbose))
	}

	if verbose {
		_, _ = fmt.Fprintln(&sb, "----------- Task Info -----------")
		_, _ = fmt.Fprintln(&sb, "Tags:", mapToString(t.Tags))
		_, _ = fmt.Fprintln(&sb, "Container Instance Tags:", mapToString(t.ContainerInstanceTags))
		_, _ = fmt.Fprintln(&sb, "Cluster Name:", t.ClusterName)
		_, _ = fmt.Fprintln(&sb, "Region:", t.Region)
		_, _ = fmt.Fprintln(&sb, "Availability Zone:", t.AvailabilityZone)
		_, _ = fmt.Fprintln(&sb, "Family:", t.Family)
		_, _ = fmt.Fprintln(&sb, "Version:", t.Version)
		_, _ = fmt.Fprintln(&sb, "Launch Type:", t.LaunchType)
	}

	return sb.String()
}

var _ Entity = &ECSTask{}

// ContainerImageMetadata is an Entity that represents container image metadata
type ContainerImageMetadata struct {
	EntityID
	EntityMeta
	RepoTags     []string
	RepoDigests  []string
	MediaType    string
	SizeBytes    int64
	OS           string
	OSVersion    string
	Architecture string
	Variant      string
	Layers       []ContainerImageLayer
	SBOM         *SBOM
}

// ContainerImageLayer represents a layer of a container image
type ContainerImageLayer struct {
	MediaType string
	Digest    string
	SizeBytes int64
	URLs      []string
	History   v1.History
}

// SBOM represents the Software Bill Of Materials (SBOM) of a container
type SBOM struct {
	CycloneDXBOM       *cyclonedx.BOM
	GenerationTime     time.Time
	GenerationDuration time.Duration
}

// GetID implements Entity#GetID.
func (i ContainerImageMetadata) GetID() EntityID {
	return i.EntityID
}

// Merge implements Entity#Merge.
func (i *ContainerImageMetadata) Merge(e Entity) error {
	otherImage, ok := e.(*ContainerImageMetadata)
	if !ok {
		return fmt.Errorf("cannot merge ContainerImageMetadata with different kind %T", e)
	}

	return merge(i, otherImage)
}

// DeepCopy implements Entity#DeepCopy.
func (i ContainerImageMetadata) DeepCopy() Entity {
	cp := deepcopy.Copy(i).(ContainerImageMetadata)
	return &cp
}

// String implements Entity#String.
func (i ContainerImageMetadata) String(verbose bool) string {
	var sb strings.Builder

	_, _ = fmt.Fprintln(&sb, "----------- Entity ID -----------")
	_, _ = fmt.Fprint(&sb, i.EntityID.String(verbose))

	_, _ = fmt.Fprintln(&sb, "----------- Entity Meta -----------")
	_, _ = fmt.Fprint(&sb, i.EntityMeta.String(verbose))

	_, _ = fmt.Fprintln(&sb, "Repo tags:", i.RepoTags)
	_, _ = fmt.Fprintln(&sb, "Repo digests:", i.RepoDigests)

	if verbose {
		_, _ = fmt.Fprintln(&sb, "Media Type:", i.MediaType)
		_, _ = fmt.Fprintln(&sb, "Size in bytes:", i.SizeBytes)
		_, _ = fmt.Fprintln(&sb, "OS:", i.OS)
		_, _ = fmt.Fprintln(&sb, "OS Version:", i.OSVersion)
		_, _ = fmt.Fprintln(&sb, "Architecture:", i.Architecture)
		_, _ = fmt.Fprintln(&sb, "Variant:", i.Variant)

		if i.SBOM != nil {
			_, _ = fmt.Fprintf(&sb, "SBOM: stored. Generated in: %.2f seconds\n", i.SBOM.GenerationDuration.Seconds())
		} else {
			_, _ = fmt.Fprintln(&sb, "SBOM: not stored")
		}

		_, _ = fmt.Fprintln(&sb, "----------- Layers -----------")
		for _, layer := range i.Layers {
			_, _ = fmt.Fprintln(&sb, layer)
		}
	}

	return sb.String()
}

// String returns a string representation of ContainerImageLayer
func (layer ContainerImageLayer) String() string {
	var sb strings.Builder

	_, _ = fmt.Fprintln(&sb, "Media Type:", layer.MediaType)
	_, _ = fmt.Fprintln(&sb, "Digest:", layer.Digest)
	_, _ = fmt.Fprintln(&sb, "Size in bytes:", layer.SizeBytes)
	_, _ = fmt.Fprintln(&sb, "URLs:", layer.URLs)

	printHistory(&sb, layer.History)

	return sb.String()
}

func printHistory(out io.Writer, history v1.History) {
	_, _ = fmt.Fprintln(out, "History:")
	_, _ = fmt.Fprintln(out, "- createdAt:", history.Created)
	_, _ = fmt.Fprintln(out, "- createdBy:", history.CreatedBy)
	_, _ = fmt.Fprintln(out, "- comment:", history.Comment)
	_, _ = fmt.Fprintln(out, "- emptyLayer:", history.EmptyLayer)
}

var _ Entity = &ContainerImageMetadata{}

// CollectorEvent is an event generated by a metadata collector, to be handled
// by the metadata store.
type CollectorEvent struct {
	Type   EventType
	Source Source
	Entity Entity
}

// Event represents a change to an entity.
type Event struct {
	// Type gives the type of this event.
	//
	// When Type is EventTypeSet, this represents an added or updated entity.
	// Multiple set events may be sent for a single entity.
	//
	// When Type is EventTypeUnset, this represents a removed entity.
	Type EventType

	// Entity is the entity involved in this event.  For an EventTypeSet event,
	// this may contain information "merged" from multiple sources.  For an
	// unset event it contains only an EntityID.
	//
	// For Type == EventTypeSet, this field can be cast unconditionally to the
	// concrete type corresponding to its kind (Entity.GetID().Kind).  For Type
	// == EventTypeUnset, only the Entity ID is available and such a cast will
	// fail.
	Entity Entity
}

// SubscriberPriority is a priority for subscribers to the store.  Subscribers
// are notified in order by their priority, with each notification blocking the
// next, so this allows control of which compoents are informed of changes in
// the store first.
type SubscriberPriority int

const (
	// TaggerPriority is the priority for the Tagger.  The Tagger must always
	// come first.
	TaggerPriority SubscriberPriority = iota

	// ConfigProviderPriority is the priority for the AD Config Provider.
	// This should come before other subscribers so that config provided by
	// entities is available to those other subscribers.
	ConfigProviderPriority SubscriberPriority = iota

	// NormalPriority should be used by subscribers on which other components
	// do not depend.
	NormalPriority SubscriberPriority = iota
)

// EventBundle is a collection of events sent to Store subscribers.
//
// Subscribers are expected to respond to EventBundles quickly.  The Store will
// not move on to notify the next subscriber until the included channel Ch is
// closed.  Subscribers which need to update their state before other
// subscribers are notified should close this channel once those updates are
// complete.  Other subscribers should close the channel immediately.
// See the example for Store#Subscribe for details.
type EventBundle struct {
	// Events gives the events in this bundle.
	Events []Event

	// Ch should be closed once the subscriber has handled the event.
	Ch chan struct{}
}<|MERGE_RESOLUTION|>--- conflicted
+++ resolved
@@ -473,8 +473,6 @@
 	return sb.String()
 }
 
-<<<<<<< HEAD
-=======
 // PodSecurityContext is the Security Context of a Kubernete pod
 type PodSecurityContext struct {
 	RunAsUser  int32
@@ -509,12 +507,6 @@
 	LocalhostProfile string
 }
 
-// IsOwnedByPod checks if a container's Owner is a KindKubernetesPod
-func (c *Container) IsOwnedByPod() bool {
-	return c.Owner != nil && c.Owner.Kind == KindKubernetesPod
-}
-
->>>>>>> c91e22eb
 var _ Entity = &Container{}
 
 // ContainerFilterFunc is a function used to filter containers.
