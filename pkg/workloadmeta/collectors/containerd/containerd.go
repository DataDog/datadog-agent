// Unless explicitly stated otherwise all files in this repository are licensed
// under the Apache License Version 2.0.
// This product includes software developed at Datadog (https://www.datadoghq.com/).
// Copyright 2016-present Datadog, Inc.

//go:build containerd
// +build containerd

package containerd

import (
	"context"
	"fmt"
	"time"

	apievents "github.com/containerd/containerd/api/events"
	containerdevents "github.com/containerd/containerd/events"
	"github.com/gogo/protobuf/proto"
	"github.com/gogo/protobuf/types"

	"github.com/DataDog/datadog-agent/pkg/config"
	"github.com/DataDog/datadog-agent/pkg/errors"
	"github.com/DataDog/datadog-agent/pkg/status/health"
	cutil "github.com/DataDog/datadog-agent/pkg/util/containerd"
	"github.com/DataDog/datadog-agent/pkg/util/containers"
	"github.com/DataDog/datadog-agent/pkg/util/log"
	"github.com/DataDog/datadog-agent/pkg/workloadmeta"
)

const (
	collectorID   = "containerd"
	componentName = "workloadmeta-containerd"

	containerCreationTopic = "/containers/create"
	containerUpdateTopic   = "/containers/update"
	containerDeletionTopic = "/containers/delete"

	// These are not all the task-related topics, but enough to detect changes
	// in the state of the container (only need to know if it's running or not).

	TaskStartTopic   = "/tasks/start"
	TaskOOMTopic     = "/tasks/oom"
	TaskExitTopic    = "/tasks/exit"
	TaskDeleteTopic  = "/tasks/delete"
	TaskPausedTopic  = "/tasks/paused"
	TaskResumedTopic = "/tasks/resumed"
)

// containerdTopics includes the containerd topics that we want to subscribe to
var containerdTopics = []string{
	containerCreationTopic,
	containerUpdateTopic,
	containerDeletionTopic,
	TaskStartTopic,
	TaskOOMTopic,
	TaskExitTopic,
	TaskDeleteTopic,
	TaskPausedTopic,
	TaskResumedTopic,
}

type exitInfo struct {
	exitCode *uint32
	exitTS   time.Time
}

type collector struct {
	store                  workloadmeta.Store
	containerdClient       cutil.ContainerdItf
	filterPausedContainers *containers.Filter
	eventsChan             <-chan *containerdevents.Envelope
	errorsChan             <-chan error

	// Container exit info (mainly exit code and exit timestamp) are attached to the corresponding task events.
	// contToExitInfo caches the exit info of a task to enrich the container deletion event when it's received later.
	contToExitInfo map[string]*exitInfo
}

func init() {
	workloadmeta.RegisterCollector(collectorID, func() workloadmeta.Collector {
		return &collector{
			contToExitInfo: make(map[string]*exitInfo),
		}
	})
}

func (c *collector) Start(ctx context.Context, store workloadmeta.Store) error {
	if !config.IsFeaturePresent(config.Containerd) {
		return errors.NewDisabled(componentName, "Agent is not running on containerd")
	}

	c.store = store

	var err error
	c.containerdClient, err = cutil.NewContainerdUtil()
	if err != nil {
		return err
	}

	c.filterPausedContainers, err = containers.GetPauseContainerFilter()
	if err != nil {
		return err
	}

	eventsCtx, cancelEvents := context.WithCancel(ctx)
	c.eventsChan, c.errorsChan = c.containerdClient.GetEvents().Subscribe(eventsCtx, subscribeFilters()...)

	err = c.generateEventsFromContainerList(ctx)
	if err != nil {
		cancelEvents()
		return err
	}

	go func() {
		defer func() {
			if errClose := c.containerdClient.Close(); errClose != nil {
				log.Warnf("Error when closing containerd connection: %s", errClose)
			}
		}()
		defer cancelEvents()

		c.stream(ctx)
	}()

	return nil
}

func (c *collector) Pull(ctx context.Context) error {
	return nil
}

func (c *collector) stream(ctx context.Context) {
	healthHandle := health.RegisterLiveness(componentName)
	ctx, cancel := context.WithCancel(ctx)

	for {
		select {
		case <-healthHandle.C:

		case ev := <-c.eventsChan:
			if err := c.handleEvent(ctx, ev); err != nil {
				log.Warnf(err.Error())
			}

		case err := <-c.errorsChan:
			if err != nil {
				log.Errorf("stopping collection: %s", err)
			}
			cancel()
			return

		case <-ctx.Done():
			err := healthHandle.Deregister()
			if err != nil {
				log.Warnf("error de-registering health check: %s", err)
			}
			cancel()
			return
		}
	}
}

func (c *collector) generateEventsFromContainerList(ctx context.Context) error {
	var events []workloadmeta.CollectorEvent

	namespaces, err := cutil.NamespacesToWatch(ctx, c.containerdClient)
	if err != nil {
		return err
	}

<<<<<<< HEAD
	events := make([]workloadmeta.CollectorEvent, 0, len(containerdEvents))
	for _, containerdEvent := range containerdEvents {
		ev, err := c.buildCollectorEvent(ctx, &containerdEvent)
=======
	for _, namespace := range namespaces {
		c.containerdClient.SetCurrentNamespace(namespace)

		containerdEvents, err := c.generateInitialEvents(ctx, namespace)
>>>>>>> 582e5933
		if err != nil {
			return err
		}

		for _, containerdEvent := range containerdEvents {
			ev, err := buildCollectorEvent(ctx, &containerdEvent, c.containerdClient)
			if err != nil {
				log.Warnf(err.Error())
				continue
			}

			events = append(events, ev)
		}
	}

	if len(events) > 0 {
		c.store.Notify(events)
	}

	return nil
}

func (c *collector) generateInitialEvents(ctx context.Context, namespace string) ([]containerdevents.Envelope, error) {
	var events []containerdevents.Envelope

	existingContainers, err := c.containerdClient.Containers()
	if err != nil {
		return nil, err
	}

	for _, container := range existingContainers {
		eventEncoded, err := proto.Marshal(&apievents.ContainerCreate{
			ID: container.ID(),
		})
		if err != nil {
			return nil, err
		}

		event := containerdevents.Envelope{
			Timestamp: time.Now(),
			Namespace: namespace,
			Topic:     containerCreationTopic,
			Event: &types.Any{
				TypeUrl: "containerd.events.ContainerCreate",
				Value:   eventEncoded,
			},
		}

		// if ignoreEvent returns an error, keep the event regardless.
		// it might've been because of network errors, so it's better
		// to keep a container we should've ignored than ignoring a
		// container we should've kept
		ignore, err := c.ignoreEvent(ctx, &event)
		if err != nil {
			log.Debugf("Error while deciding to ignore event, keeping it: %s", err)
		}

		if ignore {
			continue
		}

		events = append(events, event)
	}

	return events, nil
}

func (c *collector) handleEvent(ctx context.Context, containerdEvent *containerdevents.Envelope) error {
	c.containerdClient.SetCurrentNamespace(containerdEvent.Namespace)

	ignore, err := c.ignoreEvent(ctx, containerdEvent)
	if err != nil {
		return err
	}

	if ignore {
		return nil
	}

	workloadmetaEvent, err := c.buildCollectorEvent(ctx, containerdEvent)
	if err != nil {
		return err
	}

	c.store.Notify([]workloadmeta.CollectorEvent{workloadmetaEvent})

	return nil
}

// ignoreEvent returns whether a containerd event should be ignored.
// The ignored events are the ones that refer to a "pause" container.
func (c *collector) ignoreEvent(ctx context.Context, containerdEvent *containerdevents.Envelope) (bool, error) {
	// The container ID can be in the "id" field (in container events) or
	// "container_id" (in task events)
	ID, found := containerdEvent.Field([]string{"event", "id"})
	if !found {
		ID, found = containerdEvent.Field([]string{"event", "container_id"})
		if !found {
			// We don't handle any events that don't have a container ID, so we
			// can ignore them.
			return true, nil
		}
	}

	container, err := c.containerdClient.ContainerWithContext(ctx, ID)
	if err != nil {
		if errors.IsNotFound(err) {
			// This is a delete event that needs to be handled
			return false, nil
		}
		return false, err
	}

	img, err := c.containerdClient.Image(container)
	if err != nil {
		return false, err
	}

	// Only the image name is relevant to exclude paused containers
	return c.filterPausedContainers.IsExcluded("", img.Name(), ""), nil
}

<<<<<<< HEAD
func (c *collector) getExitInfo(id string) *exitInfo {
	return c.contToExitInfo[id]
}

func (c *collector) deleteExitInfo(id string) {
	delete(c.contToExitInfo, id)
}

func (c *collector) cacheExitInfo(id string, exitCode *uint32, exitTS time.Time) {
	c.contToExitInfo[id] = &exitInfo{
		exitTS:   exitTS,
		exitCode: exitCode,
	}
=======
// subscribeFilters returns the containerd filters we need to subscribe to based
// on the "containerd_namespace" option and the containerdTopics array defined.
//
// When "containerd_namespace" is empty, it means that we don't want to filter
// by namespace. In that case, the filters only include topics.
//
// When the namespace is not empty, we need to include it on every filter. If we
// define a filter with the TaskStartTopic topic and a second filter with a
// namespace, we will receive an event when it is a TaskStartTopic OR
// (inclusive) when the namespace is the one that we selected. What we need is
// to only receive events that match both conditions and that's why they need to
// be specified in the same filter.
func subscribeFilters() []string {
	namespace := config.Datadog.GetString("containerd_namespace")

	var filters []string

	for _, topic := range containerdTopics {
		var filter string
		if namespace == "" {
			filter = fmt.Sprintf(`topic==%q`, topic)
		} else {
			filter = fmt.Sprintf(`topic==%q,namespace==%q`, topic, namespace)
		}
		filters = append(filters, filter)
	}

	return filters
>>>>>>> 582e5933
}<|MERGE_RESOLUTION|>--- conflicted
+++ resolved
@@ -168,22 +168,16 @@
 		return err
 	}
 
-<<<<<<< HEAD
-	events := make([]workloadmeta.CollectorEvent, 0, len(containerdEvents))
-	for _, containerdEvent := range containerdEvents {
-		ev, err := c.buildCollectorEvent(ctx, &containerdEvent)
-=======
 	for _, namespace := range namespaces {
 		c.containerdClient.SetCurrentNamespace(namespace)
 
 		containerdEvents, err := c.generateInitialEvents(ctx, namespace)
->>>>>>> 582e5933
 		if err != nil {
 			return err
 		}
 
 		for _, containerdEvent := range containerdEvents {
-			ev, err := buildCollectorEvent(ctx, &containerdEvent, c.containerdClient)
+			ev, err := c.buildCollectorEvent(ctx, &containerdEvent)
 			if err != nil {
 				log.Warnf(err.Error())
 				continue
@@ -300,21 +294,6 @@
 	return c.filterPausedContainers.IsExcluded("", img.Name(), ""), nil
 }
 
-<<<<<<< HEAD
-func (c *collector) getExitInfo(id string) *exitInfo {
-	return c.contToExitInfo[id]
-}
-
-func (c *collector) deleteExitInfo(id string) {
-	delete(c.contToExitInfo, id)
-}
-
-func (c *collector) cacheExitInfo(id string, exitCode *uint32, exitTS time.Time) {
-	c.contToExitInfo[id] = &exitInfo{
-		exitTS:   exitTS,
-		exitCode: exitCode,
-	}
-=======
 // subscribeFilters returns the containerd filters we need to subscribe to based
 // on the "containerd_namespace" option and the containerdTopics array defined.
 //
@@ -343,5 +322,19 @@
 	}
 
 	return filters
->>>>>>> 582e5933
+}
+
+func (c *collector) getExitInfo(id string) *exitInfo {
+	return c.contToExitInfo[id]
+}
+
+func (c *collector) deleteExitInfo(id string) {
+	delete(c.contToExitInfo, id)
+}
+
+func (c *collector) cacheExitInfo(id string, exitCode *uint32, exitTS time.Time) {
+	c.contToExitInfo[id] = &exitInfo{
+		exitTS:   exitTS,
+		exitCode: exitCode,
+	}
 }