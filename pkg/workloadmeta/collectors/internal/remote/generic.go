--- conflicted
+++ resolved
@@ -43,13 +43,10 @@
 }
 
 type StreamHandler interface {
-<<<<<<< HEAD
+	// Port returns the targetted port
+	Port() int
 	// IsEnabled returns an error if this StreamHandler is disabled
 	IsEnabled() error
-=======
-	// Port returns the targetted port
-	Port() int
->>>>>>> b160735f
 	// NewClient returns a client to connect to a remote gRPC server.
 	NewClient(cc grpc.ClientConnInterface) RemoteGrpcClient
 	// HandleResponse handles a response from the remote gRPC server.
