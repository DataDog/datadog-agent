// Unless explicitly stated otherwise all files in this repository are licensed
// under the Apache License Version 2.0.
// This product includes software developed at Datadog (https://www.datadoghq.com/).
// Copyright 2016-present Datadog, Inc.

//go:build kubeapiserver

package kubeapiserver

import (
	"context"
	"time"

	"k8s.io/client-go/tools/cache"

	"github.com/DataDog/datadog-agent/pkg/config"
	"github.com/DataDog/datadog-agent/pkg/status/health"
	"github.com/DataDog/datadog-agent/pkg/util/kubernetes/apiserver"
	"github.com/DataDog/datadog-agent/pkg/util/log"
	"github.com/DataDog/datadog-agent/pkg/workloadmeta"

	"k8s.io/client-go/kubernetes"
)

const (
	collectorID   = "kubeapiserver"
	componentName = "workloadmeta-kubeapiserver"
	noResync      = time.Duration(0)
)

type collector struct{}

// storeGenerator returns a new store specific to a given resource
<<<<<<< HEAD
type storeGenerator func(context.Context, config.Config, workloadmeta.Store, kubernetes.Interface) (*cache.Reflector, *reflectorStore, error)
=======
type storeGenerator func(context.Context, workloadmeta.Store, kubernetes.Interface) (*cache.Reflector, *reflectorStore)
>>>>>>> 51fb2de9

func storeGenerators(cfg config.Config) []storeGenerator {
	generators := []storeGenerator{newNodeStore}

	if cfg.GetBool("cluster_agent.collect_kubernetes_tags") {
		generators = append(generators, newPodStore)
	}

	return generators
}

func init() {
	workloadmeta.RegisterClusterCollector(collectorID, func() workloadmeta.Collector {
		return &collector{}
	})
}

func (c *collector) Start(ctx context.Context, wlmetaStore workloadmeta.Store) error {
	var objectStores []*reflectorStore

	apiserverClient, err := apiserver.GetAPIClient()
	if err != nil {
		return err
	}
	client := apiserverClient.Cl

<<<<<<< HEAD
	for _, storeBuilder := range resourceSpecificGenerator {
		reflector, store, err := storeBuilder(ctx, config.Datadog, wlmetaStore, client)
		if err != nil {
			log.Warnf("failed to start reflector: %s", err)
			continue
		}
=======
	for _, storeBuilder := range storeGenerators(config.Datadog) {
		reflector, store := storeBuilder(ctx, wlmetaStore, client)
>>>>>>> 51fb2de9
		objectStores = append(objectStores, store)
		go reflector.Run(ctx.Done())
	}
	go startReadiness(ctx, objectStores)
	return nil
}

func (c *collector) Pull(_ context.Context) error {
	return nil
}

func startReadiness(ctx context.Context, stores []*reflectorStore) {
	log.Infof("Starting readiness waiting for %d k8s reflectors to sync", len(stores))

	// There is no way to ensure liveness correctly as it would need to be plugged inside the
	// inner loop of Reflector.
	// However we add Readiness when we got at least some data.
	health := health.RegisterReadiness(componentName)
	defer func() {
		err := health.Deregister()
		log.Criticalf("Unable to deregister component: %s, readiness will likely fail until POD is replaced err: %v", componentName, err)
	}()

	// Checked synced, in its own scope to cleanly unreference the syncTimer
	{
		syncTimer := time.NewTicker(time.Second)
	OUTER:
		for {
			select {
			case <-ctx.Done():
				break OUTER

			case <-syncTimer.C:
				allSynced := true
				for _, store := range stores {
					allSynced = allSynced && store.HasSynced()
				}

				if allSynced {
					break OUTER
				}
			}
		}
		syncTimer.Stop()
	}

	// Once synced, start answering to readiness probe
	log.Infof("All (%d) K8S reflectors synced to workloadmeta", len(stores))
	for {
		select {
		case <-ctx.Done():
			return

		case <-health.C:
		}
	}
}<|MERGE_RESOLUTION|>--- conflicted
+++ resolved
@@ -31,17 +31,17 @@
 type collector struct{}
 
 // storeGenerator returns a new store specific to a given resource
-<<<<<<< HEAD
-type storeGenerator func(context.Context, config.Config, workloadmeta.Store, kubernetes.Interface) (*cache.Reflector, *reflectorStore, error)
-=======
 type storeGenerator func(context.Context, workloadmeta.Store, kubernetes.Interface) (*cache.Reflector, *reflectorStore)
->>>>>>> 51fb2de9
 
 func storeGenerators(cfg config.Config) []storeGenerator {
 	generators := []storeGenerator{newNodeStore}
 
 	if cfg.GetBool("cluster_agent.collect_kubernetes_tags") {
 		generators = append(generators, newPodStore)
+	}
+
+	if cfg.GetBool("language_detection.enabled") {
+		generators = append(generators, newDeploymentStore)
 	}
 
 	return generators
@@ -62,17 +62,8 @@
 	}
 	client := apiserverClient.Cl
 
-<<<<<<< HEAD
-	for _, storeBuilder := range resourceSpecificGenerator {
-		reflector, store, err := storeBuilder(ctx, config.Datadog, wlmetaStore, client)
-		if err != nil {
-			log.Warnf("failed to start reflector: %s", err)
-			continue
-		}
-=======
 	for _, storeBuilder := range storeGenerators(config.Datadog) {
 		reflector, store := storeBuilder(ctx, wlmetaStore, client)
->>>>>>> 51fb2de9
 		objectStores = append(objectStores, store)
 		go reflector.Run(ctx.Done())
 	}
