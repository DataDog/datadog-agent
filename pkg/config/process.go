--- conflicted
+++ resolved
@@ -40,16 +40,14 @@
 	// ProcessMaxCtrProcsPerMessageLimit is the maximum allowed value for process_config.max_ctr_procs_per_message.
 	ProcessMaxCtrProcsPerMessageLimit = 30000
 
-<<<<<<< HEAD
 	// DefaultProcessExpVarPort is the default port used by the process-agent expvar server
 	DefaultProcessExpVarPort = 6062
 
 	// DefaultProcessCmdPort is the default port used by process-agent to run a runtime settings server
 	DefaultProcessCmdPort = 6162
-=======
+
 	// DefaultProcessEndpoint is the default endpoint for the process agent to send payloads to
 	DefaultProcessEndpoint = "https://process.datadoghq.com"
->>>>>>> 9c9e732d
 )
 
 // setupProcesses is meant to be called multiple times for different configs, but overrides apply to all configs, so
