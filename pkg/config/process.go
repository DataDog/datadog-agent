// Unless explicitly stated otherwise all files in this repository are licensed
// under the Apache License Version 2.0.
// This product includes software developed at Datadog (https://www.datadoghq.com/).
// Copyright 2016-present Datadog, Inc.

package config

import (
	"strconv"
	"strings"
	"sync"
	"time"

	"github.com/DataDog/datadog-agent/pkg/util/log"
)

const (
	// DefaultGRPCConnectionTimeoutSecs sets the default value for timeout when connecting to the agent
	DefaultGRPCConnectionTimeoutSecs = 60

	// DefaultProcessQueueSize is the default max amount of process-agent checks that can be buffered in memory if the forwarder can't consume them fast enough (e.g. due to network disruption)
	// This can be fairly high as the input should get throttled by queue bytes first.
	// Assuming we generate ~8 checks/minute (for process/network), this should allow buffering of ~30 minutes of data assuming it fits within the queue bytes memory budget
	DefaultProcessQueueSize = 256

	// DefaultProcessRTQueueSize is the default max amount of process-agent realtime checks that can be buffered in memory
	// We set a small queue size for real-time message because they get staled very quickly, thus we only keep the latest several payloads
	DefaultProcessRTQueueSize = 5

	// DefaultProcessQueueBytes is the default amount of process-agent check data (in bytes) that can be buffered in memory
	// Allow buffering up to 60 megabytes of payload data in total
	DefaultProcessQueueBytes = 60 * 1000 * 1000

<<<<<<< HEAD
	// DefaultProcessMaxPerMessage is the default maximum number of processes, or containers per message. Note: Only change if the defaults are causing issues.
	DefaultProcessMaxPerMessage = 100

	// DefaultProcessMaxCtrProcsPerMessage is the default maximum number of processes belonging to a container per message. Note: Only change if the defaults are causing issues.
	DefaultProcessMaxCtrProcsPerMessage = 10000

	// ProcessMaxCtrProcsPerMessageLimit is the maximum allowed value for process_config.max_ctr_procs_per_message.
	ProcessMaxCtrProcsPerMessageLimit = 30000
=======
	// DefaultProcessEndpoint is the default endpoint for the process agent to send payloads to
	DefaultProcessEndpoint = "https://process.datadoghq.com"
>>>>>>> 9ca5dcac
)

// setupProcesses is meant to be called multiple times for different configs, but overrides apply to all configs, so
// we need to make sure it is only applied once
var processesAddOverrideOnce sync.Once

// procBindEnvAndSetDefault is a helper function that generates both "DD_PROCESS_CONFIG_" and "DD_PROCESS_AGENT_" prefixes from a key.
// We need this helper function because the standard BindEnvAndSetDefault can only generate one prefix from a key.
func procBindEnvAndSetDefault(config Config, key string, val interface{}) {
	// Uppercase, replace "." with "_" and add "DD_" prefix to key so that we follow the same environment
	// variable convention as the core agent.
	processConfigKey := "DD_" + strings.Replace(strings.ToUpper(key), ".", "_", -1)
	processAgentKey := strings.Replace(processConfigKey, "PROCESS_CONFIG", "PROCESS_AGENT", 1)

	envs := append([]string{processConfigKey, processAgentKey})
	config.BindEnvAndSetDefault(key, val, envs...)
}

// procBindEnv is a helper function that generates both "DD_PROCESS_CONFIG_" and "DD_PROCESS_AGENT_" prefixes from a key, but does not set a default.
// We need this helper function because the standard BindEnv can only generate one prefix from a key.
func procBindEnv(config Config, key string) {
	processConfigKey := "DD_" + strings.Replace(strings.ToUpper(key), ".", "_", -1)
	processAgentKey := strings.Replace(processConfigKey, "PROCESS_CONFIG", "PROCESS_AGENT", 1)

	config.BindEnv(key, processConfigKey, processAgentKey)
}

func setupProcesses(config Config) {
	// "process_config.enabled" is deprecated. We must still be able to detect if it is present, to know if we should use it
	// or container_collection.enabled and process_collection.enabled.
	procBindEnv(config, "process_config.enabled")
	config.SetEnvKeyTransformer("process_config.enabled", func(val string) interface{} {
		// DD_PROCESS_AGENT_ENABLED: true - Process + Container checks enabled
		//                           false - No checks enabled
		//                           (unset) - Defaults are used, only container check is enabled
		if enabled, _ := strconv.ParseBool(val); enabled {
			return "true"
		}
		return "disabled"
	})
	procBindEnvAndSetDefault(config, "process_config.container_collection.enabled", true)
	procBindEnvAndSetDefault(config, "process_config.process_collection.enabled", false)

	config.BindEnv("process_config.process_dd_url",
		"DD_PROCESS_CONFIG_PROCESS_DD_URL",
		"DD_PROCESS_AGENT_PROCESS_DD_URL",
		"DD_PROCESS_AGENT_URL",
		"DD_PROCESS_CONFIG_URL",
	)
	config.SetKnown("process_config.dd_agent_env")
	config.SetKnown("process_config.intervals.process_realtime")
	procBindEnvAndSetDefault(config, "process_config.queue_size", DefaultProcessQueueSize)
	procBindEnvAndSetDefault(config, "process_config.process_queue_bytes", DefaultProcessQueueBytes)
	procBindEnvAndSetDefault(config, "process_config.rt_queue_size", DefaultProcessRTQueueSize)
	procBindEnvAndSetDefault(config, "process_config.max_per_message", DefaultProcessMaxPerMessage)
	procBindEnvAndSetDefault(config, "process_config.max_ctr_procs_per_message", DefaultProcessMaxCtrProcsPerMessage)
	config.SetKnown("process_config.cmd_port")
	config.SetKnown("process_config.intervals.process")
	config.SetKnown("process_config.blacklist_patterns")
	config.SetKnown("process_config.intervals.container")
	config.SetKnown("process_config.intervals.container_realtime")
	procBindEnvAndSetDefault(config, "process_config.dd_agent_bin", DefaultDDAgentBin)
	config.SetKnown("process_config.custom_sensitive_words")
	config.SetKnown("process_config.scrub_args")
	config.SetKnown("process_config.strip_proc_arguments")
	// Use PDH API to collect performance counter data for process check on Windows
	procBindEnvAndSetDefault(config, "process_config.windows.use_perf_counters", false)
	config.BindEnvAndSetDefault("process_config.additional_endpoints", make(map[string][]string),
		"DD_PROCESS_CONFIG_ADDITIONAL_ENDPOINTS",
		"DD_PROCESS_AGENT_ADDITIONAL_ENDPOINTS",
		"DD_PROCESS_ADDITIONAL_ENDPOINTS",
	)
	config.SetKnown("process_config.container_source")
	config.SetKnown("process_config.intervals.connections")
	config.SetKnown("process_config.expvar_port")
	procBindEnvAndSetDefault(config, "process_config.log_file", DefaultProcessAgentLogFile)
	procBindEnvAndSetDefault(config, "process_config.internal_profiling.enabled", false)
	procBindEnvAndSetDefault(config, "process_config.grpc_connection_timeout_secs", DefaultGRPCConnectionTimeoutSecs)
	procBindEnvAndSetDefault(config, "process_config.remote_tagger", false)
	procBindEnvAndSetDefault(config, "process_config.disable_realtime_checks", false)

	// Process Discovery Check
	config.BindEnvAndSetDefault("process_config.process_discovery.enabled", true,
		"DD_PROCESS_CONFIG_PROCESS_DISCOVERY_ENABLED",
		"DD_PROCESS_AGENT_PROCESS_DISCOVERY_ENABLED",
		"DD_PROCESS_CONFIG_DISCOVERY_ENABLED", // Also bind old environment variables
		"DD_PROCESS_AGENT_DISCOVERY_ENABLED",
	)
	procBindEnvAndSetDefault(config, "process_config.process_discovery.interval", 4*time.Hour)

	processesAddOverrideOnce.Do(func() {
		AddOverrideFunc(loadProcessTransforms)
	})
}

// loadProcessTransforms loads transforms associated with process config settings.
func loadProcessTransforms(config Config) {
	if config.IsSet("process_config.enabled") {
		log.Info("process_config.enabled is deprecated, use process_config.container_collection.enabled " +
			"and process_config.process_collection.enabled instead, " +
			"see https://docs.datadoghq.com/infrastructure/process#installation for more information")
		procConfigEnabled := strings.ToLower(config.GetString("process_config.enabled"))
		if procConfigEnabled == "disabled" {
			config.Set("process_config.process_collection.enabled", false)
			config.Set("process_config.container_collection.enabled", false)
		} else if enabled, _ := strconv.ParseBool(procConfigEnabled); enabled { // "true"
			config.Set("process_config.process_collection.enabled", true)
			config.Set("process_config.container_collection.enabled", false)
		} else { // "false"
			config.Set("process_config.process_collection.enabled", false)
			config.Set("process_config.container_collection.enabled", true)
		}
	}
}<|MERGE_RESOLUTION|>--- conflicted
+++ resolved
@@ -31,7 +31,6 @@
 	// Allow buffering up to 60 megabytes of payload data in total
 	DefaultProcessQueueBytes = 60 * 1000 * 1000
 
-<<<<<<< HEAD
 	// DefaultProcessMaxPerMessage is the default maximum number of processes, or containers per message. Note: Only change if the defaults are causing issues.
 	DefaultProcessMaxPerMessage = 100
 
@@ -40,10 +39,9 @@
 
 	// ProcessMaxCtrProcsPerMessageLimit is the maximum allowed value for process_config.max_ctr_procs_per_message.
 	ProcessMaxCtrProcsPerMessageLimit = 30000
-=======
+
 	// DefaultProcessEndpoint is the default endpoint for the process agent to send payloads to
 	DefaultProcessEndpoint = "https://process.datadoghq.com"
->>>>>>> 9ca5dcac
 )
 
 // setupProcesses is meant to be called multiple times for different configs, but overrides apply to all configs, so
