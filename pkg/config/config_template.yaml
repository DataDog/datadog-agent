--- conflicted
+++ resolved
@@ -1550,22 +1550,13 @@
 
   ## @param instrumentation_enabled - boolean - default: false
   ## @env DD_APM_INSTRUMENTATION_ENABLED - boolean - default: false
-<<<<<<< HEAD
-  ## Enables Single Step Instrumentation in the cluster
-=======
   ## Enables Single Step Instrumentation in the cluster (in beta)
->>>>>>> f4b4f685
   #
   # instrumentation_enabled: false
 
   ## @param instrumentation_enabled_namespaces - list of strings - optional
-<<<<<<< HEAD
-  ## @env DD_APM_INSTRUMENTATION_ENABLED_NAMESPACES - - space separated list of strings - optional
-  ## Enables Single Step Instrumentation in specific namespaces, while Single Step Instrumentation is off in the whole cluster.
-=======
   ## @env DD_APM_INSTRUMENTATION_ENABLED_NAMESPACES - space separated list of strings - optional
-  ## Enables Single Step Instrumentation in specific namespaces, while Single Step Instrumentation is off in the whole cluster. (in beta)
->>>>>>> f4b4f685
+  ## Enables Single Step Instrumentation in specific namespaces, while Single Step Instrumentation is off in the whole cluster (in beta)
   ## Can only be set if DD_APM_INSTRUMENTATION_ENABLED is false. Cannot be set together with DD_APM_INSTRUMENTATION_DISABLED_NAMESPACES.
   #
   # instrumentation_enabled_namespaces:
@@ -1573,13 +1564,8 @@
   # - apps
 
   ## @param instrumentation_disabled_namespaces - list of strings - optional
-<<<<<<< HEAD
-  ## @env DD_APM_INSTRUMENTATION_DISABLED_NAMESPACES - - space separated list of strings - optional
-  ## Disables Single Step Instrumentation in specific namespaces, while Single Step Instrumentation is enabled in the whole cluster.
-=======
   ## @env DD_APM_INSTRUMENTATION_DISABLED_NAMESPACES - space separated list of strings - optional
-  ## Disables Single Step Instrumentation in specific namespaces, while Single Step Instrumentation is enabled in the whole cluster. (in beta)
->>>>>>> f4b4f685
+  ## Disables Single Step Instrumentation in specific namespaces, while Single Step Instrumentation is enabled in the whole cluster (in beta)
   ## Can only be set if DD_APM_INSTRUMENTATION_ENABLED is true. Cannot be set together with DD_APM_INSTRUMENTATION_ENABLED_NAMESPACES.
   #
   # instrumentation_disabled_namespaces:
