--- conflicted
+++ resolved
@@ -1677,14 +1677,11 @@
 #############################################################
 
 # service_monitoring_config:
-<<<<<<< HEAD
 {{- if (eq .OS "windows")}}
   ## Please note that enabling the Universal Service Monitoring
   ## Module of the System Probe will result in a kernel driver 
   ## being loaded.
 {{ end }}
-=======
->>>>>>> 8eb881f9
   ## @param enabled - boolean - optional - default: false
   ## Set to true to enable the Universal Service Monitoring Module of the System Probe
   #
