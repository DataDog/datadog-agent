--- conflicted
+++ resolved
@@ -633,20 +633,18 @@
   #
   # min_collection_interval: 15
 
-<<<<<<< HEAD
   ## @param collect_device_metadata - boolean - optional - default: true
   ## Enable device metadata collection
   ## Only available using corecheck SNMP integration with `loader: core` config.
   #
   # collect_device_metadata: true
-=======
+
   ## @param namespace - string - optional - default: default
   ## Namespace can be used to disambiguate devices with same IPs.
   ## Changing namespace will cause devices being recreated in NDM app.
   ## Only available using corecheck SNMP integration with `loader: core` config.
   #
   # namespace: default
->>>>>>> 64b3819f
 
   ## @param configs - list - required
   ## The actual list of configurations used to discover SNMP devices in various subnets.
@@ -769,20 +767,18 @@
     #
     # min_collection_interval: 15
 
-<<<<<<< HEAD
     ## @param collect_device_metadata - boolean - optional - default: true
     ## Enable device metadata collection
     ## Only available using corecheck SNMP integration with `loader: core` config.
     #
     # collect_device_metadata: true
-=======
+
     ## @param namespace - string - optional - default: default
     ## Namespace can be used to disambiguate devices with same IPs.
     ## Changing namespace will cause devices being recreated in NDM app.
     ## Only available using corecheck SNMP integration with `loader: core` config.
     #
     # namespace: default
->>>>>>> 64b3819f
 
 {{- if .InternalProfiling -}}
 ## @param profiling - custom object - optional
