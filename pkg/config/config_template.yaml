--- conflicted
+++ resolved
@@ -105,14 +105,13 @@
 # IPC api server timeout in seconds
 # server_timeout: 15
 
-<<<<<<< HEAD
 # In some environments we may have the procfs file system mounted in a
 # miscellaneous location. The procfs_path configuration paramenter allows
 # us to override the standard default location '/proc' - this setting will
 # trickle down to integrations and affect their behavior if they rely on
 # the psutil python package.
 # procfs_path: /proc
-=======
+
 # BETA: Encrypted Secrets (Linux only)
 #
 # This feature is in beta and its options or behaviour might break between
@@ -142,7 +141,6 @@
 # The timeout to execute the command in second
 # secret_backend_timeout: 5
 
->>>>>>> a4280e99
 {{ end -}}
 {{- if .Metadata }}
 # Metadata providers, add or remove from the list to enable or disable collection.
