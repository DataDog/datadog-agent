--- conflicted
+++ resolved
@@ -1000,7 +1000,6 @@
 #
 # logs_config:
 
-<<<<<<< HEAD
 ##    @param container_collect_all - boolean - optional - default: false
 ##    @env DD_LOGS_CONFIG_CONTAINER_COLLECT_ALL - boolean - optional - default: false
 ##    Enable container log collection for all the containers (see ac_exclude to filter out containers)
@@ -1043,10 +1042,16 @@
 
 ##    @param force_use_http - boolean - optional - default: false
 ##    @env DD_LOGS_CONFIG_FORCE_USE_HTTP - boolean - optional - default: false
-##    By default, the Agent sends logs in HTTPS batches to port 443 if HTTPS connectivity can
-##    be established at Agent startup, and falls back to TCP otherwise. Set this parameter to `true` to
-##    always send logs via HTTP protocol (recommended).
-##    Warning: force_use_http means HTTP over TCP, not HTTP over HTTPS. Please use logs_no_ssl for HTTP over HTTPS.
+##    Set this parameter to `true` to always send logs via HTTP(S) protocol and never fall back to
+##    raw TCP forwarding (recommended).
+##
+##    By default, the Agent sends logs in HTTPS batches if HTTPS connectivity can
+##    be established at Agent startup, and falls back to TCP otherwise. This parameter
+##    can be used to override this fallback behavior. It is recommended, but not the default, to
+##    maintain compatibility with previous Agent versions.
+##
+##    Note, the logs are forwarded via HTTPS (encrypted) by default. Please use `logs_no_ssl` if you
+##    need unencrypted HTTP instead.
 #
 #    force_use_http: true
 
@@ -1167,180 +1172,6 @@
 ##        * Unix: /opt/log/datadog/streamlogs_info/streamlogs.log
 ##        * Linux: /var/log/datadog/streamlogs_info/streamlogs.log
 #      streamlogs_log_file: <path_to_streamlogs_log_file>
-=======
-  ## @param container_collect_all - boolean - optional - default: false
-  ## @env DD_LOGS_CONFIG_CONTAINER_COLLECT_ALL - boolean - optional - default: false
-  ## Enable container log collection for all the containers (see ac_exclude to filter out containers)
-  #
-  # container_collect_all: false
-
-  ## @param logs_dd_url - string - optional
-  ## @env DD_LOGS_CONFIG_LOGS_DD_URL - string - optional
-  ## Define the endpoint and port to hit when using a proxy for logs. The logs are forwarded in TCP
-  ## therefore the proxy must be able to handle TCP connections.
-  #
-  # logs_dd_url: <ENDPOINT>:<PORT>
-
-  ## @param logs_no_ssl - boolean - optional - default: false
-  ## @env DD_LOGS_CONFIG_LOGS_NO_SSL - optional - default: false
-  ## Disable the SSL encryption. This parameter should only be used when logs are
-  ## forwarded locally to a proxy. It is highly recommended to then handle the SSL encryption
-  ## on the proxy side.
-  #
-  # logs_no_ssl: false
-
-  ## @param processing_rules - list of custom objects - optional
-  ## @env DD_LOGS_CONFIG_PROCESSING_RULES - list of custom objects - optional
-  ## Global processing rules that are applied to all logs. The available rules are
-  ## "exclude_at_match", "include_at_match" and "mask_sequences". More information in Datadog documentation:
-  ## https://docs.datadoghq.com/agent/logs/advanced_log_collection/#global-processing-rules
-  #
-  # processing_rules:
-  #   - type: <RULE_TYPE>
-  #     name: <RULE_NAME>
-  #     pattern: <RULE_PATTERN>
-
-  ## @param auto_multi_line_detection - boolean - optional - default: false
-  ## @env DD_LOGS_CONFIG_AUTO_MULTI_LINE_DETECTION - boolean - optional - default: false
-  ## Enable automatic aggregation of multi-line logs for common log patterns.
-  ## More information can be found in Datadog documentation:
-  ## https://docs.datadoghq.com/agent/logs/auto_multiline_detection/?tab=configurationfile
-  #
-  # auto_multi_line_detection: true
-
-  ## @param force_use_http - boolean - optional - default: false
-  ## @env DD_LOGS_CONFIG_FORCE_USE_HTTP - boolean - optional - default: false
-  ## Set this parameter to `true` to always send logs via HTTP(S) protocol and never fall back to
-  ## raw TCP forwarding (recommended).
-  ##
-  ## By default, the Agent sends logs in HTTPS batches if HTTPS connectivity can
-  ## be established at Agent startup, and falls back to TCP otherwise. This parameter
-  ## can be used to override this fallback behavior. It is recommended, but not the default, to
-  ## maintain compatibility with previous Agent versions.
-  ##
-  ## Note, the logs are forwarded via HTTPS (encrypted) by default. Please use `logs_no_ssl` if you
-  ## need unencrypted HTTP instead.
-  #
-  # force_use_http: true
-
-  ## @param http_protocol - string - optional - default: auto
-  ## @env DD_LOGS_CONFIG_HTTP_PROTOCOL - string - optional - default: auto
-  ## The transport type to use for sending logs. Possible values are "auto" or "http1".
-  # http_protocol: auto
-
-  ## @param http_timeout - integer - optional - default: 10
-  ## @env DD_LOGS_CONFIG_HTTP_TIMEOUT - integer - optional - default: 10
-  ## The HTTP timeout to use for sending logs, in seconds.
-  # http_timeout: 10
-
-  ## @param force_use_tcp - boolean - optional - default: false
-  ## @env DD_LOGS_CONFIG_FORCE_USE_TCP - boolean - optional - default: false
-  ## By default, logs are sent via HTTP protocol if possible, set this parameter
-  ## to `true` to always send logs via TCP. If `force_use_http` is set to `true`, this parameter
-  ## is ignored.
-  #
-  # force_use_tcp: true
-
-  ## @param use_compression - boolean - optional - default: true
-  ## @env DD_LOGS_CONFIG_USE_COMPRESSION - boolean - optional - default: true
-  ## This parameter is available when sending logs via HTTP protocol. If enabled, the Agent
-  ## compresses logs before sending them.
-  #
-  # use_compression: true
-
-  ## @param compression_level - integer - optional - default: 6
-  ## @env DD_LOGS_CONFIG_COMPRESSION_LEVEL - boolean - optional - default: false
-  ## The compression_level parameter accepts values from 0 (no compression)
-  ## to 9 (maximum compression but higher resource usage). Only takes effect if
-  ## `use_compression` is set to `true`.
-  #
-  # compression_level: 6
-
-  ## @param batch_wait - integer - optional - default: 5
-  ## @env DD_LOGS_CONFIG_BATCH_WAIT - integer - optional - default: 5
-  ## The maximum time (in seconds) the Datadog Agent waits to fill each batch of logs before sending.
-  #
-  # batch_wait: 5
-
-  ## @param close_timeout - integer - optional - default: 60
-  ## @env DD_LOGS_CONFIG_CLOSE_TIMEOUT - integer - optional - default: 60
-  ## The maximum number of seconds the Agent spends reading from a file after it has been rotated.
-  #
-  # close_timeout: 60
-
-  ## @param open_files_limit - integer - optional - default: 500
-  ## @env DD_LOGS_CONFIG_OPEN_FILES_LIMIT - integer - optional - default: 500
-  ## The maximum number of files that can be tailed in parallel.
-  ## Note: the default for Mac OS is 200. The default for
-  ## all other systems is 500.
-  #
-  # open_files_limit: 500
-
-  ## @param file_wildcard_selection_mode - string - optional - default: `by_name`
-  ## @env DD_LOGS_CONFIG_FILE_WILDCARD_SELECTION_MODE - string - optional - default: `by_name`
-  ## The strategy used to prioritize wildcard matches if they exceed the open file limit.
-  ##
-  ## Choices are `by_name` and `by_modification_time`.
-  ##
-  ## `by_name` means that each log source is considered and the matching files are ordered
-  ## in reverse name order. While there are less than `logs_config.open_files_limit` files
-  ## being tailed, this process repeats, collecting from each configured source.
-  ##
-  ## `by_modification_time` takes all log sources and first adds any log sources that
-  ## point to a specific file. Next, it finds matches for all wildcard sources.
-  ## This resulting list is ordered by which files have been most recently modified
-  ## and the top `logs_config.open_files_limit` most recently modified files are
-  ## chosen for tailing.
-  ##
-  ## WARNING: `by_modification_time` is less performant than `by_name` and will trigger
-  ## more disk I/O at the configured wildcard log paths.
-  #
-  # file_wildcard_selection_mode: by_name
-
-  ## @param max_message_size_bytes - integer - optional - default: 256000
-  ## @env DD_LOGS_CONFIG_MAX_MESSAGE_SIZE_BYTES - integer - optional - default : 256000
-  ## The maximum size of single log message in bytes. If maxMessageSizeBytes exceeds
-  ## the documented API limit of 1MB - any payloads larger than 1MB will be dropped by the intake.
-  # https://docs.datadoghq.com/api/latest/logs/
-  #
-  # max_message_size_bytes: 256000
-
-  ## @param integrations_logs_files_max_size - integer - optional - default: 10
-  ## @env DD_LOGS_CONFIG_INTEGRATIONS_LOGS_FILES_MAX_SIZE - integer - optional - default: 10
-  ## The max size in MB that an integration logs file is allowed to use
-  #
-  # integrations_logs_files_max_size: 10
-
-  ## @param integrations_logs_total_usage - integer - optional - default: 100
-  ## @env DD_LOGS_CONFIG_INTEGRATIONS_LOGS_TOTAL_USAGE - integer - optional - default: 100
-  ## The total combined usage all integrations logs files can use
-  #
-  # integrations_logs_total_usage: 100
-
-  ## @param kublet_api_client_read_timeout - duration - optional - default: 30s
-  ## @env DD_LOGS_CONFIG_KUBELET_API_CLIENT_READ_TIMEOUT - duration - optional - default: 30s
-  ## Configure the kubelet API client's timeout used while streaming logs.
-  #
-  # kublet_api_client_read_timeout: 30
-
-  ## @param k8s_container_use_kubelet_api - boolean - optional - default: false
-  ## @env DD_LOGS_CONFIG_K8S_CONTAINER_USE_KUBELET_API - boolean - optional - default: false
-  ## Enable container log collection via the kubelet API, typically used for EKS Fargate
-  #
-  # k8s_container_use_kubelet_api: false
-
-  ## @param streaming - custom object - optional
-  ## This section allows you to configure streaming logs via remote config.
-  # streaming:
-    ## @param streamlogs_log_file - string - optional
-    ## @env DD_LOGS_CONFIG_STREAMING_STREAMLOGS_LOG_FILE - string - optional
-    ## Path to the file containing the streamlogs log file.
-    ## Default paths:
-    ##   * Windows: c:\\programdata\\datadog\\logs\\streamlogs_info\\streamlogs.log
-    ##   * Unix: /opt/log/datadog/streamlogs_info/streamlogs.log
-    ##   * Linux: /var/log/datadog/streamlogs_info/streamlogs.log
-    # streamlogs_log_file: <path_to_streamlogs_log_file>
->>>>>>> 382b7992
 
 {{ end -}}
 {{- if .TraceAgent }}
@@ -1815,13 +1646,13 @@
 #      enabled: false
 
 
-  ## @param profiling_receiver_timeout - integer - optional - default: 5
-  ## @env DD_APM_PROFILING_RECEIVER_TIMEOUT - integer - optional - default: 5
-  ## The timeout in seconds for receiving profile upload requests from client applications.
-  ## This timeout applies to the HTTP request timeout for profile uploads to the agent.
-  ## Increase this value if you experience timeouts with large profile uploads.
-  #
-  # profiling_receiver_timeout: 5
+##    @param profiling_receiver_timeout - integer - optional - default: 5
+##    @env DD_APM_PROFILING_RECEIVER_TIMEOUT - integer - optional - default: 5
+##    The timeout in seconds for receiving profile upload requests from client applications.
+##    This timeout applies to the HTTP request timeout for profile uploads to the agent.
+##    Increase this value if you experience timeouts with large profile uploads.
+#
+#    profiling_receiver_timeout: 5
 
   {{- if .InternalProfiling -}}
 ##    @param profiling - custom object - optional
@@ -3240,7 +3071,6 @@
 #
 # cluster_checks:
 
-<<<<<<< HEAD
 ##    @param enabled - boolean - optional - default: false
 ##    @env DD_CLUSTER_CHECKS_ENABLED - boolean - optional - default: false
 ##    Set to true to enable the dispatching logic on the leader cluster-agent.
@@ -3276,18 +3106,18 @@
 #    extra_tags:
 #      - <TAG_KEY>:<TAG_VALUE>
 
-##    @param advanced_dispatching_enabled - boolean - optional - default: true
-##    @env DD_CLUSTER_CHECKS_ADVANCED_DISPATCHING_ENABLED - boolean - optional - default: true
+##    @param advanced_dispatching_enabled - boolean - optional - default: false
+##    @env DD_CLUSTER_CHECKS_ADVANCED_DISPATCHING_ENABLED - boolean - optional - default: false
 ##    If advanced_dispatching_enabled is true the leader cluster-agent collects stats
 ##    from the cluster level check runners to optimize the check dispatching logic.
 #
-#    advanced_dispatching_enabled: true
-
-##   @param rebalance_with_utilization - boolean - optional - default: true
-##   @env DD_CLUSTER_CHECKS_REBALANCE_WITH_UTILIZATION - boolean - optional - default: true
-##   If rebalance_with_utilization is true, the cluster-agent will rebalance cluster checks using node utilization.
-#
-#   rebalance_with_utilization: true
+#    advanced_dispatching_enabled: false
+
+##    @param rebalance_with_utilization - boolean - optional - default: false
+##    @env DD_CLUSTER_CHECKS_REBALANCE_WITH_UTILIZATION - boolean - optional - default: false
+##    If rebalance_with_utilization is true, the cluster-agent will rebalance cluster checks using node utilization.
+#
+#    rebalance_with_utilization: false
 
 ##    @param clc_runners_port - integer - optional - default: 5005
 ##    @env DD_CLUSTER_CHECKS_CLC_RUNNERS_PORT - integer - optional - default: 5005
@@ -3295,62 +3125,6 @@
 ##    check runners and collect their stats.
 #
 #    clc_runners_port: 5005
-=======
-  ## @param enabled - boolean - optional - default: false
-  ## @env DD_CLUSTER_CHECKS_ENABLED - boolean - optional - default: false
-  ## Set to true to enable the dispatching logic on the leader cluster-agent.
-  #
-  # enabled: false
-
-  ## @param node_expiration_timeout - integer - optional - default: 30
-  ## @env DD_CLUSTER_CHECKS_NODE_EXPIRATION_TIMEOUT - integer - optional - default: 30
-  ## Set "node_expiration_timeout" time in second after which Node-agents that have not
-  ## queried the cluster-agent are deleted, and their checks re-dispatched to other nodes.
-  #
-  # node_expiration_timeout: 30
-
-  ## @param warmup_duration - integer - optional - default: 30
-  ## @env DD_CLUSTER_CHECKS_WARMUP_DURATION - integer - optional - default: 30
-  ## Set the "warmup_duration" duration in second for the cluster-agent to wait for all
-  ## node-agents to report to it before dispatching configurations.
-  #
-  # warmup_duration: 30
-
-  ## @param cluster_tag_name - string - optional - default: cluster_name
-  ## @env DD_CLUSTER_CHECKS_CLUSTER_TAG_NAME - string - optional - default: cluster_name
-  ## If a cluster_name value is set or autodetected, a "<CLUSTER_NAME>" tag is added
-  ## to all cluster-check configurations sent to the node-agents.
-  ## Set a custom tag name here, or disable it by setting an empty name.
-  #
-  # cluster_tag_name: cluster_name
-
-  ## @param extra_tags - list of key:value elements - optional
-  ## @env DD_CLUSTER_CHECKS_EXTRA_TAGS - list of key:value elements - optional
-  ## Set a list of additionnal tags can to be added to every cluster-check configuration.
-  #
-  # extra_tags:
-  #   - <TAG_KEY>:<TAG_VALUE>
-
-  ## @param advanced_dispatching_enabled - boolean - optional - default: false
-  ## @env DD_CLUSTER_CHECKS_ADVANCED_DISPATCHING_ENABLED - boolean - optional - default: false
-  ## If advanced_dispatching_enabled is true the leader cluster-agent collects stats
-  ## from the cluster level check runners to optimize the check dispatching logic.
-  #
-  # advanced_dispatching_enabled: false
-
-  ## @param rebalance_with_utilization - boolean - optional - default: false
-  ## @env DD_CLUSTER_CHECKS_REBALANCE_WITH_UTILIZATION - boolean - optional - default: false
-  ## If rebalance_with_utilization is true, the cluster-agent will rebalance cluster checks using node utilization.
-  #
-  # rebalance_with_utilization: false
-
-  ## @param clc_runners_port - integer - optional - default: 5005
-  ## @env DD_CLUSTER_CHECKS_CLC_RUNNERS_PORT - integer - optional - default: 5005
-  ## Set the "clc_runners_port" used by the cluster-agent client to reach cluster level
-  ## check runners and collect their stats.
-  #
-  # clc_runners_port: 5005
->>>>>>> 382b7992
 
 {{ end -}}
 {{- if .AdmissionController }}
