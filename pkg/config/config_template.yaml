{{ if .Common }}
#########################
## Basic Configuration ##
#########################

## @param api_key - string - required
## @env DD_API_KEY - string - required
## The Datadog API key used by your Agent to submit metrics and events to Datadog.
## Create a new API key here: https://app.datadoghq.com/organization-settings/api-keys .
## Read more about API keys here: https://docs.datadoghq.com/account_management/api-app-keys/#api-keys .
api_key:

## @param app_key - string - optional
## The application key used to access Datadog's programatic API.
## Create a new application key here: https://app.datadoghq.com/organization-settings/application-keys .
## Read more about application keys here: https://docs.datadoghq.com/account_management/api-app-keys/#application-keys .
#
# app_key:

## @param site - string - optional - default: datadoghq.com
## @env DD_SITE - string - optional - default: datadoghq.com
## The site of the Datadog intake to send Agent data to.
## Set to 'datadoghq.eu' to send data to the EU site.
## Set to 'us3.datadoghq.com' to send data to the US3 site.
## Set to 'us5.datadoghq.com' to send data to the US5 site.
## Set to 'ap1.datadoghq.com' to send data to the AP1 site.
## Set to 'ddog-gov.com' to send data to the US1-FED site.
#
# site: datadoghq.com

## @param dd_url - string - optional - default: https://app.datadoghq.com
## @env DD_DD_URL - string - optional - default: https://app.datadoghq.com
## @env DD_URL - string - optional - default: https://app.datadoghq.com
## The host of the Datadog intake server to send metrics to, only set this option
## if you need the Agent to send metrics to a custom URL, it overrides the site
## setting defined in "site". It does not affect APM, Logs or Live Process intake which have their
## own "*_dd_url" settings.
## If DD_DD_URL and DD_URL are both set, DD_DD_URL is used in priority.
#
# dd_url: https://app.datadoghq.com

## @param proxy - custom object - optional
## @env DD_PROXY_HTTP - string - optional
## @env DD_PROXY_HTTPS - string - optional
## @env DD_PROXY_NO_PROXY - space separated list of strings - optional
## If you need a proxy to connect to the Internet, provide it here (default:
## disabled). Refer to https://docs.datadoghq.com/agent/proxy/ to understand how to use these settings.
## For Logs proxy information, refer to https://docs.datadoghq.com/agent/proxy/#proxy-for-logs
#
# proxy:
#   https: http://<USERNAME>:<PASSWORD>@<PROXY_SERVER_FOR_HTTPS>:<PORT>
#   http: http://<USERNAME>:<PASSWORD>@<PROXY_SERVER_FOR_HTTP>:<PORT>
#   no_proxy:
#     - <HOSTNAME-1>
#     - <HOSTNAME-2>

## @param skip_ssl_validation - boolean - optional - default: false
## @env DD_SKIP_SSL_VALIDATION - boolean - optional - default: false
## Setting this option to "true" tells the Agent to skip validation of SSL/TLS certificates.
#
# skip_ssl_validation: false

## @param sslkeylogfile - string - optional - default: ""
## @env DD_SSLKEYLOGFILE - string - optional - default: ""
## sslkeylogfile specifies a destination for TLS master secrets
## in NSS key log format to allow external programs
## such as Wireshark to decrypt TLS connections.
## For more details, see https://developer.mozilla.org/en-US/docs/Mozilla/Projects/NSS/Key_Log_Format.
## Use of sslkeylogfile compromises security and should only be
## used for debugging.
# sslkeylogfile: ""


## @param min_tls_version - string - optional - default: "tlsv1.2"
## @env DD_MIN_TLS_VERSION - string - optional - default: "tlsv1.2"
## This option defines the minimum TLS version that will be used when
## submitting data to the Datadog intake specified in "site" or "dd_url".
## This parameter defaults to "tlsv1.2".
## Possible values are: tlsv1.0, tlsv1.1, tlsv1.2, tlsv1.3; values are case-
## insensitive.
#
# min_tls_version: "tlsv1.2"

## @param hostname - string - optional - default: auto-detected
## @env DD_HOSTNAME - string - optional - default: auto-detected
## Force the hostname name.
#
# hostname: <HOSTNAME_NAME>

## @param hostname_file - string - optional
## @env DD_HOSTNAME_FILE - string - optional
## In some environments, auto-detection of the hostname is not adequate and
## environment variables cannot be used to set the value. In such cases, the
## file on the host can also be used provide an appropriate value. If
## 'hostname' value has been set to a non-empty value, this option is ignored.
#
# hostname_file: /var/lib/cloud/data/instance-id

## @param hostname_fqdn - boolean - optional - default: false
## @env DD_HOSTNAME_FQDN - boolean - optional - default: false
## When the Agent relies on the OS to determine the hostname, make it use the
## FQDN instead of the short hostname. Recommended value: true
## More information at https://dtdg.co/flag-hostname-fqdn
#
# hostname_fqdn: false

## @param hostname_trust_uts_namespace - boolean - optional - default: false
## @env DD_HOSTNAME_TRUST_UTS_NAMESPACE - boolean - optional - default: false
## By default the Agent does not trust the hostname value retrieved from non-root UTS namespace,
## as it's usually a generated name, unrelated to the host (e.g. when running in a container).
## When enabled, the Agent will trust the value retrieved from non-root UTS namespace instead of failing
## hostname resolution.
## (Linux only)
#
# hostname_trust_uts_namespace: false

## @param host_aliases - list of strings - optional
## @env DD_HOST_ALIASES - space separated list of strings - optional
## List of host aliases to report in addition to any aliases collected
## automatically from cloud providers.
## More information at
## https://docs.datadoghq.com/agent/faq/how-datadog-agent-determines-the-hostname/?tab=agentv6v7#host-aliases
#
# host_aliases:
#   - <ALIAS-1>
#   - <ALIAS-2>

## @param tags  - list of key:value elements - optional
## @env DD_TAGS - space separated list of strings - optional
## List of host tags. Attached in-app to every metric, event, log, trace, and service check emitted by this Agent.
##
## This configuration value merges with `DD_EXTRA_TAGS`, allowing some
## tags to be set in a configuration file (`tags`), and additional tags to be added
## with an environment variable (`DD_EXTRA_TAGS`).
##
## Learn more about tagging: https://docs.datadoghq.com/tagging/
#
# tags:
#   - team:infra
#   - <TAG_KEY>:<TAG_VALUE>

## @param extra_tags  - list of key:value elements - optional
## @env DD_EXTRA_TAGS - space separated list of strings - optional
## List of host tags. Attached in-app to every metric, event, log, trace, and service check emitted by this Agent.
##
## This configuration value merges with `tags`, allowing some
## tags to be set in a configuration file (`tags`), and additional tags to be added
## with an environment variable (`DD_EXTRA_TAGS`).
##
## Learn more about tagging: https://docs.datadoghq.com/tagging/
#
# extra_tags:
#   - region:northerly
#   - <TAG_KEY>:<TAG_VALUE>

## @param env - string - optional
## @env DD_ENV - string - optional
## The environment name where the agent is running. Attached in-app to every
## metric, event, log, trace, and service check emitted by this Agent.
#
# env: <environment name>

## @param tag_value_split_separator - map - optional
## @env DD_TAG_VALUE_SPLIT_SEPARATOR - list of key:value strings - optional
## Split tag values according to a given separator. Only applies to host tags,
## and tags coming from container integrations. It does not apply to tags on dogstatsd metrics,
## and tags collected by other integrations.
##
## Example use-case:
##
##  With a raw collected tag "foo:1;2;3", using the following configuration:
##
##  tag_value_split_separator:
##    foo: ;
##
##  results in the raw tag being transformed into "foo:1", "foo:2", "foo:3" tags
#
# tag_value_split_separator:
#   <TAG_KEY>: <SEPARATOR>

## @param checks_tag_cardinality - string - optional - default: low
## @env DD_CHECKS_TAG_CARDINALITY - string - optional - default: low
## Configure the level of granularity of tags to send for checks metrics and events. Choices are:
##   * low: add tags about low-cardinality objects (clusters, hosts, deployments, container images, ...)
##   * orchestrator: add tags about pod, (in Kubernetes), or task (in ECS or Mesos) -level of cardinality
##   * high: add tags about high-cardinality objects (individual containers, user IDs in requests, ...)
## WARNING: sending container tags for checks metrics may create more metrics
## (one per container instead of one per host). This may impact your custom metrics billing.
#
# checks_tag_cardinality: low

## @param dogstatsd_tag_cardinality - string - optional - default: low
## @env DD_DOGSTATSD_TAG_CARDINALITY - string - optional - default: low
## Configure the level of granularity of tags to send for DogStatsD metrics and events. Choices are:
##   * low: add tags about low-cardinality objects (clusters, hosts, deployments, container images, ...)
##   * orchestrator: add tags about pod, (in Kubernetes), or task (in ECS or Mesos) -level of cardinality
##   * high: add tags about high-cardinality objects (individual containers, user IDs in requests, ...)
##
## WARNING: sending container tags for dogstatsd metrics may create more metrics
## (one per container instead of one per host). This may impact your custom metrics billing.
#
# dogstatsd_tag_cardinality: low

## @param histogram_aggregates - list of strings - optional - default: ["max", "median", "avg", "count"]
## @env DD_HISTOGRAM_AGGREGATES - space separated list of strings - optional - default: max median avg count
## Configure which aggregated value to compute.
## Possible values are: min, max, median, avg, sum and count.
#
# histogram_aggregates:
#   - max
#   - median
#   - avg
#   - count

## @param histogram_percentiles - list of strings - optional - default: ["0.95"]
## @env DD_HISTOGRAM_PERCENTILES - space separated list of strings - optional - default: 0.95
## Configure which percentiles are computed by the Agent. It must be a list of float between 0 and 1.
## Warning: percentiles must be specified as yaml strings
#
# histogram_percentiles:
#   - "0.95"

## @param histogram_copy_to_distribution - boolean - optional - default: false
## @env DD_HISTOGRAM_COPY_TO_DISTRIBUTION - boolean - optional - default: false
## Copy histogram values to distributions for true global distributions (in beta)
## Note: This increases the number of custom metrics created.
#
# histogram_copy_to_distribution: false

## @param histogram_copy_to_distribution_prefix - string - optional
## @env DD_HISTOGRAM_COPY_TO_DISTRIBUTION_PREFIX - string - optional
## A prefix to add to distribution metrics created when histogram_copy_to_distributions is true
#
# histogram_copy_to_distribution_prefix: "<PREFIX>"

## @param aggregator_stop_timeout - integer - optional - default: 2
## @env DD_AGGREGATOR_STOP_TIMEOUT - integer - optional - default: 2
## When stopping the agent, the Aggregator will try to flush out data ready for
## aggregation (metrics, events, ...). Data are flushed to the Forwarder in order
## to be sent to Datadog, therefore the Agent might take at most
## 'aggregator_stop_timeout'+'forwarder_stop_timeout' seconds to exit.
##
## You can set the maximum amount of time, in seconds, allocated to the
## Aggregator to do so. You can disable this feature by setting
## 'aggregator_stop_timeout' to 0.
#
# aggregator_stop_timeout: 2

## @param aggregator_buffer_size - integer - optional - default: 100
## @env DD_AGGREGATOR_BUFFER_SIZE - integer - optional - default: 100
## The default buffer size for the aggregator use a sane value for most of the
## use cases, however, it could be useful to manually set it in order to trade
## RSS usage with better performances.
#
# aggregator_buffer_size: 100

## @param forwarder_timeout - integer - optional - default: 20
## @env DD_FORWARDER_TIMEOUT - integer - optional - default: 20
## Forwarder timeout in seconds
#
# forwarder_timeout: 20

## @param forwarder_retry_queue_payloads_max_size - integer - optional - default: 15728640 (15MB)
## @env DD_FORWARDER_RETRY_QUEUE_PAYLOADS_MAX_SIZE - integer - optional - default: 15728640 (15MB)
## It defines the maximum size in bytes of all the payloads in the forwarder's retry queue.
## The actual memory used is greater than the payloads size as there are extra fields like HTTP headers,
## but no more than 2.5 times the payload size.
#
# forwarder_retry_queue_payloads_max_size: 15728640

## @param forwarder_num_workers - integer - optional - default: 1
## @env DD_FORWARDER_NUM_WORKERS - integer - optional - default: 1
## The number of workers used by the forwarder.
#
# forwarder_num_workers: 1

## @param forwarder_stop_timeout - integer - optional - default: 2
## @env DD_FORWARDER_STOP_TIMEOUT - integer - optional - default: 2
## When stopping the agent, the Forwarder will try to flush all new
## transactions (not the ones in retry state).  New transactions will be created
## as the Aggregator flush it's internal data too, therefore the Agent might take
## at most 'aggregator_stop_timeout'+'forwarder_stop_timeout' seconds to exit.
##
## You can set the maximum amount of time, in seconds, allocated to the
## Forwarder to send those transactions.  You can disable this feature by setting
## 'forwarder_stop_timeout' to 0.
#
# forwarder_stop_timeout: 2

## @param forwarder_storage_max_size_in_bytes - integer - optional - default: 0
## @env DD_FORWARDER_STORAGE_MAX_SIZE_IN_BYTES - integer - optional - default: 0
## When the retry queue of the forwarder is full, `forwarder_storage_max_size_in_bytes`
## defines the amount of disk space the Agent can use to store transactions on the disk.
## When `forwarder_storage_max_size_in_bytes` is `0`, the transactions are never stored on the disk.
#
# forwarder_storage_max_size_in_bytes: 50000000

## @param forwarder_storage_max_disk_ratio - float - optional - default: 0.8
## @env DD_FORWARDER_STORAGE_MAX_DISK_RATIO - float - optional - default: 0.8
## `forwarder_storage_max_disk_ratio` defines the disk capacity limit for storing transactions.
## `0.8` means the Agent can store transactions on disk until `forwarder_storage_max_size_in_bytes`
## is reached or when the disk mount for `forwarder_storage_path` exceeds 80% of the disk capacity,
## whichever is lower.
#
# forwarder_storage_max_disk_ratio: 0.8

## @param forwarder_outdated_file_in_days - integer - optional - default: 10
## @env DD_FORWARDER_OUTDATED_FILE_IN_DAYS - integer - optional - default: 10
## This value specifies how many days the overflow transactions will remain valid before
## being discarded. During the Agent restart, if a retry file contains transactions that were
## created more than `forwarder_outdated_file_in_days` days ago, they are removed.
#
# forwarder_outdated_file_in_days: 10

## @param forwarder_high_prio_buffer_size - int - optional - default: 100
## Defines the size of the high prio buffer.
## Increasing the buffer size can help if payload drops occur due to high prio buffer being full.
#
# forwarder_high_prio_buffer_size: 100

## @param forwarder_low_prio_buffer_size - int - optional - default: 100
## Defines the size of the low prio buffer.
#
# forwarder_low_prio_buffer_size: 100

## @param forwarder_requeue_buffer_size - int - optional - default: 100
## Defines the size of the requeue prio buffer.
#
# forwarder_requeue_buffer_size: 100

## @param forwarder_backoff_base - int - optional - default: 2
## @env DD_FORWARDER_BACKOFF_BASE - integer - optional - default: 2
## Defines the rate of exponential growth, and the first retry interval range.
## Do not set a lower value than the default. You may increase it if you use a proxy that benefits from a
## higher rate of exponential growth.
# forwarder_backoff_base: 2

## @param forwarder_backoff_max - int - optional - default: 64
## @env DD_FORWARDER_BACKOFF_MAX - integer - optional - default: 64
## Defines the maximum number of seconds to wait for a retry.
## Do not set a lower value than the default. You may increase it if you use a proxy that benefits from a
## higher maximum backoff time.
# forwarder_backoff_max: 64

## @param cloud_provider_metadata - list of strings -  optional - default: ["aws", "gcp", "azure", "alibaba", "oracle", "ibm"]
## @env DD_CLOUD_PROVIDER_METADATA - space separated list of strings - optional - default: aws gcp azure alibaba oracle ibm
## This option restricts which cloud provider endpoint will be used by the
## agent to retrieve metadata. By default the agent will try # AWS, GCP, Azure
## and alibaba providers. Some cloud provider are not enabled by default to not
## trigger security alert when querying unknown IP (for example, when enabling
## Tencent on AWS).
## Setting an empty list will disable querying any cloud metadata endpoints
## (falling back on system metadata). Disabling metadata for the cloud provider in which an Agent runs may result in
## duplicated hosts in your Datadog account and missing Autodiscovery features
##
## Possible values are:
## "aws"     AWS EC2, ECS/Fargate
## "gcp"     Google Cloud Provider
## "azure"   Azure
## "alibaba" Alibaba
## "tencent" Tencent
## "oracle"  Oracle Cloud
## "ibm"     IBM Cloud
#
# cloud_provider_metadata:
#   - "aws"
#   - "gcp"
#   - "azure"
#   - "alibaba"
#   - "oracle"
#   - "ibm"

## @param collect_ec2_tags - boolean - optional - default: false
## @env DD_COLLECT_EC2_TAGS - boolean - optional - default: false
## Collect AWS EC2 custom tags as host tags.
## Requires one of:
##  - `collect_ec2_tags_use_imds: true` and configuration of the
##    EC2 instance to allow tags in instance metadata; or
##  - configuration of the EC2 instance to have an IAM role with
##    the `EC2:DescribeTags` permission.
## See docs for further details:
## https://docs.datadoghq.com/integrations/faq/how-do-i-pull-my-ec2-tags-without-using-the-aws-integration/
#
# collect_ec2_tags: false

## @param exclude_ec2_tags - list of strings - optional - default: []
## @env DD_EXCLUDE_EC2_TAGS - space separated list of strings - optional - default: []
## EC2 tags to exclude from being converted into host tags -- only applicable when collect_ec2_tags is true. This does
## not impact tags collected by the AWS Integration (see https://docs.datadoghq.com/integrations/amazon_web_services/
## for more information on the AWS integration).
#
# exclude_ec2_tags: []

## @param collect_ec2_tags_use_imds - boolean - optional - default: false
## @env DD_COLLECT_EC2_TAGS_USE_IMDS - boolean - optional - default: false
## Use instance metadata service (IMDS) instead of EC2 API to collect AWS EC2 custom tags.
## Requires `collect_ec2_tags`.
#
# collect_ec2_tags_use_imds: false

## @param ec2_metadata_timeout - integer - optional - default: 300
## @env DD_EC2_METADATA_TIMEOUT - integer - optional - default: 300
## Timeout in milliseconds on calls to the AWS EC2 metadata endpoints.
#
# ec2_metadata_timeout: 300

## @param ec2_prefer_imdsv2 - boolean - optional - default: false
## @env DD_EC2_PREFER_IMDSV2 - boolean - optional - default: false
## If this flag is true then the agent will request EC2 metadata using IMDS v2,
## which offers additional security for accessing metadata. However, in some
## situations (such as a containerized agent on a plain EC2 instance) it may
## require additional configuration on the AWS side. See the AWS guidelines
## for further details:
## https://docs.aws.amazon.com/AWSEC2/latest/UserGuide/configuring-instance-metadata-service.html#instance-metadata-transition-to-version-2
#
# ec2_prefer_imdsv2: false

## @param collect_gce_tags - boolean - optional - default: true
## @env DD_COLLECT_GCE_TAGS - boolean - optional - default: true
## Collect Google Cloud Engine metadata as host tags
#
# collect_gce_tags: true

## @param exclude_gce_tags - list of strings - optional - default: ["bosh_settings" ,"cli-cert" ,"common-psm1" ,"configure-sh" ,"containerd-configure-sh" ,"disable-address-manager" ,"disable-legacy-endpoints" ,"enable-oslogin" ,"gce-container-declaration" ,"google-container-manifest" ,"ipsec-cert" ,"k8s-node-setup-psm1" ,"kube-env" ,"kubeconfig" ,"kubelet-config" ,"serial-port-logging-enable" ,"shutdown-script" ,"ssh-keys" ,"sshKeys" ,"ssl-cert" ,"startup-script" ,"user-data" ,"windows-keys" ,"windows-startup-script-ps1"]
## @env DD_EXCLUDE_GCE_TAGS - space separated list of strings - optional - default: bosh_settings cli-cert common-psm1 configure-sh containerd-configure-sh disable-address-manager disable-legacy-endpoints enable-oslogin gce-container-declaration google-container-manifest ipsec-cert k8s-node-setup-psm1 kube-env kubeconfig kubelet-config serial-port-logging-enable shutdown-script ssh-keys sshKeys ssl-cert startup-script user-data windows-keys windows-startup-script-ps1
## Google Cloud Engine metadata attribute to exclude from being converted into
## host tags -- only applicable when collect_gce_tags is true.
#
# exclude_gce_tags:
#   - "bosh_settings"
#   - "cli-cert"
#   - "common-psm1"
#   - "configure-sh"
#   - "containerd-configure-sh"
#   - "disable-address-manager"
#   - "disable-legacy-endpoints"
#   - "enable-oslogin"
#   - "gce-container-declaration"
#   - "google-container-manifest"
#   - "ipsec-cert"
#   - "k8s-node-setup-psm1"
#   - "kube-env"
#   - "kubeconfig"
#   - "kubelet-config"
#   - "serial-port-logging-enable"
#   - "shutdown-script"
#   - "ssh-keys"
#   - "sshKeys"
#   - "ssl-cert"
#   - "startup-script"
#   - "user-data"
#   - "windows-keys"
#   - "windows-startup-script-ps1"

## @param gce_send_project_id_tag - bool - optional - default: false
## @env DD_GCE_SEND_PROJECT_ID_TAG - bool - optional - default: false
## Send the project ID host tag with the `project_id:` tag key in addition to
## the `project:` tag key.
#
# gce_send_project_id_tag: false

## @param gce_metadata_timeout - integer - optional - default: 1000
## @env DD_GCE_METADATA_TIMEOUT - integer - optional - default: 1000
## Timeout in milliseconds on calls to the GCE metadata endpoints.
#
# gce_metadata_timeout: 1000

## @param azure_hostname_style - string - optional - default: "os"
## @env DD_AZURE_HOSTNAME_STYLE - string - optional - default: "os"
## Changes how agent hostname is set on Azure virtual machines.
##
## Possible values:
##   "os" - use the hostname reported by the operating system (default)
##   "name" - use the instance name
##   "name_and_resource_group" - use a combination of the instance name and resource group name
##   "full" - use a combination of the instance name, resource group name and subscription id
##   "vmid" - use the instance id
#
# azure_hostname_style: "os"

## @param scrubber - custom object - optional
## Configuration for scrubbing sensitive information from the Agent's logs, configuration and flares.
#
# scrubber:
#
  ## @param scrubber.additional_keys - list of strings - optional
  ## @env DD_SCRUBBER_ADDITIONAL_KEYS - space-separated list of strings - optional
  ## By default, the Agent removes known sensitive keys from Agent and integrations YAML configs before
  ## including them in the flare.
  ## Use this parameter to define additional sensitive keys that the Agent should scrub from
  ## the YAML files included in the flare.
  #
  # additional_keys:
  #   - "sensitive_key_1"
  #   - "sensitive_key_2"

## @param no_proxy_nonexact_match - boolean - optional - default: false
## @env DD_NO_PROXY_NONEXACT_MATCH - boolean - optional - default: false
## Enable more flexible no_proxy matching. See https://godoc.org/golang.org/x/net/http/httpproxy#Config
## for more information on accepted matching criteria.
#
# no_proxy_nonexact_match: false

## @param use_proxy_for_cloud_metadata - boolean - optional - default: false
## @env DD_USE_PROXY_FOR_CLOUD_METADATA - boolean - optional - default: false
## By default cloud provider IP's are added to the transport's `no_proxy` list.
## Use this parameter to remove them from the `no_proxy` list.
#
# use_proxy_for_cloud_metadata: false

## @param inventories_configuration_enabled - boolean - optional - default: true
## @env DD_INVENTORIES_CONFIGURATION_ENABLED - boolean - optional - default: true
## By default the Agent sends its own configuration to Datadog to be displayed in the `Agent Configuration` section of the host
## detail panel. See https://docs.datadoghq.com/infrastructure/list/#agent-configuration for more information.
##
## The Agent configuration is scrubbed of any sensitive information.
#
# inventories_configuration_enabled: true

## @param auto_exit - custom object - optional
## Configuration for the automatic exit mechanism: the Agent stops when some conditions are met.
#
# auto_exit:

  ## @param noprocess - custom object - optional
  ## Configure the `noprocess` automatic exit method.
  ## Detect when no other processes (non-agent) are running to trigger automatic exit. `HOST_PROC` is taken into account when gathering processes.
  ## Feature is only supported on POSIX systems.
  #
  # noprocess:
    ## @param enabled - boolean - optional - default: false
    ## @env DD_AUTO_EXIT_NOPROCESS_ENABLED - boolean - optional - default: false
    ## Enable the `noprocess` method
    #
    # enabled: false

    ## @param excluded_processes - list of strings - optional
    ## @env DD_AUTO_EXIT_NOPROCESS_EXCLUDED_PROCESSES - space separated list of strings - optional
    ## List of regular expressions to exclude extra processes (on top of built-in list).
    #
    # excluded_processes: []

  ## @param validation_period - integer - optional - default: 60
  ## @env DD_AUTO_EXIT_VALIDATION_PERIOD - integer - optional - default: 60
  ## Time (in seconds) delay during which the auto exit validates that the selected method continuously detects an exit condition, before exiting.
  ## The value is verified every 30s. By default, three consecutive checks need to return true to trigger an automatic exit.
  #
  # validation_period: 60


## @param fips - custom object - optional
## [BETA] Enter specific configurations for using the FIPS proxy.
## Uncomment this parameter and the one below to enable them.
#
# fips:

  ## @param enabled - boolean - optional - default: false
  ## @env DD_FIPS_ENABLED - boolean - optional - default: false
  ## This feature is in BETA.
  ##
  ## Enable the use of the FIPS proxy to send data to the DataDog backend. Enabling this will force all outgoing traffic
  ## from the Agent to the local proxy.
  ## It's important to note that enabling this will not make the Datadog Agent FIPS compliant, but will force all outgoing
  ## traffic to a local FIPS compliant proxy. The FIPS proxy need to be installed locally in addition to the agent.
  ##
  ## When setting this to true the following settings would be overridden, ignoring the values from the
  ## configuration:
  ## - dd_url
  ## - apm_config.apm_dd_url
  ## - apm_config.profiling_dd_url
  ## - apm_config.telemetry.dd_url
  ## - process_config.process_dd_url
  ## - logs_config.use_http
  ## - logs_config.logs_no_ssl
  ## - logs_config.logs_dd_url
  ## - database_monitoring.metrics.dd_url
  ## - database_monitoring.activity.dd_url
  ## - database_monitoring.samples.dd_url
  ## - compliance_config.endpoints.dd_url
  ## - runtime_security_config.endpoints.dd_url
  ## - network_devices.metadata.dd_url
  #
  ## The agent will also ignore 'proxy.*' settings and environment variables related to proxy (HTTP_PROXY, HTTPS_PROXY,
  ## DD_PROXY_HTTP and DD_PROXY_HTTPS).
  #
  # enabled: false

  ## @param local_address - string - optional - default: localhost
  ## @env DD_FIPS_LOCAL_ADDRESS - string - optional - default: localhost
  ## The local address that the FIPS proxy will bind ports on.
  #
  # local_address: localhost

## @param observability_pipelines_worker - custom object - optional
## Configuration for forwarding telemetry to an Observability Pipelines Worker instead of Datadog.
## https://www.datadoghq.com/product/observability-pipelines/
## Note: This config is interchangeable with `vector`
#
# observability_pipelines_worker:

  ## @param  metrics - custom object - optional
  ## Specific configurations for metrics
  #
  # metrics:

    ## @param enabled - boolean - optional - default: false
    ## @env DD_OBSERVABILITY_PIPELINES_WORKER_METRICS_ENABLED - boolean - optional - default: false
    ## Enables forwarding of metrics to an Observability Pipelines Worker
    #
    # enabled: false

    ## @param url - string - optional - default: ""
    ## @env DD_OBSERVABILITY_PIPELINES_WORKER_METRICS_URL - string - optional - default: ""
    ## URL endpoint for the Observability Pipelines Worker to send metrics to
    #
    # url: "http//127.0.0.1:8080"

  ## @param  logs - custom object - optional
  ## Specific configurations for logs
  #
  # logs:

    ## @param enabled - boolean - optional - default: false
    ## @env DD_OBSERVABILITY_PIPELINES_WORKER_LOGS_ENABLED - boolean - optional - default: false
    ## Enables forwarding of logs to an Observability Pipelines Worker
    #
    # enabled: false

    ## @param url - string - optional - default: ""
    ## @env DD_OBSERVABILITY_PIPELINES_WORKER_LOGS_URL - string - optional - default: ""
    ## URL endpoint for the Observability Pipelines Worker to send logs to
    #
    # url: "http//127.0.0.1:8080"

  ## @param  traces - custom object - optional
  ## Specific configurations for traces
  #
  # traces:

    ## @param enabled - boolean - optional - default: false
    ## @env DD_OBSERVABILITY_PIPELINES_WORKER_TRACES_ENABLED - boolean - optional - default: false
    ## Enables forwarding of traces to an Observability Pipelines Worker
    #
    # enabled: false

    ## @param url - string - optional - default: ""
    ## @env DD_OBSERVABILITY_PIPELINES_WORKER_TRACES_URL - string - optional - default: ""
    ## URL endpoint for the Observability Pipelines Worker to send traces to
    #
    # url: "http//127.0.0.1:8080"

{{ end }}
{{- if .Agent }}
{{- if .Python }}
{{- if .BothPythonPresent -}}
## @param python_version - integer - optional - default: 2
## @env DD_PYTHON_VERSION - integer - optional - default: 2
## The major version of Python used to run integrations and custom checks.
## The only supported values are 2 (to use Python 2) or 3 (to use Python 3).
## Do not change this option when using the official Docker Agent images.
#
# python_version: 2

{{ end -}}
{{ end }}

############################
## Advanced Configuration ##
############################

## @param confd_path - string - optional
## @env DD_CONFD_PATH - string - optional
## The path containing check configuration files. By default, uses the conf.d folder
## located in the Agent configuration folder.
#
# confd_path: ""

## @param additional_checksd - string - optional
## @env DD_ADDITIONAL_CHECKSD - string - optional
## Additional path indicating where to search for Python checks. By default, uses the checks.d folder
## located in the Agent configuration folder.
#
# additional_checksd: <CHECKD_FOLDER_PATH>

## @param expvar_port - integer - optional - default: 5000
## @env DD_EXPVAR_PORT - integer - optional - default: 5000
## The port for the go_expvar server.
#
# expvar_port: 5000

## @param cmd_port - integer - optional - default: 5001
## @env DD_CMD_PORT - integer - optional - default: 5001
## The port on which the IPC api listens.
#
# cmd_port: 5001

## @param GUI_port - integer - optional
## @env DD_GUI_PORT - integer - optional
## The port for the browser GUI to be served.
## Setting 'GUI_port: -1' turns off the GUI completely
## Default is:
##  * Windows & macOS : `5002`
##  * Linux: `-1`
##
#
# GUI_port: <GUI_PORT>

## @param GUI_session_expiration - duration - optional
## @env GUI_SESSION_EXPIRATION - duration - optional
## The duration after which a GUI session will expire.
## Setting 'GUI_SESSION_EXPIRATION: 0' disable session expiration.
## Default is "0s" (sessions do not expire).
#
# GUI_session_expiration: <SESSION_EXPIRATION_DURATION>

## @param health_port - integer - optional - default: 0
## @env DD_HEALTH_PORT - integer - optional - default: 0
## The Agent can expose its health check on a dedicated http port.
## This is useful for orchestrators that support http probes.
## Default is 0 (disabled), set a valid port number (eg. 5555) to enable.
#
# health_port: 0

## @param check_runners - integer - optional - default: 4
## @env DD_CHECK_RUNNERS - integer - optional - default: 4
## The `check_runners` refers to the number of concurrent check runners available for check instance execution.
## The scheduler attempts to spread the instances over the collection interval and will _at most_ be
## running the number of check runners instances concurrently.
## Setting the value to 1 would result in checks running sequentially.
##
## This is a sensitive setting, and we do NOT recommend changing the default number
## of check runners in the general case. The level of concurrency has effects on
## the Agent's: RSS memory, CPU load, resource contention overhead, etc.
#
# check_runners: 4

## @param enable_metadata_collection - boolean - optional - default: true
## @env DD_ENABLE_METADATA_COLLECTION - boolean - optional - default: true
## Metadata collection should always be enabled, except if you are running several
## agents/dsd instances per host. In that case, only one Agent should have it on.
## WARNING: disabling it on every Agent leads to display and billing issues.
#
# enable_metadata_collection: true

## @param enable_gohai - boolean - optional - default: true
## @env DD_ENABLE_GOHAI - boolean - optional - default: true
## Enable the gohai collection of systems data.
#
# enable_gohai: true

## @param enable_signing_metadata_collection - boolean - optional - default: true
## @env DD_ENABLE_SIGNING_METADATA_COLLECTION - boolean - optional - default: true
## Enable the Linux package signing medatada collection.
#
# enable_signing_metadata_collection: true

## @param server_timeout - integer - optional - default: 30
## @env DD_SERVER_TIMEOUT - integer - optional - default: 30
## IPC api server timeout in seconds.
#
# server_timeout: 30

## @param procfs_path - string - optional
## @env DD_PROCFS_PATH - string - optional
## Some environments may have the procfs file system mounted in a miscellaneous
## location. The procfs_path configuration parameter provides a mechanism to
## override the standard default location: '/proc' - this setting trickles down to
## integrations and affect their behavior if they rely on the psutil python package.
#
# procfs_path: <PROCFS_PATH>
{{ if .Python }}
## @param disable_py3_validation - boolean - optional - default: false
## @env DD_DISABLE_PY3_VALIDATION - boolean - optional - default: false
## Disable Python3 validation of python checks.
#
# disable_py3_validation: false
#
## @param python3_linter_timeout - integer - optional - default: 120
## @env DD_PYTHON3_LINTER_TIMEOUT - integer - optional - default: 120
## Timeout in seconds for validation of compatibility with python 3 when running python 2.
#
# python3_linter_timeout: 120

## @param memtrack_enabled - boolean - optional - default: true
## @env DD_MEMTRACK_ENABLED - boolean - optional - default: true
## Enables tracking of memory allocations made from the python runtime loader.
#
# memtrack_enabled: true

## @param tracemalloc_debug - boolean - optional - default: false
## @env DD_TRACEMALLOC_DEBUG - boolean - optional - default: false
## Enables debugging with tracemalloc for python checks.
## Please note that this option is only available when python_version is set to "3".
## Additionally when this option becomes effective the number of check runners is
## overridden to 1.
#
# tracemalloc_debug: false

## @param tracemalloc_include - string - optional
## @env DD_TRACEMALLOC_INCLUDE - string - optional
## Comma-separated list of Python checks to enable tracemalloc for when `tracemalloc_debug` is true.
## By default, all Python checks are enabled.
#
# tracemalloc_include: <TRACEMALLOC_EXCLUDE>

## @param tracemalloc_exclude - string - optional
## @env DD_TRACEMALLOC_EXCLUDE - string - optional
## Comma-separated list of Python checks to disable tracemalloc for when `tracemalloc_debug` is true.
## By default, all Python checks are enabled. This setting takes precedence over `tracemalloc_include`.
#
# tracemalloc_exclude: <TRACEMALLOC_INCLUDE>

## @param windows_use_pythonpath - boolean - optional
## @env DD_WINDOWS_USE_PYTHONPATH - boolean - optional
## Whether to honour the value of the PYTHONPATH env var when set on Windows.
## Disabled by default, so we only load Python libraries bundled with the Agent.
#
# windows_use_pythonpath: false
{{ end }}
## @param secret_backend_command - string - optional
## @env DD_SECRET_BACKEND_COMMAND - string - optional
## `secret_backend_command` is the path to the script to execute to fetch secrets.
## The executable must have specific rights that differ on Windows and Linux.
##
## For more information see: https://github.com/DataDog/datadog-agent/blob/main/docs/agent/secrets.md
#
# secret_backend_command: <COMMAND_PATH>

## @param secret_backend_arguments - list of strings - optional
## @env DD_SECRET_BACKEND_ARGUMENTS - space separated list of strings - optional
## If secret_backend_command is set, specify here a list of arguments to give to the command at each run.
#
# secret_backend_arguments:
#   - <ARGUMENT_1>
#   - <ARGUMENT_2>

## @param secret_backend_output_max_size - integer - optional - default: 1048576
## @env DD_SECRET_BACKEND_OUTPUT_MAX_SIZE - integer - optional - default: 1048576
## The size in bytes of the buffer used to store the command answer (apply to both stdout and stderr)
#
# secret_backend_output_max_size: 1048576

## @param secret_backend_timeout - integer - optional - default: 30
## @env DD_SECRET_BACKEND_TIMEOUT - integer - optional - default: 30
## The timeout to execute the command in second
#
# secret_backend_timeout: 30

## @param secret_backend_skip_checks - boolean - optional - default: false
## @env DD_SECRET_BACKEND_SKIP_CHECKS - boolean - optional - default: false
## Disable fetching secrets for check configurations
#
# secret_backend_skip_checks: false
#

## @param secret_backend_remove_trailing_line_break - boolean - optional - default: false
## @env DD_SECRET_BACKEND_REMOVE_TRAILING_LINE_BREAK - boolean - optional - default: false
## Remove trailing line breaks from secrets returned by the secret_backend_command. Some secret management tools automatically
## add a line break when exporting secrets through files.
#
# secret_backend_remove_trailing_line_break: false


{{- if .InternalProfiling -}}
## @param profiling - custom object - optional
## Enter specific configurations for internal profiling.
##
## Please note that:
##   1. This does *not* enable profiling for user applications.
##   2. This only enables internal profiling of the agent go runtime.
##   3. To enable profiling for user apps please refer to
##      https://docs.datadoghq.com/tracing/profiling/
##   4. Enabling this feature will incur in billing charges and other
##      unexpected side-effects (ie. agent profiles showing with your
##      services).
##
## Uncomment this parameter and the one below to enable profiling.
#
# internal_profiling:
#
  ## @param enabled - boolean - optional - default: false
  ## @env DD_INTERNAL_PROFILING_ENABLED - boolean - optional - default: false
  ## Enable internal profiling for the Agent process.
  #
  # enabled: false

{{ end }}


{{ end -}}

{{- if .LogsAgent }}

##################################
## Log collection Configuration ##
##################################

## @param logs_enabled - boolean - optional - default: false
## @env DD_LOGS_ENABLED - boolean - optional - default: false
## Enable Datadog Agent log collection by setting logs_enabled to true.
#
# logs_enabled: false

## @param logs_config - custom object - optional
## Enter specific configurations for your Log collection.
## Uncomment this parameter and the one below to enable them.
## See https://docs.datadoghq.com/agent/logs/
#
# logs_config:

  ## @param container_collect_all - boolean - optional - default: false
  ## @env DD_LOGS_CONFIG_CONTAINER_COLLECT_ALL - boolean - optional - default: false
  ## Enable container log collection for all the containers (see ac_exclude to filter out containers)
  #
  # container_collect_all: false

  ## @param logs_dd_url - string - optional
  ## @env DD_LOGS_CONFIG_LOGS_DD_URL - string - optional
  ## Define the endpoint and port to hit when using a proxy for logs. The logs are forwarded in TCP
  ## therefore the proxy must be able to handle TCP connections.
  #
  # logs_dd_url: <ENDPOINT>:<PORT>

  ## @param logs_no_ssl - boolean - optional - default: false
  ## @env DD_LOGS_CONFIG_LOGS_NO_SSL - optional - default: false
  ## Disable the SSL encryption. This parameter should only be used when logs are
  ## forwarded locally to a proxy. It is highly recommended to then handle the SSL encryption
  ## on the proxy side.
  #
  # logs_no_ssl: false

  ## @param processing_rules - list of custom objects - optional
  ## @env DD_LOGS_CONFIG_PROCESSING_RULES - list of custom objects - optional
  ## Global processing rules that are applied to all logs. The available rules are
  ## "exclude_at_match", "include_at_match" and "mask_sequences". More information in Datadog documentation:
  ## https://docs.datadoghq.com/agent/logs/advanced_log_collection/#global-processing-rules
  #
  # processing_rules:
  #   - type: <RULE_TYPE>
  #     name: <RULE_NAME>
  #     pattern: <RULE_PATTERN>

  ## @param force_use_http - boolean - optional - default: false
  ## @env DD_LOGS_CONFIG_FORCE_USE_HTTP - boolean - optional - default: false
  ## By default, the Agent sends logs in HTTPS batches to port 443 if HTTPS connectivity can
  ## be established at Agent startup, and falls back to TCP otherwise. Set this parameter to `true` to
  ## always send logs with HTTPS (recommended).
  ## Warning: force_use_http means HTTP over TCP, not HTTP over HTTPS. Please use logs_no_ssl for HTTP over HTTPS.
  #
  # force_use_http: true

  ## @param http_protocol - string - optional - default: auto
  ## @env DD_LOGS_CONFIG_HTTP_PROTOCOL - string - optional - default: auto
  ## The transport type to use for sending logs. Possible values are "auto" or "http1".
  # http_protocol: auto

  ## @param force_use_tcp - boolean - optional - default: false
  ## @env DD_LOGS_CONFIG_FORCE_USE_TCP - boolean - optional - default: false
  ## By default, logs are sent through HTTPS if possible, set this parameter
  ## to `true` to always send logs via TCP. If `force_use_http` is set to `true`, this parameter
  ## is ignored.
  #
  # force_use_tcp: true

  ## @param use_compression - boolean - optional - default: true
  ## @env DD_LOGS_CONFIG_USE_COMPRESSION - boolean - optional - default: true
  ## This parameter is available when sending logs with HTTPS. If enabled, the Agent
  ## compresses logs before sending them.
  #
  # use_compression: true

  ## @param compression_level - integer - optional - default: 6
  ## @env DD_LOGS_CONFIG_COMPRESSION_LEVEL - boolean - optional - default: false
  ## The compression_level parameter accepts values from 0 (no compression)
  ## to 9 (maximum compression but higher resource usage). Only takes effect if
  ## `use_compression` is set to `true`.
  #
  # compression_level: 6

  ## @param batch_wait - integer - optional - default: 5
  ## @env DD_LOGS_CONFIG_BATCH_WAIT - integer - optional - default: 5
  ## The maximum time (in seconds) the Datadog Agent waits to fill each batch of logs before sending.
  #
  # batch_wait: 5

  ## @param open_files_limit - integer - optional - default: 500
  ## @env DD_LOGS_CONFIG_OPEN_FILES_LIMIT - integer - optional - default: 500
  ## The maximum number of files that can be tailed in parallel.
  ## Note: the default for Mac OS is 200. The default for
  ## all other systems is 500.
  #
  # open_files_limit: 500

  ## @param file_wildcard_selection_mode - string - optional - default: `by_name`
  ## @env DD_LOGS_CONFIG_FILE_WILDCARD_SELECTION_MODE - string - optional - default: `by_name`
  ## The strategy used to prioritize wildcard matches if they exceed the open file limit.
  ##
  ## Choices are `by_name` and `by_modification_time`.
  ##
  ## `by_name` means that each log source is considered and the matching files are ordered
  ## in reverse name order. While there are less than `logs_config.open_files_limit` files
  ## being tailed, this process repeats, collecting from each configured source.
  ##
  ## `by_modification_time` takes all log sources and first adds any log sources that
  ## point to a specific file. Next, it finds matches for all wildcard sources.
  ## This resulting list is ordered by which files have been most recently modified
  ## and the top `logs_config.open_files_limit` most recently modified files are
  ## chosen for tailing.
  ##
  ## WARNING: `by_modification_time` is less performant than `by_name` and will trigger
  ## more disk I/O at the configured wildcard log paths.
  #
  # file_wildcard_selection_mode: by_name

  ## @param max_message_size_bytes - integer - optional - default: 256000
  ## @env DD_LOGS_CONFIG_MAX_MESSAGE_SIZE_BYTES - integer - optional - default : 256000
  ## The maximum size of single log message in bytes. If maxMessageSizeBytes exceeds
  ## the documented API limit of 1MB - any payloads larger than 1MB will be dropped by the intake.
  # https://docs.datadoghq.com/api/latest/logs/
  #
  # max_message_size_bytes: 256000

  ## @param integrations_logs_files_max_size - integer - optional - default: 10
  ## @env DD_LOGS_CONFIG_INTEGRATIONS_LOGS_FILES_MAX_SIZE - integer - optional - default: 10
  ## The max size in MB that an integration logs file is allowed to use
  #
  # integrations_logs_files_max_size: 10

  ## @param integrations_logs_total_usage - integer - optional - default: 100
  ## @env DD_LOGS_CONFIG_INTEGRATIONS_LOGS_TOTAL_USAGE - integer - optional - default: 100
  ## The total combined usage all integrations logs files can use
  #
<<<<<<< HEAD
  # integrations_logs_total_usage
  
  ## @param streaming - custom object - optional
  ## This section allows you to configure streaming logs via remote config.
  # streaming:

    ## @param enable_streamlogs - bool - optional - default: false
    ## @env DD_LOGS_CONFIG_STREAMING_ENABLE_STREAMLOGS - bool - optional - default: false  
    ## Enable streaming logs for remote-config flares to get streamlogs output.
    # enable_streamlogs: false

    ## @param streamlogs_log_file - string - optional
    ## @env DD_LOGS_CONFIG_STREAMING_STREAMLOGS_LOG_FILE - string - optional
    ## Path to the file containing the streamlogs log file.
    ## Default paths:
    ##   * Windows: c:\\programdata\\datadog\\logs\\streamlogs_info\\streamlogs.log
    ##   * Unix: /opt/log/datadog/streamlogs_info/streamlogs.log
    ##   * Linux: /var/log/datadog/streamlogs_info/streamlogs.log
    # streamlogs_log_file: <path_to_streamlogs_log_file>
=======
  # integrations_logs_total_usage: 100
>>>>>>> b5aeace8

{{ end -}}
{{- if .TraceAgent }}

####################################
## Trace Collection Configuration ##
####################################

## @param apm_config - custom object - optional
## Enter specific configurations for your trace collection.
## Uncomment this parameter and the one below to enable them.
## See https://docs.datadoghq.com/agent/apm/
#
# apm_config:

  ## @param enabled - boolean - optional - default: true
  ## @env DD_APM_ENABLED - boolean - optional - default: true
  ## Set to true to enable the APM Agent.
  #
  # enabled: true

  ## @param env - string - optional - default: none
  ## @env DD_APM_ENV - string - optional - default: none
  ## The environment tag that Traces should be tagged with.
  ## If not set the value will be inherited, in order, from the top level
  ## "env" config option if set and then from the 'env:' tag if present in the
  ## 'tags' top level config option.
  #
  # env: none

  ## @param receiver_port - integer - optional - default: 8126
  ## @env DD_APM_RECEIVER_PORT - integer - optional - default: 8126
  ## The port that the trace receiver should listen on.
  ## Set to 0 to disable the HTTP receiver.
  #
  # receiver_port: 8126

{{- if (eq .OS "windows")}}
  ## Please note that UDS receiver is not available in Windows.
  #@ Enabling this setting may result in unexpected behavior.
  ## @param receiver_socket - string - optional - default: ""
  ## @env DD_APM_RECEIVER_SOCKET - string - optional - default: ""
  ## Accept traces through Unix Domain Sockets.
  ## Set to "" to disable the UDS receiver.
  #
  # receiver_socket: ""
{{else}}
  ## @param receiver_socket - string - optional - default: unix:///var/run/datadog/apm.socket
  ## @env DD_APM_RECEIVER_SOCKET - string - optional - default: unix:///var/run/datadog/apm.socket
  ## Accept traces through Unix Domain Sockets.
  ## Set to "" to disable the UDS receiver.
  #
  # receiver_socket: /var/run/datadog/apm.socket
{{ end }}

  ## @param apm_non_local_traffic - boolean - optional - default: false
  ## @env DD_APM_NON_LOCAL_TRAFFIC - boolean - optional - default: false
  ## Set to true so the Trace Agent listens for non local traffic,
  ## i.e if Traces are being sent to this Agent from another host/container
  #
  # apm_non_local_traffic: false

  ## @param apm_dd_url - string - optional
  ## @env DD_APM_DD_URL - string - optional
  ## Define the endpoint and port to hit when using a proxy for APM. The traces are forwarded in TCP
  ## therefore the proxy must be able to handle TCP connections.
  #
  # apm_dd_url: <ENDPOINT>:<PORT>

  ## DEPRECATED - please use `target_traces_per_second` instead.
  ## @param max_traces_per_second - integer - optional - default: 10
  ## @env DD_APM_MAX_TPS - integer - optional - default: 10
  ## The target traces per second to sample. Sampling rates to apply are adjusted given
  ## the received traffic and communicated to tracers. This configures head base sampling.
  ## As of 7.35.0 sampling cannot be disabled and setting 'max_traces_per_second' to 0 no longer
  ## disables sampling, but instead sends no traces to the intake. To avoid rate limiting, set this
  ## value sufficiently high for your traffic pattern.
  #
  # max_traces_per_second: 10

  ## @param target_traces_per_second - integer - optional - default: 10
  ## @env DD_APM_TARGET_TPS - integer - optional - default: 10
  ## The target traces per second to sample. Sampling rates to apply are adjusted given
  ## the received traffic and communicated to tracers. This configures head-based sampling.
  ## As of 7.35.0 sampling cannot be disabled and setting 'max_traces_per_second' to 0 no longer
  ## disables sampling, but instead sends no traces to the intake. To avoid rate limiting, set this
  ## value sufficiently high for your traffic pattern.
  #
  # target_traces_per_second: 10

  ## @param errors_per_second - integer - optional - default: 10
  ## @env DD_APM_ERROR_TPS - integer - optional - default: 10
  ## The target error trace chunks to receive per second. The TPS is spread
  ## to catch all combinations of service, name, resource, http.status, and error.type.
  ## Set to 0 to disable the errors sampler.
  #
  # errors_per_second: 10

  ## @param max_events_per_second - integer - optional - default: 200
  ## @env DD_APM_MAX_EPS - integer - optional - default: 200
  ## Maximum number of APM events per second to sample.
  #
  # max_events_per_second: 200

  ## @param max_memory - integer - optional - default: 500000000
  ## @env DD_APM_MAX_MEMORY - integer - optional - default: 500000000
  ## This value is what the Agent aims to use in terms of memory. If surpassed, the API
  ## rate limits incoming requests to aim and stay below this value.
  ## Note: The Agent process is killed if it uses more than 150% of `max_memory`.
  ## Set the `max_memory` parameter to `0` to disable the memory limitation.
  #
  # max_memory: 500000000

  ## @param max_cpu_percent - integer - optional - default: 50
  ## @env DD_APM_MAX_CPU_PERCENT - integer - optional - default: 50
  ## The CPU percentage that the Agent aims to use. If surpassed, the API rate limits
  ## incoming requests to aim and stay below this value. Examples: 50 = half a core, 200 = two cores.
  ## Set `max_cpu_percent` to `0` to disable rate limiting based on CPU usage.
  #
  # max_cpu_percent: 50

  ## @param obfuscation - object - optional
  ## Defines obfuscation rules for sensitive data.
  ## See https://docs.datadoghq.com/tracing/setup_overview/configure_data_security/#agent-trace-obfuscation
  #
  # obfuscation:
  #     credit_cards:
  ##        @param DD_APM_OBFUSCATION_CREDIT_CARDS_ENABLED - boolean - optional
  ##        Enables obfuscation rules for credit cards. Enabled by default.
  #         enabled: true
  ##        @param DD_APM_OBFUSCATION_CREDIT_CARDS_LUHN - boolean - optional
  ##        Enables a Luhn checksum check in order to eliminate false negatives. Disabled by default.
  #         luhn: false
  #
  #     elasticsearch:
  ##        @param DD_APM_OBFUSCATION_ELASTICSEARCH_ENABLED - boolean - optional
  ##        Enables obfuscation rules for spans of type "elasticsearch". Enabled by default.
  #         enabled: true
  ##        @param DD_APM_OBFUSCATION_ELASTICSEARCH_KEEP_VALUES - object - optional
  ##        List of keys that should not be obfuscated.
  #         keep_values:
  #             - client_id
  ##        @param DD_APM_OBFUSCATION_ELASTICSEARCH_OBFUSCATE_SQL_VALUES - boolean - optional
  ##        The set of keys for which their values will be passed through SQL obfuscation
  #         obfuscate_sql_values:
  #             - val1
  #
  #     opensearch:
  ##        @param DD_APM_OBFUSCATION_OPENSEARCH_ENABLED - boolean - optional
  ##        Enables obfuscation rules for spans of type "opensearch". Enabled by default.
  #         enabled: true
  ##        @param DD_APM_OBFUSCATION_OPENSEARCH_KEEP_VALUES - object - optional
  ##        List of keys that should not be obfuscated.
  #         keep_values:
  #             - client_id
  ##        @param DD_APM_OBFUSCATION_OPENSEARCH_OBFUSCATE_SQL_VALUES - boolean - optional
  ##        The set of keys for which their values will be passed through SQL obfuscation
  #         obfuscate_sql_values:
  #             - val1
  #
  #     http:
  ##        @param DD_APM_OBFUSCATION_HTTP_REMOVE_QUERY_STRING - boolean - optional
  ##        Enables obfuscation of query strings in URLs
  #         remove_query_string: false
  ##        @param DD_APM_OBFUSCATION_HTTP_REMOVE_PATHS_WITH_DIGITS - boolean - optional
  ##        If enabled, path segments in URLs containing digits are replaced by "?"
  #         remove_paths_with_digits: false
  #
  #     memcached:
  ##        @param DD_APM_OBFUSCATION_MEMCACHED_ENABLED - boolean - optional
  ##        Enables obfuscation rules for spans of type "memcached". Enabled by default.
  #         enabled: true
  ##        @param DD_APM_OBFUSCATION_MEMCACHED_KEEP_COMMAND - boolean - optional
  ##        If enabled, the full command for the query will be kept, including any lookup
  ##        keys that could be present. The value for storage commands will still be
  ##        redacted if Memcached obfuscation is enabled.
  #         keep_command: false
  #
  #     mongodb:
  ##        @param DD_APM_OBFUSCATION_MONGODB_ENABLED - boolean - optional
  ##        Enables obfuscation rules for spans of type "mongodb". Enabled by default.
  #         enabled: true
  ##        @param DD_APM_OBFUSCATION_MONGODB_KEEP_VALUES - object - optional
  ##        List of keys that should not be obfuscated.
  #         keep_values:
  #             - document_id
  ##        @param DD_APM_OBFUSCATION_MONGODB_OBFUSCATE_SQL_VALUES - object - optional
  ##        The set of keys for which their values will be passed through SQL obfuscation
  #         obfuscate_sql_values:
  #             - val1
  #
  #     redis:
  ##        @param DD_APM_OBFUSCATION_REDIS_ENABLED - boolean - optional
  ##        Enables obfuscation rules for spans of type "redis". Enabled by default.
  #         enabled: true
  ##        @param DD_APM_OBFUSCATION_REDIS_REMOVE_ALL_ARGS - boolean - optional
  ##        When true, replaces all arguments of a redis command with a single "?". Disabled by default.
  #         remove_all_args: false
  #
  ##    @param DD_APM_OBFUSCATION_REMOVE_STACK_TRACES - boolean - optional
  ##    Enables removing stack traces to replace them with "?". Disabled by default.
  #     remove_stack_traces: false
  #
  #     sql_exec_plan:
  ##        @param DD_APM_OBFUSCATION_SQL_EXEC_PLAN_ENABLED - boolean - optional
  ##        Enables obfuscation rules for JSON query execution plans. Disabled by default.
  #         enabled: false
  ##        @param DD_APM_OBFUSCATION_SQL_EXEC_PLAN_KEEP_VALUES - object - optional
  ##        List of keys that should not be obfuscated.
  #         keep_values:
  #             - id1
  ##        @param DD_APM_OBFUSCATION_SQL_EXEC_PLAN_OBFUSCATE_SQL_VALUES - boolean - optional
  ##        The set of keys for which their values will be passed through SQL obfuscation
  #         obfuscate_sql_values:
  #             - val1
  #
  #     sql_exec_plan_normalize:
  ##        @param DD_APM_OBFUSCATION_SQL_EXEC_PLAN_NORMALIZE_ENABLED - boolean - optional
  ##        Enables obfuscation rules for JSON query execution plans, including cost and row estimates.
  ##        Produces a normalized execution plan. Disabled by default.
  #         enabled: false
  ##        @param DD_APM_OBFUSCATION_SQL_EXEC_PLAN_NORMALIZE_KEEP_VALUES - object - optional
  ##        List of keys that should not be obfuscated.
  #         keep_values:
  #             - id1
  ##        @param DD_APM_OBFUSCATION_SQL_EXEC_PLAN_NORMALIZE_OBFUSCATE_SQL_VALUES - boolean - optional
  ##        The set of keys for which their values will be passed through SQL obfuscation
  #         obfuscate_sql_values:
  #             - val1
  #     cache:
  ##        @param DD_APM_OBFUSCATION_CACHE_ENABLED - boolean - optional
  ##        Enables caching obfuscated statements. Currently supported for SQL and MongoDB queries.
  ##        Enabled by default.
  #         enabled: true

  ## @param filter_tags - object - optional
  ## @env DD_APM_FILTER_TAGS_REQUIRE - object - optional
  ## @env DD_APM_FILTER_TAGS_REJECT - object - optional
  ## Defines rules by which to filter traces based on tags.
  ##  * require - list of key or key/value strings - traces must have those tags in order to be sent to Datadog
  ##  * reject - list of key or key/value strings - traces with these tags are dropped by the Agent
  ## Please note that:
  ##   1. Rules take into account the intersection of tags defined.
  ##   2. When `filter_tags` and `filter_tags_regex` are used at the same time, all rules are united for filtering.
  ##      In cases where rules in `filter_tags` and `filter_tags_regex` match the same key, the rule from `filter_tags`
  ##      takes precendence over the rule from `filter_tags_regex`.
  ##
  ##      For example, in the case of the following configuration:
  ##        filter_tags:
  ##          require: ["foo:bar"]
  ##        filter_tags_regex:
  ##          require: ["foo:^bar[0-9]{1}$"]
  ##      With these rules, traces with a tag `foo:bar1` will be dropped, and those with a `foo:bar` tag will be kept
  #
  # filter_tags:
  #     require: [<LIST_OF_KEY_VALUE_TAGS>]
  #     reject: [<LIST_OF_KEY_VALUE_TAGS>]

  ## @param filter_tags_regex - object - optional
  ## Defines rules by which to filter traces based on tags with regex pattern for tag values.
  ##  * require - list of key or key/value regex pattern strings - traces must have those tags in order to be sent to Datadog
  ##  * reject - list of key or key/value regex pattern strings - traces with these tags are dropped by the Agent
  ## Note: Rules take into account the intersection of tags defined.
  ## Using regexp patterns for tag filtering can have performance implications, and is slower than typical tag filtering
  ## without regexp. However, this regexp is only run on the root span of a trace, so should not have a critical impact
  ## on overall performance.
  ## More detailed information can be found in the description of the `filter_tags` parameter above
  #
  # filter_tags_regex:
  #     require: [<LIST_OF_KEY_VALUE_REGEX_TAGS>]    # e.g. ["<key>:<regex>"]
  #     reject: [<LIST_OF_KEY_VALUE_REGEX_TAGS>]     # e.g. ["<key>:<regex>"]

  ## @param replace_tags - list of objects - optional
  ## @env DD_APM_REPLACE_TAGS  - list of objects - optional
  ## Defines a set of rules to replace or remove certain resources, tags containing
  ## potentially sensitive information.
  ## Each rules has to contain:
  ##  * name - string - The tag name to replace, for resources use "resource.name".
  ##  * pattern - string - The pattern to match the desired content to replace
  ##  * repl - string - what to inline if the pattern is matched
  ##
  ## See https://docs.datadoghq.com/tracing/setup_overview/configure_data_security/#replace-rules-for-tag-filtering
  ##
  #
  # replace_tags:
  #   - name: "<TAG_NAME>"
  #     pattern: "<REGEX_PATTERN>"
  #     repl: "<PATTERN_TO_INLINE>"

  ## @param ignore_resources - list of strings - optional
  ## @env DD_APM_IGNORE_RESOURCES - comma separated list of strings - optional
  ## An exclusion list of regular expressions can be provided to disable certain traces based on their resource name
  ## all entries must be surrounded by double quotes and separated by commas.
  #
  # ignore_resources: ["(GET|POST) /healthcheck"]

  ## @param log_file - string - optional
  ## @env DD_APM_LOG_FILE - string - optional
  ## The full path to the file where APM-agent logs are written.
  #
  # log_file: <APM_LOG_FILE_PATH>

  ## @param connection_limit - integer - default: 2000
  ## @env DD_APM_CONNECTION_LIMIT - integer - default: 2000
  ## The APM connection limit for the Agent.
  ## See https://docs.datadoghq.com/tracing/troubleshooting/agent_rate_limits/#max-connection-limit
  #
  # connection_limit: 2000

  ## @param compute_stats_by_span_kind - bool - default: true
  ## @env DD_APM_COMPUTE_STATS_BY_SPAN_KIND - bool - default: true
  ## Enables an additional stats computation check on spans to see they have an eligible `span.kind` (server, consumer, client, producer).
  ## If enabled, a span with an eligible `span.kind` will have stats computed. If disabled, only top-level and measured spans will have stats computed.
  ## NOTE: For stats computed from OTel traces, only top-level spans are considered when this option is off.
  ## If you are sending OTel traces and want stats on non-top-level spans, this flag will need to be enabled.
  ## If you are sending OTel traces and do not want stats computed by span kind, you need to disable this flag and remove the "enable_otlp_compute_top_level_by_span_kind" APM feature if present.
  # compute_stats_by_span_kind: true

  ## @param peer_service_aggregation - bool - default: true
  ## @env DD_APM_PEER_SERVICE_AGGREGATION - bool - default: true
  ## DEPRECATED - please use `peer_tags_aggregation` instead.
  # peer_service_aggregation: true

  ## @param peer_tags_aggregation - bool - default: true
  ## @env DD_APM_PEER_TAGS_AGGREGATION - bool - default: true
  ## Enables aggregation of peer related tags (e.g., `peer.service`, `db.instance`, etc.) in the Agent.
  ## If disabled, aggregated trace stats will not include these tags as dimensions on trace metrics.
  ## For the best experience with peer tags, Datadog also recommends enabling `compute_stats_by_span_kind`.
  ## If you are using an OTel tracer, it's best to have both enabled because client/producer spans with relevant peer tags
  ## may not be marked by the Agent as top-level spans.
  ## If enabling both causes the Agent to consume too many resources, try disabling `compute_stats_by_span_kind` first.
  ## A high cardinality of peer tags or APM resources can also contribute to higher CPU and memory consumption.
  ## You can check for the cardinality of these fields by making trace search queries in the Datadog UI.
  ## The default list of peer tags can be found in pkg/trace/stats/concentrator.go.
  # peer_tags_aggregation: true

  ## @param peer_tags - list of strings - optional
  ## @env DD_APM_PEER_TAGS - list of strings - optional
  ## Optional list of supplementary peer tags that go beyond the defaults. The Datadog backend validates all tags
  ## and will drop ones that are unapproved.
  # peer_tags: []

  ## @param features - list of strings - optional
  ## @env DD_APM_FEATURES - comma separated list of strings - optional
  ## Configure additional beta APM features.
  ## The list of items available under apm_config.features is not guaranteed to persist across versions;
  ## a feature may eventually be promoted to its own configuration option on the agent, or dropped entirely.
  #
  # features: ["error_rare_sample_tracer_drop","table_names","component2name","sqllexer","enable_otlp_compute_top_level_by_span_kind","enable_receive_resource_spans_v2"]

  ## @param additional_endpoints - object - optional
  ## @env DD_APM_ADDITIONAL_ENDPOINTS - object - optional
  ## Enables sending data to multiple endpoints and/or with multiple API keys via dual shipping.
  ## See https://docs.datadoghq.com/agent/guide/dual-shipping
  #
  # additional_endpoints:
  #   "https://trace.agent.datadoghq.com":
  #   - apikey2
  #   - apikey3
  #   "https://trace.agent.datadoghq.eu":
  #   - apikey4

  ## @param debug - custom object - optional
  ## Specifies settings for the debug server of the trace agent.
  #
  # debug:

    ## @param port - integer - optional - default: 5012
    ## @env DD_APM_DEBUG_PORT - string - optional - default: 5012
    ## Port for the debug endpoints for the trace Agent. Set it to 0 to disable the server.
    #
    # port: 5012

  ## @param instrumentation - custom object - optional
  ## Specifies settings for Single Step Instrumentation.
  #
  # instrumentation:

    ## @param enabled - boolean - default: false
    ## @env DD_APM_INSTRUMENTATION_ENABLED - boolean - default: false
    ## Enables Single Step Instrumentation in the cluster (in beta)
    #
    # enabled: false

    ## @param enabled_namespaces - list of strings - optional
    ## @env DD_APM_INSTRUMENTATION_ENABLED_NAMESPACES - space separated list of strings - optional
    ## Enables Single Step Instrumentation in specific namespaces, while Single Step Instrumentation is off in the whole cluster (in beta)
    ## Can only be set if DD_APM_INSTRUMENTATION_ENABLED is false. Cannot be set together with DD_APM_INSTRUMENTATION_DISABLED_NAMESPACES.
    #
    # enabled_namespaces:
    # - ns1
    # - apps

    ## @param disabled_namespaces - list of strings - optional
    ## @env DD_APM_INSTRUMENTATION_DISABLED_NAMESPACES - space separated list of strings - optional
    ## Disables Single Step Instrumentation in specific namespaces, while Single Step Instrumentation is enabled in the whole cluster (in beta)
    ## Can only be set if DD_APM_INSTRUMENTATION_ENABLED is true. Cannot be set together with DD_APM_INSTRUMENTATION_ENABLED_NAMESPACES.
    #
    # disabled_namespaces:
    # - ns2
    # - system-ns

  ## @param trace_buffer - integer - optional - default: 0
  ## @env DD_APM_TRACE_BUFFER - integer - optional - default: 0
  ##
  ## WARNING: Do not use this config. It is here for debugging and
  ## as a temporary fix in certain load scenarios. Setting this
  ## results in a performance deterioration and an increase in memory
  ## usage when the Trace Agent is under load. This config may be
  ## removed in a future version.
  ##
  ## Specifies the number of trace payloads to buffer after decoding.
  ## Traces can be buffered when receiving traces faster than the
  ## processor can process them.
  ##
  #
  # trace_buffer: 0

  ## @param probabilistic_sampler - object - optional
  ## Enables and configures the Probabilistic Sampler, compatible with the
  ## OTel Probabilistic Sampler Processor ( https://github.com/open-telemetry/opentelemetry-collector-contrib/tree/main/processor/probabilisticsamplerprocessor#probabilistic-sampling-processor )
  ##
  # probabilistic_sampler:

    ## @env DD_APM_PROBABILISTIC_SAMPLER_ENABLED - boolean - optional - default: false
    ## Enables or disables the probabilistic sampler
    #  enabled: false
    #
    ## @env DD_APM_PROBABILISTIC_SAMPLER_SAMPLING_PERCENTAGE - float - optional - default: 0
    ## Samples this percentage (0-100) of traffic
    #  sampling_percentage: 0
    #
    ## @env DD_APM_PROBABILISTIC_SAMPLER_HASH_SEED - integer - optional - default: 0
    ## hash_seed: A seed used for the hash algorithm. This must match other agents and OTel
    ##            collectors using the probabilistic sampler to ensure consistent sampling.
    #  hash_seed: 0

  ## @param error_tracking_standalone - object - optional
  ## Enables Error Tracking Standalone
  ##
  # error_tracking_standalone:

    ## @param enabled - boolean - optional - default: false
    ## @env DD_APM_ERROR_TRACKING_STANDALONE_ENABLED - boolean - optional - default: false
    ## Enables or disables Error Tracking Standalone
    # enabled: false


  {{- if .InternalProfiling -}}
  ## @param profiling - custom object - optional
  ## Enter specific configurations for internal profiling.
  ##
  ## Please note that:
  ##   1. This does *not* enable profiling for user applications.
  ##   2. This only enables internal profiling of the agent go runtime.
  ##   3. To enable profiling for user apps please refer to
  ##      https://docs.datadoghq.com/tracing/profiling/
  ##   4. Enabling this feature will incur in billing charges and other
  ##      unexpected side-effects (ie. agent profiles showing with your
  ##      services).
  ##
  ## Uncomment this parameter and the one below to enable profiling.
  #
  # internal_profiling:
  #
    ## @param enabled - boolean - optional - default: false
    ## @env DD_INTERNAL_PROFILING_ENABLED - boolean - optional - default: false
    ## Enable internal profiling for the trace-agent process.
    #
    # enabled: false

  {{ end -}}
{{ end -}}
{{- if .ProcessAgent }}

######################################
## Process Collection Configuration ##
######################################

## @param process_config - custom object - optional
## Enter specific configurations for your Process data collection.
## Uncomment this parameter and the one below to enable them.
## See https://docs.datadoghq.com/graphing/infrastructure/process/
#
# process_config:

  {{- if (eq .OS "linux")}}
  ## @param run_in_core_agent - custom object - optional
  ## Controls whether the process Agent or core Agent collects process and/or container information (Linux only).
  # run_in_core_agent:
    ## @param enabled - boolean - optional - default: false
    ## Enables process/container collection on the core Agent instead of the process Agent.
    # enabled: false
  {{ end }}

  ## @param process_collection - custom object - optional
  ## Specifies settings for collecting processes.
  # process_collection:
    ## @param enabled - boolean - optional - default: false
    ## Enables collection of information about running processes.
    # enabled: false

  ## @param container_collection - custom object - optional
  ## Specifies settings for collecting containers.
  # container_collection:
    ## @param enabled - boolean - optional - default: true
    ## Enables collection of information about running containers.
    # enabled: true

  ## Deprecated - use `process_collection.enabled` and `container_collection.enabled` instead
  ## @param enabled - string - optional - default: "false"
  ## @env DD_PROCESS_CONFIG_ENABLED - string - optional - default: "false"
  ##  A string indicating the enabled state of the Process Agent:
  ##    * "false"    : The Agent collects only containers information.
  ##    * "true"     : The Agent collects containers and processes information.
  ##    * "disabled" : The Agent process collection is disabled.
  #
  # enabled: "true"

  ## @param expvar_port - string - optional - default: 6062
  ## @env DD_PROCESS_CONFIG_EXPVAR_PORT - string - optional - default: 6062
  ## Port for the debug endpoints for the process Agent.
  #
  # expvar_port: 6062

  ## @param cmd_port - string - optional - default: 6162
  ## Port for configuring runtime settings for the process Agent.
  #
  # cmd_port: 6162

  ## @param log_file - string - optional
  ## @env DD_PROCESS_CONFIG_LOG_FILE - string - optional
  ## The full path to the file where process Agent logs are written.
  #
  # log_file: <PROCESS_LOG_FILE_PATH>

  ## @param intervals - custom object - optional - default: 10s for normal checks and 2s for others.
  ## @env DD_PROCESS_CONFIG_INTERVALS_CONTAINER - integer - optional - default: 10
  ## @env DD_PROCESS_CONFIG_INTERVALS_CONTAINER_REALTIME - integer - optional - default: 2
  ## @env DD_PROCESS_CONFIG_INTERVALS_PROCESS - integer - optional - default: 10
  ## @env DD_PROCESS_CONFIG_INTERVALS_PROCESS_REALTIME - integer - optional - default: 2
  ## The interval, in seconds, at which the Agent runs each check. If you want consistent
  ## behavior between real-time, set the `container_realtime` and `process_realtime` intervals to 10.
  #
  # intervals:
  #   container: 10
  #   container_realtime: 2
  #   process: 10
  #   process_realtime: 2

  ## @param process_discovery - custom object - optional
  ## Specifies custom settings for the `process_discovery` object.
  # process_discovery:
      ## @param enabled - boolean - optional - default: true
      ## Toggles the `process_discovery` check. If enabled, this check gathers information about running integrations.
      # enabled: true

      ## @param interval - duration - optional - default: 4h - minimum: 10m
      ## An interval in hours that specifies how often the process discovery check should run.
      # interval: 4h


  ## @param blacklist_patterns - list of strings - optional
  ## @env DD_PROCESS_CONFIG_BLACKLIST_PATTERNS - space separated list of strings - optional
  ## A list of regex patterns that exclude processes if matched.
  #
  # blacklist_patterns:
  #   - <REGEX>

  ## @param queue_size - integer - optional - default: 256
  ## @env DD_PROCESS_CONFIG_QUEUE_SIZE - integer - optional - default: 256
  ## The number of check results to buffer in memory when a POST fails.
  #
  # queue_size: 256

  ## @param process_queue_bytes - integer - optional - default: 60000000
  ## @env DD_PROCESS_CONFIG_PROCESS_QUEUE_BYTES - integer - optional - default: 60000000
  ## The amount of data (in bytes) to buffer in memory when a POST fails.
  #
  # process_queue_bytes: 60000000

  ## @param rt_queue_size - integer - optional - default: 5
  ## @env DD_PROCESS_CONFIG_RT_QUEUE_SIZE - integer - optional - default: 5
  ## The number of realtime check results to buffer in memory when a POST fails.
  #
  # rt_queue_size: 5

  ## @param max_per_message - integer - optional - default: 100
  ## @env DD_PROCESS_CONFIG_MAX_PER_MESSAGE - integer - optional - default: 100
  ## The maximum number of processes or containers per message.
  #
  # max_per_message: 100

  ## @param dd_agent_bin - string - optional
  ## @env DD_PROCESS_CONFIG_DD_AGENT_BIN - string - optional
  ## Overrides the path to the Agent bin used for getting the hostname. Defaults are:
  ##   * Windows: <AGENT_DIRECTORY>\embedded\\agent.exe
  ##   * Unix: /opt/datadog-agent/bin/agent/agent
  #
  # dd_agent_bin: <AGENT_BIN_PATH>

  ## @param dd_agent_env - string - optional - default: ""
  ## @env DD_PROCESS_CONFIG_DD_AGENT_ENV - string - optional - default: ""
  ## Overrides of the environment we pass to fetch the hostname.
  #
  # dd_agent_env: ""

  ## @param scrub_args - boolean - optional - default: true
  ## @env DD_PROCESS_CONFIG_SCRUB_ARGS - boolean - optional - default: true
  ## Hide sensitive data on the Live Processes page.
  #
  # scrub_args: true

  ## @param custom_sensitive_words - list of strings - optional
  ## @env DD_PROCESS_CONFIG_CUSTOM_SENSITIVE_WORDS - space separated list of strings - optional
  ## Define your own list of sensitive data to be merged with the default one.
  ## Read more on Datadog documentation:
  ## https://docs.datadoghq.com/graphing/infrastructure/process/#process-arguments-scrubbing
  #
  # custom_sensitive_words:
  #   - 'personal_key'
  #   - '*token'
  #   - 'sql*'
  #   - '*pass*d*'

  ## @param disable_realtime_checks - boolean - optional - default: false
  ## @env DD_PROCESS_CONFIG_DISABLE_REALTIME - boolean - optional - default: false
  ## Disable realtime process and container checks
  #
  # disable_realtime_checks: false

{{- if .InternalProfiling -}}
  ## @param profiling - custom object - optional
  ## Enter specific configurations for internal profiling.
  ##
  ## Please note that:
  ##   1. This does *not* enable profiling for user applications.
  ##   2. This only enables internal profiling of the agent go runtime.
  ##   3. To enable profiling for user apps please refer to
  ##      https://docs.datadoghq.com/tracing/profiling/
  ##   4. Enabling this feature will incur in billing charges and other
  ##      unexpected side-effects (ie. agent profiles showing with your
  ##      services).
  ##
  ## Uncomment this parameter and the one below to enable profiling.
  #
  # internal_profiling:
  #
  ## @param enabled - boolean - optional - default: false
  ## @env DD_INTERNAL_PROFILING_ENABLED - boolean - optional - default: false
  ## Enable internal profiling for the Process Agent process.
  #
  # enabled: false

{{ end }}

{{- if .NetworkPath }}
{{- if (ne .OS "darwin")}}

########################################
## Network Path Configuration         ##
########################################

# network_path:
  ## @param connections_monitoring - custom object - optional
  ## Specific configurations for monitoring network connections via Network Path.
  #
  # connections_monitoring:

    ## @param enabled - bool - optional - default: false
    ## @env DD_NETWORK_PATH_CONNECTIONS_MONITORING_ENABLED - bool - optional - default: false
    ## [Beta] Enables monitoring network connections via Network Path.
    #
    # enabled: false

  ## @param collector - custom object - optional
  ## Configuration related to Network Path Collector.
  #
  # collector:

    ## @param workers - integer - optional - default: 4
    ## @env DD_WORKERS - integer - optional - default: 4
    ## The `workers` refers to the number of concurrent workers available for network path execution.
    #
    # workers: 4

{{ end -}}
{{ end -}}
{{ end -}}
{{- if .Compliance }}
#############################################
## Security Agent Compliance Configuration ##
#############################################

## @param compliance_config - custom object - optional
## Enter specific configuration for continuous compliance checks.
# compliance_config:

  ## @param enabled - boolean - optional - default: false
  ## @env DD_COMPLIANCE_CONFIG_ENABLED - boolean - optional - default: false
  ## Set to true to enable Cloud Security Posture Management (CSPM).
  #
  # enabled: false

  ## @param dir - string - optional - default: /etc/datadog-agent/compliance.d
  ## @env DD_COMPLIANCE_CONFIG_DIR - string - optional - default: /etc/datadog-agent/compliance.d
  ## Directory path for compliance checks configuration containing enabled benchmarks
  #
  # dir: /etc/datadog-agent/compliance.d

  ## @param check_interval - duration - optional - default: 20m
  ## @env DD_COMPLIANCE_CONFIG_CHECK_INTERVAL - duration - optional - default: 20m
  ## Check interval (see  https://golang.org/pkg/time/#ParseDuration for available options)
  # check_interval: 20m

  ## @param check_max_events_per_run - integer - optional - default: 100
  ## @env DD_COMPLIANCE_CONFIG_CHECK_MAX_EVENTS_PER_RUN - integer - optional - default: 100
  ##
  # check_max_events_per_run: 100
{{ end -}}

{{- if .SBOM }}
## @param sbom - custom object - optional
## Enter specific configuration for the Cloud Security Management Vulnerability Management feature
# sbom:
  ## @param enabled - boolean - optional - default: false
  ## set to true to enable Cloud Security Management Vulnerability Management
  # enabled: false

  ## uncomment the sections below to enable where the vulnerability scanning is done

  ## @param enabled - boolean - optional - default: false
  ## set to true to enable Infrastructure Vulnerabiltilies
  # host:
  #  enabled: false
{{- if (eq .OS "linux")}}


  # container_image:
  #   enabled: false
{{ end -}}
{{ end -}}
{{- if .SystemProbe }}

##################################
## System Probe Configuration ##
##################################

## @param system_probe_config - custom object - optional
## Enter specific configurations for your System Probe data collection.
## Uncomment this parameter and the one below to enable them.
#
# system_probe_config:
{{- if (eq .OS "windows")}}
  ## @param sysprobe_socket - string - optional - default: localhost:3333
  ## @env DD_SYSTEM_PROBE_CONFIG_SYSPROBE_SOCKET - string - optional - default: localhost:3333
  ## The TCP address where system probes are accessed.
  #
  # sysprobe_socket: localhost:3333
{{else}}
  ## @param sysprobe_socket - string - optional - default: /opt/datadog-agent/run/sysprobe.sock
  ## @env DD_SYSTEM_PROBE_CONFIG_SYSPROBE_SOCKET - string - optional - default: /opt/datadog-agent/run/sysprobe.sock
  ## The full path to the location of the unix socket where system probes are accessed.
  #
  # sysprobe_socket: /opt/datadog-agent/run/sysprobe.sock
{{ end }}
  ## @param log_file - string - optional - default: /var/log/datadog/system-probe.log
  ## @env DD_SYSTEM_PROBE_CONFIG_LOG_FILE - string - optional - default: /var/log/datadog/system-probe.log
  ## The full path to the file where system-probe logs are written.
  #
  # log_file: /var/log/datadog/system-probe.log

  ## @param langauge_detection - custom object - optional
  ## Enter specific configurations for language detection
  ## Uncomment this parameter and the one below to enable them.
  #
  # language_detection:

    ## @param enabled - bool - optional - default: false
    ## @env DD_SYSTEM_PROBE_CONFIG_LANGUAGE_DETECTION_ENABLED - bool - optional - default: false
    ## [Beta] Enables language detection via binary analysis in the system probe.
    #
    # enabled: false

  ## @param health_port - integer - optional - default: 0
  ## @env DD_SYSTEM_PROBE_HEALTH_PORT - integer - optional - default: 0
  ## The Agent can expose its health check on a dedicated HTTP port.
  ## This is useful for orchestrators that support HTTP probes.
  ## Default is 0 (disabled). Set a valid port number (example: 5558) to enable.
  #
  # health_port: 0

{{- if .InternalProfiling -}}
  ## @param profiling - custom object - optional
  ## Enter specific configurations for internal profiling.
  ##
  ## Please note that:
  ##   1. This does *not* enable profiling for user applications.
  ##   2. This only enables internal profiling of the agent go runtime.
  ##   3. To enable profiling for user apps please refer to
  ##      https://docs.datadoghq.com/tracing/profiling/
  ##   4. Enabling this feature will incur in billing charges and other
  ##      unexpected side-effects (ie. agent profiles showing with your
  ##      services).
  ##
  ## Uncomment this parameter and the one below to enable profiling.
  #
  # internal_profiling:
  #
    ## @param enabled - boolean - optional - default: false
    ## @env DD_INTERNAL_PROFILING_ENABLED - boolean - optional - default: false
    ## Enable internal profiling for the System Probe process.
    #
    # enabled: false

  ## @param memory_controller - custom object - optional
  ## Cgroup memory controller for internal memory profiling.
  ##
  ## memory_controller:
  #
    ## @param enabled - boolean - optional - default: false
    ## Enable cgroup memory controller.
    #
    # enabled: false
    #
    ## @param thresholds - map of strings - optional
    ## Thresholds and the respective active actions to trigger when
    ## memory usage is above the specified threshold.
    ## Threshold can be either an absolute value - such as 500MB or 2GB -
    ## or a percentage of the cgroup allocated memory such as 50%.
    ## The action can be:
    ## - gc: to trigger the Go garbage collector
    ## - profile: to generate a system-probe memory profile in /tmp
    ## - log: to simply log that the threshold was reached
    #
    # thresholds:
    #   500MB: gc
    #   50%: profile

    ## @param pressure_levels - map of strings - optional
    ## Pressure levels and the respective active actions to trigger when
    ## memory usage reaches the specified level.
    ## The pressure level is 'low', 'medium' or 'critical'.
    ## The actions are the same for thresholds (see above).
    #
    # pressure_levels:
    #   medium: gc
{{ end }}

{{- if .NetworkModule }}

########################################
## System Probe Network Configuration ##
########################################

# network_config:
{{- if (eq .OS "windows")}}
  ## Please note that enabling the Network Module of the System
  ## Probe will result in a kernel driver being loaded.
{{ end }}
  ## @param enabled - boolean - optional - default: false
  ## Set to true to enable the Network Module of the System Probe
  #
  # enabled: false

{{ end -}}

{{- if .UniversalServiceMonitoringModule }}

#############################################################
## System Probe Universal Service monitoring Configuration ##
#############################################################

# service_monitoring_config:
{{- if (eq .OS "windows")}}
  ## Please note that enabling the Universal Service Monitoring
  ## Module of the System Probe will result in a kernel driver
  ## being loaded.
{{ end }}
  ## @param enabled - boolean - optional - default: false
  ## Set to true to enable the Universal Service Monitoring Module of the System Probe
  #
  # enabled: false

{{ end -}}

{{- if .PingModule }}

#####################################
## System Probe Ping Configuration ##
#####################################

# ping:
  ## @param enabled - boolean - optional - default: false
  ## Set to true to enable the Ping Module of the System Probe
  #
  # enabled: false

{{ end -}}


{{- if .TracerouteModule }}

###########################################
## System Probe Traceroute Configuration ##
###########################################

# traceroute:
  ## @param enabled - boolean - optional - default: false
  ## Set to true to enable the Traceroute Module of the System Probe
  #
  # enabled: false

{{ end -}}


{{- if .SecurityModule }}

##########################################
## Security Agent Runtime Configuration ##
##                                      ##
## Settings to sent logs to Datadog are ##
## fetched from section `logs_config`   ##
##########################################

# runtime_security_config:
  ## @param enabled - boolean - optional - default: false
  ## @env DD_RUNTIME_SECURITY_CONFIG_ENABLED - boolean - optional - default: false
  ## Set to true to enable Cloud Workload Security (CWS).
  #
  # enabled: false

  ## @param fim_enabled - boolean - optional - default: false
  ## Set to true to enable the File Integrity Monitoring (FIM) feature of Cloud Workload Security (CWS).
  #
  # fim_enabled: false

{{- if (eq .OS "windows")}}
  ## @param sysprobe_socket - string - optional - default: localhost:3334
  ## @env DD_SYSTEM_PROBE_CONFIG_SYSPROBE_SOCKET - string - optional - default: localhost:3334
  ## The TCP address where the security runtime module is accessed.
  #
  # socket: localhost:3334
{{else}}
  ## @param socket - string - optional - default: /opt/datadog-agent/run/runtime-security.sock
  ## @env DD_RUNTIME_SECURITY_CONFIG_SOCKET - string - optional - default: /opt/datadog-agent/run/runtime-security.sock
  ## The full path to the location of the unix socket where security runtime module is accessed.
  #
  # socket: /opt/datadog-agent/run/runtime-security.sock
{{ end }}
  ## @param policies - custom object - optional
  ## Policy files
  # policies:
{{- if (eq .OS "windows")}}
    ## @param dir - string - default: %ProgramData%\Datadog\runtime-security.d
    ## @env DD_RUNTIME_SECURITY_CONFIG_POLICIES_DIR - string - default: /etc/datadog-agent/runtime-security.d
    ## Path from where the policy files are loaded
    #
    # dir: c:\ProgramData\Datadog\runtime-security.d
{{else}}
    ## @param dir - string - default: /etc/datadog-agent/runtime-security.d
    ## @env DD_RUNTIME_SECURITY_CONFIG_POLICIES_DIR - string - default: /etc/datadog-agent/runtime-security.d
    ## Path from where the policy files will be loaded
    #
    # dir: /etc/datadog-agent/runtime-security.d
{{ end }}
  ## @param syscall_monitor - custom object - optional
  ## Syscall monitoring
  #
  # syscall_monitor:

    ## @param enabled - boolean - optional - default: false
    ## @env DD_RUNTIME_SECURITY_CONFIG_SYSCALL_MONITOR_ENABLED - boolean - optional - default: false
    ## Set to true to enable the Syscall monitoring (recommended for troubleshooting only).
    #
    #  enabled: false

  ## @param custom_sensitive_words - list of strings - optional
  ## @env DD_RUNTIME_SECURITY_CONFIG_CUSTOM_SENSITIVE_WORDS - space separated list of strings - optional
  ## Define your own list of sensitive data to be merged with the default one.
  ## Read more on Datadog documentation:
  ## https://docs.datadoghq.com/graphing/infrastructure/process/#process-arguments-scrubbing
  #
  # custom_sensitive_words:
  #   - 'personal_key'
  #   - '*token'
  #   - 'sql*'
  #   - '*pass*d*'

  ## @param envs_with_value - list of strings - optional
  ## @env DD_RUNTIME_SECURITY_CONFIG_ENVS_WITH_VALUE - space separated list of strings - optional
  ## Define your own list of non-sensitive environment variable names whose value will not be
  ## concealed by the runtime security module.
  ## Default: LD_PRELOAD, LD_LIBRARY_PATH, PATH, HISTSIZE, HISTFILESIZE, GLIBC_TUNABLES
  #
  # envs_with_value:
  #   - LD_PRELOAD
  #   - LD_LIBRARY_PATH
  #   - PATH
  #   - HISTSIZE
  #   - HISTFILESIZE

  ## @param activity_dump - custom object - optional
  ## Activity dump section configures if/how the Agent sends activity dumps to Datadog
  #
  # activity_dump:

    ## @param enabled - boolean - optional - default: false
    ## @env DD_RUNTIME_SECURITY_CONFIG_ACTIVITY_DUMP_ENABLED - boolean - optional - default: false
    ## Set to true to activate the security profiles feature.
    #
    #  enabled: false

    ## @param traced_cgroups_count - integer - optional - default: 5
    ## @env DD_RUNTIME_SECURITY_CONFIG_ACTIVITY_DUMP_TRACED_CGROUPS_COUNT - integer - optional - default: 5
    ## Defines the number of concurrent cgroups to be traced.
    #
    #  traced_cgroups_count: 5

    ## @param dump_duration - duration - optional - default: 30m
    ## @env DD_RUNTIME_SECURITY_CONFIG_ACTIVITY_DUMP_DUMP_DURATION - duration - optional - default: 30m
    ## Defines the duration of cgroups learning phase. Minimum value is 10m.
    #
    #  dump_duration: 30m

  ## @param network - custom object - optional
  ## Network section is used to configure Cloud Workload Security (CWS) network features.
  #
  # network:

    ## @param enabled - boolean - optional - default: true
    ## @env DD_RUNTIME_SECURITY_CONFIG_NETWORK_ENABLED - boolean - optional - default: true
    ## Set to true to activate the CWS network detections.
    #
    #  enabled: true

{{- if (eq .OS "windows")}}

#####################################################
## Datadog Agent Windows Crash Detection module
#####################################################

# windows_crash_detection:
  ## @param enabled - boolean - optional - default: false
  ## Enables the system probe module which supports the Windows crash detection check.
  #
  # enabled: false
{{ end }}

{{ end -}}
{{ end -}}

{{- if .SecurityAgent -}}
####################################
## Runtime Security configuration ##
####################################

# runtime_security_config:
  ## @param enabled - boolean - optional - default: false
  ## Set to true to enable Cloud Workload Security (CWS).
  #
  # enabled: false

{{- if (eq .OS "windows")}}
  ## @param socket - string - optional - default: localhost:3334
  ## The local address and port where the security runtime module is accessed
  #
  # socket: localhost:3334
{{else}}
  ## @param socket - string - optional - default: /opt/datadog-agent/run/runtime-security.sock
  ## The full path to the location of the unix socket where security runtime module is accessed.
  #
  # socket: /opt/datadog-agent/run/runtime-security.sock
{{ end }}

##########################################
## Compliance monitoring configuration  ##
##########################################

# compliance_config:
  ## @param enabled - boolean - optional - default: false
  ## Set to true to enable Cloud Security Posture Management (CSPM).
  #
  # enabled: false
{{ end -}}
{{- if .Dogstatsd }}

#############################
## DogStatsD Configuration ##
#############################

## @param use_dogstatsd - boolean - optional - default: true
## @env DD_USE_DOGSTATSD - boolean - optional - default: true
## Set this option to false to disable the Agent DogStatsD server.
#
# use_dogstatsd: true

## @param dogstatsd_port - integer - optional - default: 8125
## @env DD_DOGSTATSD_PORT - integer - optional - default: 8125
## Override the Agent DogStatsD port.
## Note: Make sure your client is sending to the same UDP port.
#
# dogstatsd_port: 8125

## @param bind_host - string - optional - default: localhost
## @env DD_BIND_HOST - string - optional - default: localhost
## The host to listen on for Dogstatsd and traces. This is ignored by APM when
## `apm_config.apm_non_local_traffic` is enabled and ignored by DogStatsD when `dogstatsd_non_local_traffic`
## is enabled. The trace-agent uses this host to send metrics to.
## The `localhost` default value is invalid in IPv6 environments where dogstatsd listens on "::1".
## To solve this problem, ensure Dogstatsd is listening on IPv4 by setting this value to "127.0.0.1".
#
# bind_host: localhost

{{- if (eq .OS "windows")}}
## Please note that UDS receiver is not available in Windows.
#@ Enabling this setting may result in unexpected behavior.
## @param dogstatsd_socket - string - optional - default: ""
## @env DD_DOGSTATSD_SOCKET - string - optional - default: ""
## Listen for Dogstatsd metrics on a Unix Socket (*nix only).
## Set to "" to disable this feature.
#
# dogstatsd_socket: ""
{{else}}
## @param dogstatsd_socket - string - optional - default: "/var/run/datadog/dsd.socket"
## @env DD_DOGSTATSD_SOCKET - string - optional - default: "/var/run/datadog/dsd.socket"
## Listen for Dogstatsd metrics on a Unix Socket (*nix only).
## Set to "" to disable this feature.
#
# dogstatsd_socket: "/var/run/datadog/dsd.socket"
{{ end }}

## @param dogstatsd_origin_detection - boolean - optional - default: false
## @env DD_DOGSTATSD_ORIGIN_DETECTION - boolean - optional - default: false
## When using Unix Socket, DogStatsD can tag metrics with container metadata.
## If running DogStatsD in a container, host PID mode (e.g. with --pid=host) is required.
#
# dogstatsd_origin_detection: false

## @param dogstatsd_origin_detection_client - boolean - optional - default: false
## @env DD_DOGSTATSD_ORIGIN_DETECTION_CLIENT - boolean - optional - default: false
## Whether the Agent should use a client-provided container ID to enrich the metrics, events and service checks with container tags.
## Note: This requires using a client compatible with DogStatsD protocol version 1.2.
#
# dogstatsd_origin_detection_client: false

## @param dogstatsd_buffer_size - integer - optional - default: 8192
## @env DD_DOGSTATSD_BUFFER_SIZE - integer - optional - default: 8192
## The buffer size use to receive statsd packets, in bytes.
#
# dogstatsd_buffer_size: 8192

## @param dogstatsd_non_local_traffic - boolean - optional - default: false
## @env DD_DOGSTATSD_NON_LOCAL_TRAFFIC - boolean - optional - default: false
## Set to true to make DogStatsD listen to non local UDP traffic.
#
# dogstatsd_non_local_traffic: false

## @param dogstatsd_stats_enable - boolean - optional - default: false
## @env DD_DOGSTATSD_STATS_ENABLE - boolean - optional - default: false
## Publish DogStatsD's internal stats as Go expvars.
#
# dogstatsd_stats_enable: false

## @param dogstatsd_logging_enabled - boolean - optional - default: true
## Set to true to write DogstatsD metrics received by the Agent to dogstats_stats log files.
## Requires `dogstatsd_stats_enable: true`.
#
# dogstatsd_logging_enabled: true

## @param dogstatsd_log_file_max_size - custom - optional - default: 10MB
## Maximum size of dogstatsd log file. Use either a size (for example, 10MB) or
## provide value in bytes (for example, 10485760.)
#
# dogstatsd_log_file_max_size: 10MB

## @param dogstatsd_queue_size - integer - optional - default: 1024
## @env DD_DOGSTATSD_QUEUE_SIZE - integer - optional - default: 1024
## Configure the internal queue size of the Dogstatsd server.
## Reducing the size of this queue will reduce the maximum memory usage of the
## Dogstatsd server but as a trade-off, it could increase the number of packet drops.
#
# dogstatsd_queue_size: 1024

## @param dogstatsd_stats_buffer - integer - optional - default: 10
## @env DD_DOGSTATSD_STATS_BUFFER - integer - optional - default: 10
## Set how many items should be in the DogStatsD's stats circular buffer.
#
# dogstatsd_stats_buffer: 10

## @param dogstatsd_stats_port - integer - optional - default: 5000
## @env DD_DOGSTATSD_STATS_PORT - integer - optional - default: 5000
## The port for the go_expvar server.
#
# dogstatsd_stats_port: 5000

## @param dogstatsd_so_rcvbuf - integer - optional - default: 0
## @env DD_DOGSTATSD_SO_RCVBUF - integer - optional - default: 0
## The number of bytes allocated to DogStatsD's socket receive buffer (POSIX system only).
## By default, the system sets this value. If you need to increase the size of this buffer
## but keep the OS default value the same, you can set DogStatsD's receive buffer size here.
## The maximum accepted value might change depending on the OS.
#
# dogstatsd_so_rcvbuf: 0

## @param dogstatsd_metrics_stats_enable - boolean - optional - default: false
## @env DD_DOGSTATSD_METRICS_STATS_ENABLE - boolean - optional - default: false
## Set this parameter to true to have DogStatsD collects basic statistics (count/last seen)
## about the metrics it processed. Use the Agent command "dogstatsd-stats" to visualize
## those statistics.
#
# dogstatsd_metrics_stats_enable: false

## @param dogstatsd_tags - list of key:value elements - optional
## @env DD_DOGSTATSD_TAGS - list of key:value elements - optional
## Additional tags to append to all metrics, events and service checks received by
## this DogStatsD server.
#
# dogstatsd_tags:
#   - <TAG_KEY>:<TAG_VALUE>
#
## @param dogstatsd_mapper_profiles - list of custom object - optional
## @env DD_DOGSTATSD_MAPPER_PROFILES - list of custom object - optional
## The profiles will be used to convert parts of metrics names into tags.
## If a profile prefix is matched, other profiles won't be tried even if that profile matching rules doesn't match.
## The profiles and matching rules are processed in the order defined in this configuration.
##
## For each profile, following fields are available:
##    name (required): profile name
##    prefix (required): mapping only applies to metrics with the prefix. If set to `*`, it will match everything.
##    mappings: mapping rules, see below.
## For each mapping, following fields are available:
##    match (required): pattern for matching the incoming metric name e.g. `test.job.duration.*`
##    match_type (optional): pattern type can be `wildcard` (default) or `regex` e.g. `test\.job\.(\w+)\.(.*)`
##    name (required): the metric name the metric should be mapped to e.g. `test.job.duration`
##    tags (optional): list of key:value pair of tag key and tag value
##      The value can use $1, $2, etc, that will be replaced by the corresponding element capture by `match` pattern
##      This alternative syntax can also be used: ${1}, ${2}, etc
#
# dogstatsd_mapper_profiles:
#   - name: <PROFILE_NAME>                        # e.g. "airflow", "consul", "some_database"
#     prefix: <PROFILE_PREFIX>                    # e.g. "airflow.", "consul.", "some_database."
#     mappings:
#       - match: <METRIC_TO_MATCH>                # e.g. `test.job.duration.*` to match `test.job.duration.my_job_name`
#         match_type: <MATCH_TYPE>                # e.g. `wildcard` or `regex`
#         name: <MAPPED_METRIC_NAME>              # e.g. `test.job.duration`
#         tags:
#           <TAG_KEY>: <TAG_VALUE_TO_EXPAND>      # e.g. `job_name: "$1"`, $1 is replaced by value capture by *
#       - match: 'test.worker.*.*.start_time'     # to match `test.worker.<worker_type>.<worker_name>.start_time`
#         name: 'test.worker.start_time'
#         tags:
#           worker_type: '$1'
#           worker_name: '$2'
#       - match: 'test\.task\.duration\.(\w+)\.(.*)'     # no need to escape in yaml context using single quote
#         match_type: regex
#         name: 'test.task'
#         tags:
#           task_type: '$1'
#           task_name: '$2'

## @param dogstatsd_mapper_cache_size - integer - optional - default: 1000
## @env DD_DOGSTATSD_MAPPER_CACHE_SIZE - integer - optional - default: 1000
## Size of the cache (max number of mapping results) used by Dogstatsd mapping feature.
#
# dogstatsd_mapper_cache_size: 1000

## @param dogstatsd_entity_id_precedence - boolean - optional - default: false
## @env DD_DOGSTATSD_ENTITY_ID_PRECEDENCE - boolean - optional - default: false
## Disable enriching Dogstatsd metrics with tags from "origin detection" when Entity-ID is set.
#
# dogstatsd_entity_id_precedence: false


## @param dogstatsd_no_aggregation_pipeline - boolean - optional - default: true
## @env DD_DOGSTATSD_NO_AGGREGATION_PIPELINE - boolean - optional - default: true
## Enable the no-aggregation pipeline in DogStatsD: a pipeline receiving metrics
## with timestamp and forwarding them to the intake without extra processing except
## for tagging.
#
# dogstatsd_no_aggregation_pipeline: true

## @param dogstatsd_no_aggregation_pipeline_batch_size - integer - optional - default: 2048
## @env DD_DOGSTATSD_NO_AGGREGATION_PIPELINE_BATCH_SIZE - integer - optional - default: 2048
## How many metrics maximum in payloads sent by the no-aggregation pipeline to the intake.
#
# dogstatsd_no_aggregation_pipeline_batch_size: 2048

## @param statsd_forward_host - string - optional - default: ""
## @env DD_STATSD_FORWARD_HOST - string - optional - default: ""
## Forward every packet received by the DogStatsD server to another statsd server.
## WARNING: Make sure that forwarded packets are regular statsd packets and not "DogStatsD" packets,
## as your other statsd server might not be able to handle them.
#
# statsd_forward_host: ""

## @param statsd_forward_port - integer - optional - default: 0
## @env DD_STATSD_FORWARD_PORT - integer - optional - default: 0
## Port or the "statsd_forward_host" to forward StatsD packet to.
#
# statsd_forward_port: 0

## @param statsd_metric_namespace - string - optional - default: ""
## @env DD_STATSD_METRIC_NAMESPACE - string - optional - default: ""
## Set a namespace for all StatsD metrics coming from this host.
## Each metric received is prefixed with the namespace before it's sent to Datadog.
#
# statsd_metric_namespace: ""

{{ end -}}
{{- if .Metadata }}

## @param metadata_providers - list of custom object - optional
## @env DD_METADATA_PROVIDERS - list of custom object - optional
## Metadata providers, add or remove from the list to enable or disable collection.
## Intervals are expressed in seconds. You can also set a provider's interval to 0
## to disable it.
#
# metadata_providers:
#   - name: k8s
#     interval: 60

{{ end -}}
{{- if .JMX }}

#######################
## JMX Configuration ##
#######################

## @param jmx_custom_jars - list of strings - optional
## @env DD_JMX_CUSTOM_JARS - space separated list of strings - optional
## If you only run Autodiscovery tests, jmxfetch might fail to pick up custom_jar_paths
## set in the check templates. If that is the case, force custom jars here.
#
# jmx_custom_jars:
#   - /jmx-jars/jboss-cli-client.jar

## @param jmx_use_cgroup_memory_limit - boolean - optional - default: false
## @env DD_JMX_USE_CGROUP_MEMORY_LIMIT - boolean - optional - default: false
## When running in a memory cgroup, openjdk 8u131 and higher can automatically adjust
## its heap memory usage in accordance to the cgroup/container's memory limit.
## The Agent set a Xmx of 200MB if none is configured.
## Note: OpenJDK version < 8u131 or >= 10 as well as other JVMs might fail
## to start if this option is set.
#
# jmx_use_cgroup_memory_limit: false

## @param jmx_use_container_support - boolean - optional - default: false
## @env DD_JMX_USE_CONTAINER_SUPPORT - boolean - optional - default: false
## When running in a container, openjdk 10 and higher can automatically detect
## container specific configuration instead of querying the operating system
## to adjust resources allotted to the JVM.
## Note: openjdk versions prior to 10 and other JVMs might fail to start if
## this option is set.
#
# jmx_use_container_support: false

## @param jmx_max_ram_percentage - float - optional - default: 25.0
## @env DD_JMX_MAX_RAM_PERCENTAGE - float - optional - default: 25.0
## When running in a container with jmx_use_container_support enabled, the JVM can
## automatically declare the maximum heap size based off of a percentage of
## total container allocated memory. This option is overwritten if
## you use -Xmx to manually define the size of the heap. This option applies
## to containers with a total memory limit greater than ~250mb. If
## jmx_use_container_support is disabled this option has no effect.
#
# jmx_max_ram_percentage: 25.0

## @param jmx_log_file - string - optional
## @env DD_JMX_LOG_FILE - string - optional
## Path of the log file where JMXFetch logs are written.
#
# jmx_log_file: <JMXFETCH_LOG_FILE_PATH>

## @param jmx_max_restarts - integer - optional - default: 3
## @env DD_JMX_MAX_RESTARTS - integer - optional - default: 3
## Number of JMX restarts allowed in the restart-interval before giving up.
#
# jmx_max_restarts: 3

## @param jmx_restart_interval - integer - optional - default: 5
## @env DD_JMX_RESTART_INTERVAL - integer - optional - default: 5
## Duration of the restart interval in seconds.
#
# jmx_restart_interval: 5

## @param jmx_check_period - integer - optional - default: 15000
## @env DD_JMX_CHECK_PERIOD - integer - optional - default: 15000
## Duration of the period for check collections in milliseconds.
#
# jmx_check_period: 15000

## @param jmx_thread_pool_size - integer - optional - default: 3
## @env DD_JMX_THREAD_POOL_SIZE - integer - optional - default: 3
## JMXFetch collects multiples instances concurrently. Defines the maximum level of concurrency:
##   * Higher concurrency increases CPU utilization during metric collection.
##   * Lower concurrency results in lower CPU usage but may increase the total collection time.
## A value of 1 processes instances serially.
#
# jmx_thread_pool_size: 3

## @param jmx_collection_timeout - integer - optional - default: 60
## @env DD_JMX_COLLECTION_TIMEOUT - integer - optional - default: 60
## Defines the maximum waiting period in seconds before timing up on metric collection.
#
# jmx_collection_timeout: 60

## @param jmx_reconnection_thread_pool_size - integer - optional - default: 3
## @env DD_JMX_RECONNECTION_THREAD_POOL_SIZE - integer - optional - default: 3
## JMXFetch reconnects to multiples instances concurrently. Defines the maximum level of concurrency:
##   * Higher concurrency increases CPU utilization during reconnection.
##   * Lower concurrency results in lower CPU usage but may increase the total reconnection time
## A value of 1 processes instance reconnections serially.
#
# jmx_reconnection_thread_pool_size: 3

## @param jmx_reconnection_timeout - integer - optional - default: 60
## @env DD_JMX_RECONNECTION_TIMEOUT - integer - optional - default: 60
## Determines the maximum waiting period in seconds before timing up on instance reconnection.
#
# jmx_reconnection_timeout: 60

## @param jmx_statsd_telemetry_enabled - boolean - optional - default: false
## @env DD_JMX_STATSD_TELEMETRY_ENABLED - boolean - optional - default: false
## Specifies whether the JMXFetch statsd client telemetry is enabled.
#
# jmx_statsd_telemetry_enabled: false

## @param jmx_telemetry_enabled - boolean - optional - default: false
## @env DD_JMX_TELEMETRY_ENABLED - boolean - optional - default: false
## Specifies whether additional JMXFetch telemetry is enabled.
#
# jmx_telemetry_enabled: false

{{ end -}}
{{- if .Logging }}

###########################
## Logging Configuration ##
###########################

## @param log_level - string - optional - default: info
## @env DD_LOG_LEVEL - string - optional - default: info
## Minimum log level of the Datadog Agent.
## Valid log levels are: trace, debug, info, warn, error, critical, and off.
## Note: When using the 'off' log level, quotes are mandatory.
#
# log_level: 'info'

## @param log_file - string - optional
## @env DD_LOG_FILE - string - optional
## Path of the log file for the Datadog Agent.
## See https://docs.datadoghq.com/agent/guide/agent-log-files/
#
# log_file: <AGENT_LOG_FILE_PATH>

## @param log_format_json - boolean - optional - default: false
## @env DD_LOG_FORMAT_JSON - boolean - optional - default: false
## Set to 'true' to output Agent logs in JSON format.
#
# log_format_json: false

## @param log_to_console - boolean - optional - default: true
## @env DD_LOG_TO_CONSOLE - boolean - optional - default: true
## Set to 'false' to disable Agent logging to stdout.
#
# log_to_console: true

## @param disable_file_logging - boolean - optional - default: false
## @env DD_DISABLE_FILE_LOGGING - boolean - optional - default: false
## Set to 'true' to disable logging to the log file.
#
# disable_file_logging: false

## @param log_file_max_size - custom - optional - default: 10MB
## @env DD_LOG_FILE_MAX_SIZE - custom - optional - default: 10MB
## Maximum size of one log file. Use either a size (e.g. 10MB) or
## provide value in bytes: 10485760
#
# log_file_max_size: 10MB

## @param log_file_max_rolls - integer - optional - default: 1
## @env DD_LOG_FILE_MAX_ROLLS - integer - optional - default: 1
## Maximum amount of "old" log files to keep.
## Set to 0 to not limit the number of files to create.
#
# log_file_max_rolls: 1

## @param log_to_syslog - boolean - optional - default: false
## @env DD_LOG_TO_SYSLOG - boolean - optional - default: false
## Set to 'true' to enable logging to syslog.
## Note: Even if this option is set to 'false', the service launcher of your environment
## may redirect the Agent process' stdout/stderr to syslog. In that case, if you wish
## to disable logging to syslog entirely, set 'log_to_console' to 'false' as well.
#
# log_to_syslog: false

## @param syslog_uri - string - optional
## @env DD_SYSLOG_URI - string - optional
## Define a custom remote syslog uri if needed. If 'syslog_uri' is left undefined/empty,
## a local domain socket connection is attempted.
#
# syslog_uri: <SYSLOG_URI>

## @param syslog_rfc - boolean - optional - default: false
## @env DD_SYSLOG_RFC - boolean - optional - default: false
## Set to 'true' to output in an RFC 5424-compliant format for Agent logs.
#
# syslog_rfc: false

## @param syslog_pem - string - optional
## @env DD_SYSLOG_PEM - string - optional
## If TLS enabled, you must specify a path to a PEM certificate here.
#
# syslog_pem: <PEM_CERTIFICATE_PATH>

## @param syslog_key - string - optional
## @env DD_SYSLOG_KEY - string - optional
## If TLS enabled, you must specify a path to a private key here.
#
# syslog_key: <PEM_KEY_PATH>

## @param syslog_tls_verify - boolean - optional - default: true
## @env DD_SYSLOG_TLS_VERIFY - boolean - optional - default: true
## If TLS enabled, you may enforce TLS verification here.
#
# syslog_tls_verify: true

## @param log_format_rfc3339 - boolean - optional - default false
## @env DD_LOG_FORMAT_RFC3339 - boolean - optional - default false
## If enabled the Agent will log using the RFC3339 format for the log time.
#
# log_format_rfc3339: false

## @param log_all_goroutines_when_unhealthy - boolean - optional - default false
## @env DD_LOG_ALL_GOROUTINES_WHEN_UNHEALTHY - boolean - optional - default false
## If enabled, when the health probe of an internal component fails, the stack traces
## of all the goroutines are logged.
#
# log_all_goroutines_when_unhealthy: false

{{ end -}}
{{- if .Autoconfig }}

##############################
## Autoconfig Configuration ##
##############################

## @param autoconf_template_dir - string - optional - default: /datadog/check_configs
## @env DD_AUTOCONF_TEMPLATE_DIR - string - optional - default: /datadog/check_configs
## Directory containing configuration templates for Autoconfig.
#
# autoconf_template_dir: /datadog/check_configs

## @param autoconf_config_files_poll - boolean - optional - default: false
## @env DD_AUTOCONF_CONFIG_FILES_POLL - boolean - optional - default: false
## Should the we check for new/updated integration configuration files on disk.
## WARNING: Only files containing checks configuration are supported (logs configuration are not supported).
#
# autoconf_config_files_poll: false

## @param autoconf_config_files_poll_interval - integer - optional - default: 60
## @env DD_AUTOCONF_CONFIG_FILES_POLL_INTERVAL - integer - optional - default: 60
## How frequently should the Agent check for new/updated integration configuration files (in seconds).
## This value must be >= 1 (i.e. 1 second).
## WARNING: Only files containing checks configuration are supported (logs configuration are not supported).
#
# autoconf_config_files_poll_interval: 60

## @param config_providers - List of custom object - optional
## @env DD_CONFIG_PROVIDERS - List of custom object - optional
## The providers the Agent should call to collect checks configurations. Available providers are:
##   * kubelet - The kubelet provider handles templates embedded in pod annotations.
##   * docker -  The Docker provider handles templates embedded in container labels.
##   * clusterchecks - The clustercheck provider retrieves cluster-level check configurations from the cluster-agent.
##   * kube_services - The kube_services provider watches Kubernetes services for cluster-checks
##
## See https://docs.datadoghq.com/guides/autodiscovery/ to learn more
#
# config_providers:
#  - name: kubelet
#    polling: true
#  - name: docker
#    polling: true
#  - name: clusterchecks
#    grace_time_seconds: 60
{{ if .ClusterChecks }}
#  - name: kube_services
#    polling: true
{{ end -}}
#  - name: etcd
#    polling: true
#    template_dir: /datadog/check_configs
#    template_url: http://127.0.0.1
#    username:
#    password:
#  - name: consul
#    polling: true
#    template_dir: datadog/check_configs
#    template_url: http://127.0.0.1
#    ca_file:
#    ca_path:
#    cert_file:
#    key_file:
#    username:
#    password:
#    token:
#  - name: zookeeper
#    polling: true
#    template_dir: /datadog/check_configs
#    template_url: 127.0.0.1
#    username:
#    password:

## @param extra_config_providers - list of strings - optional
## @env DD_EXTRA_CONFIG_PROVIDERS - space separated list of strings - optional
## Add additional config providers by name using their default settings, and pooling enabled.
## This list is available as an environment variable binding.
#
# extra_config_providers:
#   - clusterchecks

## @param autoconfig_exclude_features - list of comma separated strings - optional
## @env DD_AUTOCONFIG_EXCLUDE_FEATURES - list of space separated strings - optional
## Exclude features automatically detected and enabled by environment autodiscovery.
## Supported syntax is a list of `(<attribute>:)<regexp>`. Currently only the `name` attribute is supported.
## When no attribute is present, it defaults to `name:` attribute.
#
# autoconfig_exclude_features:
#  - cloudfoundry
#  - containerd
#  - cri
#  - docker
#  - ecsec2
#  - ecsfargate
#  - eksfargate
#  - kubernetes
#  - orchestratorexplorer
#  - podman

## @param autoconfig_include_features - list of comma separated strings - optional
## @env DD_AUTOCONFIG_INCLUDE_FEATURES - list of space separated strings - optional
## Force activation of features (as if they were discovered by environment autodiscovery).
#
# autoconfig_include_features:
#  - cloudfoundry
#  - containerd
#  - cri
#  - docker
#  - ecsec2
#  - ecsfargate
#  - eksfargate
#  - kubernetes
#  - orchestratorexplorer
#  - podman

{{ end -}}
{{- if .Autodiscovery }}

###########################################
## Container Autodiscovery Configuration ##
###########################################

## @param container_cgroup_root - string - optional - default: /host/sys/fs/cgroup/
## @env DD_CONTAINER_CGROUP_ROOT - string - optional - default: /host/sys/fs/cgroup/
## Change the root directory to look at to get cgroup statistics.
## Default if environment variable "DOCKER_DD_AGENT" is set to "/host/sys/fs/cgroup"
## and "/sys/fs/cgroup" if not.
#
# container_cgroup_root: /host/sys/fs/cgroup/

## @param container_proc_root - string - optional - default: /host/proc
## @env DD_CONTAINER_PROC_ROOT - string - optional - default: /host/proc
## Change the root directory to look at to get proc statistics.
## Default if environment variable "DOCKER_DD_AGENT" is set "/host/proc" and "/proc" if not.
#
# container_proc_root: /host/proc

## @param listeners - list of key:value elements - optional
## @env DD_LISTENERS - list of key:value elements - optional
## Choose "auto" if you want to let the Agent find any relevant listener on your host
## At the moment, the only auto listener supported is Docker
## If you have already set Docker anywhere in the listeners, the auto listener is ignored
#
# listeners:
#   - name: auto
#   - name: docker

## @param extra_listeners - list of strings - optional
## @env DD_EXTRA_LISTENERS - space separated list of strings - optional
## You can also add additional listeners by name using their default settings.
## This list is available as an environment variable binding.
#
# extra_listeners:
#   - kubelet

## @param ac_exclude - list of comma separated strings - optional
## @env DD_AC_EXCLUDE - list of space separated strings - optional
## Exclude containers from metrics and AD based on their name or image.
## If a container matches an exclude rule, it won't be included unless it first matches an include rule.
## An excluded container won't get any individual container metric reported for it.
## See: https://docs.datadoghq.com/agent/guide/autodiscovery-management/
#
# ac_exclude: []

## @param ac_include - list of comma separated strings - optional
## @env DD_AC_INCLUDE - list of space separated strings - optional
## Include containers from metrics and AD based on their name or image:
## See: https://docs.datadoghq.com/agent/guide/autodiscovery-management/
#
# ac_include: []

## @param exclude_pause_container - boolean - optional - default: true
## @env DD_EXCLUDE_PAUSE_CONTAINER - boolean - optional - default: true
## Exclude default pause containers from orchestrators.
## By default the Agent doesn't monitor kubernetes/openshift pause container.
## They are still counted in the container count (just like excluded containers).
#
# exclude_pause_container: true

## @param docker_query_timeout - integer - optional - default: 5
## @env DD_DOCKER_QUERY_TIMEOUT - integer - optional - default: 5
## Set the default timeout value when connecting to the Docker daemon.
#
# docker_query_timeout: 5

## @param ad_config_poll_interval - integer - optional - default: 10
## @env DD_AD_CONFIG_POLL_INTERVAL - integer - optional - default: 10
## The default interval in second to check for new autodiscovery configurations
## on all registered configuration providers.
#
# ad_config_poll_interval: 10

## @param cloud_foundry_garden - custom object - optional
## Settings for Cloudfoundry application container autodiscovery.
#
# cloud_foundry_garden:

  ## @param listen_network - string - optional - default: unix
  ## @env DD_CLOUD_FOUNDRY_GARDEN_LISTEN_NETWORK - string - optional - default: unix
  ## The network on which the garden API is listening. Possible values are `unix` or `tcp`
  #
  # listen_network: unix

  ## @param listen_address - string - optional - default: /var/vcap/data/garden/garden.sock
  ## @env DD_CLOUD_FOUNDRY_GARDEN_LISTEN_ADDRESS - string - optional - default: /var/vcap/data/garden/garden.sock
  ## The address on which the garden API is listening.
  #
  # listen_address: /var/vcap/data/garden/garden.sock

## @param podman_db_path - string - optional - default: ""
## @env DD_PODMAN_DB_PATH - string - optional - default: ""
## Settings for Podman DB that Datadog Agent collects container metrics.
#
# podman_db_path: ""

{{ end -}}
{{- if .ClusterAgent }}

#################################
## Cluster Agent Configuration ##
#################################

## @param cluster_agent - custom object - optional
## Settings for the Cluster Agent.
## See https://docs.datadoghq.com/agent/cluster_agent/
#
# cluster_agent:

  ## @param enabled - boolean - optional - default: false
  ## Set to true to enable the Cluster Agent.
  #
  # enabled: false

  ## @param auth_token - string - optional - default: ""
  ## Auth token used to make requests to the Kubernetes API server.
  #
  # auth_token: ""

  ## @param url - string - optional - default: ""
  ## The Cluster Agent endpoint. There's no need to set it if "kubernetes_service_name" is set.
  #
  # url: ""

  ## @param kubernetes_service_name - string - optional - default: "datadog-cluster-agent"
  ## Name of the Kubernetes service for the Cluster Agent.
  #
  # kubernetes_service_name: "datadog-cluster-agent"

  ## @param max_leader_connections - integer - optional - default: 100
  ## Maximum number of connections between a follower and a leader.
  #
  # max_leader_connections: 100

  ## @param client_reconnect_period_seconds - integer - optional - default: 1200
  ## Set the refersh period for Agent to Cluster Agent connection (new connection is created, old connection is closed).
  ## Set to 0 to disable periodic reconnection.
  #
  # client_reconnect_period_seconds: 1200

  ## @param tagging_fallback - boolean - optional - default: false
  ## Set to true to enabled fallback to local metamapper when the connection with the Cluster Agent fails.
  #
  # tagging_fallback: false

  ## @param server - custom object - optional
  ## Sets the connection timeouts
  #
  # server:

      ## @param read_timeout_seconds - integer - optional - default: 2
      ## Read timeout in seconds.
      #
      # read_timeout_seconds: 2

      ## @param write_timeout_seconds - integer - optional - default: 2
      ## Write timeout in seconds.
      #
      # write_timeout_seconds: 2

      ## @param idle_timeout_seconds - integer - optional - default: 60
      ## Idle timeout in seconds.
      #
      # idle_timeout_seconds: 60

{{ end -}}
{{- if .ClusterChecks }}

#################################
## Cluster check Configuration ##
#################################

## @param cluster_checks - custom object - optional
## Enter specific configurations for your cluster check.
## The cluster-agent is able to autodiscover cluster resources and dispatch checks on
## the node-agents (provided the clustercheck config provider is enabled on them).
## Uncomment this parameter and the one below to enable them.
## See https://docs.datadoghq.com/agent/kubernetes/cluster/
#
# cluster_checks:

  ## @param enabled - boolean - optional - default: false
  ## @env DD_CLUSTER_CHECKS_ENABLED - boolean - optional - default: false
  ## Set to true to enable the dispatching logic on the leader cluster-agent.
  #
  # enabled: false

  ## @param node_expiration_timeout - integer - optional - default: 30
  ## @env DD_CLUSTER_CHECKS_NODE_EXPIRATION_TIMEOUT - integer - optional - default: 30
  ## Set "node_expiration_timeout" time in second after which Node-agents that have not
  ## queried the cluster-agent are deleted, and their checks re-dispatched to other nodes.
  #
  # node_expiration_timeout: 30

  ## @param warmup_duration - integer - optional - default: 30
  ## @env DD_CLUSTER_CHECKS_WARMUP_DURATION - integer - optional - default: 30
  ## Set the "warmup_duration" duration in second for the cluster-agent to wait for all
  ## node-agents to report to it before dispatching configurations.
  #
  # warmup_duration: 30

  ## @param cluster_tag_name - string - optional - default: cluster_name
  ## @env DD_CLUSTER_CHECKS_CLUSTER_TAG_NAME - string - optional - default: cluster_name
  ## If a cluster_name value is set or autodetected, a "<CLUSTER_NAME>" tag is added
  ## to all cluster-check configurations sent to the node-agents.
  ## Set a custom tag name here, or disable it by setting an empty name.
  #
  # cluster_tag_name: cluster_name

  ## @param extra_tags - list of key:value elements - optional
  ## @env DD_CLUSTER_CHECKS_EXTRA_TAGS - list of key:value elements - optional
  ## Set a list of additionnal tags can to be added to every cluster-check configuration.
  #
  # extra_tags:
  #   - <TAG_KEY>:<TAG_VALUE>

  ## @param advanced_dispatching_enabled - boolean - optional - default: false
  ## @env DD_CLUSTER_CHECKS_ADVANCED_DISPATCHING_ENABLED - boolean - optional - default: false
  ## If advanced_dispatching_enabled is true the leader cluster-agent collects stats
  ## from the cluster level check runners to optimize the check dispatching logic.
  #
  # advanced_dispatching_enabled: false

  ## @param clc_runners_port - integer - optional - default: 5005
  ## @env DD_CLUSTER_CHECKS_CLC_RUNNERS_PORT - integer - optional - default: 5005
  ## Set the "clc_runners_port" used by the cluster-agent client to reach cluster level
  ## check runners and collect their stats.
  #
  # clc_runners_port: 5005

{{ end -}}
{{- if .AdmissionController }}

########################################
## Admission controller Configuration ##
########################################

## @param admission_controller - custom object - optional
## Enter specific configurations for your admission controller.
## The Datadog admission controller is a component of the Datadog Cluster Agent.
## It has two main functionalities:
## Inject environment variables (DD_AGENT_HOST and DD_ENTITY_ID) to configure DogStatsD and APM tracer libraries into your application containers.
## Inject Datadog reserved tags (env, service, version) from application labels into the container environment variables.
## Uncomment this parameter and the one below to enable it.
## See https://docs.datadoghq.com/agent/cluster_agent/admission_controller/
#
# admission_controller:

  ## @param enabled - boolean - optional - default: false
  ## @env DD_ADMISSION_CONTROLLER_ENABLED - boolean - optional - default: false
  ## Set to true to enable the admission controller in the cluster-agent.
  #
  # enabled: false

  ## @param validation - custom object - optional
  ## The admission controller's validation configuration.
  #
  # validation:

    ## @param enabled - boolean - optional - default: true
    ## @env DD_ADMISSION_CONTROLLER_VALIDATION_ENABLED - boolean - optional - default: true
    ## Set to true to enable validation webhooks controller in the cluster-agent.
    #
    # enabled: true

  ## @param mutation - custom object - optional
  ## The admission controller's mutation configuration.
  #
  # mutation:

    ## @param enabled - boolean - optional - default: true
    ## @env DD_ADMISSION_CONTROLLER_MUTATION_ENABLED - boolean - optional - default: true
    ## Set to true to enable mutation webhooks controller in the cluster-agent.
    #
    # enabled: true

  ## @param mutate_unlabelled - boolean - optional - default: false
  ## @env DD_ADMISSION_CONTROLLER_MUTATE_ENABLED - boolean - optional - default: false
  ## Enable injecting config without having the pod label admission.datadoghq.com/enabled="true".
  #
  # mutate_unlabelled: false

  ## @param port - integer - optional - default: 8000
  ## @env DD_ADMISSION_CONTROLLER_PORT - integer - optional - default: 8000
  ## The admission controller server port.
  #
  # port: 8000

  ## @param timeout_seconds - integer - optional - default: 10
  ## @env DD_ADMISSION_CONTROLLER_TIMEOUT_SECONDS - integer - optional - default: 10
  ## The admission controller server timeout in seconds.
  #
  # timeout_seconds: 10

  ## @param service_name - string - optional - default: datadog-admission-controller
  ## @env DD_ADMISSION_CONTROLLER_SERVICE_NAME - string - optional - default: datadog-admission-controller
  ## The name of the Kubernetes service that exposes the admission controller.
  #
  # service_name: datadog-admission-controller

  ## @param webhook_name - string - optional - default: datadog-webhook
  ## @env DD_ADMISSION_CONTROLLER_WEBHOOK_NAME - string - optional - default: datadog-webhook
  ## The name of the Kubernetes webhook object.
  #
  # webhook_name: datadog-webhook

  ## @param pod_owners_cache_validity - integer - optional - default: 10
  ## @env DD_ADMISSION_CONTROLLER_POD_OWNERS_CACHE_VALIDITY - integer - optional - default: pod_owners_cache_validity
  ## The in-memory cache TTL for pod owners in minutes.
  #
  # pod_owners_cache_validity: 10

  ## @param namespace_selector_fallback - boolean - optional - default: false
  ## @env DD_ADMISSION_CONTROLLER_NAMESPACE_SELECTOR_FALLBACK - boolean - optional - default: false
  ## Use namespace selectors instead of object selectors to watch objects.
  ## For Kubernetes versions from 1.10 to 1.14 (inclusive)
  #
  # namespace_selector_fallback: false

  ## @param certificate - custom object - optional
  ## The webhook's certificate configuration.
  #
  # certificate:

    ## @param validity_bound - integer - optional - default: 8760
    ## @env DD_ADMISSION_CONTROLLER_CERTIFICATE_VALIDITY_BOUND - integer - optional - default: 8760
    ## The certificate's validity bound in hours, default 1 year (365*24).
    #
    # validity_bound: 8760

    ## @param expiration_threshold - integer - optional - default: 720
    ## @env DD_ADMISSION_CONTROLLER_CERTIFICATE_EXPIRATION_THRESHOLD - integer - optional - default: 720
    ## The certificate's refresh threshold in hours, default 1 month (30*24).
    #
    # expiration_threshold: 720

    ## @param secret_name - string - optional - default: webhook-certificate
    ## @env DD_ADMISSION_CONTROLLER_CERTIFICATE_SECRET_NAME - string - optional - default: webhook-certificate
    ## Name of the Secret object containing the webhook certificate.
    #
    # secret_name: webhook-certificate

  ## @param inject_config - custom object - optional
  ## Configuration injection parameters.
  #
  # inject_config:

    ## @param enabled - boolean - optional - default: true
    ## @env DD_ADMISSION_CONTROLLER_INJECT_CONFIG_ENABLED - boolean - optional - default: true
    ## Enable configuration injection (configure DogStatsD and APM tracer libraries).
    #
    # enabled: true

    ## @param endpoint - string - optional - default: /injectconfig
    ## @env DD_ADMISSION_CONTROLLER_INJECT_CONFIG_ENDPOINT - string - optional - default: /injectconfig
    ## Admission controller's endpoint responsible for handling configuration injection requests.
    #
    # endpoint: /injectconfig

    ## @param mode - string - optional - default: hostip
    ## @env DD_ADMISSION_CONTROLLER_INJECT_CONFIG_MODE - string - optional - default: hostip
    ## The kind of configuration to be injected, it can be "hostip", "service", or "socket".
    #
    # mode: hostip

    ## @param local_service_name - string - optional - default: datadog
    ## @env DD_ADMISSION_CONTROLLER_INJECT_CONFIG_LOCAL_SERVICE_NAME - string - optional - default: datadog
    ## Configure the local service name that exposes the Datadog Agent. Only applicable in "service" mode.
    #
    # local_service_name: datadog

    ## @param socket_path - string - optional - default: /var/run/datadog
    ## @env DD_ADMISSION_CONTROLLER_INJECT_CONFIG_SOCKET_PATH - string - optional - default: /var/run/datadog
    ## Configure Datadog Agent's socket path. Only applicable in "socket" mode.
    #
    # socket_path: /var/run/datadog

    ## @param trace_agent_socket - string - optional - default: unix:///var/run/datadog/apm.socket
    ## @env DD_ADMISSION_CONTROLLER_INJECT_CONFIG_TRACE_AGENT_SOCKET - string - optional - default: unix:///var/run/datadog/apm.socket
    ## Configure Trace Agent's socket path in the app container (DD_TRACE_AGENT_URL).
    ## Only applicable in "socket" mode.
    #
    # trace_agent_socket: unix:///var/run/datadog/apm.socket

    ## @param type_socket_volumes - boolean - optional - default: false
    ## @env DD_ADMISSION_CONTROLLER_INJECT_CONFIG_TYPE_SOCKET_VOLUMES - boolean - optional - default: false
    ## When enabled, injected volumes are of type "Socket". This means that
    ## injected pods will not start until the Agent creates the dogstatsd and
    ## trace-agent sockets. This ensures no lost traces or dogstatsd metrics but
    ## can cause the pod to wait if the agent has issues creating the sockets.
    #
    # type_socket_volumes: false

  ## @param inject_tags - custom object - optional
  ## Tags injection parameters.
  #
  # inject_tags:

    ## @param enabled - boolean - optional - default: true
    ## @env DD_ADMISSION_CONTROLLER_INJECT_TAGS_ENABLED - boolean - optional - default: true
    ## Enable standard tags injection.
    #
    # enabled: true

    ## @param endpoint - string - optional - default: /injecttags
    ## @env DD_ADMISSION_CONTROLLER_INJECT_TAGS_ENDPOINT - string - optional - default: /injecttags
    ## Admission controller's endpoint responsible for handling tags injection requests.
    #
    # endpoint: /injecttags

  ## @param failure_policy - string - optional - default: Ignore
  ## @env DD_ADMISSION_CONTROLLER_FAILURE_POLICY - string - optional - default: Ignore
  ## Set the failure policy for dynamic admission control.
  ## The default of Ignore means that pods will still be admitted even if the webhook is unavailable to inject them.
  ## Setting to Fail will require the admission controller to be present and pods to be injected before they are allowed to run.
  #
  # failure_policy: Ignore

  ## @param reinvocation_policy - string - optional - default: IfNeeded
  ## @env DD_ADMISSION_CONTROLLER_REINVOCATION_POLICY - string - optional - default: IfNeeded
  ## Set the reinvocation policy for dynamic admission control.
  ## See https://kubernetes.io/docs/reference/access-authn-authz/extensible-admission-controllers/#reinvocation-policy
  #
  # reinvocation_policy: IfNeeded

  ## @param add_aks_selectors - boolean - optional - default: false
  ## @env DD_ADMISSION_CONTROLLER_ADD_AKS_SELECTORS - boolean - optional - default: false
  ## Adds in the admission controller webhook the selectors that are required in AKS.
  ## See https://docs.microsoft.com/en-us/azure/aks/faq#can-i-use-admission-controller-webhooks-on-aks
  #
  # add_aks_selectors: false

  ## @param auto_instrumentation - custom object - optional
  ## Library injection parameters.
  #
  # auto_instrumentation:

    ## @param init_resources - custom object - optional
    ## CPU and Memory resources of the init containers.
    #
    # init_resources:

      ## @param cpu - string - optional
      ## @env DD_ADMISSION_CONTROLLER_AUTO_INSTRUMENTATION_INIT_RESOURCES_CPU - string - optional
      ## Configures the CPU request that will be applied for the init container's CPU request and limit.
      #
      # cpu:

      ## @param memory - string - optional
      ## @env DD_ADMISSION_CONTROLLER_AUTO_INSTRUMENTATION_INIT_RESOURCES_MEMORY - string - optional
      ## Configures the memory request that will be applied for the init container's memory request and limit.
      #
      # memory:

    ## @param init_security_context - json - optional
    ## @env DD_ADMISSION_CONTROLLER_AUTO_INSTRUMENTATION_INIT_SECURITY_CONTEXT - json - optional
    ## Security context for the init containers in JSON format. Follows the Kubernetes security context spec,
    ## https://kubernetes.io/docs/reference/generated/kubernetes-api/v1.30/#securitycontext-v1-core,
    ## ignores unknown properties.
    #
    # init_security_context: '{"privileged": false}'
    #
    # DD_ADMISSION_CONTROLLER_AUTO_INSTRUMENTATION_INIT_SECURITY_CONTEXT='{"privileged": false}'
{{ end -}}
{{- if .DockerTagging }}

#########################
## Container detection ##
#########################

## @param container_cgroup_prefix - string - optional - default: /docker/
## @env DD_CONTAINER_CGROUP_PREFIX - string - optional - default: /docker/
## On hosts with mixed workloads, non-containernized processes can
## mistakenly be detected as containerized. Use this parameter to
## tune the detection logic to your system and avoid false-positives.
#
# container_cgroup_prefix: "/docker/"

###########################
## Docker tag extraction ##
###########################

## @param docker_labels_as_tags - map - optional
## @env DD_DOCKER_LABELS_AS_TAGS - json - optional
## The Agent can extract container label values and set them as metric tags values associated to a <TAG_KEY>.
## If you prefix your tag name with `+`, it will only be added to high cardinality metrics (Docker check).
#
# docker_labels_as_tags:
#   <LABEL_NAME>: <TAG_KEY>
#   <HIGH_CARDINALITY_LABEL_NAME>: +<TAG_KEY>
#
# DD_DOCKER_LABELS_AS_TAGS='{"LABEL_NAME":"tag_key"}'

## @param docker_env_as_tags - map - optional
## @env DD_DOCKER_ENV_AS_TAGS - json - optional
## The Agent can extract environment variables values and set them as metric tags values associated to a <TAG_KEY>.
## If you prefix your tag name with `+`, it will only be added to high cardinality metrics (Docker check).
#
# docker_env_as_tags:
#   <ENVVAR_NAME>: <TAG_KEY>
#
# DD_DOCKER_ENV_AS_TAGS='{"ENVVAR_NAME": "tag_key"}'

{{ end -}}
{{- if .KubernetesTagging }}

###############################
## Kubernetes tag extraction ##
###############################

## @param kubernetes_pod_labels_as_tags - map - optional
## @env DD_KUBERNETES_POD_LABELS_AS_TAGS - json - optional
## The Agent can extract pod labels values and set them as metric tags values associated to a <TAG_KEY>.
## If you prefix your tag name with +, it will only be added to high cardinality metrics.
#
# kubernetes_pod_labels_as_tags:
#   <POD_LABEL>: <TAG_KEY>
#   <HIGH_CARDINALITY_LABEL_NAME>: +<TAG_KEY>
#
# DD_KUBERNETES_POD_LABELS_AS_TAGS='{"LABEL_NAME":"tag_key"}'

## @param kubernetes_pod_annotations_as_tags - map - optional
## @env DD_KUBERNETES_POD_ANNOTATIONS_AS_TAGS - json - optional
## The Agent can extract annotations values and set them as metric tags values associated to a <TAG_KEY>.
## If you prefix your tag name with +, it will only be added to high cardinality metrics.
#
# kubernetes_pod_annotations_as_tags:
#   <ANNOTATION>: <TAG_KEY>
#   <HIGH_CARDINALITY_ANNOTATION>: +<TAG_KEY>
#
# DD_KUBERNETES_POD_ANNOTATIONS_AS_TAGS='{"ANNOTATION_NAME":"tag_key"}'

## @param kubernetes_namespace_labels_as_tags - map - optional
## @env DD_KUBERNETES_NAMESPACE_LABELS_AS_TAGS - json - optional
## The Agent can extract namespace label values and set them as metric tags values associated to a <TAG_KEY>.
## If you prefix your tag name with +, it will only be added to high cardinality metrics.
#
# kubernetes_namespace_labels_as_tags:
#   <NAMESPACE_LABEL>: <TAG_KEY>
#   <HIGH_CARDINALITY_NAMESPACE_LABEL_NAME>: +<TAG_KEY>
#
# DD_KUBERNETES_NAMESPACE_LABELS_AS_TAGS='{"<NAMESPACE_LABEL>": "<TAG_KEY>"}'

## @param container_env_as_tags - map - optional
## @env DD_CONTAINER_ENV_AS_TAGS - map - optional
## The Agent can extract environment variable values and set them as metric tags values associated to a <TAG_KEY>.
## Requires the container runtime socket to be reachable. (Supported container runtimes: Containerd, Docker)
#
# container_env_as_tags:
#   <ENV>: <TAG_KEY>

## @param container_labels_as_tags - map - optional
## @env DD_CONTAINER_LABELS_AS_TAGS - map - optional
## The Agent can extract container label values and set them as metric tags values associated to a <TAG_KEY>.
## If you prefix your tag name with `+`, it will only be added to high cardinality metrics. (Supported container
## runtimes: Containerd, Docker).
#
# container_labels_as_tags:
#   <LABEL_NAME>: <TAG_KEY>
#   <HIGH_CARDINALITY_LABEL_NAME>: +<TAG_KEY>

{{ end -}}
{{- if .ECS }}

###################################
## ECS integration Configuration ##
###################################

## @param ecs_agent_container_name - string - optional - default: ecs-agent
## @env DD_ECS_AGENT_CONTAINER_NAME - string - optional - default: ecs-agent
## The ECS Agent container should be autodetected when running with the
## default (ecs-agent) name. If not, change the container name here:
#
# ecs_agent_container_name: ecs-agent

## @param ecs_agent_url - string - optional - default: http://localhost:51678
## @env DD_ECS_AGENT_URL - string - optional - default: http://localhost:51678
## The ECS Agent container should be autodetected when running with the
## default (ecs-agent) name. If not, change the container name the
## Agent should look for with ecs_agent_container_name, or force a fixed url here:
#
# ecs_agent_url: http://localhost:51678

## @param ecs_collect_resource_tags_ec2 - boolean - optional - default: false
## @env DD_ECS_COLLECT_RESOURCE_TAGS_EC2 - boolean - optional - default: false
## The Agent can collect resource tags from the metadata API exposed by the
## ECS Agent for tasks scheduled with the EC2 launch type.
#
# ecs_collect_resource_tags_ec2: false

## @param ecs_resource_tags_replace_colon - boolean - optional - default: false
## @env DD_ECS_RESOURCE_TAGS_REPLACE_COLON - boolean - optional - default: false
## The Agent replaces colon `:` characters in the ECS resource tag keys by underscores `_`.
#
# ecs_resource_tags_replace_colon: false

## @param ecs_metadata_timeout - integer - optional - default: 500
## @env DD_ECS_METADATA_TIMEOUT - integer - optional - default: 500
## Timeout in milliseconds on calls to the AWS ECS metadata endpoints.
#
# ecs_metadata_timeout: 500

## @param ecs_task_collection_enabled - boolean - optional - default: false
## @env DD_ECS_TASK_COLLECTION_ENABLED - boolean - optional - default: false
## The Agent can collect detailed task information from the metadata API exposed by the ECS Agent,
## which is used for the orchestrator ECS check.
#
# ecs_task_collection_enabled: false

{{ end -}}
{{- if .CRI }}

###################################
## CRI integration Configuration ##
###################################

## @param cri_socket_path - string - optional - default: ""
## @env DD_CRI_SOCKET_PATH - string - optional - default: ""
## To activate the CRI check, indicate the path of the CRI socket you're using
## and mount it in the container if needed.
## If left empty, the CRI check is disabled.
## see: https://docs.datadoghq.com/integrations/cri/
#
# cri_socket_path: ""

## @param cri_connection_timeout - integer - optional - default: 1
## @env DD_CRI_CONNECTION_TIMEOUT - integer - optional - default: 1
## Configure the initial connection timeout in seconds.
#
# cri_connection_timeout: 1

## @param cri_query_timeout - integer - optional - default: 5
## @env DD_CRI_QUERY_TIMEOUT - integer - optional - default: 5
## Configure the timeout in seconds for querying the CRI.
#
# cri_query_timeout: 5

{{ end -}}
{{- if .Containerd}}

##########################################
## Containerd integration Configuration ##
##########################################

## @param cri_socket_path - string - optional - default: /var/run/containerd/containerd.sock
## @env DD_CRI_SOCKET_PATH - string - optional - default: /var/run/containerd/containerd.sock
## To activate the Containerd check, indicate the path of the Containerd socket you're using
## and mount it in the container if needed.
## see: https://docs.datadoghq.com/integrations/containerd/
#
# cri_socket_path: /var/run/containerd/containerd.sock

## @param cri_query_timeout - integer - optional - default: 5
## @env DD_CRI_QUERY_TIMEOUT - integer - optional - default: 5
## Configure the timeout in seconds for querying the Containerd API.
#
# cri_query_timeout: 5

## Deprecated - use `containerd_namespaces` instead
## @param containerd_namespace - list of strings - optional - default: []
## @env DD_CONTAINERD_NAMESPACE - space separated list of strings - optional - default: []
## Activating the Containerd check also activates the CRI check, as it contains an additional subset of useful metrics.
## Defaults to [] which configures the agent to report metrics and events from all the containerd namespaces.
## To watch specific namespaces, list them here.
## https://github.com/containerd/cri/blob/release/1.2/pkg/constants/constants.go#L22-L23
#
# containerd_namespace:
#   - k8s.io

## @param containerd_namespaces - list of strings - optional - default: []
## @env DD_CONTAINERD_NAMESPACES - space separated list of strings - optional - default: []
## Activating the Containerd check also activates the CRI check, as it contains an additional subset of useful metrics.
## Defaults to [] which configures the agent to report metrics and events from all the containerd namespaces.
## containerd_namespaces acts as an alias for containerd_namespace. When both containerd_namespaces and containerd_namespace
## are configured, the Agent merges the two lists.
#
# containerd_namespaces:
#   - k8s.io
#
## @param containerd_exclude_namespaces - list of strings - optional - default: ["moby"]
## @env DD_CONTAINERD_EXCLUDE_NAMESPACES - space separated list of strings - optional - default: ["moby"]
## When containerd_namespaces is set to [], containerd_exclude_namespaces
## allows the exclusion of containers from specific namespaces. By default it
## excludes "moby", to prevent Docker containers from being detected as
## containerd containers.
#
# containerd_exclude_namespaces:
#   - moby

{{ end -}}
{{- if .Kubelet }}

###################################################
## Kubernetes kubelet connectivity Configuration ##
###################################################

## @param kubernetes_kubelet_host - string - optional
## @env DD_KUBERNETES_KUBELET_HOST - string - optional
## The kubelet host should be autodetected when running inside a pod.
## If you run into connectivity issues, set the host here according to your cluster setup.
#
# kubernetes_kubelet_host: <KUBLET_HOST>

## @param kubernetes_http_kubelet_port - integer - optional - default: 10255
## @env DD_KUBERNETES_HTTP_KUBELET_PORT - integer - optional - default: 10255
## The kubelet http port should be autodetected when running inside a pod.
## If you run into connectivity issues, set the http port here according to your cluster setup.
#
# kubernetes_http_kubelet_port: 10255

## @param kubernetes_https_kubelet_port - integer - optional - default: 10250
## @env DD_KUBERNETES_HTTPS_KUBELET_PORT - integer - optional - default: 10250
## The kubelet https port should be autodetected when running inside a pod.
## If you run into connectivity issues, set the https port here according to your cluster setup.
#
# kubernetes_https_kubelet_port: 10250

## @param kubelet_tls_verify - boolean - optional - default: true
## @env DD_KUBELET_TLS_VERIFY - boolean - optional - default: true
## Set to false if you don't want the Agent to verify the kubelet's certificate when using HTTPS.
#
# kubelet_tls_verify: true

## @param kubelet_client_ca - string - optional - default: /var/run/secrets/kubernetes.io/serviceaccount/ca.crt
## @env DD_KUBELET_CLIENT_CA - string - optional - default: /var/run/secrets/kubernetes.io/serviceaccount/ca.crt
## Kublet client CA file path.
#
# kubelet_client_ca: /var/run/secrets/kubernetes.io/serviceaccount/ca.crt

## @param kubelet_auth_token_path - string - optional
## @env DD_KUBELET_AUTH_TOKEN_PATH - string - optional
## If authentication is needed, the Agent uses the pod's service account's
## credentials. If you want to use a different account, or are running the Agent
## on the host, set a custom token file path here.
#
# kubelet_auth_token_path: <TOKEN_FILE_PATH>

## @param kubelet_client_crt - string - optional
## @env DD_KUBELET_CLIENT_CRT - string - optional
## Set a custom Client CRT file path.
#
# kubelet_client_crt: <CRT_FILE_PATH>

## @param kubelet_client_key - string - optional
## @env DD_KUBELET_CLIENT_KEY - string - optional
## Set a custom Client key file path.
#
# kubelet_client_key: <CLIENT_KEY_FILE_PATH>

## @param kubelet_wait_on_missing_container - integer - optional - default: 0
## @env DD_KUBELET_WAIT_ON_MISSING_CONTAINER - integer - optional - default: 0
## On some kubelet versions, containers can take up to a second to
## register in the podlist. This option allows to wait for up to a given
## number of seconds (in 250ms chunks) when a container does not exist in the podlist.
#
# kubelet_wait_on_missing_container: 0

## @param kubelet_cache_pods_duration - integer - optional - default: 5
## @env DD_KUBELET_CACHE_PODS_DURATION - integer - optional - default: 5
## Polling frequency in seconds of the Agent to the kubelet "/pods" endpoint.
#
# kubelet_cache_pods_duration: 5

## @param kubernetes_pod_expiration_duration - integer - optional - default: 900
## @env DD_KUBERNETES_POD_EXPIRATION_DURATION - integer - optional - default: 900
## Set the time in second after which the Agent ignores the pods that have exited.
## Set the duration to 0 to disable this filtering.
#
# kubernetes_pod_expiration_duration: 900

## @param kubelet_listener_polling_interval - integer - optional - default: 5
## @env DD_KUBELET_LISTENER_POLLING_INTERVAL - integer - optional - default: 5
## Polling frequency in seconds at which autodiscovery will query the pod watcher to detect new pods/containers.
## Note that kubelet_cache_pods_duration needs to be lower than this setting, or autodiscovery will only poll more frequently the same cached data (kubelet_cache_pods_duration controls the cache refresh frequency).
#
# kubelet_listener_polling_interval: 5

{{ end -}}
{{- if .KubeApiServer }}

####################################################
## Kubernetes apiserver integration Configuration ##
####################################################

## @param kubernetes_kubeconfig_path - string - optional - default: ""
## @env DD_KUBERNETES_KUBECONFIG_PATH - string - optional - default: ""
## When running in a pod, the Agent automatically uses the pod's service account
## to authenticate with the API server.
## Provide the path to a custom KubeConfig file if you wish to install the Agent out of a pod
## or customize connection parameters.
## See https://kubernetes.io/docs/tasks/access-application-cluster/configure-access-multiple-clusters/
#
# kubernetes_kubeconfig_path: ""

## @param kubernetes_apiserver_ca_path - string - optional - default: ""
## @env DD_KUBERNETES_APISERVER_CA_PATH - string - optional - default: ""
## When running in a pod, the Agent automatically uses the pod's service account CA.
## Use this option to keep using the InCluster config but overriding the default CA Path.
## This parameter has no effect if `kubernetes_kubeconfig_path` is set.
#
# kubernetes_apiserver_ca_path: ""

## @param kubernetes_apiserver_tls_verify - boolean - optional - default: true
## @env DD_KUBERNETES_APISERVER_TLS_VERIFY - boolean - optional - default: true
## When running in a pod, the Agent automatically uses the pod's service account CA.
## Use this option to keep using the InCluster config but deactivating TLS verification (in case APIServer CA is not ServiceAccount CA)
## This parameter has no effect if `kubernetes_kubeconfig_path` is set.
#
# kubernetes_apiserver_tls_verify: true

## @param kubernetes_apiserver_use_protobuf - boolean - optional - default: false
## @env DD_KUBERNETES_APISERVER_USE_PROTOBUF - boolean - optional - default: false
## By default, communication with the apiserver is in json format. Setting the following
## option to true allows communication in the binary protobuf format.
#
# kubernetes_apiserver_use_protobuf: false

## @param kubernetes_collect_metadata_tags - boolean - optional - default: true
## @env DD_KUBERNETES_COLLECT_METADATA_TAGS - boolean - optional - default: true
## Set this to false to disable tag collection for the Agent.
## Note: In order to collect Kubernetes service names, the Agent needs certain rights.
## See https://github.com/DataDog/datadog-agent/blob/main/Dockerfiles/agent/README.md#kubernetes
#
# kubernetes_collect_metadata_tags: true

## @param kubernetes_metadata_tag_update_freq - integer - optional - default: 60
## @env DD_KUBERNETES_METADATA_TAG_UPDATE_FREQ - integer - optional - default: 60
## Set how often in secons the Agent refreshes the internal mapping of services to ContainerIDs.
#
# kubernetes_metadata_tag_update_freq: 60

## @param kubernetes_apiserver_client_timeout - integer - optional - default: 10
## @env DD_KUBERNETES_APISERVER_CLIENT_TIMEOUT - integer - optional - default: 10
## Set the timeout for the Agent when connecting to the Kubernetes API server.
#
# kubernetes_apiserver_client_timeout: 10

## @param collect_kubernetes_events - boolean - optional - default: false
## @env DD_COLLECT_KUBERNETES_EVENTS - boolean - optional - default: false
## Set `collect_kubernetes_events` to true to enable collection of kubernetes
## events to be sent to Datadog.
## Note: leader election must be enabled below to collect events.
##       Only the leader Agent collects events.
## See https://github.com/DataDog/datadog-agent/blob/main/Dockerfiles/agent/README.md#event-collection
#
# collect_kubernetes_events: false

## @param kubernetes_event_collection_timeout - integer - optional - default: 100
## @env DD_KUBERNETES_EVENT_COLLECTION_TIMEOUT - integer - optional - default: 100
## Set the timeout between two successful event collections in milliseconds.
#
# kubernetes_event_collection_timeout: 100

## @param leader_election - boolean - optional - default: false
## @env DD_LEADER_ELECTION - boolean - optional - default: false
## Set the parameter to true to enable leader election on this node.
## See https://github.com/DataDog/datadog-agent/blob/main/Dockerfiles/agent/README.md#leader-election
#
# leader_election: false

## @param leader_lease_duration - integer - optional - default: 60
## @env DD_LEADER_LEASE_DURATION - integer - optional - default: 60
## Set the leader election lease in seconds.
#
# leader_lease_duration: 60

## @param kubernetes_node_labels_as_tags - map - optional
## @env DD_KUBERNETES_NODE_LABELS_AS_TAGS - json - optional
## Configure node labels that should be collected and their name as host tags.
## Note: Some of these labels are redundant with metadata collected by cloud provider crawlers (AWS, GCE, Azure)
#
# kubernetes_node_labels_as_tags:
#   kubernetes.io/hostname: nodename
#   beta.kubernetes.io/os: os
#
# DD_KUBERNETES_NODE_LABELS_AS_TAGS='{"NODE_LABEL": "TAG_KEY"}'

## @param kubernetes_node_annotations_as_tags - map - optional
## @env DD_KUBERNETES_NODE_ANNOTATIONS_AS_TAGS - json - optional
## Configure node annotationss that should be collected and their name as host tags.
#
# kubernetes_node_annotations_as_tags:
#   cluster.k8s.io/machine: machine
#
# DD_KUBERNETES_NODE_ANNOTATIONS_AS_TAGS='{"NODE_ANNOTATION": "TAG_KEY"}'

## @param kubernetes_node_annotations_as_host_aliases - list - optional
## @env DD_KUBERNETES_NODE_ANNOTATIONS_AS_HOST_ALIASES - list - optional
## Configure node annotations that should be collected and used as host aliases.
#
# kubernetes_node_annotations_as_host_aliases:
# - cluster.k8s.io/machine
#
# DD_KUBERNETES_NODE_ANNOTATIONS_AS_HOST_ALIASES='["cluster.k8s.io/machine"]'

## @param cluster_name - string - optional
## @env DD_CLUSTER_NAME - string - optional
## Set a custom kubernetes cluster identifier to avoid host alias collisions.
## The cluster name can be up to 40 characters with the following restrictions:
## * Lowercase letters, numbers, and hyphens only.
## * Must start with a letter.
## * Must end with a number or a letter.
##
## These are the same rules as the ones enforced by GKE:
## https://cloud.google.com/kubernetes-engine/docs/reference/rest/v1beta1/projects.locations.clusters#Cluster.FIELDS.name
#
# cluster_name: <CLUSTER_IDENTIFIER>

## @param disable_cluster_name_tag_key - boolean - optional - default: false
## @env DD_DISABLE_CLUSTER_NAME_TAG_KEY - boolean - optional - default: false
## Disable using the 'cluster_name' tag key to submit orchestrator cluster name tag.
## The Agent will continue sending the cluster name tag with 'kube|ecs_cluster_name' key
## regardless of the value of this parameter.
#
# disable_cluster_name_tag_key: false

## @param kubernetes_ad_tags_disabled -- list of strings - optional
## @env DD_KUBERNETES_AD_TAGS_DISABLED -- list of strings - optional
## Can only be set to a single valid value: [ "kube_service" ]
## in order to not attach the kube_service tag on ready pods
#
# kubernetes_ad_tags_disabled:
#   - kube_service

{{ end -}}
{{- if .PrometheusScrape }}
## @param prometheus_scrape - custom object - optional
## This section configures the Autodiscovery based on the Prometheus annotations
#
# prometheus_scrape:

  ## @param enabled - boolean - optional - default: false
  ## Enables the prometheus config provider
  #
  # enabled: false

  ## @param service_endpoints - boolean - optional - default: false
  ## Enables Service Endpoints checks in the prometheus config provider
  #
  # service_endpoints: false

  ## @param checks - custom object - optional
  ## Defines any extra prometheus/openmetrics check configurations to be handled by the prometheus config provider
  #
  # checks: {}

  ## @param version - integer - optional - default: 1
  ## Version of the openmetrics check to be scheduled by the Prometheus auto-discovery
  #
  # version: 1

{{ end -}}
{{- if .CloudFoundryBBS }}
#######################################################
## Cloud Foundry BBS Configuration for Autodiscovery ##
#######################################################

## @param cloud_foundry_bbs - custom object - optional
## This section configures how the Cluster Agent accesses BBS API to gather information
## necessary for autodiscovery on BBS-based Cloud Foundry deployments.
#
# cloud_foundry_bbs:

  ## @param url - string - optional - default: https://bbs.service.cf.internal:8889
  ## @env DD_CLOUD_FOUNDRY_BBS_URL - string - optional - default: https://bbs.service.cf.internal:8889
  ## URL of the BBS API.
  #
  # url: https://bbs.service.cf.internal:8889

  ## @param poll_interval - integer - optional - default: 15
  ## @env DD_CLOUD_FOUNDRY_BBS_POLL_INTERVAL - integer - optional - default: 15
  ## Refresh rate of BBS API, in seconds. Values lower than 10 might influence
  ## performance of other operations in the cluster.
  #
  # poll_interval: 15

  ## @param ca_file - string - optional - default: ""
  ## @env DD_CLOUD_FOUNDRY_BBS_CA_FILE - string - optional - default: ""
  ## PEM-encoded CA certificate used when connecting to the BBS API.
  #
  # ca_file: ""

  ## @param cert_file - string - optional - default: ""
  ## @env DD_CLOUD_FOUNDRY_BBS_CERT_FILE - string - optional - default: ""
  ## PEM-encoded client certificate used when connecting to the BBS API.
  #
  # cert_file: ""

  ## @param key_file - string - optional - default: ""
  ## @env DD_CLOUD_FOUNDRY_BBS_KEY_FILE - string - optional - default: ""
  ## PEM-encoded client key used when connecting to the BBS API.
  #
  # key_file: ""

  ## @param env_include - list of strings - optional - default: []
  ## @env DD_CLOUD_FOUNDRY_BBS_ENV_INCLUDE - list of strings - optional
  ## List of regular expressions to allow a set of environment variables to be included as container tags
  #
  # env_include: []
  ## @param env_exclude - list of strings - optional - default: []
  ## @env DD_CLOUD_FOUNDRY_BBS_ENV_EXCLUDE - list of strings - optional
  ## List of regular expressions to forbid a set of environment variables to be included as container tags
  #
  # env_exclude: []

{{ end -}}
{{- if .CloudFoundryCC }}
####################################################################
## Cloud Foundry Cloud Controller Configuration for Autodiscovery ##
####################################################################

## @param cloud_foundry_cc - custom object - optional
## This section configures how the Cluster Agent accesses CC API to gather information
## necessary for autodiscovery on Cloud Foundry deployments.
#
# cloud_foundry_cc:

  ## @param url - string - optional - default: https://cloud-controller-ng.service.cf.internal:9024
  ## @env DD_CLOUD_FOUNDRY_CC_URL - string - optional - default: https://cloud-controller-ng.service.cf.internal:9024
  ## URL of the CC API.
  #
  # url: https://cloud-controller-ng.service.cf.internal:9024

  ## @param client_id - string - optional
  ## @env DD_CLOUD_FOUNDRY_CC_CLIENT_ID
  ## Client ID for oauth with UAA to get a token to access the CC API.
  #
  # client_id: <UAA_CLIENT_ID>

  ## @param client_secret - string - optional
  ## @env DD_CLOUD_FOUNDRY_CC_CLIENT_SECRET
  ## Client secrect for oauth with UAA to get a token to access the CC API.
  #
  # client_secret: <UAA_CLIENT_SECRET>

  ## @param skip_ssl_validation - boolean - optional - default: false
  ## @env DD_CLOUD_FOUNDRY_CC_SKIP_SSL_VALIDATION
  ## Whether or not to skip SSL validation when interacting with CC API.
  #
  # skip_ssl_validation: false

  ## @param poll_interval - integer - optional - default: 60
  ## @env DD_CLOUD_FOUNDRY_CC_POLL_INTERVAL
  ## Refresh rate of CC API, in seconds. Values lower than 10 might influence
  ## performance of other operations in the cluster.
  #
  # poll_interval: 60

  ## @param apps_batch_size - integer - optional - default: 5000
  ## @env DD_CLOUD_FOUNDRY_CC_APPS_BATCH_SIZE
  ## Number of apps per page to collect when calling the list apps endpoint of the CC API. Max 5000.
  #
  # apps_batch_size: 5000

{{ end -}}
{{- if .SNMP }}

###################################
## Network Devices Configuration ##
###################################

## @param network_devices - custom object - optional
## Configuration related to Network Devices Monitoring
#
# network_devices:

  ## @param namespace - string - optional - default: default
  ## Namespace can be used to disambiguate devices with the same IP.
  ## Changing namespace will cause devices being recreated in NDM app.
  ## It should contain less than 100 characters and should not contain any of
  ## `<`, `>`, `\n`, `\t`, `\r` characters.
  ## This field is used by NDM features (SNMP check, SNMP Traps listener, etc).
  #
  # namespace: default

  ## @param autodiscovery - custom object - optional
  ## Creates and schedules a listener to automatically discover your SNMP devices.
  ## Discovered devices can then be monitored with the SNMP integration by using
  ## the auto_conf.yaml file provided by default.
  #
  # autodiscovery:

    ## @param workers - integer - optional - default: 2
    ## The number of concurrent tasks used to discover SNMP devices. Increasing this value
    ## discovers devices faster but at the cost of increased resource consumption.
    #
    # workers: 2

    ## @param discovery_interval - integer - optional - default: 3600
    ## How often to discover new SNMP devices, in seconds. Decreasing this value
    ## discovers devices faster (within the limit of the time taken to scan subnets)
    ## but at the cost of increased resource consumption.
    #
    # discovery_interval: 3600

    ## @param discovery_allowed_failures - integer - optional - default: 3
    ## The number of failed requests to a given SNMP device before removing it from the list of monitored
    ## devices.
    ## If a device shuts down, the Agent stops monitoring it after `discovery_interval * discovery_allowed_failures` seconds.
    #
    # discovery_allowed_failures: 3

    ## @param loader - string - optional - default: python
    ## Check loader to use. Available loaders:
    ## - core: (recommended) Uses new corecheck SNMP integration
    ## - python: Uses legacy python SNMP integration
    #
    # loader: core

    ## @param min_collection_interval - number - optional - default: 15
    ## This changes the collection interval for the check instances created
    ## from discovered SNMP devices.
    ## For more information, see:
    ## https://docs.datadoghq.com/developers/write_agent_check/#collection-interval
    #
    # min_collection_interval: 15

    ## @param use_device_id_as_hostname - boolean - optional - default: false
    ## Use `device:<DEVICE_ID>` (device_id is composed of `<NAMESPACE>:<DEVICE_IP_ADDRESS>`) as `hostname`
    ## for metrics and service checks (meaning that metrics and services checks will have
    ## `host:device:<DEVICE_ID>` as tag).
    ## This option is needed for custom tags.
    #
    # use_device_id_as_hostname: true

    ## @param collect_topology - boolean - optional - default: true
    ## Enable the collection of topology (LLDP/CDP) data
    #
    # collect_topology: true

    ## @param ping - custom object - optional
    ## Configure ICMP pings for all hosts in SNMP autodiscovery
    ## Devices will be pinged with these settings each time the SNMP
    ## check is run.
    ##
    ## By default, Datadog tries to use an unprivileged UDP socket to send ICMP
    ## pings, but some Linux systems require using a raw socket.
    ##
    ## If `linux.use_raw_socket` is set, you must enable the `ping` module
    ## of system-probe for elevated privileges. See
    ## system-probe.yaml.example for details.
    #
    # ping:
    #   enabled: true             # Disabled by default
    #   timeout: 3000             # Timeout in milliseconds
    #   count: 2                  # Number of ping packets to send per check run
    #   interval: 10              # Time between sending pings (up to `count` packets) in milliseconds
    #   linux:                    # Linux-specific configuration
    #     use_raw_socket: true    # Send pings in a privileged fashion using a raw socket.
    #                             # This may be required if your system doesn't support
    #                             # sending pings in an unprivileged fashion (using a UDP socket).
    #                             # If `use_raw_socket` is set to true, you MUST also enable
    #                             # system-probe which has elevated privileges. To enable it, see system-probe.yaml.example.

    ## @param configs - list - required
    ## The actual list of configurations used to discover SNMP devices in various subnets.
    ## Example:
    ## configs:
    ##  - network_address: 10.0.0.0/24
    ##    snmp_version: 1
    ##    community_string: public
    ##  - network_address: 10.0.1.0/28
    ##    community_string: public
    ##    ignored_ip_addresses:
    ##      - 10.0.1.0
    ##      - 10.0.1.1
    #
    # configs:
      ## @param network_address - string - required
      ## The subnet in CIDR format to scan for SNMP devices.
      ## All unignored IP addresses in the CIDR range are scanned.
      ## For optimal discovery time, be sure to use the smallest network mask
      ## possible as is appropriate for your network topology.
      ## Ex: 10.0.1.0/24
      #
      # - network_address: <NETWORK>

      ## @param ignored_ip_addresses - list of strings - optional
      ## A list of IP addresses to ignore when scanning the network.
      #
      #   ignored_ip_addresses:
      #     - <IP_ADDRESS_1>
      #     - <IP_ADDRESS_2>

      ## @param port - integer - optional - default: 161
      ## The UDP port to use when connecting to SNMP devices.
      #
      #   port: 161

      ## @param snmp_version - integer - optional - default: <BEST_GUESS>
      ## Set the version of the SNMP protocol. Available options are: `1`, `2` or `3`.
      ## If unset, the Agent tries to guess the correct version based on other configuration
      ## parameters, for example: if `user` is set, the Agent uses SNMP v3.
      #
      #   snmp_version: <VERSION>

      ## @param timeout - integer - optional - default: 5
      ## The number of seconds before timing out.
      #
      #   timeout: 5

      ## @param retries - integer - optional - default: 3
      ## The number of retries before failure.
      #
      #   retries: 3

      ## @param community_string - string - optional
      ## Required for SNMP v1 & v2.
      ## Enclose the community string with single quote like below (to avoid special characters being interpreted).
      ## Ex: 'public'
      #
      #   community_string: '<COMMUNITY>'

      ## @param user - string - optional
      ## The username to connect to your SNMP devices.
      ## SNMPv3 only.
      #
      #   user: <USERNAME>

      ## @param authKey - string - optional
      ## The passphrase to use with your Authentication type.
      ## SNMPv3 only.
      #
      #   authKey: <AUTHENTICATION_KEY>

      ## @param authProtocol - string - optional
      ## The authentication protocol to use when connecting to your SNMP devices.
      ## Available options are: MD5, SHA, SHA224, SHA256, SHA384, SHA512
      ## Defaults to MD5 when `authentication_key` is specified.
      ## SNMPv3 only.
      #
      #   authProtocol: <AUTHENTICATION_PROTOCOL>

      ## @param privKey - string - optional
      ## The passphrase to use with your privacy protocol.
      ## SNMPv3 only.
      #
      #   privKey: <PRIVACY_KEY>

      ## @param privProtocol - string - optional
      ## The privacy protocol to use when connecting to your SNMP devices.
      ## Available options are: DES, AES (128 bits), AES192, AES192C, AES256, AES256C
      ## Defaults to DES when `privacy_key` is specified.
      ## SNMPv3 only.
      #
      #   privProtocol: <PRIVACY_PROTOCOL>

      ## @param context_name - string - optional
      ## The name of your context (optional SNMP v3-only parameter).
      #
      #   context_name: <CONTEXT_NAME>

      ## @param tags - list of strings - optional
      ## A list of tags to attach to every metric and service check of all devices discovered in the subnet.
      ##
      ## Learn more about tagging at https://docs.datadoghq.com/tagging
      #
      #   tags:
      #     - <KEY_1>:<VALUE_1>
      #     - <KEY_2>:<VALUE_2>

      ## @param ad_identifier - string - optional - default: snmp
      ## A unique identifier to attach to devices from that subnetwork.
      ## When configuring the SNMP integration in snmp.d/auto_conf.yaml,
      ## specify the corresponding ad_identifier at the top of the file.
      #
      #   ad_identifier: snmp

      ## @param loader - string - optional - default: python
      ## Check loader to use. Available loaders:
      ## - core: will use corecheck SNMP integration
      ## - python: will use python SNMP integration
      #
      #   loader: core

      ## @param min_collection_interval - number - optional - default: 15
      ## This changes the collection interval for the check instances created from
      ## discovered SNMP devices. It applies to each specific config from `snmp_listener.configs`
      ## and has precedence over `snmp_listener.min_collection_interval`.
      ## For more information, see:
      ## https://docs.datadoghq.com/developers/write_agent_check/#collection-interval
      #
      #   min_collection_interval: 15

      ## @param use_device_id_as_hostname - boolean - optional - default: false
      ## Use `device:<DEVICE_ID>` (device_id is composed of `<NAMESPACE>:<DEVICE_IP_ADDRESS>`) as `hostname`
      ## for metrics and service checks (meaning that metrics and services checks will have
      ## `host:device:<DEVICE_ID>` as tag).
      ## This option is needed for custom tags.
      #
      #   use_device_id_as_hostname: true

      ## @param oid_batch_size - integer - optional - default: 5
      ## The number of OIDs handled by each batch.
      #
      #   oid_batch_size: 5

      ## @param interface_configs - map - optional
      ## This option is used to override interface inbound/outbound speed and add interface tags
      ## Example:
      ## interface_configs:
      ##   "10.0.0.1":              # target device IP address
      ##     - match_field: "name"  # (required) the field to match, can be `name` (interface name) or `index` (ifIndex)
      ##       match_value: "eth0"  # (required) the value to match
      ##       in_speed: 50         # (optional) inbound speed value in bits per sec, no value or 0 means no override
      ##       out_speed: 25        # (optional) outbound speed value in bits per sec, no value or 0 means no override
      ##       tags:                # (optional) interface level tags
      ##         - "testTagKey:testTagValue"
      ##         - "tagKey2:tagValue2"
      #
      #   interface_config:
      #     "10.0.0.1":
      #       - match_field: name
      #         match_value: eth0
      #         in_speed: 50
      #         out_speed: 25
      #       - match_field: index
      #         match_value: '10'
      #         in_speed: 50
      #         out_speed: 25
      #     "10.0.0.2":
      #       - match_field: name
      #         match_value: eth3
      #         in_speed: 50
      #         out_speed: 25
      #     "10.0.0.3":
      #       - match_field: name
      #         match_value: eth4
      #         tags:
      #           - "monitored:true"
      #           - "customKey:customValue"

      ## @param ping - custom object - optional
      ## Configure ICMP pings for all hosts in SNMP autodiscovery
      ## Devices will be pinged with these settings each time the SNMP
      ## check is run.
      ##
      ## By default, Datadog tries to use an unprivileged UDP socket to send ICMP
      ## pings, but some linux systems require using a raw socket.
      ##
      ## If `linux.use_raw_socket` is set, you must enable the `ping` module
      ## of system-probe for elevated privileges. See
      ## system-probe.yaml.example for details.
      #
      #   ping:
      #     enabled: true             # Disabled by default
      #     timeout: 3000             # Timeout in milliseconds
      #     count: 2                  # Number of ping packets to send per check run
      #     interval: 10              # Time between sending pings (up to `count` packets) in milliseconds
      #     linux:                    # Linux-specific configuration
      #       use_raw_socket: true    # Send pings in a privileged fashion using a raw socket.
      #                               # This may be required if your system doesn't support
      #                               # sending pings in an unprivileged fashion (using a UDP socket).
      #                               # If `use_raw_socket` is set to true, you MUST also enable
      #                               # system-probe which has elevated privileges. To enable it, see system-probe.yaml.example.


  ## @param snmp_traps - custom object - optional
  ## This section configures SNMP traps collection.
  ## Traps are forwarded as logs and can be found in the logs explorer with a source:snmp-traps query
  #
  # snmp_traps:

    ## @param enabled - boolean - optional - default: false
    ## Set to true to enable collection of traps.
    #
    # enabled: false

    ## @param port - integer - optional - default: 9162
    ## @env DD_SNMP_TRAPS_CONFIG_PORT - integer - optional - default: 9162
    ## The UDP port to use when listening for incoming trap packets.
    ## Because the Datadog Agent does not run as root, the port cannot be below 1024.
    ## However, if you run `sudo setcap 'cap_net_bind_service=+ep' /opt/datadog-agent/bin/agent/agent`,
    ## the Datadog Agent can listen on ports below 1024.
    #
    # port: 9162

    ## @param community_strings - list of strings - required
    ## A list of known SNMP community strings that devices can use to send traps to the Agent.
    ## Traps with an unknown community string are ignored.
    ## Enclose the community string with single quote like below (to avoid special characters being interpreted).
    ## Must be non-empty.
    #
    # community_strings:
    #   - '<COMMUNITY_1>'
    #   - '<COMMUNITY_2>'

    ## @param users - list of custom objects - optional
    ## List of SNMPv3 users that can be used to listen for traps.
    ## Each user can contain:
    ##  * user         - string - The username used by devices when sending Traps to the Agent.
    ##  * authKey      - string - (Optional) The passphrase to use with the given user and authProtocol
    ##  * authProtocol - string - (Optional) The authentication protocol to use when listening for traps from this user.
    ##                            Available options are: MD5, SHA, SHA224, SHA256, SHA384, SHA512.
    ##                            Defaults to MD5 when authKey is set.
    ##  * privKey      - string - (Optional) The passphrase to use with the given user privacy protocol.
    ##  * privProtocol - string - (Optional) The privacy protocol to use when listening for traps from this user.
    ##                            Available options are: DES, AES (128 bits), AES192, AES192C, AES256, AES256C.
    ##                            Defaults to DES when privKey is set.
    #
    # users:
    # - user: <USERNAME>
    #   authKey: <AUTHENTICATION_KEY>
    #   authProtocol: <AUTHENTICATION_PROTOCOL>
    #   privKey: <PRIVACY_KEY>
    #   privProtocol: <PRIVACY_PROTOCOL>

    ## @param bind_host - string - optional
    ## The hostname to listen on for incoming trap packets.
    ## Binds to 0.0.0.0 by default (accepting all packets).
    #
    # bind_host: 0.0.0.0

    ## stop_timeout - float - optional - default: 5.0
    ## The maximum number of seconds to wait for the trap server to stop when the Agent shuts down.
    #
    # stop_timeout: 5.0

  ## @param netflow - custom object - optional
  ## This section configures NDM NetFlow (and sFlow, IPFIX) collection.
  #
  # netflow:

    ## @param enabled - boolean - optional - default: false
    ## Set to true to enable collection of NetFlow traffic.
    #
    # enabled: false

    ## @param listeners - custom object - optional
    ## This section configures one or more listeners ports that will receive flow traffic.
    ## Each listener have the following options:
    ##  * flow_type    - string - The flow type correspond to the incoming flow protocol.
    ##                            Choices are: netflow5, netflow9, ipfix, sflow5
    ##  * port         - string - (Optional) The port used to receive incoming flow traffic.
    ##                            Default port differ by flow type: netflow5(2055), netflow9(2055), ipfix(4739), sflow5(6343)
    ##  * bind_host    - string - (Optional) The hostname to listen on for incoming netflow packets.
    ##                            Binds to 0.0.0.0 by default (accepting all packets).
    ##  * workers      - string - (Optional) Number of workers to use for this listener.
    ##                            Defaults to 1.
    ##  * mapping      - (Optional) List of NetflowV9/IPFIX fields to additionally collect.
    ##                              Defaults to None.
    ##     * field       - integer - The Netflow field type ID to collect.
    ##     * destination - string  - Name of the collected field, is queryable under @<destination> in Datadog.
    ##                              Default fields can be overridden, for example, `destination.port` overrides
    ##                              the default destination port collected.
    ##     * type        - string  - The field type.
    ##                              Available options are: string, integer, hex.
    ##                              Defaults to hex.
    ##     * endianness  - string  - (Optional) If type is integer, endianness can be set using this parameter.
    ##                              Available options are: big, little.
    ##                              Defaults to big.
    #
    # listeners:
    # - flow_type: netflow9
    #   port: 2055
    #   mapping:
    #     - field: 1234
    #       destination: transport_rtp_ssrc
    #       type: integer
    # - flow_type: netflow5
    #   port: 2056
    # - flow_type: ipfix
    #   port: 4739
    # - flow_type: sflow5
    #   port: 6343

    ## stop_timeout - integer - optional - default: 5
    ## The maximum number of seconds to wait for the NetFlow listeners to stop when the Agent shuts down.
    #
    # stop_timeout: 5

    ## @param reverse_dns_enrichment_enabled - boolean - optional - default: false
    ## Set to true to enable reverse DNS enrichment of private source and destination IP addresses in NetFlow records.
    # reverse_dns_enrichment_enabled: false

## @param reverse_dns_enrichment - custom object - optional
## This section configures the reverse DNS enrichment component that can be used by other components in the Datadog Agent.
# reverse_dns_enrichment:

  ## @param workers - integer - optional - default: 10
  ## The number of concurrent workers used to perform reverse DNS lookups.
  # workers: 10

  ## @param chan_size - integer - optional - default: 5000
  ## The size of the channel used to send reverse DNS lookup requests to the workers.
  # chan_size: 5000

  ## @param cache - custom object - optional
  ## This section configures the cache used by the reverse DNS enrichment component.
  # cache:

    ## @param enabled - boolean - optional - default: true
    ## Set to true to enable reverse DNS enrichment caching.
    #
    # enabled: true

    ## @param entry_ttl - duration - optional - default: 24h
    ## The amount of time that a cache entry remains valid before it is expired and removed from the cache.
    # entry_ttl: 24h

    ## @param clean_interval - duration - optional - default: 2h
    ## An interval that specifies how often expired entries are removed from the cache to free space.
    # clean_interval: 2h

    ## @param persist_interval - duration - optional - default: 2h
    ## An interval that specifies how often the cache is persisted to disk so the cache can be reloaded when the Agent is upgraded or restarted.
    # persist_interval: 2h

    ## @param max_retries - integer - optional - default: 10
    ## The maximum number of retries to perform when a DNS lookup operation fails, after which the hostname "" is returned and cached for the IP address.
    # max_retries: 10

    ## @param max_size - integer - optional - default: 1000000
    ## The maximum size in entries of the cache, above which additional entries will not be cached.
    #
    # max_size: 1000000

  ## @param rate_limiter - custom object - optional
  ## This section configures the rate limiter used by the reverse DNS enrichment component.
  # rate_limiter:

    ## @param enabled - boolean - optional - default: true
    ## Set to true to enable the reverse DNS enrichment rate limiter.
    #
    # enabled: true

    ## @param limit_per_sec - integer - optional - default: 1000
    ## The maximum number of reverse DNS lookups allowed per second by the rate limiter.
    # limit_per_sec: 1000

    ## @param limit_throttled_per_sec - integer - optional - default: 1
    ## The maximum number of reverse DNS lookups allowed per second when the rate limiter is throttled due to errors exceeding the threshold.
    # limit_throttled_per_sec: 1

    ## @param throttle_error_threshold - integer - optional - default: 10
    ## The number of consecutive errors that will trigger the rate limiter to throttle down to limit_throttled_per_sec.
    # throttle_error_threshold: 10

    ## @param recovery_intervals - integer - optional - default: 5
    ## The number of intervals over which to increase the rate limit back to limit_per_sec when lookups are again successful after being throttled due to errors.
    # recovery_intervals: 5

    ## @param recovery_interval - duration - optional - default: 5s
    ## The interval between incrementally increasing the rate limit back to limit_per_sec when lookups are again successful after being throttled due to errors.
    ## The rate limit will be increased by (limit_per_sec - limit_throttled_per_sec) / recovery_intervals every recovery_interval, until it reaches
    ## limit_per_sec.  For example, with limit_per_sec=1000, limit_throttled_per_sec=1, recovery_intervals=5, recovery_interval=5s, the limit will
    ## be increased by 200 every 5 seconds until reaching 1000.
    # recovery_interval: 5s

{{end -}}
{{- if .OTLP }}
###################################
## OpenTelemetry Configuration   ##
###################################

## @param otlp_config - custom object - optional
## This section configures OTLP ingest in the Datadog Agent.
#
# otlp_config:

  ## @param receiver - custom object - optional
  ## The receiver configuration. It follows the OpenTelemetry Collector's OTLP Receiver Configuration.
  ## This template lists the most commonly used settings; see the OpenTelemetry Collector documentation
  ## for a full list of available settings:
  ## https://github.com/open-telemetry/opentelemetry-collector/blob/main/receiver/otlpreceiver/config.md
  #
  # receiver:

    ## @param protocols - custom object - optional
    ## Configuration for the supported protocols.
    #
    # protocols:

        ## @param grpc - custom object - optional
        ## Configuration for OTLP/gRPC listener.
        ## Setting this as an empty section enables the OTLP/gRPC listener with default options.
        #
        # grpc:

          ## @param endpoint - string - optional - default: 0.0.0.0:4317
          ## @env DD_OTLP_CONFIG_RECEIVER_PROTOCOLS_GRPC_ENDPOINT - string - optional - default: 0.0.0.0:4317
          ## The OTLP/gRPC listener endpoint.
          #
          # endpoint: 0.0.0.0:4317

          ## @param transport - string - optional - default: tcp
          ## @env DD_OTLP_CONFIG_RECEIVER_PROTOCOLS_GRPC_TRANSPORT - string - optional - default: tcp
          ## The OTLP/gRPC listener transport protocol.
          ## Known protocols are "tcp", "udp", "ip", "unix", "unixgram", and "unixpacket".
          #
          # transport: tcp

          ## @param max_recv_msg_size_mib - number - optional - default: 4
          ## @env DD_OTLP_CONFIG_RECEIVER_PROTOCOLS_GRPC_MAX_RECV_MSG_SIZE_MIB - number - optional - default: 4
          ## The maximum size (in MiB) of messages accepted by the OTLP/gRPC endpoint.
          #
          # max_recv_msg_size_mib: 4

        ## @param http - custom object - optional
        ## Configuration for OTLP/HTTP listener.
        ## Setting this as an empty section enables the OTLP/HTTP listener with default options.
        #
        # http:

          ## @param endpoint - string - optional - default: 0.0.0.0:4318
          ## @env DD_OTLP_CONFIG_RECEIVER_PROTOCOLS_HTTP_ENDPOINT - string - optional - default: 0.0.0.0:4318
          ## The OTLP/HTTP listener endpoint.
          #
          # endpoint: 0.0.0.0:4318

  ## @param metrics - custom object - optional
  ## Metrics-specific configuration for OTLP ingest in the Datadog Agent.
  #
  # metrics:

    ## @param enabled - boolean - optional - default: true
    ## @env DD_OTLP_CONFIG_METRICS_ENABLED - boolean - optional - default: true
    ## Set to false to disable metrics support in the OTLP ingest endpoint.
    ## To enable the OTLP ingest, the otlp_config.receiver section must be set.
    #
    # enabled: true

    ## @param resource_attributes_as_tags - boolean - optional - default: false
    ## @env DD_OTLP_CONFIG_METRICS_RESOURCE_ATTRIBUTES_AS_TAGS - boolean - optional - default: false
    ## Set to true to add resource attributes of a metric to its metric tags. Please note that any of
    ## the subset of resource attributes in this list https://docs.datadoghq.com/opentelemetry/guide/semantic_mapping/
    ## are converted to Datadog conventions and set to to metric tags whether this option is enabled or not.
    #
    # resource_attributes_as_tags: false

    ## @param instrumentation_scope_metadata_as_tags - boolean - optional - default: false
    ## @env DD_OTLP_CONFIG_METRICS_INSTRUMENTATION_SCOPE_METADATA_AS_TAGS - boolean - optional - default: false
    ## Set to true to add metadata about the instrumentation scope that created a metric.
    #
    # instrumentation_scope_metadata_as_tags: false

    ## @param tag_cardinality - string - optional - default: low
    ## @env DD_OTLP_CONFIG_METRICS_TAG_CARDINALITY - string - optional - default: low
    ## Configure the level of granularity of tags to send for OTLP metrics. Choices are:
    ##   * low: add tags about low-cardinality objects (clusters, hosts, deployments, container images, ...)
    ##   * orchestrator: add tags about pod, (in Kubernetes), or task (in ECS or Mesos) -level of cardinality
    ##   * high: add tags about high-cardinality objects (individual containers, user IDs in requests, ...)
    ## WARNING: sending container tags for checks metrics may create more metrics
    ## (one per container instead of one per host). This may impact your custom metrics billing.
    #
    # tag_cardinality: low

    ## @param delta_ttl - int - optional - default: 3600
    ## @env DD_OTLP_CONFIG_METRICS_DELTA_TTL - int - optional - default: 3600
    ## The amount of time (in seconds) that values are kept in memory for
    ## calculating deltas for cumulative monotonic metrics.
    #
    # delta_ttl: 3600

    ## @param histograms - custom object - optional
    ## Configuration for OTLP Histograms.
    ## See https://docs.datadoghq.com/metrics/otlp/?tab=histogram for details.
    #
    # histograms:

      ## @param mode - string - optional - default: distributions
      ## @env DD_OTLP_CONFIG_METRICS_HISTOGRAMS_MODE - string - optional - default: distributions
      ## How to report histograms. Valid values are:
      ##
      ## - `distributions` to report metrics as Datadog distributions (recommended).
      ## - `nobuckets` to not report bucket metrics,
      ## - `counters` to report one metric per histogram bucket.
      #
      # mode: distributions

      ## Deprecated - use `send_aggregation_metrics` instead. This flag will override `send_aggregation_metrics` if both are set.
      ## @param send_count_sum_metrics - boolean - optional - default: false
      ## @env DD_OTLP_CONFIG_METRICS_HISTOGRAMS_SEND_COUNT_SUM_METRICS - boolean - optional - default: false
      ## Whether to report sum, count, min, and max as separate histogram metrics.
      #
      # send_count_sum_metrics: false

      ## @param send_aggregation_metrics - boolean - optional - default: false
      ## @env DD_OTLP_CONFIG_METRICS_HISTOGRAMS_SEND_AGGREGATION_METRICS - boolean - optional - default: false
      ## Whether to report sum, count, min, and max as separate histogram metrics.
      #
      # send_aggregation_metrics: false

    ## @param sums - custom object - optional
    ## Configuration for OTLP Sums.
    ## See https://docs.datadoghq.com/metrics/otlp/?tab=sum for details.
    #
    # sums:

        ## @param cumulative_monotonic_mode - string - optional - default: to_delta
        ## @env DD_OTLP_CONFIG_METRICS_SUMS_CUMULATIVE_MONOTONIC_MODE - string - optional - default: to_delta
        ## How to report cumulative monotonic sums. Valid values are:
        ##
        ## - `to_delta` to calculate delta for sum in the client side and report as Datadog counts.
        ## - `raw_value` to report the raw value as a Datadog gauge.
        #
        # cumulative_monotonic_mode: to_delta

        ## @param initial_cumulative_monotonic_value - string - optional - default: auto
        ## How to report the initial value for cumulative monotonic sums. Valid values are:
        ##
        ## - `auto` reports the initial value if its start timestamp is set and it happens after the process was started.
        ## - `drop` always drops the initial value.
        ## - `keep` always reports the initial value.
        #
        # initial_cumulative_monotonic_value: auto

    ## @param summaries - custom object - optional
    ## Configuration for OTLP Summaries.
    ## See https://docs.datadoghq.com/metrics/otlp/?tab=summary for more details.
    #
    # summaries:

        ## @param mode - string - optional - default: gauges
        ## @env DD_OTLP_CONFIG_METRICS_SUMMARIES_MODE - string - optional - default: gauges
        ## How to report summaries. Valid values are:
        ##
        ## - `noquantiles` to not report quantile metrics.
        ## - `gauges` to report one gauge metric per quantile.
        #
        # mode: gauges

  ## @param traces - custom object - optional
  ## Traces-specific configuration for OTLP ingest in the Datadog Agent.
  #
  # traces:

    ## @param enabled - boolean - optional - default: true
    ## @env DD_OTLP_CONFIG_TRACES_ENABLED - boolean - optional - default: true
    ## Set to false to disable traces support in the OTLP ingest endpoint.
    ## To enable the OTLP ingest, the otlp_config.receiver section must be set.
    #
    # enabled: true

    ## @param span_name_as_resource_name - boolean - optional - default: false
    ## @env DD_OTLP_CONFIG_TRACES_SPAN_NAME_AS_RESOURCE_NAME - boolean - optional - default: false
    ## If set to true the OpenTelemetry span name will used in the Datadog resource name.
    ## If set to false the resource name will be filled with the instrumentation library name + span kind.
    #
    # span_name_as_resource_name: false

    ## @param span_name_remappings - map - optional
    ## @env DD_OTLP_CONFIG_TRACES_SPAN_NAME_REMAPPINGS - json - optional
    ## Defines a map of span names and preferred names to map to. This can be used to automatically map Datadog Span
    ## Operation Names to an updated value.
    ## span_name_remappings:
    ##   "io.opentelemetry.javaagent.spring.client": "spring.client"
    ##   "instrumentation:express.server": "express"
    ##   "go.opentelemetry.io_contrib_instrumentation_net_http_otelhttp.client": "http.client"
    #
    # span_name_remappings:
    #   <OLD_NAME>: <NEW_NAME>

    ## @param probabilistic_sampler - custom object - optional
    ## Probabilistic sampler controlling the rate of ingestion. Using this sampler works consistently
    ## in a distributed system where the sampling rate is shared. Exceptions are made for errors and
    ## rare traces (if enabled via apm_config.enable_rare_sampler).
    #
    # probabilistic_sampler:
      ## @param sampling_percentage - number - optional - default: 100
      ## @env DD_OTLP_CONFIG_TRACES_PROBABILISTIC_SAMPLER_SAMPLING_PERCENTAGE - number - optional - default: 100
      ## Percentage of traces to ingest (0 100]. Invalid values (<= 0 || > 100) are disconsidered and the default is used.
      ## If incoming spans have a sampling.priority set by the user, it will be followed and the sampling percentage will
      ## be overridden.
      #
      # sampling_percentage: 100

  ## @param logs - custom object - optional
  ## Logs-specific configuration for OTLP ingest in the Datadog Agent.
  #
  # logs:

    ## @param enabled - boolean - optional - default: false
    ## @env DD_OTLP_CONFIG_LOGS_ENABLED - boolean - optional - default: false
    ## Set to true to enable logs support in the OTLP ingest endpoint.
    ## To enable the OTLP ingest, the otlp_config.receiver section must be set.
    #
    # enabled: true

## @param debug - custom object - optional
  ## Debug-specific configuration for OTLP ingest in the Datadog Agent.
  ## This template lists the most commonly used settings; see the OpenTelemetry Collector documentation
  ## for a full list of available settings:
  ## https://github.com/open-telemetry/opentelemetry-collector/tree/main/exporter/debugexporter#getting-started
  #
  # debug:
    ## @param verbosity - string - optional - default: normal
    ## @env DD_OTLP_CONFIG_DEBUG_VERBOSITY - string - optional - default: normal
    ## Verbosity of debug logs when Datadog Agent receives otlp traces/metrics.
    ## Valid values are basic, normal, detailed, none.
    #
    # verbosity: normal
{{- if (eq .OS "windows")}}
#####################################################
## Datadog Agent Manager System Tray Configuration ##
#####################################################

## @param system_tray - custom object - optional
## This section configures the Datadog Agent Manager System Tray
#
# system_tray:
  ## @param log_file - string - optional - default: %ProgramData%\Datadog\logs\ddtray.log
  ## @env DD_TRAY_LOG_FILE - string - optional
  ## The full path to the file where Datadog Agent Manager System Tray logs are written.
  #
  # log_file: <TRAY_LOG_FILE_PATH>
{{end -}}
{{end -}}


{{- if .APMInjection -}}
##############################################
## Datadog APM Auto-injection Configuration ##
##############################################

## @param injection_controller_config - custom object
## This section configures the Datadog APM Auto Injection controller.
## Uncomment this parameter and the one below to enable them.
#
# injection_controller_config:

  ## @param enabled - boolean - optional - default: false
  ## Set to true to enable the APM Auto-injection.
  ## Please note that enabling this service will result in a kernel driver being loaded.
  #
  # enabled: false

  ## @param log_file - string - optional - default: c:\programdata\datadog\logs\apm-inject.log
  ## The full path to the file where injection controller logs are written.
  #
  # log_file: c:\programdata\datadog\logs\apm-inject.log

  ## @param log_level - string - optional - default: info
  ## Minimum log level of the injection controller.
  ## Valid log levels are: debug, info, warn, and error.
  #
  # log_level: 'info'

  ## @param log_to_console - boolean - optional - default: true
  ## Set to 'false' to disable injection controller logging to stdout.
  #
  # log_to_console: true

  ## @param socket_port - integer - optional - default: 3030
  ## The port used for the injection controller communications API (served on localhost).
  #
  # socket_port: 3030

  # internal_profiling:
  #
    ## @param enabled - boolean - optional - default: false
    ## Enable internal profiling for the injection controller process.
    #
    # enabled: false

## @param service_configs - list of custom objects
## This section configures the services which will be automatically injected with APM
## configurations, as well as the APM configurations which will be injected.
#
# service_configs:

  ## @param service configuration - custom object
  ## In order to configure APM auto-injection for a service or set of services, an injection condition
  ## and APM configuration must be provided.
  ##
  ## Example:
  ## - conditions:
  ##     command_line_regex: executable_name.exe
  ##   configuration:
  ##     service_language: dotnet
  ##     dd_env: staging
  ##     dd_service: exampleService
  ##     dd_version: 1.2.3
  ##
  ## To learn about all the available service matching conditions & configuration options, visit
  ## https://docs.datadoghq.com/tracing/trace_collection/library_injection_local

{{end}}<|MERGE_RESOLUTION|>--- conflicted
+++ resolved
@@ -1030,18 +1030,11 @@
   ## @env DD_LOGS_CONFIG_INTEGRATIONS_LOGS_TOTAL_USAGE - integer - optional - default: 100
   ## The total combined usage all integrations logs files can use
   #
-<<<<<<< HEAD
-  # integrations_logs_total_usage
+  # integrations_logs_total_usage: 100
   
   ## @param streaming - custom object - optional
   ## This section allows you to configure streaming logs via remote config.
   # streaming:
-
-    ## @param enable_streamlogs - bool - optional - default: false
-    ## @env DD_LOGS_CONFIG_STREAMING_ENABLE_STREAMLOGS - bool - optional - default: false  
-    ## Enable streaming logs for remote-config flares to get streamlogs output.
-    # enable_streamlogs: false
-
     ## @param streamlogs_log_file - string - optional
     ## @env DD_LOGS_CONFIG_STREAMING_STREAMLOGS_LOG_FILE - string - optional
     ## Path to the file containing the streamlogs log file.
@@ -1050,9 +1043,6 @@
     ##   * Unix: /opt/log/datadog/streamlogs_info/streamlogs.log
     ##   * Linux: /var/log/datadog/streamlogs_info/streamlogs.log
     # streamlogs_log_file: <path_to_streamlogs_log_file>
-=======
-  # integrations_logs_total_usage: 100
->>>>>>> b5aeace8
 
 {{ end -}}
 {{- if .TraceAgent }}
