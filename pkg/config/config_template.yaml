{{ if .Common }}
# The Datadog api key to associate your Agent's data with your organization.
# Can be found here:
# https://app.datadoghq.com/account/settings
api_key:

# The site of the Datadog intake to send Agent data to.
# Defaults to 'datadoghq.com', set to 'datadoghq.eu' to send data to the EU site.
# site: datadoghq.com

# The host of the Datadog intake server to send Agent data to, only set this option
# if you need the Agent to send data to a custom URL.
# Overrides the site setting defined in "site".
# dd_url: https://app.datadoghq.com

# If you need a proxy to connect to the Internet, provide it here (default:
# disabled). You can use the 'no_proxy' list to specify hosts that should
# bypass the proxy. These settings might impact your checks requests, please
# refer to the specific check documentation for more details. Environment
# variables DD_PROXY_HTTP, DD_PROXY_HTTPS and DD_PROXY_NO_PROXY (space-separated string)
# will override the values set here. See https://docs.datadoghq.com/agent/proxy/.
#
# proxy:
#   http: http://user:password@proxy_for_http:port
#   https: http://user:password@proxy_for_https:port
#   no_proxy:
#     - host1
#     - host2

# Setting this option to "true" will tell the agent to skip validation of SSL/TLS certificates.
# This may be necessary if the agent is running behind a proxy. See this page for details:
# https://github.com/DataDog/dd-agent/wiki/Proxy-Configuration#using-haproxy-as-a-proxy
# skip_ssl_validation: false

# Setting this option to "true" will force the agent to only use TLS 1.2 when
<<<<<<< HEAD
# pushing data to the url specified in "dd_url".
=======
# pushing data to the Datadog intake specified in "site" or "dd_url".
>>>>>>> 6f2d901a
# force_tls_12: false

# Force the hostname to whatever you want. (default: auto-detected)
# hostname: mymachine.mydomain

# Make the agent use "hostname -f" on unix-based systems as a last resort
# way of determining the hostname instead of Golang "os.Hostname()"
# This will be enabled by default in version 6.6
# More information at  https://dtdg.co/flag-hostname-fqdn
# hostname_fqdn: false

# Set the host's tags (optional)
# tags:
#   - mytag
#   - env:prod
#   - role:database

# Split tag values according to a given separator.
# Only applies to host tags, tags coming from container integrations.
# Does not apply to tags on dogstatsd metrics, and tags collected by other
# integrations.
# This option is useful when the native tags do not support repeating multiple
# tags with the same name and different values.
#
# Example use-case:
#
#  With a raw collected tag "foo:1;2;3"
#  Using the following configuration:
#
#    tag_value_split_separator:
#      foo: ;
#
#  will result in the raw tag being transformed into "foo:1", "foo:2", "foo:3" tags

# Histogram and Historate configuration
#
# Configure which aggregated value to compute. Possible values are: min, max,
# median, avg, sum and count.
#
# histogram_aggregates: ["max", "median", "avg", "count"]
#
# Configure which percentiles will be computed. Must be a list of float
# between 0 and 1.
# Warning: percentiles must be specified as yaml strings
#
# histogram_percentiles: ["0.95"]
#
# Copy histogram values to distributions for true global distributions (in beta)
# This will increase the number of custom metrics created
# histogram_copy_to_distribution: false
#
# A prefix to add to distribution metrics created when histogram_copy_to_distributions is true
# histogram_copy_to_distribution_prefix: ""

# Forwarder timeout in seconds
# forwarder_timeout: 20

# The forwarder retries failed requests. Use this setting to change the
# maximum length of the forwarder's retry queue (each request in the queue
# takes no more than 2MB in memory)
# forwarder_retry_queue_max_size: 30

# The number of workers used by the forwarder. Please note each worker will
# open an outbound HTTP connection towards Datadog's metrics intake at every
# flush.
# forwarder_num_workers: 1

# Collect AWS EC2 custom tags as agent tags
# collect_ec2_tags: false

# Collect Google Cloud Engine metadata as agent tags
# collect_gce_tags: true
{{ end }}
{{- if .Agent }}
# The path containing check configuration files
# By default, uses the conf.d folder located in the agent configuration folder.
# confd_path:

# Additional path where to search for Python checks
# By default, uses the checks.d folder located in the agent configuration folder.
# additional_checksd:

# The port for the go_expvar server
# expvar_port: 5000

# The port on which the IPC api listens
# cmd_port: 5001

# The port for the browser GUI to be served
# Setting 'GUI_port: -1' turns off the GUI completely
# Default is '5002' on Windows and macOS ; turned off on Linux
# GUI_port: -1

# The `check_runners` refers to the number of concurrent check runners available
# for check instance execution. The scheduler will attempt to spread the
# instances over the collection interval and will _at most_ be running the
# number of check runners instances concurrently. Setting the value to 1
# would result in checks running sequentially.
#
# NOTE: due to the nature of the python interpreter and its global interpreter
# lock (GIL) only one native thread may be running on the python interpreter at
# a time. Concurrent check runners imply concurrently executing checks must contend
# for the GIL. This has the side-effect of increasing wall-time execution times for
# the checks. The aggregate system/user-time for all checks however, should be
# decreased. Concurrency works particularly well with I/O bound tasks (or at least
# IO intensive) as the GIL will typically be released while waiting for IO, allowing
# for other checks to grab a hold of the GIL and continue execution. For CPU-bound
# checks with a low activity, it's likely that the check instances will contend for
# the GIL, which will cause a CPU overhead compared to running these check instances
# sequentially (i.e. on one check runner).
#
# This is a sensitive setting and we do NOT recommend changing the default number
# of check runners in the general case. The level of concurrency has effects on
# the agent's: RSS memory, CPU load, resource contention overhead, etc.
#
# check_runners: 4

# Metadata collection should always be enabled, except if you are running several
# agents/dsd instances per host. In that case, only one agent should have it on.
# WARNING: disabling it on every agent will lead to display and billing issues
# enable_metadata_collection: true

# Enable the gohai collection of systems data
# enable_gohai: true

# IPC api server timeout in seconds
# server_timeout: 15

# Some environments may have the procfs file system mounted in a miscellaneous
# location. The procfs_path configuration parameter provides a mechanism to
# override the standard default location: '/proc' - this setting will trickle
# down to integrations and affect their behavior if they rely on the psutil
# python package.
# procfs_path: /proc


# BETA: Encrypted Secrets (Linux only)
#
# This feature is in beta and its options or behaviour might break between
# minor or bugfix releases of the Agent.
#
# The agent can call an external command to fetch secrets. The command will be
# executed maximum once per instance containing an encrypted password.
# Secrets are cached by the agent, this will avoid executing again the
# secret_backend_command to fetch an already known secret (useful when combine
# with Autodiscovery). This feature is still in beta.
#
# For more information see: https://github.com/DataDog/datadog-agent/blob/master/docs/agent/secrets.md
#
# Path to the script to execute. The script must belong to the same user used
# to run the agent. Executable right must be given to the agent and no rights
# for 'group' or 'other'.
# secret_backend_command: /path/to/command
#
# A list of arguments to give to the command at each run (optional)
# secret_backend_arguments:
#   - argument1
#   - argument2
#
# The size in bytes of the buffer used to store the command answer (apply to
# both stdout and stderr)
# secret_backend_output_max_size: 1024
#
# The timeout to execute the command in second
# secret_backend_timeout: 5

{{ end -}}
{{- if .Metadata }}
# Metadata providers, add or remove from the list to enable or disable collection.
# Intervals are expressed in seconds. You can also set a provider's interval to 0
# to disable it.
# metadata_providers:
#  - name: k8s
#    interval: 60
{{ end -}}
{{- if .Dogstatsd }}
# DogStatsd
#
# If you don't want to enable the DogStatsd server, set this option to false
# use_dogstatsd: true
#
# Make sure your client is sending to the same UDP port
# dogstatsd_port: 8125
#
# The host to bind to receive external metrics (used only by the dogstatsd
# server for now). For dogstatsd this is ignored if
# 'dogstatsd_non_local_traffic' is set to true
# bind_host: localhost
#
# Dogstatsd can also listen for metrics on a Unix Socket (*nix only).
# Set to a valid filesystem path to enable.
# dogstatsd_socket: /var/run/dogstatsd/dsd.sock
#
# When using Unix Socket, dogstatsd can tag metrics with container metadata.
# If running dogstatsd in a container, host PID mode (e.g. with --pid=host) is required.
# dogstatsd_origin_detection: false
#
# The buffer size use to receive statsd packet, in bytes
# dogstatsd_buffer_size: 1024
#
# Whether dogstatsd should listen to non local UDP traffic
# dogstatsd_non_local_traffic: false
#
# Publish dogstatsd's internal stats as Go expvars
# dogstatsd_stats_enable: false
#
# How many items in the dogstatsd's stats circular buffer
# dogstatsd_stats_buffer: 10
#
# The port for the go_expvar server
# dogstatsd_stats_port: 5000
#
# The number of bytes allocated to dogstatsd's socket receive buffer (POSIX
# system only). By default, this value is set by the system. If you need to
# increase the size of this buffer but keep the OS default value the same, you
# can set dogstatsd's receive buffer size here. The maximum accepted value
# might change depending on the OS.
# dogstatsd_so_rcvbuf:
#
# Additional tags to append to all metrics, events and service checks received by
# this dogstatsd server. Useful for tagging all dogstatsd metrics reporting from
# a single host without resorting to host tags.
# dogstatsd_tags:
#   - name:value
#
# If you want to forward every packet received by the dogstatsd server
# to another statsd server, uncomment these lines.
# WARNING: Make sure that forwarded packets are regular statsd packets and not "dogstatsd" packets,
# as your other statsd server might not be able to handle them.
# statsd_forward_host: address_of_own_statsd_server
# statsd_forward_port: 8125
#
# If you want all statsd metrics coming from this host to be namespaced
# you can configure the namspace below. Each metric received will be prefixed
# with the namespace before it's sent to Datadog.
# statsd_metric_namespace:
{{ end -}}
{{- if .LogsAgent }}
# Logs agent
#
# Logs agent is disabled by default
# logs_enabled: false
#
# Enable logs collection for all containers, disabled by default
# logs_config:
#   container_collect_all: false
#
{{ end -}}
{{- if .JMX }}
# JMX
#
# jmx_pipe_path:
# jmx_pipe_name: dd-auto_discovery
#
# If you only run Autodiscovery tests, jmxfetch might fail to pick up custom_jar_paths
# set in the check templates. If that is the case, you can force custom jars here.
# jmx_custom_jars:
#   - /jmx-jars/jboss-cli-client.jar
#
# When running in a memory cgroup, openjdk 8u131 and higher can automatically adjust
# its heap memory usage in accordance to the cgroup/container's memory limit.
# Default is false: we'll set a Xmx of 200MB if none is configured.
# Note: older openjdk versions and other jvms might fail to start if this option is set
#
# jmx_use_cgroup_memory_limit: true
#
{{ end -}}
{{- if .Autoconfig }}
# Autoconfig
#
# Directory containing configuration templates
# autoconf_template_dir: /datadog/check_configs
#
# The providers the Agent should call to collect checks configurations.
# Please note the File Configuration Provider is enabled by default and cannot
# be configured.
# config_providers:

## The kubelet provider handles templates embedded in pod annotations, see
## https://docs.datadoghq.com/guides/autodiscovery/#template-source-kubernetes-pod-annotations
#   - name: kubelet
#     polling: true

## The docker provider handles templates embedded in container labels, see
## https://docs.datadoghq.com/guides/autodiscovery/#template-source-docker-label-annotations
#   - name: docker
#     polling: true

## The clustercheck provider retrieves cluster-level check configurations
## from the cluster-agent
#   - name: clusterchecks
#      grace_time_seconds: 60

#   - name: etcd
#     polling: true
#     template_dir: /datadog/check_configs
#     template_url: http://127.0.0.1
#     username:
#     password:

#   - name: consul
#     polling: true
#     template_dir: datadog/check_configs
#     template_url: http://127.0.0.1
#     ca_file:
#     ca_path:
#     cert_file:
#     key_file:
#     username:
#     password:
#     token:

#   - name: zookeeper
#     polling: true
#     template_dir: /datadog/check_configs
#     template_url: 127.0.0.1
#     username:
#     password:
{{ end -}}
{{- if .Logging }}
# Logging
#
# log_level: info
# log_file: /var/log/datadog/agent.log

# Set to 'true' to output logs in JSON format
# log_format_json: false

# Set to 'false' to disable logging to stdout
# log_to_console: true

# Set to 'true' to disable logging to the log file
# disable_file_logging: false

# Set to 'true' to enable logging to syslog.
<<<<<<< HEAD
#
=======
# Note: Even if this option is set to 'false', the service launcher of your environment
# may redirect the agent process' stdout/stderr to syslog. In that case, if you wish
# to disable logging to syslog entirely, please set 'log_to_console' to 'false' as well.
>>>>>>> 6f2d901a
# log_to_syslog: false
#
# If 'syslog_uri' is left undefined/empty, a local domain socket connection will be attempted
#
# syslog_uri:
#
# Set to 'true' to output in an RFC 5424-compliant format
#
# syslog_rfc: false
#
# If TLS enabled, you must specify a path to a PEM certificate here
#
# syslog_pem: /path/to/certificate.pem
#
# If TLS enabled, you must specify a path to a private key here
#
# syslog_key: /path/to/key.pem
#
# If TLS enabled, you may enforce TLS verification here (defaults to true)
#
# syslog_tls_verify: true
#
{{ end -}}
{{- if .Autodiscovery }}
# Autodiscovery
#
# Change the root directory to look at to get cgroup statistics. Useful when running inside a
# container with host directories mounted on a different folder.
# Default if environment variable "DOCKER_DD_AGENT" is set
# "/host/sys/fs/cgroup" and "/sys/fs/cgroup" if not.
#
# container_cgroup_root: /host/sys/fs/cgroup/
#
# Change the root directory to look at to get proc statistics. Useful when running inside a
# container with host directories mounted on a different folder.
# Default if environment variable "DOCKER_DD_AGENT" is set
# "/host/proc" and "/proc" if not.
#
# container_proc_root: /host/proc
#
# Choose "auto" if you want to let the agent find any relevant listener on your host
# At the moment, the only auto listener supported is docker
# If you have already set docker anywhere in the listeners, the auto listener is ignored
# listeners:
#   - name: auto
#   - name: docker
#
# Exclude containers from metrics and AD based on their name or image:
# An excluded container will not get any individual container metric reported for it.
# Please note that the `docker.containers.running`, `.stopped`, `.running.total` and
# `.stopped.total` metrics are not affected by these settings and always count all
# containers. This does not affect your per-container billing.
#
# How it works: include first.
# If a container matches an exclude rule, it won't be included unless it first matches an include rule.
#
# Rules are regexp.
#
# Examples:
# exclude all, except containers based on the 'ubuntu' image or the 'debian' image.
# ac_exclude: ["image:.*"]
# ac_include: ["image:ubuntu", "image:debian"]
#
# include all, except containers based on the 'ubuntu' image.
# ac_exclude: ["image:ubuntu"]
# ac_include: []
#
# exclude all debian images except containers with a name starting with 'frontend'.
# ac_exclude: ["image:debian"]
# ac_include: ["name:frontend.*"]
#
# ac_exclude: []
# ac_include: []
#
#
# Exclude default pause containers from orchestrators.
#
# By default the agent will not monitor kubernetes/openshift pause
# container. They will still be counted in the container count (just like
# excluded containers) since ignoring them would give a wrong impression
# about the docker daemon load.
#
# exclude_pause_container: true

# Exclude default containers from DockerCloud:
# The following configuration will instruct the agent to ignore the containers from Docker Cloud.
# You can remove the ones you want to collect.
# ac_exclude: ["image:dockercloud/network-daemon","image:dockercloud/cleanup","image:dockercloud/logrotate","image:dockercloud/events","image:dockercloud/ntpd"]
# ac_include: []
#
# You can also use the regex to ignore them all:
# ac_exclude: ["image:dockercloud/*"]
# ac_include: []
#
# The default timeout value when connecting to the docker daemon
# is 5 seconds. It can be configured with this option.
# docker_query_timeout: 5
#
# The default interval in second to check for new autodiscovery configurations
# On all registered configuration providers
# ad_config_poll_interval: 10
#
{{ end -}}
{{- if .DockerTagging }}
# Docker tag extraction
#
# We can extract container label or environment variables
# as metric tags. If you prefix your tag name with +, it
# will only be added to high cardinality metrics (docker check)
#
# docker_labels_as_tags:
#   label_name:                  tag_name
#   high_cardinality_label_name: +tag_name
# docker_env_as_tags:
#   ENVVAR_NAME: tag_name
#
# Example:
# docker_labels_as_tags:
#   com.docker.compose.service: service_name
#   com.docker.compose.project: +project_name
#
{{ end -}}
{{- if .KubernetesTagging }}
# Kubernetes tag extraction
#
# We can extract pod labels and annotations as metric tags. If you prefix your
# tag name with +, it will only be added to high cardinality metrics
#
# kubernetes_pod_labels_as_tags:
#   app:               kube_app
#   pod-template-hash: +kube_pod-template-hash
#
# kubernetes_pod_annotations_as_tags:
#   app:               kube_app
#   pod-template-hash: +kube_pod-template-hash
#
{{ end -}}
{{- if .ECS }}
# ECS integration
#
# The ECS agent container should be autodetected when running with the
# default (ecs-agent) name. Else, you can change the container name the
# agent will look for, or force a fixed url:
# ecs_agent_container_name: ecs-agent
# ecs_agent_url: http://localhost:51678
#
# Fargate clusters use other endpoints and are not affected by these options.
#
{{ end -}}
{{- if .CRI }}
# CRI integration
#
# To activate the CRI check you'll need to indicate the path of the
# CRI runtime you're using (and mount it in the container if needed)
# cri_socket_path: /var/run/containerd/containerd.sock
#
# You can configure the initial connection timeout (in seconds)
# cri_connection_timeout: 1
#
# You can configure the timeout (in seconds) for querying the CRI
# cri_query_timeout: 5
#
{{ end -}}
{{- if .Kubelet }}
# Kubernetes kubelet connectivity
#
# The kubelet host and port should be autodetected when running inside a pod.
# If you run into connectivity issues, you can set these options according to
# your cluster setup:
# kubernetes_kubelet_host: autodetected
# kubernetes_http_kubelet_port: 10255
# kubernetes_https_kubelet_port: 10250
#
# When using HTTPS, we verify the kubelet's certificate, you can tune this:
# kubelet_tls_verify: true
# kubelet_client_ca: /var/run/secrets/kubernetes.io/serviceaccount/ca.crt
#
# If authentication is needed, the agent will use the pod's serviceaccount's
# credentials. If you want to use a different account, or are running the agent
# on the host, you can set the credentials to use here:
# kubelet_auth_token_path: /path/to/file
# kubelet_client_crt: /path/to/key
# kubelet_client_key: /path/to/key
#
# On some kubelet versions, containers can take up to a second to
# register in the podlist. This option allows to wait for up to a given
# number of seconds (in 250ms chunks) when a container does not exist in the podlist.
# kubelet_wait_on_missing_container: 0
#
{{ end -}}
{{- if .KubeApiServer }}
# Kubernetes apiserver integration
#
# When running in a pod, the agent will automatically use the pod's serviceaccount
# to authenticate with the apiserver. If you wish to install the agent out of a pod
# or customise connection parameters, you can provide the path to a KubeConfig file
# see https://kubernetes.io/docs/tasks/access-application-cluster/configure-access-multiple-clusters/
#
# kubernetes_kubeconfig_path: /path/to/file
#
# By default, communication with the apiserver is in json format. Setting the following
# option to true will allow communication in the binary protobuf format, with a potential
# performance improvement on both the agent and the apiserver.
# kubernetes_apiserver_use_protobuf: false
#
# In order to collect Kubernetes service names, the agent needs certain rights (see RBAC documentation in
# [docker readme](https://github.com/DataDog/datadog-agent/blob/master/Dockerfiles/agent/README.md#kubernetes)).
# You can disable this option or set how often (in seconds) the agent refreshes the internal mapping of services to
# ContainerIDs with the following options:
# kubernetes_collect_metadata_tags: true
# kubernetes_metadata_tag_update_freq: 60
# kubernetes_apiserver_client_timeout: 10
#
# To collect Kubernetes events, leader election must be enabled and collect_kubernetes_events set to true.
# Only the leader will collect events. More details about events [here](https://github.com/DataDog/datadog-agent/blob/master/Dockerfiles/agent/README.md#event-collection).
# collect_kubernetes_events: false
#
#
# Leader Election settings, more details about leader election [here](https://github.com/DataDog/datadog-agent/blob/master/Dockerfiles/agent/README.md#leader-election)
# To enable the leader election on this node, set the leader_election variable to true.
# leader_election: false
# The leader election lease is an integer in seconds.
# leader_lease_duration: 60
#
# Node labels that should be collected and their name in host tags. Off by default.
# Some of these labels are redundant with metadata collected by
# cloud provider crawlers (AWS, GCE, Azure)
#
# kubernetes_node_labels_as_tags:
#   kubernetes.io/hostname: nodename
#   beta.kubernetes.io/os: os
#
# Kubernetes cluster identifier used to avoid host alias collisions. Empty by default.
# clustername: cluster_identifier
{{ end -}}

{{- if .ProcessAgent }}
# Process agent specific settings
#
# process_config:
#   A string indicating the enabled state of the Process Agent.
#   If "false" (the default) it will only collect containers.
#   If "true" it will collect containers and processes.
#   If "disabled" it will be disabled altogether and won't start.
#   enabled: "true"
#   The full path to the file where process-agent logs will be written.
#   log_file:
#   The interval, in seconds, at which we will run each check. If you want consistent
#   behavior between real-time you may set the Container/ProcessRT intervals to 10.
#   Defaults to 10s for normal checks and 2s for others.
#   intervals:
#     container:
#     container_realtime:
#     process:
#     process_realtime:
#   A list of regex patterns that will exclude a process if matched.
#   blacklist_patterns:
#   How many check results to buffer in memory when POST fails. The default is usually fine.
#   queue_size:
#   The maximum number of file descriptors to open when collecting net connections.
#   Only change if you are running out of file descriptors from the Agent.
#   max_proc_fds:
#   The maximum number of processes or containers per message.
#   Only change if the defaults are causing issues.
#   max_per_message:
#   Overrides the path to the Agent bin used for getting the hostname. The default is usually fine.
#   dd_agent_bin:
#   Overrides of the environment we pass to fetch the hostname. The default is usually fine.
#   dd_agent_env:
{{ end -}}

{{- if .TraceAgent }}
# Trace Agent Specific Settings
#
# apm_config:
#   Whether or not the APM Agent should run
#   enabled: true
#   The environment tag that Traces should be tagged with
#   Will inherit from "env" tag if none is applied here
#   env: none
#   The port that the Receiver should listen on
#   receiver_port: 8126
#   Whether the Trace Agent should listen for non local traffic
#   Only enable if Traces are being sent to this Agent from another host/container
#   apm_non_local_traffic: false
#   Extra global sample rate to apply on all the traces
#   This sample rate is combined to the sample rate from the sampler logic, still promoting interesting traces
#   From 1 (no extra rate) to 0 (don't sample at all)
#   extra_sample_rate: 1.0
#   Maximum number of traces per second to sample.
#   The limit is applied over an average over a few minutes ; much bigger spikes are possible.
#   Set to 0 to disable the limit.
#   max_traces_per_second: 10
#   A blacklist of regular expressions can be provided to disable certain traces based on their resource name
#   all entries must be surrounded by double quotes and separated by commas
#   Example: ["(GET|POST) /healthcheck", "GET /V1"]
#   ignore_resources: []
{{ end -}}<|MERGE_RESOLUTION|>--- conflicted
+++ resolved
@@ -33,11 +33,7 @@
 # skip_ssl_validation: false
 
 # Setting this option to "true" will force the agent to only use TLS 1.2 when
-<<<<<<< HEAD
-# pushing data to the url specified in "dd_url".
-=======
 # pushing data to the Datadog intake specified in "site" or "dd_url".
->>>>>>> 6f2d901a
 # force_tls_12: false
 
 # Force the hostname to whatever you want. (default: auto-detected)
@@ -373,13 +369,9 @@
 # disable_file_logging: false
 
 # Set to 'true' to enable logging to syslog.
-<<<<<<< HEAD
-#
-=======
 # Note: Even if this option is set to 'false', the service launcher of your environment
 # may redirect the agent process' stdout/stderr to syslog. In that case, if you wish
 # to disable logging to syslog entirely, please set 'log_to_console' to 'false' as well.
->>>>>>> 6f2d901a
 # log_to_syslog: false
 #
 # If 'syslog_uri' is left undefined/empty, a local domain socket connection will be attempted
