{{ if .Common }}
#########################
## Basic Configuration ##
#########################

## @param api_key - string - required
## @env DD_API_KEY - string - required
## The Datadog API key used by your Agent to submit metrics and events to Datadog.
## Create a new API key here: https://app.datadoghq.com/organization-settings/api-keys .
## Read more about API keys here: https://docs.datadoghq.com/account_management/api-app-keys/#api-keys .
api_key:

## @param app_key - string - optional
## The application key used to access Datadog's programatic API.
## Create a new application key here: https://app.datadoghq.com/organization-settings/application-keys .
## Read more about application keys here: https://docs.datadoghq.com/account_management/api-app-keys/#application-keys .
#
# app_key:

## @param site - string - optional - default: datadoghq.com
## @env DD_SITE - string - optional - default: datadoghq.com
## The site of the Datadog intake to send Agent data to.
## Set to 'datadoghq.eu' to send data to the EU site.
## Set to 'us3.datadoghq.com' to send data to the US3 site.
## Set to 'us5.datadoghq.com' to send data to the US5 site.
## Set to 'ap1.datadoghq.com' to send data to the AP1 site.
## Set to 'ddog-gov.com' to send data to the US1-FED site.
#
# site: datadoghq.com

## @param dd_url - string - optional - default: https://app.datadoghq.com
## @env DD_DD_URL - string - optional - default: https://app.datadoghq.com
## @env DD_URL - string - optional - default: https://app.datadoghq.com
## The host of the Datadog intake server to send metrics to, only set this option
## if you need the Agent to send metrics to a custom URL, it overrides the site
## setting defined in "site". It does not affect APM, Logs or Live Process intake which have their
## own "*_dd_url" settings.
## If DD_DD_URL and DD_URL are both set, DD_DD_URL is used in priority.
#
# dd_url: https://app.datadoghq.com

## @param proxy - custom object - optional
## @env DD_PROXY_HTTP - string - optional
## @env DD_PROXY_HTTPS - string - optional
## @env DD_PROXY_NO_PROXY - space separated list of strings - optional
## If you need a proxy to connect to the Internet, provide it here (default:
## disabled). Refer to https://docs.datadoghq.com/agent/proxy/ to understand how to use these settings.
## For Logs proxy information, refer to https://docs.datadoghq.com/agent/proxy/#proxy-for-logs
#
# proxy:
#   https: http://<USERNAME>:<PASSWORD>@<PROXY_SERVER_FOR_HTTPS>:<PORT>
#   http: http://<USERNAME>:<PASSWORD>@<PROXY_SERVER_FOR_HTTP>:<PORT>
#   no_proxy:
#     - <HOSTNAME-1>
#     - <HOSTNAME-2>

## @param skip_ssl_validation - boolean - optional - default: false
## @env DD_SKIP_SSL_VALIDATION - boolean - optional - default: false
## Setting this option to "true" tells the Agent to skip validation of SSL/TLS certificates.
#
# skip_ssl_validation: false

## @param sslkeylogfile - string - optional - default: ""
## @env DD_SSLKEYLOGFILE - string - optional - default: ""
## sslkeylogfile specifies a destination for TLS master secrets
## in NSS key log format to allow external programs
## such as Wireshark to decrypt TLS connections.
## For more details, see https://developer.mozilla.org/en-US/docs/Mozilla/Projects/NSS/Key_Log_Format.
## Use of sslkeylogfile compromises security and should only be
## used for debugging.
# sslkeylogfile: ""


## @param min_tls_version - string - optional - default: "tlsv1.2"
## @env DD_MIN_TLS_VERSION - string - optional - default: "tlsv1.2"
## This option defines the minimum TLS version that will be used when
## submitting data to the Datadog intake specified in "site" or "dd_url".
## This parameter defaults to "tlsv1.2".
## Possible values are: tlsv1.0, tlsv1.1, tlsv1.2, tlsv1.3; values are case-
## insensitive.
#
# min_tls_version: "tlsv1.2"

## @param hostname - string - optional - default: auto-detected
## @env DD_HOSTNAME - string - optional - default: auto-detected
## Force the hostname name.
#
# hostname: <HOSTNAME_NAME>

## @param hostname_file - string - optional
## @env DD_HOSTNAME_FILE - string - optional
## In some environments, auto-detection of the hostname is not adequate and
## environment variables cannot be used to set the value. In such cases, the
## file on the host can also be used provide an appropriate value. If
## 'hostname' value has been set to a non-empty value, this option is ignored.
#
# hostname_file: /var/lib/cloud/data/instance-id

## @param hostname_fqdn - boolean - optional - default: false
## @env DD_HOSTNAME_FQDN - boolean - optional - default: false
## When the Agent relies on the OS to determine the hostname, make it use the
## FQDN instead of the short hostname. Recommended value: true
## More information at https://dtdg.co/flag-hostname-fqdn
#
# hostname_fqdn: false

## @param hostname_trust_uts_namespace - boolean - optional - default: false
## @env DD_HOSTNAME_TRUST_UTS_NAMESPACE - boolean - optional - default: false
## By default the Agent does not trust the hostname value retrieved from non-root UTS namespace,
## as it's usually a generated name, unrelated to the host (e.g. when running in a container).
## When enabled, the Agent will trust the value retrieved from non-root UTS namespace instead of failing
## hostname resolution.
## (Linux only)
#
# hostname_trust_uts_namespace: false

## @param host_aliases - list of strings - optional
## @env DD_HOST_ALIASES - space separated list of strings - optional
## List of host aliases to report in addition to any aliases collected
## automatically from cloud providers.
## More information at
## https://docs.datadoghq.com/agent/faq/how-datadog-agent-determines-the-hostname/?tab=agentv6v7#host-aliases
#
# host_aliases:
#   - <ALIAS-1>
#   - <ALIAS-2>

## @param tags  - list of key:value elements - optional
## @env DD_TAGS - space separated list of strings - optional
## List of host tags. Attached in-app to every metric, event, log, trace, and service check emitted by this Agent.
##
## This configuration value merges with `DD_EXTRA_TAGS`, allowing some
## tags to be set in a configuration file (`tags`), and additional tags to be added
## with an environment variable (`DD_EXTRA_TAGS`).
##
## Learn more about tagging: https://docs.datadoghq.com/tagging/
#
# tags:
#   - team:infra
#   - <TAG_KEY>:<TAG_VALUE>

## @param extra_tags  - list of key:value elements - optional
## @env DD_EXTRA_TAGS - space separated list of strings - optional
## List of host tags. Attached in-app to every metric, event, log, trace, and service check emitted by this Agent.
##
## This configuration value merges with `tags`, allowing some
## tags to be set in a configuration file (`tags`), and additional tags to be added
## with an environment variable (`DD_EXTRA_TAGS`).
##
## Learn more about tagging: https://docs.datadoghq.com/tagging/
#
# extra_tags:
#   - region:northerly
#   - <TAG_KEY>:<TAG_VALUE>

## @param env - string - optional
## @env DD_ENV - string - optional
## The environment name where the agent is running. Attached in-app to every
## metric, event, log, trace, and service check emitted by this Agent.
#
# env: <environment name>

## @param tag_value_split_separator - map - optional
## @env DD_TAG_VALUE_SPLIT_SEPARATOR - list of key:value strings - optional
## Split tag values according to a given separator. Only applies to host tags,
## and tags coming from container integrations. It does not apply to tags on dogstatsd metrics,
## and tags collected by other integrations.
##
## Example use-case:
##
##  With a raw collected tag "foo:1;2;3", using the following configuration:
##
##  tag_value_split_separator:
##    foo: ;
##
##  results in the raw tag being transformed into "foo:1", "foo:2", "foo:3" tags
#
# tag_value_split_separator:
#   <TAG_KEY>: <SEPARATOR>

## @param checks_tag_cardinality - string - optional - default: low
## @env DD_CHECKS_TAG_CARDINALITY - string - optional - default: low
## Configure the level of granularity of tags to send for checks metrics and events. Choices are:
##   * low: add tags about low-cardinality objects (clusters, hosts, deployments, container images, ...)
##   * orchestrator: add tags about pod, (in Kubernetes), or task (in ECS or Mesos) -level of cardinality
##   * high: add tags about high-cardinality objects (individual containers, user IDs in requests, ...)
## WARNING: sending container tags for checks metrics may create more metrics
## (one per container instead of one per host). This may impact your custom metrics billing.
#
# checks_tag_cardinality: low

## @param dogstatsd_tag_cardinality - string - optional - default: low
## @env DD_DOGSTATSD_TAG_CARDINALITY - string - optional - default: low
## Configure the level of granularity of tags to send for DogStatsD metrics and events. Choices are:
##   * low: add tags about low-cardinality objects (clusters, hosts, deployments, container images, ...)
##   * orchestrator: add tags about pod, (in Kubernetes), or task (in ECS or Mesos) -level of cardinality
##   * high: add tags about high-cardinality objects (individual containers, user IDs in requests, ...)
##
## WARNING: sending container tags for dogstatsd metrics may create more metrics
## (one per container instead of one per host). This may impact your custom metrics billing.
#
# dogstatsd_tag_cardinality: low

## @param histogram_aggregates - list of strings - optional - default: ["max", "median", "avg", "count"]
## @env DD_HISTOGRAM_AGGREGATES - space separated list of strings - optional - default: max median avg count
## Configure which aggregated value to compute.
## Possible values are: min, max, median, avg, sum and count.
#
# histogram_aggregates:
#   - max
#   - median
#   - avg
#   - count

## @param histogram_percentiles - list of strings - optional - default: ["0.95"]
## @env DD_HISTOGRAM_PERCENTILES - space separated list of strings - optional - default: 0.95
## Configure which percentiles are computed by the Agent. It must be a list of float between 0 and 1.
## Warning: percentiles must be specified as yaml strings
#
# histogram_percentiles:
#   - "0.95"

## @param histogram_copy_to_distribution - boolean - optional - default: false
## @env DD_HISTOGRAM_COPY_TO_DISTRIBUTION - boolean - optional - default: false
## Copy histogram values to distributions for true global distributions (in beta)
## Note: This increases the number of custom metrics created.
#
# histogram_copy_to_distribution: false

## @param histogram_copy_to_distribution_prefix - string - optional
## @env DD_HISTOGRAM_COPY_TO_DISTRIBUTION_PREFIX - string - optional
## A prefix to add to distribution metrics created when histogram_copy_to_distributions is true
#
# histogram_copy_to_distribution_prefix: "<PREFIX>"

## @param aggregator_stop_timeout - integer - optional - default: 2
## @env DD_AGGREGATOR_STOP_TIMEOUT - integer - optional - default: 2
## When stopping the agent, the Aggregator will try to flush out data ready for
## aggregation (metrics, events, ...). Data are flushed to the Forwarder in order
## to be sent to Datadog, therefore the Agent might take at most
## 'aggregator_stop_timeout'+'forwarder_stop_timeout' seconds to exit.
##
## You can set the maximum amount of time, in seconds, allocated to the
## Aggregator to do so. You can disable this feature by setting
## 'aggregator_stop_timeout' to 0.
#
# aggregator_stop_timeout: 2

## @param aggregator_buffer_size - integer - optional - default: 100
## @env DD_AGGREGATOR_BUFFER_SIZE - integer - optional - default: 100
## The default buffer size for the aggregator use a sane value for most of the
## use cases, however, it could be useful to manually set it in order to trade
## RSS usage with better performances.
#
# aggregator_buffer_size: 100

## @param forwarder_timeout - integer - optional - default: 20
## @env DD_FORWARDER_TIMEOUT - integer - optional - default: 20
## Forwarder timeout in seconds
#
# forwarder_timeout: 20

## @param forwarder_retry_queue_payloads_max_size - integer - optional - default: 15728640 (15MB)
## @env DD_FORWARDER_RETRY_QUEUE_PAYLOADS_MAX_SIZE - integer - optional - default: 15728640 (15MB)
## It defines the maximum size in bytes of all the payloads in the forwarder's retry queue.
## The actual memory used is greater than the payloads size as there are extra fields like HTTP headers,
## but no more than 2.5 times the payload size.
#
# forwarder_retry_queue_payloads_max_size: 15728640

## @param forwarder_num_workers - integer - optional - default: 1
## @env DD_FORWARDER_NUM_WORKERS - integer - optional - default: 1
## The number of workers used by the forwarder.
#
# forwarder_num_workers: 1

## @param forwarder_stop_timeout - integer - optional - default: 2
## @env DD_FORWARDER_STOP_TIMEOUT - integer - optional - default: 2
## When stopping the agent, the Forwarder will try to flush all new
## transactions (not the ones in retry state).  New transactions will be created
## as the Aggregator flush it's internal data too, therefore the Agent might take
## at most 'aggregator_stop_timeout'+'forwarder_stop_timeout' seconds to exit.
##
## You can set the maximum amount of time, in seconds, allocated to the
## Forwarder to send those transactions.  You can disable this feature by setting
## 'forwarder_stop_timeout' to 0.
#
# forwarder_stop_timeout: 2

## @param forwarder_storage_max_size_in_bytes - integer - optional - default: 0
## @env DD_FORWARDER_STORAGE_MAX_SIZE_IN_BYTES - integer - optional - default: 0
## When the retry queue of the forwarder is full, `forwarder_storage_max_size_in_bytes`
## defines the amount of disk space the Agent can use to store transactions on the disk.
## When `forwarder_storage_max_size_in_bytes` is `0`, the transactions are never stored on the disk.
#
# forwarder_storage_max_size_in_bytes: 50000000

## @param forwarder_storage_max_disk_ratio - float - optional - default: 0.8
## @env DD_FORWARDER_STORAGE_MAX_DISK_RATIO - float - optional - default: 0.8
## `forwarder_storage_max_disk_ratio` defines the disk capacity limit for storing transactions.
## `0.8` means the Agent can store transactions on disk until `forwarder_storage_max_size_in_bytes`
## is reached or when the disk mount for `forwarder_storage_path` exceeds 80% of the disk capacity,
## whichever is lower.
#
# forwarder_storage_max_disk_ratio: 0.8

## @param forwarder_outdated_file_in_days - integer - optional - default: 10
## @env DD_FORWARDER_OUTDATED_FILE_IN_DAYS - integer - optional - default: 10
## This value specifies how many days the overflow transactions will remain valid before
## being discarded. During the Agent restart, if a retry file contains transactions that were
## created more than `forwarder_outdated_file_in_days` days ago, they are removed.
#
# forwarder_outdated_file_in_days: 10

## @param forwarder_high_prio_buffer_size - int - optional - default: 100
## Defines the size of the high prio buffer.
## Increasing the buffer size can help if payload drops occur due to high prio buffer being full.
#
# forwarder_high_prio_buffer_size: 100

## @param forwarder_low_prio_buffer_size - int - optional - default: 100
## Defines the size of the low prio buffer.
#
# forwarder_low_prio_buffer_size: 100

## @param forwarder_requeue_buffer_size - int - optional - default: 100
## Defines the size of the requeue prio buffer.
#
# forwarder_requeue_buffer_size: 100

## @param forwarder_backoff_base - int - optional - default: 2
## @env DD_FORWARDER_BACKOFF_BASE - integer - optional - default: 2
## Defines the rate of exponential growth, and the first retry interval range.
## Do not set a lower value than the default. You may increase it if you use a proxy that benefits from a
## higher rate of exponential growth.
# forwarder_backoff_base: 2

## @param forwarder_backoff_max - int - optional - default: 64
## @env DD_FORWARDER_BACKOFF_MAX - integer - optional - default: 64
## Defines the maximum number of seconds to wait for a retry.
## Do not set a lower value than the default. You may increase it if you use a proxy that benefits from a
## higher maximum backoff time.
# forwarder_backoff_max: 64

## @param cloud_provider_metadata - list of strings -  optional - default: ["aws", "gcp", "azure", "alibaba", "oracle", "ibm"]
## @env DD_CLOUD_PROVIDER_METADATA - space separated list of strings - optional - default: aws gcp azure alibaba oracle ibm
## This option restricts which cloud provider endpoint will be used by the
## agent to retrieve metadata. By default the agent will try # AWS, GCP, Azure
## and alibaba providers. Some cloud provider are not enabled by default to not
## trigger security alert when querying unknown IP (for example, when enabling
## Tencent on AWS).
## Setting an empty list will disable querying any cloud metadata endpoints
## (falling back on system metadata). Disabling metadata for the cloud provider in which an Agent runs may result in
## duplicated hosts in your Datadog account and missing Autodiscovery features
##
## Possible values are:
## "aws"     AWS EC2, ECS/Fargate
## "gcp"     Google Cloud Provider
## "azure"   Azure
## "alibaba" Alibaba
## "tencent" Tencent
## "oracle"  Oracle Cloud
## "ibm"     IBM Cloud
#
# cloud_provider_metadata:
#   - "aws"
#   - "gcp"
#   - "azure"
#   - "alibaba"
#   - "oracle"
#   - "ibm"

## @param collect_ec2_tags - boolean - optional - default: false
## @env DD_COLLECT_EC2_TAGS - boolean - optional - default: false
## Collect AWS EC2 custom tags as host tags.
## Requires one of:
##  - `collect_ec2_tags_use_imds: true` and configuration of the
##    EC2 instance to allow tags in instance metadata; or
##  - configuration of the EC2 instance to have an IAM role with
##    the `EC2:DescribeTags` permission.
## See docs for further details:
## https://docs.datadoghq.com/integrations/faq/how-do-i-pull-my-ec2-tags-without-using-the-aws-integration/
#
# collect_ec2_tags: false

## @param exclude_ec2_tags - list of strings - optional - default: []
## @env DD_EXCLUDE_EC2_TAGS - space separated list of strings - optional - default: []
## EC2 tags to exclude from being converted into host tags -- only applicable when collect_ec2_tags is true. This does
## not impact tags collected by the AWS Integration (see https://docs.datadoghq.com/integrations/amazon_web_services/
## for more information on the AWS integration).
#
# exclude_ec2_tags: []

## @param collect_ec2_tags_use_imds - boolean - optional - default: false
## @env DD_COLLECT_EC2_TAGS_USE_IMDS - boolean - optional - default: false
## Use instance metadata service (IMDS) instead of EC2 API to collect AWS EC2 custom tags.
## Requires `collect_ec2_tags`.
#
# collect_ec2_tags_use_imds: false

## @param ec2_metadata_timeout - integer - optional - default: 300
## @env DD_EC2_METADATA_TIMEOUT - integer - optional - default: 300
## Timeout in milliseconds on calls to the AWS EC2 metadata endpoints.
#
# ec2_metadata_timeout: 300

## @param ec2_prefer_imdsv2 - boolean - optional - default: false
## @env DD_EC2_PREFER_IMDSV2 - boolean - optional - default: false
## If this flag is true then the agent will request EC2 metadata using IMDS v2,
## which offers additional security for accessing metadata. However, in some
## situations (such as a containerized agent on a plain EC2 instance) it may
## require additional configuration on the AWS side. See the AWS guidelines
## for further details:
## https://docs.aws.amazon.com/AWSEC2/latest/UserGuide/configuring-instance-metadata-service.html#instance-metadata-transition-to-version-2
#
# ec2_prefer_imdsv2: false

## @param collect_gce_tags - boolean - optional - default: true
## @env DD_COLLECT_GCE_TAGS - boolean - optional - default: true
## Collect Google Cloud Engine metadata as host tags
#
# collect_gce_tags: true

## @param exclude_gce_tags - list of strings - optional - default: ["bosh_settings" ,"cli-cert" ,"common-psm1" ,"configure-sh" ,"containerd-configure-sh" ,"disable-address-manager" ,"disable-legacy-endpoints" ,"enable-oslogin" ,"gce-container-declaration" ,"google-container-manifest" ,"ipsec-cert" ,"k8s-node-setup-psm1" ,"kube-env" ,"kubeconfig" ,"kubelet-config" ,"serial-port-logging-enable" ,"shutdown-script" ,"ssh-keys" ,"sshKeys" ,"ssl-cert" ,"startup-script" ,"user-data" ,"windows-keys" ,"windows-startup-script-ps1"]
## @env DD_EXCLUDE_GCE_TAGS - space separated list of strings - optional - default: bosh_settings cli-cert common-psm1 configure-sh containerd-configure-sh disable-address-manager disable-legacy-endpoints enable-oslogin gce-container-declaration google-container-manifest ipsec-cert k8s-node-setup-psm1 kube-env kubeconfig kubelet-config serial-port-logging-enable shutdown-script ssh-keys sshKeys ssl-cert startup-script user-data windows-keys windows-startup-script-ps1
## Google Cloud Engine metadata attribute to exclude from being converted into
## host tags -- only applicable when collect_gce_tags is true.
#
# exclude_gce_tags:
#   - "bosh_settings"
#   - "cli-cert"
#   - "common-psm1"
#   - "configure-sh"
#   - "containerd-configure-sh"
#   - "disable-address-manager"
#   - "disable-legacy-endpoints"
#   - "enable-oslogin"
#   - "gce-container-declaration"
#   - "google-container-manifest"
#   - "ipsec-cert"
#   - "k8s-node-setup-psm1"
#   - "kube-env"
#   - "kubeconfig"
#   - "kubelet-config"
#   - "serial-port-logging-enable"
#   - "shutdown-script"
#   - "ssh-keys"
#   - "sshKeys"
#   - "ssl-cert"
#   - "startup-script"
#   - "user-data"
#   - "windows-keys"
#   - "windows-startup-script-ps1"

## @param gce_send_project_id_tag - bool - optional - default: false
## @env DD_GCE_SEND_PROJECT_ID_TAG - bool - optional - default: false
## Send the project ID host tag with the `project_id:` tag key in addition to
## the `project:` tag key.
#
# gce_send_project_id_tag: false

## @param gce_metadata_timeout - integer - optional - default: 1000
## @env DD_GCE_METADATA_TIMEOUT - integer - optional - default: 1000
## Timeout in milliseconds on calls to the GCE metadata endpoints.
#
# gce_metadata_timeout: 1000

## @param azure_hostname_style - string - optional - default: "os"
## @env DD_AZURE_HOSTNAME_STYLE - string - optional - default: "os"
## Changes how agent hostname is set on Azure virtual machines.
##
## Possible values:
##   "os" - use the hostname reported by the operating system (default)
##   "name" - use the instance name
##   "name_and_resource_group" - use a combination of the instance name and resource group name
##   "full" - use a combination of the instance name, resource group name and subscription id
##   "vmid" - use the instance id
#
# azure_hostname_style: "os"

## @param scrubber - custom object - optional
## Configuration for scrubbing sensitive information from the Agent's logs, configuration and flares.
#
# scrubber:
#
  ## @param scrubber.additional_keys - list of strings - optional
  ## @env DD_SCRUBBER_ADDITIONAL_KEYS - space-separated list of strings - optional
  ## By default, the Agent removes known sensitive keys from Agent and integrations YAML configs before
  ## including them in the flare.
  ## Use this parameter to define additional sensitive keys that the Agent should scrub from
  ## the YAML files included in the flare.
  #
  # additional_keys:
  #   - "sensitive_key_1"
  #   - "sensitive_key_2"

## @param no_proxy_nonexact_match - boolean - optional - default: false
## @env DD_NO_PROXY_NONEXACT_MATCH - boolean - optional - default: false
## Enable more flexible no_proxy matching. See https://godoc.org/golang.org/x/net/http/httpproxy#Config
## for more information on accepted matching criteria.
#
# no_proxy_nonexact_match: false

## @param use_proxy_for_cloud_metadata - boolean - optional - default: false
## @env DD_USE_PROXY_FOR_CLOUD_METADATA - boolean - optional - default: false
## By default cloud provider IP's are added to the transport's `no_proxy` list.
## Use this parameter to remove them from the `no_proxy` list.
#
# use_proxy_for_cloud_metadata: false

## @param inventories_configuration_enabled - boolean - optional - default: true
## @env DD_INVENTORIES_CONFIGURATION_ENABLED - boolean - optional - default: true
## By default the Agent sends its own configuration to Datadog to be displayed in the `Agent Configuration` section of the host
## detail panel. See https://docs.datadoghq.com/infrastructure/list/#agent-configuration for more information.
##
## The Agent configuration is scrubbed of any sensitive information.
#
# inventories_configuration_enabled: true

## @param auto_exit - custom object - optional
## Configuration for the automatic exit mechanism: the Agent stops when some conditions are met.
#
# auto_exit:

  ## @param noprocess - custom object - optional
  ## Configure the `noprocess` automatic exit method.
  ## Detect when no other processes (non-agent) are running to trigger automatic exit. `HOST_PROC` is taken into account when gathering processes.
  ## Feature is only supported on POSIX systems.
  #
  # noprocess:
    ## @param enabled - boolean - optional - default: false
    ## @env DD_AUTO_EXIT_NOPROCESS_ENABLED - boolean - optional - default: false
    ## Enable the `noprocess` method
    #
    # enabled: false

    ## @param excluded_processes - list of strings - optional
    ## @env DD_AUTO_EXIT_NOPROCESS_EXCLUDED_PROCESSES - space separated list of strings - optional
    ## List of regular expressions to exclude extra processes (on top of built-in list).
    #
    # excluded_processes: []

  ## @param validation_period - integer - optional - default: 60
  ## @env DD_AUTO_EXIT_VALIDATION_PERIOD - integer - optional - default: 60
  ## Time (in seconds) delay during which the auto exit validates that the selected method continuously detects an exit condition, before exiting.
  ## The value is verified every 30s. By default, three consecutive checks need to return true to trigger an automatic exit.
  #
  # validation_period: 60


## @param fips - custom object - optional
## [BETA] Enter specific configurations for using the FIPS proxy.
## Uncomment this parameter and the one below to enable them.
#
# fips:

  ## @param enabled - boolean - optional - default: false
  ## @env DD_FIPS_ENABLED - boolean - optional - default: false
  ## This feature is in BETA.
  ##
  ## Enable the use of the FIPS proxy to send data to the DataDog backend. Enabling this will force all outgoing traffic
  ## from the Agent to the local proxy.
  ## It's important to note that enabling this will not make the Datadog Agent FIPS compliant, but will force all outgoing
  ## traffic to a local FIPS compliant proxy. The FIPS proxy need to be installed locally in addition to the agent.
  ##
  ## When setting this to true the following settings would be overridden, ignoring the values from the
  ## configuration:
  ## - dd_url
  ## - apm_config.apm_dd_url
  ## - apm_config.profiling_dd_url
  ## - apm_config.telemetry.dd_url
  ## - process_config.process_dd_url
  ## - logs_config.use_http
  ## - logs_config.logs_no_ssl
  ## - logs_config.logs_dd_url
  ## - database_monitoring.metrics.dd_url
  ## - database_monitoring.activity.dd_url
  ## - database_monitoring.samples.dd_url
  ## - compliance_config.endpoints.dd_url
  ## - runtime_security_config.endpoints.dd_url
  ## - network_devices.metadata.dd_url
  #
  ## The agent will also ignore 'proxy.*' settings and environment variables related to proxy (HTTP_PROXY, HTTPS_PROXY,
  ## DD_PROXY_HTTP and DD_PROXY_HTTPS).
  #
  # enabled: false

  ## @param local_address - string - optional - default: localhost
  ## @env DD_FIPS_LOCAL_ADDRESS - string - optional - default: localhost
  ## The local address that the FIPS proxy will bind ports on.
  #
  # local_address: localhost

## @param observability_pipelines_worker - custom object - optional
## Configuration for forwarding telemetry to an Observability Pipelines Worker instead of Datadog.
## https://www.datadoghq.com/product/observability-pipelines/
## Note: This config is interchangeable with `vector`
#
# observability_pipelines_worker:

  ## @param  metrics - custom object - optional
  ## Specific configurations for metrics
  #
  # metrics:

    ## @param enabled - boolean - optional - default: false
    ## @env DD_OBSERVABILITY_PIPELINES_WORKER_METRICS_ENABLED - boolean - optional - default: false
    ## Enables forwarding of metrics to an Observability Pipelines Worker
    #
    # enabled: false

    ## @param url - string - optional - default: ""
    ## @env DD_OBSERVABILITY_PIPELINES_WORKER_METRICS_URL - string - optional - default: ""
    ## URL endpoint for the Observability Pipelines Worker to send metrics to
    #
    # url: "http//127.0.0.1:8080"

  ## @param  logs - custom object - optional
  ## Specific configurations for logs
  #
  # logs:

    ## @param enabled - boolean - optional - default: false
    ## @env DD_OBSERVABILITY_PIPELINES_WORKER_LOGS_ENABLED - boolean - optional - default: false
    ## Enables forwarding of logs to an Observability Pipelines Worker
    #
    # enabled: false

    ## @param url - string - optional - default: ""
    ## @env DD_OBSERVABILITY_PIPELINES_WORKER_LOGS_URL - string - optional - default: ""
    ## URL endpoint for the Observability Pipelines Worker to send logs to
    #
    # url: "http//127.0.0.1:8080"

  ## @param  traces - custom object - optional
  ## Specific configurations for traces
  #
  # traces:

    ## @param enabled - boolean - optional - default: false
    ## @env DD_OBSERVABILITY_PIPELINES_WORKER_TRACES_ENABLED - boolean - optional - default: false
    ## Enables forwarding of traces to an Observability Pipelines Worker
    #
    # enabled: false

    ## @param url - string - optional - default: ""
    ## @env DD_OBSERVABILITY_PIPELINES_WORKER_TRACES_URL - string - optional - default: ""
    ## URL endpoint for the Observability Pipelines Worker to send traces to
    #
    # url: "http//127.0.0.1:8080"

{{ end }}
{{- if .Agent }}
{{- if .Python }}
{{- if .BothPythonPresent -}}
## @param python_version - integer - optional - default: 2
## @env DD_PYTHON_VERSION - integer - optional - default: 2
## The major version of Python used to run integrations and custom checks.
## The only supported values are 2 (to use Python 2) or 3 (to use Python 3).
## Do not change this option when using the official Docker Agent images.
#
# python_version: 2

{{ end -}}
{{ end }}

############################
## Advanced Configuration ##
############################

## @param confd_path - string - optional
## @env DD_CONFD_PATH - string - optional
## The path containing check configuration files. By default, uses the conf.d folder
## located in the Agent configuration folder.
#
# confd_path: ""

## @param additional_checksd - string - optional
## @env DD_ADDITIONAL_CHECKSD - string - optional
## Additional path indicating where to search for Python checks. By default, uses the checks.d folder
## located in the Agent configuration folder.
#
# additional_checksd: <CHECKD_FOLDER_PATH>

## @param expvar_port - integer - optional - default: 5000
## @env DD_EXPVAR_PORT - integer - optional - default: 5000
## The port for the go_expvar server.
#
# expvar_port: 5000

## @param cmd_port - integer - optional - default: 5001
## @env DD_CMD_PORT - integer - optional - default: 5001
## The port on which the IPC api listens.
#
# cmd_port: 5001

## @param GUI_port - integer - optional
## @env DD_GUI_PORT - integer - optional
## The port for the browser GUI to be served.
## Setting 'GUI_port: -1' turns off the GUI completely
## Default is:
##  * Windows & macOS : `5002`
##  * Linux: `-1`
##
#
# GUI_port: <GUI_PORT>

## @param GUI_session_expiration - duration - optional
## @env GUI_SESSION_EXPIRATION - duration - optional
## The duration after which a GUI session will expire.
## Setting 'GUI_SESSION_EXPIRATION: 0' disable session expiration.
## Default is "0s" (sessions do not expire).
#
# GUI_session_expiration: <SESSION_EXPIRATION_DURATION>

## @param health_port - integer - optional - default: 0
## @env DD_HEALTH_PORT - integer - optional - default: 0
## The Agent can expose its health check on a dedicated http port.
## This is useful for orchestrators that support http probes.
## Default is 0 (disabled), set a valid port number (eg. 5555) to enable.
#
# health_port: 0

## @param check_runners - integer - optional - default: 4
## @env DD_CHECK_RUNNERS - integer - optional - default: 4
## The `check_runners` refers to the number of concurrent check runners available for check instance execution.
## The scheduler attempts to spread the instances over the collection interval and will _at most_ be
## running the number of check runners instances concurrently.
## Setting the value to 1 would result in checks running sequentially.
##
## This is a sensitive setting, and we do NOT recommend changing the default number
## of check runners in the general case. The level of concurrency has effects on
## the Agent's: RSS memory, CPU load, resource contention overhead, etc.
#
# check_runners: 4

## @param enable_metadata_collection - boolean - optional - default: true
## @env DD_ENABLE_METADATA_COLLECTION - boolean - optional - default: true
## Metadata collection should always be enabled, except if you are running several
## agents/dsd instances per host. In that case, only one Agent should have it on.
## WARNING: disabling it on every Agent leads to display and billing issues.
#
# enable_metadata_collection: true

## @param enable_gohai - boolean - optional - default: true
## @env DD_ENABLE_GOHAI - boolean - optional - default: true
## Enable the gohai collection of systems data.
#
# enable_gohai: true

## @param enable_signing_metadata_collection - boolean - optional - default: true
## @env DD_ENABLE_SIGNING_METADATA_COLLECTION - boolean - optional - default: true
## Enable the Linux package signing medatada collection.
#
# enable_signing_metadata_collection: true

## @param server_timeout - integer - optional - default: 30
## @env DD_SERVER_TIMEOUT - integer - optional - default: 30
## IPC api server timeout in seconds.
#
# server_timeout: 30

## @param procfs_path - string - optional
## @env DD_PROCFS_PATH - string - optional
## Some environments may have the procfs file system mounted in a miscellaneous
## location. The procfs_path configuration parameter provides a mechanism to
## override the standard default location: '/proc' - this setting trickles down to
## integrations and affect their behavior if they rely on the psutil python package.
#
# procfs_path: <PROCFS_PATH>
{{ if .Python }}
## @param disable_py3_validation - boolean - optional - default: false
## @env DD_DISABLE_PY3_VALIDATION - boolean - optional - default: false
## Disable Python3 validation of python checks.
#
# disable_py3_validation: false
#
## @param python3_linter_timeout - integer - optional - default: 120
## @env DD_PYTHON3_LINTER_TIMEOUT - integer - optional - default: 120
## Timeout in seconds for validation of compatibility with python 3 when running python 2.
#
# python3_linter_timeout: 120

## @param memtrack_enabled - boolean - optional - default: true
## @env DD_MEMTRACK_ENABLED - boolean - optional - default: true
## Enables tracking of memory allocations made from the python runtime loader.
#
# memtrack_enabled: true

## @param tracemalloc_debug - boolean - optional - default: false
## @env DD_TRACEMALLOC_DEBUG - boolean - optional - default: false
## Enables debugging with tracemalloc for python checks.
## Please note that this option is only available when python_version is set to "3".
## Additionally when this option becomes effective the number of check runners is
## overridden to 1.
#
# tracemalloc_debug: false

## @param tracemalloc_include - string - optional
## @env DD_TRACEMALLOC_INCLUDE - string - optional
## Comma-separated list of Python checks to enable tracemalloc for when `tracemalloc_debug` is true.
## By default, all Python checks are enabled.
#
# tracemalloc_include: <TRACEMALLOC_EXCLUDE>

## @param tracemalloc_exclude - string - optional
## @env DD_TRACEMALLOC_EXCLUDE - string - optional
## Comma-separated list of Python checks to disable tracemalloc for when `tracemalloc_debug` is true.
## By default, all Python checks are enabled. This setting takes precedence over `tracemalloc_include`.
#
# tracemalloc_exclude: <TRACEMALLOC_INCLUDE>

## @param windows_use_pythonpath - boolean - optional
## @env DD_WINDOWS_USE_PYTHONPATH - boolean - optional
## Whether to honour the value of the PYTHONPATH env var when set on Windows.
## Disabled by default, so we only load Python libraries bundled with the Agent.
#
# windows_use_pythonpath: false
{{ end }}
## @param secret_backend_command - string - optional
## @env DD_SECRET_BACKEND_COMMAND - string - optional
## `secret_backend_command` is the path to the script to execute to fetch secrets.
## The executable must have specific rights that differ on Windows and Linux.
##
## For more information see: https://github.com/DataDog/datadog-agent/blob/main/docs/agent/secrets.md
#
# secret_backend_command: <COMMAND_PATH>

## @param secret_backend_arguments - list of strings - optional
## @env DD_SECRET_BACKEND_ARGUMENTS - space separated list of strings - optional
## If secret_backend_command is set, specify here a list of arguments to give to the command at each run.
#
# secret_backend_arguments:
#   - <ARGUMENT_1>
#   - <ARGUMENT_2>

## @param secret_backend_output_max_size - integer - optional - default: 1048576
## @env DD_SECRET_BACKEND_OUTPUT_MAX_SIZE - integer - optional - default: 1048576
## The size in bytes of the buffer used to store the command answer (apply to both stdout and stderr)
#
# secret_backend_output_max_size: 1048576

## @param secret_backend_timeout - integer - optional - default: 30
## @env DD_SECRET_BACKEND_TIMEOUT - integer - optional - default: 30
## The timeout to execute the command in second
#
# secret_backend_timeout: 30

## @param secret_backend_skip_checks - boolean - optional - default: false
## @env DD_SECRET_BACKEND_SKIP_CHECKS - boolean - optional - default: false
## Disable fetching secrets for check configurations
#
# secret_backend_skip_checks: false
#

## @param secret_backend_remove_trailing_line_break - boolean - optional - default: false
## @env DD_SECRET_BACKEND_REMOVE_TRAILING_LINE_BREAK - boolean - optional - default: false
## Remove trailing line breaks from secrets returned by the secret_backend_command. Some secret management tools automatically
## add a line break when exporting secrets through files.
#
# secret_backend_remove_trailing_line_break: false


{{- if .InternalProfiling -}}
## @param profiling - custom object - optional
## Enter specific configurations for internal profiling.
##
## Please note that:
##   1. This does *not* enable profiling for user applications.
##   2. This only enables internal profiling of the agent go runtime.
##   3. To enable profiling for user apps please refer to
##      https://docs.datadoghq.com/tracing/profiling/
##   4. Enabling this feature will incur in billing charges and other
##      unexpected side-effects (ie. agent profiles showing with your
##      services).
##
## Uncomment this parameter and the one below to enable profiling.
#
# internal_profiling:
#
  ## @param enabled - boolean - optional - default: false
  ## @env DD_INTERNAL_PROFILING_ENABLED - boolean - optional - default: false
  ## Enable internal profiling for the Agent process.
  #
  # enabled: false

{{ end }}


{{ end -}}

{{- if .LogsAgent }}

##################################
## Log collection Configuration ##
##################################

## @param logs_enabled - boolean - optional - default: false
## @env DD_LOGS_ENABLED - boolean - optional - default: false
## Enable Datadog Agent log collection by setting logs_enabled to true.
#
# logs_enabled: false

## @param logs_config - custom object - optional
## Enter specific configurations for your Log collection.
## Uncomment this parameter and the one below to enable them.
## See https://docs.datadoghq.com/agent/logs/
#
# logs_config:

  ## @param container_collect_all - boolean - optional - default: false
  ## @env DD_LOGS_CONFIG_CONTAINER_COLLECT_ALL - boolean - optional - default: false
  ## Enable container log collection for all the containers (see ac_exclude to filter out containers)
  #
  # container_collect_all: false

  ## @param logs_dd_url - string - optional
  ## @env DD_LOGS_CONFIG_LOGS_DD_URL - string - optional
  ## Define the endpoint and port to hit when using a proxy for logs. The logs are forwarded in TCP
  ## therefore the proxy must be able to handle TCP connections.
  #
  # logs_dd_url: <ENDPOINT>:<PORT>

  ## @param logs_no_ssl - boolean - optional - default: false
  ## @env DD_LOGS_CONFIG_LOGS_NO_SSL - optional - default: false
  ## Disable the SSL encryption. This parameter should only be used when logs are
  ## forwarded locally to a proxy. It is highly recommended to then handle the SSL encryption
  ## on the proxy side.
  #
  # logs_no_ssl: false

  ## @param processing_rules - list of custom objects - optional
  ## @env DD_LOGS_CONFIG_PROCESSING_RULES - list of custom objects - optional
  ## Global processing rules that are applied to all logs. The available rules are
  ## "exclude_at_match", "include_at_match" and "mask_sequences". More information in Datadog documentation:
  ## https://docs.datadoghq.com/agent/logs/advanced_log_collection/#global-processing-rules
  #
  # processing_rules:
  #   - type: <RULE_TYPE>
  #     name: <RULE_NAME>
  #     pattern: <RULE_PATTERN>

  ## @param force_use_http - boolean - optional - default: false
  ## @env DD_LOGS_CONFIG_FORCE_USE_HTTP - boolean - optional - default: false
  ## By default, the Agent sends logs in HTTPS batches to port 443 if HTTPS connectivity can
  ## be established at Agent startup, and falls back to TCP otherwise. Set this parameter to `true` to
  ## always send logs with HTTPS (recommended).
  ## Warning: force_use_http means HTTP over TCP, not HTTP over HTTPS. Please use logs_no_ssl for HTTP over HTTPS.
  #
  # force_use_http: true

  ## @param http_protocol - string - optional - default: auto
  ## @env DD_LOGS_CONFIG_HTTP_PROTOCOL - string - optional - default: auto
  ## The transport type to use for sending logs. Possible values are "auto" or "http1".
  # http_protocol: auto

  ## @param force_use_tcp - boolean - optional - default: false
  ## @env DD_LOGS_CONFIG_FORCE_USE_TCP - boolean - optional - default: false
  ## By default, logs are sent through HTTPS if possible, set this parameter
  ## to `true` to always send logs via TCP. If `force_use_http` is set to `true`, this parameter
  ## is ignored.
  #
  # force_use_tcp: true

  ## @param use_compression - boolean - optional - default: true
  ## @env DD_LOGS_CONFIG_USE_COMPRESSION - boolean - optional - default: true
  ## This parameter is available when sending logs with HTTPS. If enabled, the Agent
  ## compresses logs before sending them.
  #
  # use_compression: true

  ## @param compression_level - integer - optional - default: 6
  ## @env DD_LOGS_CONFIG_COMPRESSION_LEVEL - boolean - optional - default: false
  ## The compression_level parameter accepts values from 0 (no compression)
  ## to 9 (maximum compression but higher resource usage). Only takes effect if
  ## `use_compression` is set to `true`.
  #
  # compression_level: 6

  ## @param batch_wait - integer - optional - default: 5
  ## @env DD_LOGS_CONFIG_BATCH_WAIT - integer - optional - default: 5
  ## The maximum time (in seconds) the Datadog Agent waits to fill each batch of logs before sending.
  #
  # batch_wait: 5

  ## @param open_files_limit - integer - optional - default: 500
  ## @env DD_LOGS_CONFIG_OPEN_FILES_LIMIT - integer - optional - default: 500
  ## The maximum number of files that can be tailed in parallel.
  ## Note: the default for Mac OS is 200. The default for
  ## all other systems is 500.
  #
  # open_files_limit: 500

  ## @param file_wildcard_selection_mode - string - optional - default: `by_name`
  ## @env DD_LOGS_CONFIG_FILE_WILDCARD_SELECTION_MODE - string - optional - default: `by_name`
  ## The strategy used to prioritize wildcard matches if they exceed the open file limit.
  ##
  ## Choices are `by_name` and `by_modification_time`.
  ##
  ## `by_name` means that each log source is considered and the matching files are ordered
  ## in reverse name order. While there are less than `logs_config.open_files_limit` files
  ## being tailed, this process repeats, collecting from each configured source.
  ##
  ## `by_modification_time` takes all log sources and first adds any log sources that
  ## point to a specific file. Next, it finds matches for all wildcard sources.
  ## This resulting list is ordered by which files have been most recently modified
  ## and the top `logs_config.open_files_limit` most recently modified files are
  ## chosen for tailing.
  ##
  ## WARNING: `by_modification_time` is less performant than `by_name` and will trigger
  ## more disk I/O at the configured wildcard log paths.
  #
  # file_wildcard_selection_mode: by_name

  ## @param max_message_size_bytes - integer - optional - default: 256000
  ## @env DD_LOGS_CONFIG_MAX_MESSAGE_SIZE_BYTES - integer - optional - default : 256000
  ## The maximum size of single log message in bytes. If maxMessageSizeBytes exceeds
  ## the documented API limit of 1MB - any payloads larger than 1MB will be dropped by the intake.
  # https://docs.datadoghq.com/api/latest/logs/
  #
  # max_message_size_bytes: 256000

  ## @param integrations_logs_files_max_size - integer - optional - default: 10
  ## @env DD_LOGS_CONFIG_INTEGRATIONS_LOGS_FILES_MAX_SIZE - integer - optional - default: 10
  ## The max size in MB that an integration logs file is allowed to use
  #
  # integrations_logs_files_max_size: 10

  ## @param integrations_logs_total_usage - integer - optional - default: 100
  ## @env DD_LOGS_CONFIG_INTEGRATIONS_LOGS_TOTAL_USAGE - integer - optional - default: 100
  ## The total combined usage all integrations logs files can use
  #
  # integrations_logs_total_usage: 100
  
  ## @param streaming - custom object - optional
  ## This section allows you to configure streaming logs via remote config.
  # streaming:
    ## @param streamlogs_log_file - string - optional
    ## @env DD_LOGS_CONFIG_STREAMING_STREAMLOGS_LOG_FILE - string - optional
    ## Path to the file containing the streamlogs log file.
    ## Default paths:
    ##   * Windows: c:\\programdata\\datadog\\logs\\streamlogs_info\\streamlogs.log
    ##   * Unix: /opt/log/datadog/streamlogs_info/streamlogs.log
    ##   * Linux: /var/log/datadog/streamlogs_info/streamlogs.log
    # streamlogs_log_file: <path_to_streamlogs_log_file>

{{ end -}}
{{- if .TraceAgent }}

####################################
## Trace Collection Configuration ##
####################################

## @param apm_config - custom object - optional
## Enter specific configurations for your trace collection.
## Uncomment this parameter and the one below to enable them.
## See https://docs.datadoghq.com/agent/apm/
#
# apm_config:

  ## @param enabled - boolean - optional - default: true
  ## @env DD_APM_ENABLED - boolean - optional - default: true
  ## Set to true to enable the APM Agent.
  #
  # enabled: true

  ## @param env - string - optional - default: none
  ## @env DD_APM_ENV - string - optional - default: none
  ## The environment tag that Traces should be tagged with.
  ## If not set the value will be inherited, in order, from the top level
  ## "env" config option if set and then from the 'env:' tag if present in the
  ## 'tags' top level config option.
  #
  # env: none

  ## @param receiver_port - integer - optional - default: 8126
  ## @env DD_APM_RECEIVER_PORT - integer - optional - default: 8126
  ## The port that the trace receiver should listen on.
  ## Set to 0 to disable the HTTP receiver.
  #
  # receiver_port: 8126

{{- if (eq .OS "windows")}}
  ## Please note that UDS receiver is not available in Windows.
  #@ Enabling this setting may result in unexpected behavior.
  ## @param receiver_socket - string - optional - default: ""
  ## @env DD_APM_RECEIVER_SOCKET - string - optional - default: ""
  ## Accept traces through Unix Domain Sockets.
  ## Set to "" to disable the UDS receiver.
  #
  # receiver_socket: ""
{{else}}
  ## @param receiver_socket - string - optional - default: unix:///var/run/datadog/apm.socket
  ## @env DD_APM_RECEIVER_SOCKET - string - optional - default: unix:///var/run/datadog/apm.socket
  ## Accept traces through Unix Domain Sockets.
  ## Set to "" to disable the UDS receiver.
  #
  # receiver_socket: /var/run/datadog/apm.socket
{{ end }}

  ## @param apm_non_local_traffic - boolean - optional - default: false
  ## @env DD_APM_NON_LOCAL_TRAFFIC - boolean - optional - default: false
  ## Set to true so the Trace Agent listens for non local traffic,
  ## i.e if Traces are being sent to this Agent from another host/container
  #
  # apm_non_local_traffic: false

  ## @param apm_dd_url - string - optional
  ## @env DD_APM_DD_URL - string - optional
  ## Define the endpoint and port to hit when using a proxy for APM. The traces are forwarded in TCP
  ## therefore the proxy must be able to handle TCP connections.
  #
  # apm_dd_url: <ENDPOINT>:<PORT>

  ## DEPRECATED - please use `target_traces_per_second` instead.
  ## @param max_traces_per_second - integer - optional - default: 10
  ## @env DD_APM_MAX_TPS - integer - optional - default: 10
  ## The target traces per second to sample. Sampling rates to apply are adjusted given
  ## the received traffic and communicated to tracers. This configures head base sampling.
  ## As of 7.35.0 sampling cannot be disabled and setting 'max_traces_per_second' to 0 no longer
  ## disables sampling, but instead sends no traces to the intake. To avoid rate limiting, set this
  ## value sufficiently high for your traffic pattern.
  #
  # max_traces_per_second: 10

  ## @param target_traces_per_second - integer - optional - default: 10
  ## @env DD_APM_TARGET_TPS - integer - optional - default: 10
  ## The target traces per second to sample. Sampling rates to apply are adjusted given
  ## the received traffic and communicated to tracers. This configures head-based sampling.
  ## As of 7.35.0 sampling cannot be disabled and setting 'max_traces_per_second' to 0 no longer
  ## disables sampling, but instead sends no traces to the intake. To avoid rate limiting, set this
  ## value sufficiently high for your traffic pattern.
  #
  # target_traces_per_second: 10

  ## @param errors_per_second - integer - optional - default: 10
  ## @env DD_APM_ERROR_TPS - integer - optional - default: 10
  ## The target error trace chunks to receive per second. The TPS is spread
  ## to catch all combinations of service, name, resource, http.status, and error.type.
  ## Set to 0 to disable the errors sampler.
  #
  # errors_per_second: 10

  ## @param max_events_per_second - integer - optional - default: 200
  ## @env DD_APM_MAX_EPS - integer - optional - default: 200
  ## Maximum number of APM events per second to sample.
  #
  # max_events_per_second: 200

  ## @param max_memory - integer - optional - default: 500000000
  ## @env DD_APM_MAX_MEMORY - integer - optional - default: 500000000
  ## This value is what the Agent aims to use in terms of memory. If surpassed, the API
  ## rate limits incoming requests to aim and stay below this value.
  ## Note: The Agent process is killed if it uses more than 150% of `max_memory`.
  ## Set the `max_memory` parameter to `0` to disable the memory limitation.
  #
  # max_memory: 500000000

  ## @param max_cpu_percent - integer - optional - default: 50
  ## @env DD_APM_MAX_CPU_PERCENT - integer - optional - default: 50
  ## The CPU percentage that the Agent aims to use. If surpassed, the API rate limits
  ## incoming requests to aim and stay below this value. Examples: 50 = half a core, 200 = two cores.
  ## Set `max_cpu_percent` to `0` to disable rate limiting based on CPU usage.
  #
  # max_cpu_percent: 50

  ## @param obfuscation - object - optional
  ## Defines obfuscation rules for sensitive data.
  ## See https://docs.datadoghq.com/tracing/setup_overview/configure_data_security/#agent-trace-obfuscation
  #
  # obfuscation:
  #     credit_cards:
  ##        @param DD_APM_OBFUSCATION_CREDIT_CARDS_ENABLED - boolean - optional
  ##        Enables obfuscation rules for credit cards. Enabled by default.
  #         enabled: true
  ##        @param DD_APM_OBFUSCATION_CREDIT_CARDS_LUHN - boolean - optional
  ##        Enables a Luhn checksum check in order to eliminate false negatives. Disabled by default.
  #         luhn: false
  #
  #     elasticsearch:
  ##        @param DD_APM_OBFUSCATION_ELASTICSEARCH_ENABLED - boolean - optional
  ##        Enables obfuscation rules for spans of type "elasticsearch". Enabled by default.
  #         enabled: true
  ##        @param DD_APM_OBFUSCATION_ELASTICSEARCH_KEEP_VALUES - object - optional
  ##        List of keys that should not be obfuscated.
  #         keep_values:
  #             - client_id
  ##        @param DD_APM_OBFUSCATION_ELASTICSEARCH_OBFUSCATE_SQL_VALUES - boolean - optional
  ##        The set of keys for which their values will be passed through SQL obfuscation
  #         obfuscate_sql_values:
  #             - val1
  #
  #     opensearch:
  ##        @param DD_APM_OBFUSCATION_OPENSEARCH_ENABLED - boolean - optional
  ##        Enables obfuscation rules for spans of type "opensearch". Enabled by default.
  #         enabled: true
  ##        @param DD_APM_OBFUSCATION_OPENSEARCH_KEEP_VALUES - object - optional
  ##        List of keys that should not be obfuscated.
  #         keep_values:
  #             - client_id
  ##        @param DD_APM_OBFUSCATION_OPENSEARCH_OBFUSCATE_SQL_VALUES - boolean - optional
  ##        The set of keys for which their values will be passed through SQL obfuscation
  #         obfuscate_sql_values:
  #             - val1
  #
  #     http:
  ##        @param DD_APM_OBFUSCATION_HTTP_REMOVE_QUERY_STRING - boolean - optional
  ##        Enables obfuscation of query strings in URLs
  #         remove_query_string: false
  ##        @param DD_APM_OBFUSCATION_HTTP_REMOVE_PATHS_WITH_DIGITS - boolean - optional
  ##        If enabled, path segments in URLs containing digits are replaced by "?"
  #         remove_paths_with_digits: false
  #
  #     memcached:
  ##        @param DD_APM_OBFUSCATION_MEMCACHED_ENABLED - boolean - optional
  ##        Enables obfuscation rules for spans of type "memcached". Enabled by default.
  #         enabled: true
  ##        @param DD_APM_OBFUSCATION_MEMCACHED_KEEP_COMMAND - boolean - optional
  ##        If enabled, the full command for the query will be kept, including any lookup
  ##        keys that could be present. The value for storage commands will still be
  ##        redacted if Memcached obfuscation is enabled.
  #         keep_command: false
  #
  #     mongodb:
  ##        @param DD_APM_OBFUSCATION_MONGODB_ENABLED - boolean - optional
  ##        Enables obfuscation rules for spans of type "mongodb". Enabled by default.
  #         enabled: true
  ##        @param DD_APM_OBFUSCATION_MONGODB_KEEP_VALUES - object - optional
  ##        List of keys that should not be obfuscated.
  #         keep_values:
  #             - document_id
  ##        @param DD_APM_OBFUSCATION_MONGODB_OBFUSCATE_SQL_VALUES - object - optional
  ##        The set of keys for which their values will be passed through SQL obfuscation
  #         obfuscate_sql_values:
  #             - val1
  #
  #     redis:
  ##        @param DD_APM_OBFUSCATION_REDIS_ENABLED - boolean - optional
  ##        Enables obfuscation rules for spans of type "redis". Enabled by default.
  #         enabled: true
  ##        @param DD_APM_OBFUSCATION_REDIS_REMOVE_ALL_ARGS - boolean - optional
  ##        When true, replaces all arguments of a redis command with a single "?". Disabled by default.
  #         remove_all_args: false
  #
  ##    @param DD_APM_OBFUSCATION_REMOVE_STACK_TRACES - boolean - optional
  ##    Enables removing stack traces to replace them with "?". Disabled by default.
  #     remove_stack_traces: false
  #
  #     sql_exec_plan:
  ##        @param DD_APM_OBFUSCATION_SQL_EXEC_PLAN_ENABLED - boolean - optional
  ##        Enables obfuscation rules for JSON query execution plans. Disabled by default.
  #         enabled: false
  ##        @param DD_APM_OBFUSCATION_SQL_EXEC_PLAN_KEEP_VALUES - object - optional
  ##        List of keys that should not be obfuscated.
  #         keep_values:
  #             - id1
  ##        @param DD_APM_OBFUSCATION_SQL_EXEC_PLAN_OBFUSCATE_SQL_VALUES - boolean - optional
  ##        The set of keys for which their values will be passed through SQL obfuscation
  #         obfuscate_sql_values:
  #             - val1
  #
  #     sql_exec_plan_normalize:
  ##        @param DD_APM_OBFUSCATION_SQL_EXEC_PLAN_NORMALIZE_ENABLED - boolean - optional
  ##        Enables obfuscation rules for JSON query execution plans, including cost and row estimates.
  ##        Produces a normalized execution plan. Disabled by default.
  #         enabled: false
  ##        @param DD_APM_OBFUSCATION_SQL_EXEC_PLAN_NORMALIZE_KEEP_VALUES - object - optional
  ##        List of keys that should not be obfuscated.
  #         keep_values:
  #             - id1
  ##        @param DD_APM_OBFUSCATION_SQL_EXEC_PLAN_NORMALIZE_OBFUSCATE_SQL_VALUES - boolean - optional
  ##        The set of keys for which their values will be passed through SQL obfuscation
  #         obfuscate_sql_values:
  #             - val1
<<<<<<< HEAD
  #    cache:
  ##        @param DD_APM_CACHE_ENABLED - boolean - optional
=======
  #     cache:
  ##        @param DD_APM_OBFUSCATION_CACHE_ENABLED - boolean - optional
>>>>>>> 3db398a4
  ##        Enables caching obfuscated statements. Currently supported for SQL and MongoDB queries.
  ##        Enabled by default.
  #         enabled: true

  ## @param filter_tags - object - optional
  ## @env DD_APM_FILTER_TAGS_REQUIRE - object - optional
  ## @env DD_APM_FILTER_TAGS_REJECT - object - optional
  ## Defines rules by which to filter traces based on tags.
  ##  * require - list of key or key/value strings - traces must have those tags in order to be sent to Datadog
  ##  * reject - list of key or key/value strings - traces with these tags are dropped by the Agent
  ## Please note that:
  ##   1. Rules take into account the intersection of tags defined.
  ##   2. When `filter_tags` and `filter_tags_regex` are used at the same time, all rules are united for filtering.
  ##      In cases where rules in `filter_tags` and `filter_tags_regex` match the same key, the rule from `filter_tags`
  ##      takes precendence over the rule from `filter_tags_regex`.
  ##
  ##      For example, in the case of the following configuration:
  ##        filter_tags:
  ##          require: ["foo:bar"]
  ##        filter_tags_regex:
  ##          require: ["foo:^bar[0-9]{1}$"]
  ##      With these rules, traces with a tag `foo:bar1` will be dropped, and those with a `foo:bar` tag will be kept
  #
  # filter_tags:
  #     require: [<LIST_OF_KEY_VALUE_TAGS>]
  #     reject: [<LIST_OF_KEY_VALUE_TAGS>]

  ## @param filter_tags_regex - object - optional
  ## Defines rules by which to filter traces based on tags with regex pattern for tag values.
  ##  * require - list of key or key/value regex pattern strings - traces must have those tags in order to be sent to Datadog
  ##  * reject - list of key or key/value regex pattern strings - traces with these tags are dropped by the Agent
  ## Note: Rules take into account the intersection of tags defined.
  ## Using regexp patterns for tag filtering can have performance implications, and is slower than typical tag filtering
  ## without regexp. However, this regexp is only run on the root span of a trace, so should not have a critical impact
  ## on overall performance.
  ## More detailed information can be found in the description of the `filter_tags` parameter above
  #
  # filter_tags_regex:
  #     require: [<LIST_OF_KEY_VALUE_REGEX_TAGS>]    # e.g. ["<key>:<regex>"]
  #     reject: [<LIST_OF_KEY_VALUE_REGEX_TAGS>]     # e.g. ["<key>:<regex>"]

  ## @param replace_tags - list of objects - optional
  ## @env DD_APM_REPLACE_TAGS  - list of objects - optional
  ## Defines a set of rules to replace or remove certain resources, tags containing
  ## potentially sensitive information.
  ## Each rules has to contain:
  ##  * name - string - The tag name to replace, for resources use "resource.name".
  ##  * pattern - string - The pattern to match the desired content to replace
  ##  * repl - string - what to inline if the pattern is matched
  ##
  ## See https://docs.datadoghq.com/tracing/setup_overview/configure_data_security/#replace-rules-for-tag-filtering
  ##
  #
  # replace_tags:
  #   - name: "<TAG_NAME>"
  #     pattern: "<REGEX_PATTERN>"
  #     repl: "<PATTERN_TO_INLINE>"

  ## @param ignore_resources - list of strings - optional
  ## @env DD_APM_IGNORE_RESOURCES - comma separated list of strings - optional
  ## An exclusion list of regular expressions can be provided to disable certain traces based on their resource name
  ## all entries must be surrounded by double quotes and separated by commas.
  #
  # ignore_resources: ["(GET|POST) /healthcheck"]

  ## @param log_file - string - optional
  ## @env DD_APM_LOG_FILE - string - optional
  ## The full path to the file where APM-agent logs are written.
  #
  # log_file: <APM_LOG_FILE_PATH>

  ## @param connection_limit - integer - default: 2000
  ## @env DD_APM_CONNECTION_LIMIT - integer - default: 2000
  ## The APM connection limit for the Agent.
  ## See https://docs.datadoghq.com/tracing/troubleshooting/agent_rate_limits/#max-connection-limit
  #
  # connection_limit: 2000

  ## @param compute_stats_by_span_kind - bool - default: true
  ## @env DD_APM_COMPUTE_STATS_BY_SPAN_KIND - bool - default: true
  ## Enables an additional stats computation check on spans to see they have an eligible `span.kind` (server, consumer, client, producer).
  ## If enabled, a span with an eligible `span.kind` will have stats computed. If disabled, only top-level and measured spans will have stats computed.
  ## NOTE: For stats computed from OTel traces, only top-level spans are considered when this option is off.
  ## If you are sending OTel traces and want stats on non-top-level spans, this flag will need to be enabled.
  ## If you are sending OTel traces and do not want stats computed by span kind, you need to disable this flag and remove the "enable_otlp_compute_top_level_by_span_kind" APM feature if present.
  # compute_stats_by_span_kind: true

  ## @param peer_service_aggregation - bool - default: true
  ## @env DD_APM_PEER_SERVICE_AGGREGATION - bool - default: true
  ## DEPRECATED - please use `peer_tags_aggregation` instead.
  # peer_service_aggregation: true

  ## @param peer_tags_aggregation - bool - default: true
  ## @env DD_APM_PEER_TAGS_AGGREGATION - bool - default: true
  ## Enables aggregation of peer related tags (e.g., `peer.service`, `db.instance`, etc.) in the Agent.
  ## If disabled, aggregated trace stats will not include these tags as dimensions on trace metrics.
  ## For the best experience with peer tags, Datadog also recommends enabling `compute_stats_by_span_kind`.
  ## If you are using an OTel tracer, it's best to have both enabled because client/producer spans with relevant peer tags
  ## may not be marked by the Agent as top-level spans.
  ## If enabling both causes the Agent to consume too many resources, try disabling `compute_stats_by_span_kind` first.
  ## A high cardinality of peer tags or APM resources can also contribute to higher CPU and memory consumption.
  ## You can check for the cardinality of these fields by making trace search queries in the Datadog UI.
  ## The default list of peer tags can be found in pkg/trace/stats/concentrator.go.
  # peer_tags_aggregation: true

  ## @param peer_tags - list of strings - optional
  ## @env DD_APM_PEER_TAGS - list of strings - optional
  ## Optional list of supplementary peer tags that go beyond the defaults. The Datadog backend validates all tags
  ## and will drop ones that are unapproved.
  # peer_tags: []

  ## @param features - list of strings - optional
  ## @env DD_APM_FEATURES - comma separated list of strings - optional
  ## Configure additional beta APM features.
  ## The list of items available under apm_config.features is not guaranteed to persist across versions;
  ## a feature may eventually be promoted to its own configuration option on the agent, or dropped entirely.
  #
  # features: ["error_rare_sample_tracer_drop","table_names","component2name","sqllexer","enable_otlp_compute_top_level_by_span_kind","enable_receive_resource_spans_v2"]

  ## @param additional_endpoints - object - optional
  ## @env DD_APM_ADDITIONAL_ENDPOINTS - object - optional
  ## Enables sending data to multiple endpoints and/or with multiple API keys via dual shipping.
  ## See https://docs.datadoghq.com/agent/guide/dual-shipping
  #
  # additional_endpoints:
  #   "https://trace.agent.datadoghq.com":
  #   - apikey2
  #   - apikey3
  #   "https://trace.agent.datadoghq.eu":
  #   - apikey4

  ## @param debug - custom object - optional
  ## Specifies settings for the debug server of the trace agent.
  #
  # debug:

    ## @param port - integer - optional - default: 5012
    ## @env DD_APM_DEBUG_PORT - string - optional - default: 5012
    ## Port for the debug endpoints for the trace Agent. Set it to 0 to disable the server.
    #
    # port: 5012

  ## @param instrumentation - custom object - optional
  ## Specifies settings for Single Step Instrumentation.
  #
  # instrumentation:

    ## @param enabled - boolean - default: false
    ## @env DD_APM_INSTRUMENTATION_ENABLED - boolean - default: false
    ## Enables Single Step Instrumentation in the cluster (in beta)
    #
    # enabled: false

    ## @param enabled_namespaces - list of strings - optional
    ## @env DD_APM_INSTRUMENTATION_ENABLED_NAMESPACES - space separated list of strings - optional
    ## Enables Single Step Instrumentation in specific namespaces, while Single Step Instrumentation is off in the whole cluster (in beta)
    ## Can only be set if DD_APM_INSTRUMENTATION_ENABLED is false. Cannot be set together with DD_APM_INSTRUMENTATION_DISABLED_NAMESPACES.
    #
    # enabled_namespaces:
    # - ns1
    # - apps

    ## @param disabled_namespaces - list of strings - optional
    ## @env DD_APM_INSTRUMENTATION_DISABLED_NAMESPACES - space separated list of strings - optional
    ## Disables Single Step Instrumentation in specific namespaces, while Single Step Instrumentation is enabled in the whole cluster (in beta)
    ## Can only be set if DD_APM_INSTRUMENTATION_ENABLED is true. Cannot be set together with DD_APM_INSTRUMENTATION_ENABLED_NAMESPACES.
    #
    # disabled_namespaces:
    # - ns2
    # - system-ns

  ## @param trace_buffer - integer - optional - default: 0
  ## @env DD_APM_TRACE_BUFFER - integer - optional - default: 0
  ##
  ## WARNING: Do not use this config. It is here for debugging and
  ## as a temporary fix in certain load scenarios. Setting this
  ## results in a performance deterioration and an increase in memory
  ## usage when the Trace Agent is under load. This config may be
  ## removed in a future version.
  ##
  ## Specifies the number of trace payloads to buffer after decoding.
  ## Traces can be buffered when receiving traces faster than the
  ## processor can process them.
  ##
  #
  # trace_buffer: 0

  ## @param probabilistic_sampler - object - optional
  ## Enables and configures the Probabilistic Sampler, compatible with the
  ## OTel Probabilistic Sampler Processor ( https://github.com/open-telemetry/opentelemetry-collector-contrib/tree/main/processor/probabilisticsamplerprocessor#probabilistic-sampling-processor )
  ##
  # probabilistic_sampler:

    ## @env DD_APM_PROBABILISTIC_SAMPLER_ENABLED - boolean - optional - default: false
    ## Enables or disables the probabilistic sampler
    #  enabled: false
    #
    ## @env DD_APM_PROBABILISTIC_SAMPLER_SAMPLING_PERCENTAGE - float - optional - default: 0
    ## Samples this percentage (0-100) of traffic
    #  sampling_percentage: 0
    #
    ## @env DD_APM_PROBABILISTIC_SAMPLER_HASH_SEED - integer - optional - default: 0
    ## hash_seed: A seed used for the hash algorithm. This must match other agents and OTel
    ##            collectors using the probabilistic sampler to ensure consistent sampling.
    #  hash_seed: 0

  ## @param error_tracking_standalone - object - optional
  ## Enables Error Tracking Standalone
  ##
  # error_tracking_standalone:

    ## @param enabled - boolean - optional - default: false
    ## @env DD_APM_ERROR_TRACKING_STANDALONE_ENABLED - boolean - optional - default: false
    ## Enables or disables Error Tracking Standalone
    # enabled: false

  ## @param error_tracking_standalone - object - optional
  ## Enables Error Tracking Standalone
  ##
  #error_tracking_standalone:
  #
    ## @param enabled - boolean - optional - default: false
    ## @env DD_APM_ERROR_TRACKING_STANDALONE_ENABLED - boolean - optional - default: false
    ## Enables or disables Error Tracking Standalone
    # enabled: false


  {{- if .InternalProfiling -}}
  ## @param profiling - custom object - optional
  ## Enter specific configurations for internal profiling.
  ##
  ## Please note that:
  ##   1. This does *not* enable profiling for user applications.
  ##   2. This only enables internal profiling of the agent go runtime.
  ##   3. To enable profiling for user apps please refer to
  ##      https://docs.datadoghq.com/tracing/profiling/
  ##   4. Enabling this feature will incur in billing charges and other
  ##      unexpected side-effects (ie. agent profiles showing with your
  ##      services).
  ##
  ## Uncomment this parameter and the one below to enable profiling.
  #
  # internal_profiling:
  #
    ## @param enabled - boolean - optional - default: false
    ## @env DD_INTERNAL_PROFILING_ENABLED - boolean - optional - default: false
    ## Enable internal profiling for the trace-agent process.
    #
    # enabled: false

  {{ end -}}
{{ end -}}
{{- if .ProcessAgent }}

######################################
## Process Collection Configuration ##
######################################

## @param process_config - custom object - optional
## Enter specific configurations for your Process data collection.
## Uncomment this parameter and the one below to enable them.
## See https://docs.datadoghq.com/graphing/infrastructure/process/
#
# process_config:

  {{- if (eq .OS "linux")}}
  ## @param run_in_core_agent - custom object - optional
  ## Controls whether the process Agent or core Agent collects process and/or container information (Linux only).
  # run_in_core_agent:
    ## @param enabled - boolean - optional - default: false
    ## Enables process/container collection on the core Agent instead of the process Agent.
    # enabled: false
  {{ end }}

  ## @param process_collection - custom object - optional
  ## Specifies settings for collecting processes.
  # process_collection:
    ## @param enabled - boolean - optional - default: false
    ## Enables collection of information about running processes.
    # enabled: false

  ## @param container_collection - custom object - optional
  ## Specifies settings for collecting containers.
  # container_collection:
    ## @param enabled - boolean - optional - default: true
    ## Enables collection of information about running containers.
    # enabled: true

  ## Deprecated - use `process_collection.enabled` and `container_collection.enabled` instead
  ## @param enabled - string - optional - default: "false"
  ## @env DD_PROCESS_CONFIG_ENABLED - string - optional - default: "false"
  ##  A string indicating the enabled state of the Process Agent:
  ##    * "false"    : The Agent collects only containers information.
  ##    * "true"     : The Agent collects containers and processes information.
  ##    * "disabled" : The Agent process collection is disabled.
  #
  # enabled: "true"

  ## @param expvar_port - string - optional - default: 6062
  ## @env DD_PROCESS_CONFIG_EXPVAR_PORT - string - optional - default: 6062
  ## Port for the debug endpoints for the process Agent.
  #
  # expvar_port: 6062

  ## @param cmd_port - string - optional - default: 6162
  ## Port for configuring runtime settings for the process Agent.
  #
  # cmd_port: 6162

  ## @param log_file - string - optional
  ## @env DD_PROCESS_CONFIG_LOG_FILE - string - optional
  ## The full path to the file where process Agent logs are written.
  #
  # log_file: <PROCESS_LOG_FILE_PATH>

  ## @param intervals - custom object - optional - default: 10s for normal checks and 2s for others.
  ## @env DD_PROCESS_CONFIG_INTERVALS_CONTAINER - integer - optional - default: 10
  ## @env DD_PROCESS_CONFIG_INTERVALS_CONTAINER_REALTIME - integer - optional - default: 2
  ## @env DD_PROCESS_CONFIG_INTERVALS_PROCESS - integer - optional - default: 10
  ## @env DD_PROCESS_CONFIG_INTERVALS_PROCESS_REALTIME - integer - optional - default: 2
  ## The interval, in seconds, at which the Agent runs each check. If you want consistent
  ## behavior between real-time, set the `container_realtime` and `process_realtime` intervals to 10.
  #
  # intervals:
  #   container: 10
  #   container_realtime: 2
  #   process: 10
  #   process_realtime: 2

  ## @param process_discovery - custom object - optional
  ## Specifies custom settings for the `process_discovery` object.
  # process_discovery:
      ## @param enabled - boolean - optional - default: true
      ## Toggles the `process_discovery` check. If enabled, this check gathers information about running integrations.
      # enabled: true

      ## @param interval - duration - optional - default: 4h - minimum: 10m
      ## An interval in hours that specifies how often the process discovery check should run.
      # interval: 4h


  ## @param blacklist_patterns - list of strings - optional
  ## @env DD_PROCESS_CONFIG_BLACKLIST_PATTERNS - space separated list of strings - optional
  ## A list of regex patterns that exclude processes if matched.
  #
  # blacklist_patterns:
  #   - <REGEX>

  ## @param queue_size - integer - optional - default: 256
  ## @env DD_PROCESS_CONFIG_QUEUE_SIZE - integer - optional - default: 256
  ## The number of check results to buffer in memory when a POST fails.
  #
  # queue_size: 256

  ## @param process_queue_bytes - integer - optional - default: 60000000
  ## @env DD_PROCESS_CONFIG_PROCESS_QUEUE_BYTES - integer - optional - default: 60000000
  ## The amount of data (in bytes) to buffer in memory when a POST fails.
  #
  # process_queue_bytes: 60000000

  ## @param rt_queue_size - integer - optional - default: 5
  ## @env DD_PROCESS_CONFIG_RT_QUEUE_SIZE - integer - optional - default: 5
  ## The number of realtime check results to buffer in memory when a POST fails.
  #
  # rt_queue_size: 5

  ## @param max_per_message - integer - optional - default: 100
  ## @env DD_PROCESS_CONFIG_MAX_PER_MESSAGE - integer - optional - default: 100
  ## The maximum number of processes or containers per message.
  #
  # max_per_message: 100

  ## @param dd_agent_bin - string - optional
  ## @env DD_PROCESS_CONFIG_DD_AGENT_BIN - string - optional
  ## Overrides the path to the Agent bin used for getting the hostname. Defaults are:
  ##   * Windows: <AGENT_DIRECTORY>\embedded\\agent.exe
  ##   * Unix: /opt/datadog-agent/bin/agent/agent
  #
  # dd_agent_bin: <AGENT_BIN_PATH>

  ## @param dd_agent_env - string - optional - default: ""
  ## @env DD_PROCESS_CONFIG_DD_AGENT_ENV - string - optional - default: ""
  ## Overrides of the environment we pass to fetch the hostname.
  #
  # dd_agent_env: ""

  ## @param scrub_args - boolean - optional - default: true
  ## @env DD_PROCESS_CONFIG_SCRUB_ARGS - boolean - optional - default: true
  ## Hide sensitive data on the Live Processes page.
  #
  # scrub_args: true

  ## @param custom_sensitive_words - list of strings - optional
  ## @env DD_PROCESS_CONFIG_CUSTOM_SENSITIVE_WORDS - space separated list of strings - optional
  ## Define your own list of sensitive data to be merged with the default one.
  ## Read more on Datadog documentation:
  ## https://docs.datadoghq.com/graphing/infrastructure/process/#process-arguments-scrubbing
  #
  # custom_sensitive_words:
  #   - 'personal_key'
  #   - '*token'
  #   - 'sql*'
  #   - '*pass*d*'

  ## @param disable_realtime_checks - boolean - optional - default: false
  ## @env DD_PROCESS_CONFIG_DISABLE_REALTIME - boolean - optional - default: false
  ## Disable realtime process and container checks
  #
  # disable_realtime_checks: false

{{- if .InternalProfiling -}}
  ## @param profiling - custom object - optional
  ## Enter specific configurations for internal profiling.
  ##
  ## Please note that:
  ##   1. This does *not* enable profiling for user applications.
  ##   2. This only enables internal profiling of the agent go runtime.
  ##   3. To enable profiling for user apps please refer to
  ##      https://docs.datadoghq.com/tracing/profiling/
  ##   4. Enabling this feature will incur in billing charges and other
  ##      unexpected side-effects (ie. agent profiles showing with your
  ##      services).
  ##
  ## Uncomment this parameter and the one below to enable profiling.
  #
  # internal_profiling:
  #
  ## @param enabled - boolean - optional - default: false
  ## @env DD_INTERNAL_PROFILING_ENABLED - boolean - optional - default: false
  ## Enable internal profiling for the Process Agent process.
  #
  # enabled: false

{{ end }}

{{- if .NetworkPath }}
{{- if (ne .OS "darwin")}}

########################################
## Network Path Configuration         ##
########################################

# network_path:
  ## @param connections_monitoring - custom object - optional
  ## Specific configurations for monitoring network connections via Network Path.
  #
  # connections_monitoring:

    ## @param enabled - bool - optional - default: false
    ## @env DD_NETWORK_PATH_CONNECTIONS_MONITORING_ENABLED - bool - optional - default: false
    ## [Beta] Enables monitoring network connections via Network Path.
    #
    # enabled: false

  ## @param collector - custom object - optional
  ## Configuration related to Network Path Collector.
  #
  # collector:

    ## @param workers - integer - optional - default: 4
    ## @env DD_WORKERS - integer - optional - default: 4
    ## The `workers` refers to the number of concurrent workers available for network path execution.
    #
    # workers: 4

{{ end -}}
{{ end -}}
{{ end -}}
{{- if .Compliance }}
#############################################
## Security Agent Compliance Configuration ##
#############################################

## @param compliance_config - custom object - optional
## Enter specific configuration for continuous compliance checks.
# compliance_config:

  ## @param enabled - boolean - optional - default: false
  ## @env DD_COMPLIANCE_CONFIG_ENABLED - boolean - optional - default: false
  ## Set to true to enable Cloud Security Posture Management (CSPM).
  #
  # enabled: false

  ## @param dir - string - optional - default: /etc/datadog-agent/compliance.d
  ## @env DD_COMPLIANCE_CONFIG_DIR - string - optional - default: /etc/datadog-agent/compliance.d
  ## Directory path for compliance checks configuration containing enabled benchmarks
  #
  # dir: /etc/datadog-agent/compliance.d

  ## @param check_interval - duration - optional - default: 20m
  ## @env DD_COMPLIANCE_CONFIG_CHECK_INTERVAL - duration - optional - default: 20m
  ## Check interval (see  https://golang.org/pkg/time/#ParseDuration for available options)
  # check_interval: 20m

  ## @param check_max_events_per_run - integer - optional - default: 100
  ## @env DD_COMPLIANCE_CONFIG_CHECK_MAX_EVENTS_PER_RUN - integer - optional - default: 100
  ##
  # check_max_events_per_run: 100
{{ end -}}

{{- if .SBOM }}
## @param sbom - custom object - optional
## Enter specific configuration for the Cloud Security Management Vulnerability Management feature
# sbom:
  ## @param enabled - boolean - optional - default: false
  ## set to true to enable Cloud Security Management Vulnerability Management
  # enabled: false

  ## uncomment the sections below to enable where the vulnerability scanning is done

  ## @param enabled - boolean - optional - default: false
  ## set to true to enable Infrastructure Vulnerabiltilies
  # host:
  #  enabled: false
{{- if (eq .OS "linux")}}


  # container_image:
  #   enabled: false
{{ end -}}
{{ end -}}
{{- if .SystemProbe }}

##################################
## System Probe Configuration ##
##################################

## @param system_probe_config - custom object - optional
## Enter specific configurations for your System Probe data collection.
## Uncomment this parameter and the one below to enable them.
#
# system_probe_config:
{{- if (eq .OS "windows")}}
  ## @param sysprobe_socket - string - optional - default: localhost:3333
  ## @env DD_SYSTEM_PROBE_CONFIG_SYSPROBE_SOCKET - string - optional - default: localhost:3333
  ## The TCP address where system probes are accessed.
  #
  # sysprobe_socket: localhost:3333
{{else}}
  ## @param sysprobe_socket - string - optional - default: /opt/datadog-agent/run/sysprobe.sock
  ## @env DD_SYSTEM_PROBE_CONFIG_SYSPROBE_SOCKET - string - optional - default: /opt/datadog-agent/run/sysprobe.sock
  ## The full path to the location of the unix socket where system probes are accessed.
  #
  # sysprobe_socket: /opt/datadog-agent/run/sysprobe.sock
{{ end }}
  ## @param log_file - string - optional - default: /var/log/datadog/system-probe.log
  ## @env DD_SYSTEM_PROBE_CONFIG_LOG_FILE - string - optional - default: /var/log/datadog/system-probe.log
  ## The full path to the file where system-probe logs are written.
  #
  # log_file: /var/log/datadog/system-probe.log

  ## @param langauge_detection - custom object - optional
  ## Enter specific configurations for language detection
  ## Uncomment this parameter and the one below to enable them.
  #
  # language_detection:

    ## @param enabled - bool - optional - default: false
    ## @env DD_SYSTEM_PROBE_CONFIG_LANGUAGE_DETECTION_ENABLED - bool - optional - default: false
    ## [Beta] Enables language detection via binary analysis in the system probe.
    #
    # enabled: false

  ## @param health_port - integer - optional - default: 0
  ## @env DD_SYSTEM_PROBE_HEALTH_PORT - integer - optional - default: 0
  ## The Agent can expose its health check on a dedicated HTTP port.
  ## This is useful for orchestrators that support HTTP probes.
  ## Default is 0 (disabled). Set a valid port number (example: 5558) to enable.
  #
  # health_port: 0

{{- if .InternalProfiling -}}
  ## @param profiling - custom object - optional
  ## Enter specific configurations for internal profiling.
  ##
  ## Please note that:
  ##   1. This does *not* enable profiling for user applications.
  ##   2. This only enables internal profiling of the agent go runtime.
  ##   3. To enable profiling for user apps please refer to
  ##      https://docs.datadoghq.com/tracing/profiling/
  ##   4. Enabling this feature will incur in billing charges and other
  ##      unexpected side-effects (ie. agent profiles showing with your
  ##      services).
  ##
  ## Uncomment this parameter and the one below to enable profiling.
  #
  # internal_profiling:
  #
    ## @param enabled - boolean - optional - default: false
    ## @env DD_INTERNAL_PROFILING_ENABLED - boolean - optional - default: false
    ## Enable internal profiling for the System Probe process.
    #
    # enabled: false

  ## @param memory_controller - custom object - optional
  ## Cgroup memory controller for internal memory profiling.
  ##
  ## memory_controller:
  #
    ## @param enabled - boolean - optional - default: false
    ## Enable cgroup memory controller.
    #
    # enabled: false
    #
    ## @param thresholds - map of strings - optional
    ## Thresholds and the respective active actions to trigger when
    ## memory usage is above the specified threshold.
    ## Threshold can be either an absolute value - such as 500MB or 2GB -
    ## or a percentage of the cgroup allocated memory such as 50%.
    ## The action can be:
    ## - gc: to trigger the Go garbage collector
    ## - profile: to generate a system-probe memory profile in /tmp
    ## - log: to simply log that the threshold was reached
    #
    # thresholds:
    #   500MB: gc
    #   50%: profile

    ## @param pressure_levels - map of strings - optional
    ## Pressure levels and the respective active actions to trigger when
    ## memory usage reaches the specified level.
    ## The pressure level is 'low', 'medium' or 'critical'.
    ## The actions are the same for thresholds (see above).
    #
    # pressure_levels:
    #   medium: gc
{{ end }}

{{- if .NetworkModule }}

########################################
## System Probe Network Configuration ##
########################################

# network_config:
{{- if (eq .OS "windows")}}
  ## Please note that enabling the Network Module of the System
  ## Probe will result in a kernel driver being loaded.
{{ end }}
  ## @param enabled - boolean - optional - default: false
  ## Set to true to enable the Network Module of the System Probe
  #
  # enabled: false

{{ end -}}

{{- if .UniversalServiceMonitoringModule }}

#############################################################
## System Probe Universal Service monitoring Configuration ##
#############################################################

# service_monitoring_config:
{{- if (eq .OS "windows")}}
  ## Please note that enabling the Universal Service Monitoring
  ## Module of the System Probe will result in a kernel driver
  ## being loaded.
{{ end }}
  ## @param enabled - boolean - optional - default: false
  ## Set to true to enable the Universal Service Monitoring Module of the System Probe
  #
  # enabled: false

{{ end -}}

{{- if .PingModule }}

#####################################
## System Probe Ping Configuration ##
#####################################

# ping:
  ## @param enabled - boolean - optional - default: false
  ## Set to true to enable the Ping Module of the System Probe
  #
  # enabled: false

{{ end -}}


{{- if .TracerouteModule }}

###########################################
## System Probe Traceroute Configuration ##
###########################################

# traceroute:
  ## @param enabled - boolean - optional - default: false
  ## Set to true to enable the Traceroute Module of the System Probe
  #
  # enabled: false

{{ end -}}


{{- if .SecurityModule }}

##########################################
## Security Agent Runtime Configuration ##
##                                      ##
## Settings to sent logs to Datadog are ##
## fetched from section `logs_config`   ##
##########################################

# runtime_security_config:
  ## @param enabled - boolean - optional - default: false
  ## @env DD_RUNTIME_SECURITY_CONFIG_ENABLED - boolean - optional - default: false
  ## Set to true to enable Cloud Workload Security (CWS).
  #
  # enabled: false

  ## @param fim_enabled - boolean - optional - default: false
  ## Set to true to enable the File Integrity Monitoring (FIM) feature of Cloud Workload Security (CWS).
  #
  # fim_enabled: false

{{- if (eq .OS "windows")}}
  ## @param sysprobe_socket - string - optional - default: localhost:3334
  ## @env DD_SYSTEM_PROBE_CONFIG_SYSPROBE_SOCKET - string - optional - default: localhost:3334
  ## The TCP address where the security runtime module is accessed.
  #
  # socket: localhost:3334
{{else}}
  ## @param socket - string - optional - default: /opt/datadog-agent/run/runtime-security.sock
  ## @env DD_RUNTIME_SECURITY_CONFIG_SOCKET - string - optional - default: /opt/datadog-agent/run/runtime-security.sock
  ## The full path to the location of the unix socket where security runtime module is accessed.
  #
  # socket: /opt/datadog-agent/run/runtime-security.sock
{{ end }}
  ## @param policies - custom object - optional
  ## Policy files
  # policies:
{{- if (eq .OS "windows")}}
    ## @param dir - string - default: %ProgramData%\Datadog\runtime-security.d
    ## @env DD_RUNTIME_SECURITY_CONFIG_POLICIES_DIR - string - default: /etc/datadog-agent/runtime-security.d
    ## Path from where the policy files are loaded
    #
    # dir: c:\ProgramData\Datadog\runtime-security.d
{{else}}
    ## @param dir - string - default: /etc/datadog-agent/runtime-security.d
    ## @env DD_RUNTIME_SECURITY_CONFIG_POLICIES_DIR - string - default: /etc/datadog-agent/runtime-security.d
    ## Path from where the policy files will be loaded
    #
    # dir: /etc/datadog-agent/runtime-security.d
{{ end }}
  ## @param syscall_monitor - custom object - optional
  ## Syscall monitoring
  #
  # syscall_monitor:

    ## @param enabled - boolean - optional - default: false
    ## @env DD_RUNTIME_SECURITY_CONFIG_SYSCALL_MONITOR_ENABLED - boolean - optional - default: false
    ## Set to true to enable the Syscall monitoring (recommended for troubleshooting only).
    #
    #  enabled: false

  ## @param custom_sensitive_words - list of strings - optional
  ## @env DD_RUNTIME_SECURITY_CONFIG_CUSTOM_SENSITIVE_WORDS - space separated list of strings - optional
  ## Define your own list of sensitive data to be merged with the default one.
  ## Read more on Datadog documentation:
  ## https://docs.datadoghq.com/graphing/infrastructure/process/#process-arguments-scrubbing
  #
  # custom_sensitive_words:
  #   - 'personal_key'
  #   - '*token'
  #   - 'sql*'
  #   - '*pass*d*'

  ## @param envs_with_value - list of strings - optional
  ## @env DD_RUNTIME_SECURITY_CONFIG_ENVS_WITH_VALUE - space separated list of strings - optional
  ## Define your own list of non-sensitive environment variable names whose value will not be
  ## concealed by the runtime security module.
  ## Default: LD_PRELOAD, LD_LIBRARY_PATH, PATH, HISTSIZE, HISTFILESIZE, GLIBC_TUNABLES
  #
  # envs_with_value:
  #   - LD_PRELOAD
  #   - LD_LIBRARY_PATH
  #   - PATH
  #   - HISTSIZE
  #   - HISTFILESIZE

  ## @param activity_dump - custom object - optional
  ## Activity dump section configures if/how the Agent sends activity dumps to Datadog
  #
  # activity_dump:

    ## @param enabled - boolean - optional - default: false
    ## @env DD_RUNTIME_SECURITY_CONFIG_ACTIVITY_DUMP_ENABLED - boolean - optional - default: false
    ## Set to true to activate the security profiles feature.
    #
    #  enabled: false

    ## @param traced_cgroups_count - integer - optional - default: 5
    ## @env DD_RUNTIME_SECURITY_CONFIG_ACTIVITY_DUMP_TRACED_CGROUPS_COUNT - integer - optional - default: 5
    ## Defines the number of concurrent cgroups to be traced.
    #
    #  traced_cgroups_count: 5

    ## @param dump_duration - duration - optional - default: 30m
    ## @env DD_RUNTIME_SECURITY_CONFIG_ACTIVITY_DUMP_DUMP_DURATION - duration - optional - default: 30m
    ## Defines the duration of cgroups learning phase. Minimum value is 10m.
    #
    #  dump_duration: 30m

  ## @param network - custom object - optional
  ## Network section is used to configure Cloud Workload Security (CWS) network features.
  #
  # network:

    ## @param enabled - boolean - optional - default: true
    ## @env DD_RUNTIME_SECURITY_CONFIG_NETWORK_ENABLED - boolean - optional - default: true
    ## Set to true to activate the CWS network detections.
    #
    #  enabled: true

{{- if (eq .OS "windows")}}

#####################################################
## Datadog Agent Windows Crash Detection module
#####################################################

# windows_crash_detection:
  ## @param enabled - boolean - optional - default: false
  ## Enables the system probe module which supports the Windows crash detection check.
  #
  # enabled: false
{{ end }}

{{ end -}}
{{ end -}}

{{- if .SecurityAgent -}}
####################################
## Runtime Security configuration ##
####################################

# runtime_security_config:
  ## @param enabled - boolean - optional - default: false
  ## Set to true to enable Cloud Workload Security (CWS).
  #
  # enabled: false

{{- if (eq .OS "windows")}}
  ## @param socket - string - optional - default: localhost:3334
  ## The local address and port where the security runtime module is accessed
  #
  # socket: localhost:3334
{{else}}
  ## @param socket - string - optional - default: /opt/datadog-agent/run/runtime-security.sock
  ## The full path to the location of the unix socket where security runtime module is accessed.
  #
  # socket: /opt/datadog-agent/run/runtime-security.sock
{{ end }}

##########################################
## Compliance monitoring configuration  ##
##########################################

# compliance_config:
  ## @param enabled - boolean - optional - default: false
  ## Set to true to enable Cloud Security Posture Management (CSPM).
  #
  # enabled: false
{{ end -}}
{{- if .Dogstatsd }}

#############################
## DogStatsD Configuration ##
#############################

## @param use_dogstatsd - boolean - optional - default: true
## @env DD_USE_DOGSTATSD - boolean - optional - default: true
## Set this option to false to disable the Agent DogStatsD server.
#
# use_dogstatsd: true

## @param dogstatsd_port - integer - optional - default: 8125
## @env DD_DOGSTATSD_PORT - integer - optional - default: 8125
## Override the Agent DogStatsD port.
## Note: Make sure your client is sending to the same UDP port.
#
# dogstatsd_port: 8125

## @param bind_host - string - optional - default: localhost
## @env DD_BIND_HOST - string - optional - default: localhost
## The host to listen on for Dogstatsd and traces. This is ignored by APM when
## `apm_config.apm_non_local_traffic` is enabled and ignored by DogStatsD when `dogstatsd_non_local_traffic`
## is enabled. The trace-agent uses this host to send metrics to.
## The `localhost` default value is invalid in IPv6 environments where dogstatsd listens on "::1".
## To solve this problem, ensure Dogstatsd is listening on IPv4 by setting this value to "127.0.0.1".
#
# bind_host: localhost

{{- if (eq .OS "windows")}}
## Please note that UDS receiver is not available in Windows.
#@ Enabling this setting may result in unexpected behavior.
## @param dogstatsd_socket - string - optional - default: ""
## @env DD_DOGSTATSD_SOCKET - string - optional - default: ""
## Listen for Dogstatsd metrics on a Unix Socket (*nix only).
## Set to "" to disable this feature.
#
# dogstatsd_socket: ""
{{else}}
## @param dogstatsd_socket - string - optional - default: "/var/run/datadog/dsd.socket"
## @env DD_DOGSTATSD_SOCKET - string - optional - default: "/var/run/datadog/dsd.socket"
## Listen for Dogstatsd metrics on a Unix Socket (*nix only).
## Set to "" to disable this feature.
#
# dogstatsd_socket: "/var/run/datadog/dsd.socket"
{{ end }}

## @param dogstatsd_origin_detection - boolean - optional - default: false
## @env DD_DOGSTATSD_ORIGIN_DETECTION - boolean - optional - default: false
## When using Unix Socket, DogStatsD can tag metrics with container metadata.
## If running DogStatsD in a container, host PID mode (e.g. with --pid=host) is required.
#
# dogstatsd_origin_detection: false

## @param dogstatsd_origin_detection_client - boolean - optional - default: false
## @env DD_DOGSTATSD_ORIGIN_DETECTION_CLIENT - boolean - optional - default: false
## Whether the Agent should use a client-provided container ID to enrich the metrics, events and service checks with container tags.
## Note: This requires using a client compatible with DogStatsD protocol version 1.2.
#
# dogstatsd_origin_detection_client: false

## @param dogstatsd_buffer_size - integer - optional - default: 8192
## @env DD_DOGSTATSD_BUFFER_SIZE - integer - optional - default: 8192
## The buffer size use to receive statsd packets, in bytes.
#
# dogstatsd_buffer_size: 8192

## @param dogstatsd_non_local_traffic - boolean - optional - default: false
## @env DD_DOGSTATSD_NON_LOCAL_TRAFFIC - boolean - optional - default: false
## Set to true to make DogStatsD listen to non local UDP traffic.
#
# dogstatsd_non_local_traffic: false

## @param dogstatsd_stats_enable - boolean - optional - default: false
## @env DD_DOGSTATSD_STATS_ENABLE - boolean - optional - default: false
## Publish DogStatsD's internal stats as Go expvars.
#
# dogstatsd_stats_enable: false

## @param dogstatsd_logging_enabled - boolean - optional - default: true
## Set to true to write DogstatsD metrics received by the Agent to dogstats_stats log files.
## Requires `dogstatsd_stats_enable: true`.
#
# dogstatsd_logging_enabled: true

## @param dogstatsd_log_file_max_size - custom - optional - default: 10MB
## Maximum size of dogstatsd log file. Use either a size (for example, 10MB) or
## provide value in bytes (for example, 10485760.)
#
# dogstatsd_log_file_max_size: 10MB

## @param dogstatsd_queue_size - integer - optional - default: 1024
## @env DD_DOGSTATSD_QUEUE_SIZE - integer - optional - default: 1024
## Configure the internal queue size of the Dogstatsd server.
## Reducing the size of this queue will reduce the maximum memory usage of the
## Dogstatsd server but as a trade-off, it could increase the number of packet drops.
#
# dogstatsd_queue_size: 1024

## @param dogstatsd_stats_buffer - integer - optional - default: 10
## @env DD_DOGSTATSD_STATS_BUFFER - integer - optional - default: 10
## Set how many items should be in the DogStatsD's stats circular buffer.
#
# dogstatsd_stats_buffer: 10

## @param dogstatsd_stats_port - integer - optional - default: 5000
## @env DD_DOGSTATSD_STATS_PORT - integer - optional - default: 5000
## The port for the go_expvar server.
#
# dogstatsd_stats_port: 5000

## @param dogstatsd_so_rcvbuf - integer - optional - default: 0
## @env DD_DOGSTATSD_SO_RCVBUF - integer - optional - default: 0
## The number of bytes allocated to DogStatsD's socket receive buffer (POSIX system only).
## By default, the system sets this value. If you need to increase the size of this buffer
## but keep the OS default value the same, you can set DogStatsD's receive buffer size here.
## The maximum accepted value might change depending on the OS.
#
# dogstatsd_so_rcvbuf: 0

## @param dogstatsd_metrics_stats_enable - boolean - optional - default: false
## @env DD_DOGSTATSD_METRICS_STATS_ENABLE - boolean - optional - default: false
## Set this parameter to true to have DogStatsD collects basic statistics (count/last seen)
## about the metrics it processed. Use the Agent command "dogstatsd-stats" to visualize
## those statistics.
#
# dogstatsd_metrics_stats_enable: false

## @param dogstatsd_tags - list of key:value elements - optional
## @env DD_DOGSTATSD_TAGS - list of key:value elements - optional
## Additional tags to append to all metrics, events and service checks received by
## this DogStatsD server.
#
# dogstatsd_tags:
#   - <TAG_KEY>:<TAG_VALUE>
#
## @param dogstatsd_mapper_profiles - list of custom object - optional
## @env DD_DOGSTATSD_MAPPER_PROFILES - list of custom object - optional
## The profiles will be used to convert parts of metrics names into tags.
## If a profile prefix is matched, other profiles won't be tried even if that profile matching rules doesn't match.
## The profiles and matching rules are processed in the order defined in this configuration.
##
## For each profile, following fields are available:
##    name (required): profile name
##    prefix (required): mapping only applies to metrics with the prefix. If set to `*`, it will match everything.
##    mappings: mapping rules, see below.
## For each mapping, following fields are available:
##    match (required): pattern for matching the incoming metric name e.g. `test.job.duration.*`
##    match_type (optional): pattern type can be `wildcard` (default) or `regex` e.g. `test\.job\.(\w+)\.(.*)`
##    name (required): the metric name the metric should be mapped to e.g. `test.job.duration`
##    tags (optional): list of key:value pair of tag key and tag value
##      The value can use $1, $2, etc, that will be replaced by the corresponding element capture by `match` pattern
##      This alternative syntax can also be used: ${1}, ${2}, etc
#
# dogstatsd_mapper_profiles:
#   - name: <PROFILE_NAME>                        # e.g. "airflow", "consul", "some_database"
#     prefix: <PROFILE_PREFIX>                    # e.g. "airflow.", "consul.", "some_database."
#     mappings:
#       - match: <METRIC_TO_MATCH>                # e.g. `test.job.duration.*` to match `test.job.duration.my_job_name`
#         match_type: <MATCH_TYPE>                # e.g. `wildcard` or `regex`
#         name: <MAPPED_METRIC_NAME>              # e.g. `test.job.duration`
#         tags:
#           <TAG_KEY>: <TAG_VALUE_TO_EXPAND>      # e.g. `job_name: "$1"`, $1 is replaced by value capture by *
#       - match: 'test.worker.*.*.start_time'     # to match `test.worker.<worker_type>.<worker_name>.start_time`
#         name: 'test.worker.start_time'
#         tags:
#           worker_type: '$1'
#           worker_name: '$2'
#       - match: 'test\.task\.duration\.(\w+)\.(.*)'     # no need to escape in yaml context using single quote
#         match_type: regex
#         name: 'test.task'
#         tags:
#           task_type: '$1'
#           task_name: '$2'

## @param dogstatsd_mapper_cache_size - integer - optional - default: 1000
## @env DD_DOGSTATSD_MAPPER_CACHE_SIZE - integer - optional - default: 1000
## Size of the cache (max number of mapping results) used by Dogstatsd mapping feature.
#
# dogstatsd_mapper_cache_size: 1000

## @param dogstatsd_entity_id_precedence - boolean - optional - default: false
## @env DD_DOGSTATSD_ENTITY_ID_PRECEDENCE - boolean - optional - default: false
## Disable enriching Dogstatsd metrics with tags from "origin detection" when Entity-ID is set.
#
# dogstatsd_entity_id_precedence: false


## @param dogstatsd_no_aggregation_pipeline - boolean - optional - default: true
## @env DD_DOGSTATSD_NO_AGGREGATION_PIPELINE - boolean - optional - default: true
## Enable the no-aggregation pipeline in DogStatsD: a pipeline receiving metrics
## with timestamp and forwarding them to the intake without extra processing except
## for tagging.
#
# dogstatsd_no_aggregation_pipeline: true

## @param dogstatsd_no_aggregation_pipeline_batch_size - integer - optional - default: 2048
## @env DD_DOGSTATSD_NO_AGGREGATION_PIPELINE_BATCH_SIZE - integer - optional - default: 2048
## How many metrics maximum in payloads sent by the no-aggregation pipeline to the intake.
#
# dogstatsd_no_aggregation_pipeline_batch_size: 2048

## @param statsd_forward_host - string - optional - default: ""
## @env DD_STATSD_FORWARD_HOST - string - optional - default: ""
## Forward every packet received by the DogStatsD server to another statsd server.
## WARNING: Make sure that forwarded packets are regular statsd packets and not "DogStatsD" packets,
## as your other statsd server might not be able to handle them.
#
# statsd_forward_host: ""

## @param statsd_forward_port - integer - optional - default: 0
## @env DD_STATSD_FORWARD_PORT - integer - optional - default: 0
## Port or the "statsd_forward_host" to forward StatsD packet to.
#
# statsd_forward_port: 0

## @param statsd_metric_namespace - string - optional - default: ""
## @env DD_STATSD_METRIC_NAMESPACE - string - optional - default: ""
## Set a namespace for all StatsD metrics coming from this host.
## Each metric received is prefixed with the namespace before it's sent to Datadog.
#
# statsd_metric_namespace: ""

{{ end -}}
{{- if .Metadata }}

## @param metadata_providers - list of custom object - optional
## @env DD_METADATA_PROVIDERS - list of custom object - optional
## Metadata providers, add or remove from the list to enable or disable collection.
## Intervals are expressed in seconds. You can also set a provider's interval to 0
## to disable it.
#
# metadata_providers:
#   - name: k8s
#     interval: 60

{{ end -}}
{{- if .JMX }}

#######################
## JMX Configuration ##
#######################

## @param jmx_custom_jars - list of strings - optional
## @env DD_JMX_CUSTOM_JARS - space separated list of strings - optional
## If you only run Autodiscovery tests, jmxfetch might fail to pick up custom_jar_paths
## set in the check templates. If that is the case, force custom jars here.
#
# jmx_custom_jars:
#   - /jmx-jars/jboss-cli-client.jar

## @param jmx_use_cgroup_memory_limit - boolean - optional - default: false
## @env DD_JMX_USE_CGROUP_MEMORY_LIMIT - boolean - optional - default: false
## When running in a memory cgroup, openjdk 8u131 and higher can automatically adjust
## its heap memory usage in accordance to the cgroup/container's memory limit.
## The Agent set a Xmx of 200MB if none is configured.
## Note: OpenJDK version < 8u131 or >= 10 as well as other JVMs might fail
## to start if this option is set.
#
# jmx_use_cgroup_memory_limit: false

## @param jmx_use_container_support - boolean - optional - default: false
## @env DD_JMX_USE_CONTAINER_SUPPORT - boolean - optional - default: false
## When running in a container, openjdk 10 and higher can automatically detect
## container specific configuration instead of querying the operating system
## to adjust resources allotted to the JVM.
## Note: openjdk versions prior to 10 and other JVMs might fail to start if
## this option is set.
#
# jmx_use_container_support: false

## @param jmx_max_ram_percentage - float - optional - default: 25.0
## @env DD_JMX_MAX_RAM_PERCENTAGE - float - optional - default: 25.0
## When running in a container with jmx_use_container_support enabled, the JVM can
## automatically declare the maximum heap size based off of a percentage of
## total container allocated memory. This option is overwritten if
## you use -Xmx to manually define the size of the heap. This option applies
## to containers with a total memory limit greater than ~250mb. If
## jmx_use_container_support is disabled this option has no effect.
#
# jmx_max_ram_percentage: 25.0

## @param jmx_log_file - string - optional
## @env DD_JMX_LOG_FILE - string - optional
## Path of the log file where JMXFetch logs are written.
#
# jmx_log_file: <JMXFETCH_LOG_FILE_PATH>

## @param jmx_max_restarts - integer - optional - default: 3
## @env DD_JMX_MAX_RESTARTS - integer - optional - default: 3
## Number of JMX restarts allowed in the restart-interval before giving up.
#
# jmx_max_restarts: 3

## @param jmx_restart_interval - integer - optional - default: 5
## @env DD_JMX_RESTART_INTERVAL - integer - optional - default: 5
## Duration of the restart interval in seconds.
#
# jmx_restart_interval: 5

## @param jmx_check_period - integer - optional - default: 15000
## @env DD_JMX_CHECK_PERIOD - integer - optional - default: 15000
## Duration of the period for check collections in milliseconds.
#
# jmx_check_period: 15000

## @param jmx_thread_pool_size - integer - optional - default: 3
## @env DD_JMX_THREAD_POOL_SIZE - integer - optional - default: 3
## JMXFetch collects multiples instances concurrently. Defines the maximum level of concurrency:
##   * Higher concurrency increases CPU utilization during metric collection.
##   * Lower concurrency results in lower CPU usage but may increase the total collection time.
## A value of 1 processes instances serially.
#
# jmx_thread_pool_size: 3

## @param jmx_collection_timeout - integer - optional - default: 60
## @env DD_JMX_COLLECTION_TIMEOUT - integer - optional - default: 60
## Defines the maximum waiting period in seconds before timing up on metric collection.
#
# jmx_collection_timeout: 60

## @param jmx_reconnection_thread_pool_size - integer - optional - default: 3
## @env DD_JMX_RECONNECTION_THREAD_POOL_SIZE - integer - optional - default: 3
## JMXFetch reconnects to multiples instances concurrently. Defines the maximum level of concurrency:
##   * Higher concurrency increases CPU utilization during reconnection.
##   * Lower concurrency results in lower CPU usage but may increase the total reconnection time
## A value of 1 processes instance reconnections serially.
#
# jmx_reconnection_thread_pool_size: 3

## @param jmx_reconnection_timeout - integer - optional - default: 60
## @env DD_JMX_RECONNECTION_TIMEOUT - integer - optional - default: 60
## Determines the maximum waiting period in seconds before timing up on instance reconnection.
#
# jmx_reconnection_timeout: 60

## @param jmx_statsd_telemetry_enabled - boolean - optional - default: false
## @env DD_JMX_STATSD_TELEMETRY_ENABLED - boolean - optional - default: false
## Specifies whether the JMXFetch statsd client telemetry is enabled.
#
# jmx_statsd_telemetry_enabled: false

## @param jmx_telemetry_enabled - boolean - optional - default: false
## @env DD_JMX_TELEMETRY_ENABLED - boolean - optional - default: false
## Specifies whether additional JMXFetch telemetry is enabled.
#
# jmx_telemetry_enabled: false

{{ end -}}
{{- if .Logging }}

###########################
## Logging Configuration ##
###########################

## @param log_level - string - optional - default: info
## @env DD_LOG_LEVEL - string - optional - default: info
## Minimum log level of the Datadog Agent.
## Valid log levels are: trace, debug, info, warn, error, critical, and off.
## Note: When using the 'off' log level, quotes are mandatory.
#
# log_level: 'info'

## @param log_file - string - optional
## @env DD_LOG_FILE - string - optional
## Path of the log file for the Datadog Agent.
## See https://docs.datadoghq.com/agent/guide/agent-log-files/
#
# log_file: <AGENT_LOG_FILE_PATH>

## @param log_format_json - boolean - optional - default: false
## @env DD_LOG_FORMAT_JSON - boolean - optional - default: false
## Set to 'true' to output Agent logs in JSON format.
#
# log_format_json: false

## @param log_to_console - boolean - optional - default: true
## @env DD_LOG_TO_CONSOLE - boolean - optional - default: true
## Set to 'false' to disable Agent logging to stdout.
#
# log_to_console: true

## @param disable_file_logging - boolean - optional - default: false
## @env DD_DISABLE_FILE_LOGGING - boolean - optional - default: false
## Set to 'true' to disable logging to the log file.
#
# disable_file_logging: false

## @param log_file_max_size - custom - optional - default: 10MB
## @env DD_LOG_FILE_MAX_SIZE - custom - optional - default: 10MB
## Maximum size of one log file. Use either a size (e.g. 10MB) or
## provide value in bytes: 10485760
#
# log_file_max_size: 10MB

## @param log_file_max_rolls - integer - optional - default: 1
## @env DD_LOG_FILE_MAX_ROLLS - integer - optional - default: 1
## Maximum amount of "old" log files to keep.
## Set to 0 to not limit the number of files to create.
#
# log_file_max_rolls: 1

## @param log_to_syslog - boolean - optional - default: false
## @env DD_LOG_TO_SYSLOG - boolean - optional - default: false
## Set to 'true' to enable logging to syslog.
## Note: Even if this option is set to 'false', the service launcher of your environment
## may redirect the Agent process' stdout/stderr to syslog. In that case, if you wish
## to disable logging to syslog entirely, set 'log_to_console' to 'false' as well.
#
# log_to_syslog: false

## @param syslog_uri - string - optional
## @env DD_SYSLOG_URI - string - optional
## Define a custom remote syslog uri if needed. If 'syslog_uri' is left undefined/empty,
## a local domain socket connection is attempted.
#
# syslog_uri: <SYSLOG_URI>

## @param syslog_rfc - boolean - optional - default: false
## @env DD_SYSLOG_RFC - boolean - optional - default: false
## Set to 'true' to output in an RFC 5424-compliant format for Agent logs.
#
# syslog_rfc: false

## @param syslog_pem - string - optional
## @env DD_SYSLOG_PEM - string - optional
## If TLS enabled, you must specify a path to a PEM certificate here.
#
# syslog_pem: <PEM_CERTIFICATE_PATH>

## @param syslog_key - string - optional
## @env DD_SYSLOG_KEY - string - optional
## If TLS enabled, you must specify a path to a private key here.
#
# syslog_key: <PEM_KEY_PATH>

## @param syslog_tls_verify - boolean - optional - default: true
## @env DD_SYSLOG_TLS_VERIFY - boolean - optional - default: true
## If TLS enabled, you may enforce TLS verification here.
#
# syslog_tls_verify: true

## @param log_format_rfc3339 - boolean - optional - default false
## @env DD_LOG_FORMAT_RFC3339 - boolean - optional - default false
## If enabled the Agent will log using the RFC3339 format for the log time.
#
# log_format_rfc3339: false

## @param log_all_goroutines_when_unhealthy - boolean - optional - default false
## @env DD_LOG_ALL_GOROUTINES_WHEN_UNHEALTHY - boolean - optional - default false
## If enabled, when the health probe of an internal component fails, the stack traces
## of all the goroutines are logged.
#
# log_all_goroutines_when_unhealthy: false

{{ end -}}
{{- if .Autoconfig }}

##############################
## Autoconfig Configuration ##
##############################

## @param autoconf_template_dir - string - optional - default: /datadog/check_configs
## @env DD_AUTOCONF_TEMPLATE_DIR - string - optional - default: /datadog/check_configs
## Directory containing configuration templates for Autoconfig.
#
# autoconf_template_dir: /datadog/check_configs

## @param autoconf_config_files_poll - boolean - optional - default: false
## @env DD_AUTOCONF_CONFIG_FILES_POLL - boolean - optional - default: false
## Should the we check for new/updated integration configuration files on disk.
## WARNING: Only files containing checks configuration are supported (logs configuration are not supported).
#
# autoconf_config_files_poll: false

## @param autoconf_config_files_poll_interval - integer - optional - default: 60
## @env DD_AUTOCONF_CONFIG_FILES_POLL_INTERVAL - integer - optional - default: 60
## How frequently should the Agent check for new/updated integration configuration files (in seconds).
## This value must be >= 1 (i.e. 1 second).
## WARNING: Only files containing checks configuration are supported (logs configuration are not supported).
#
# autoconf_config_files_poll_interval: 60

## @param config_providers - List of custom object - optional
## @env DD_CONFIG_PROVIDERS - List of custom object - optional
## The providers the Agent should call to collect checks configurations. Available providers are:
##   * kubelet - The kubelet provider handles templates embedded in pod annotations.
##   * docker -  The Docker provider handles templates embedded in container labels.
##   * clusterchecks - The clustercheck provider retrieves cluster-level check configurations from the cluster-agent.
##   * kube_services - The kube_services provider watches Kubernetes services for cluster-checks
##
## See https://docs.datadoghq.com/guides/autodiscovery/ to learn more
#
# config_providers:
#  - name: kubelet
#    polling: true
#  - name: docker
#    polling: true
#  - name: clusterchecks
#    grace_time_seconds: 60
{{ if .ClusterChecks }}
#  - name: kube_services
#    polling: true
{{ end -}}
#  - name: etcd
#    polling: true
#    template_dir: /datadog/check_configs
#    template_url: http://127.0.0.1
#    username:
#    password:
#  - name: consul
#    polling: true
#    template_dir: datadog/check_configs
#    template_url: http://127.0.0.1
#    ca_file:
#    ca_path:
#    cert_file:
#    key_file:
#    username:
#    password:
#    token:
#  - name: zookeeper
#    polling: true
#    template_dir: /datadog/check_configs
#    template_url: 127.0.0.1
#    username:
#    password:

## @param extra_config_providers - list of strings - optional
## @env DD_EXTRA_CONFIG_PROVIDERS - space separated list of strings - optional
## Add additional config providers by name using their default settings, and pooling enabled.
## This list is available as an environment variable binding.
#
# extra_config_providers:
#   - clusterchecks

## @param autoconfig_exclude_features - list of comma separated strings - optional
## @env DD_AUTOCONFIG_EXCLUDE_FEATURES - list of space separated strings - optional
## Exclude features automatically detected and enabled by environment autodiscovery.
## Supported syntax is a list of `(<attribute>:)<regexp>`. Currently only the `name` attribute is supported.
## When no attribute is present, it defaults to `name:` attribute.
#
# autoconfig_exclude_features:
#  - cloudfoundry
#  - containerd
#  - cri
#  - docker
#  - ecsec2
#  - ecsfargate
#  - eksfargate
#  - kubernetes
#  - orchestratorexplorer
#  - podman

## @param autoconfig_include_features - list of comma separated strings - optional
## @env DD_AUTOCONFIG_INCLUDE_FEATURES - list of space separated strings - optional
## Force activation of features (as if they were discovered by environment autodiscovery).
#
# autoconfig_include_features:
#  - cloudfoundry
#  - containerd
#  - cri
#  - docker
#  - ecsec2
#  - ecsfargate
#  - eksfargate
#  - kubernetes
#  - orchestratorexplorer
#  - podman

{{ end -}}
{{- if .Autodiscovery }}

###########################################
## Container Autodiscovery Configuration ##
###########################################

## @param container_cgroup_root - string - optional - default: /host/sys/fs/cgroup/
## @env DD_CONTAINER_CGROUP_ROOT - string - optional - default: /host/sys/fs/cgroup/
## Change the root directory to look at to get cgroup statistics.
## Default if environment variable "DOCKER_DD_AGENT" is set to "/host/sys/fs/cgroup"
## and "/sys/fs/cgroup" if not.
#
# container_cgroup_root: /host/sys/fs/cgroup/

## @param container_proc_root - string - optional - default: /host/proc
## @env DD_CONTAINER_PROC_ROOT - string - optional - default: /host/proc
## Change the root directory to look at to get proc statistics.
## Default if environment variable "DOCKER_DD_AGENT" is set "/host/proc" and "/proc" if not.
#
# container_proc_root: /host/proc

## @param listeners - list of key:value elements - optional
## @env DD_LISTENERS - list of key:value elements - optional
## Choose "auto" if you want to let the Agent find any relevant listener on your host
## At the moment, the only auto listener supported is Docker
## If you have already set Docker anywhere in the listeners, the auto listener is ignored
#
# listeners:
#   - name: auto
#   - name: docker

## @param extra_listeners - list of strings - optional
## @env DD_EXTRA_LISTENERS - space separated list of strings - optional
## You can also add additional listeners by name using their default settings.
## This list is available as an environment variable binding.
#
# extra_listeners:
#   - kubelet

## @param ac_exclude - list of comma separated strings - optional
## @env DD_AC_EXCLUDE - list of space separated strings - optional
## Exclude containers from metrics and AD based on their name or image.
## If a container matches an exclude rule, it won't be included unless it first matches an include rule.
## An excluded container won't get any individual container metric reported for it.
## See: https://docs.datadoghq.com/agent/guide/autodiscovery-management/
#
# ac_exclude: []

## @param ac_include - list of comma separated strings - optional
## @env DD_AC_INCLUDE - list of space separated strings - optional
## Include containers from metrics and AD based on their name or image:
## See: https://docs.datadoghq.com/agent/guide/autodiscovery-management/
#
# ac_include: []

## @param exclude_pause_container - boolean - optional - default: true
## @env DD_EXCLUDE_PAUSE_CONTAINER - boolean - optional - default: true
## Exclude default pause containers from orchestrators.
## By default the Agent doesn't monitor kubernetes/openshift pause container.
## They are still counted in the container count (just like excluded containers).
#
# exclude_pause_container: true

## @param docker_query_timeout - integer - optional - default: 5
## @env DD_DOCKER_QUERY_TIMEOUT - integer - optional - default: 5
## Set the default timeout value when connecting to the Docker daemon.
#
# docker_query_timeout: 5

## @param ad_config_poll_interval - integer - optional - default: 10
## @env DD_AD_CONFIG_POLL_INTERVAL - integer - optional - default: 10
## The default interval in second to check for new autodiscovery configurations
## on all registered configuration providers.
#
# ad_config_poll_interval: 10

## @param cloud_foundry_garden - custom object - optional
## Settings for Cloudfoundry application container autodiscovery.
#
# cloud_foundry_garden:

  ## @param listen_network - string - optional - default: unix
  ## @env DD_CLOUD_FOUNDRY_GARDEN_LISTEN_NETWORK - string - optional - default: unix
  ## The network on which the garden API is listening. Possible values are `unix` or `tcp`
  #
  # listen_network: unix

  ## @param listen_address - string - optional - default: /var/vcap/data/garden/garden.sock
  ## @env DD_CLOUD_FOUNDRY_GARDEN_LISTEN_ADDRESS - string - optional - default: /var/vcap/data/garden/garden.sock
  ## The address on which the garden API is listening.
  #
  # listen_address: /var/vcap/data/garden/garden.sock

## @param podman_db_path - string - optional - default: ""
## @env DD_PODMAN_DB_PATH - string - optional - default: ""
## Settings for Podman DB that Datadog Agent collects container metrics.
#
# podman_db_path: ""

{{ end -}}
{{- if .ClusterAgent }}

#################################
## Cluster Agent Configuration ##
#################################

## @param cluster_agent - custom object - optional
## Settings for the Cluster Agent.
## See https://docs.datadoghq.com/agent/cluster_agent/
#
# cluster_agent:

  ## @param enabled - boolean - optional - default: false
  ## Set to true to enable the Cluster Agent.
  #
  # enabled: false

  ## @param auth_token - string - optional - default: ""
  ## Auth token used to make requests to the Kubernetes API server.
  #
  # auth_token: ""

  ## @param url - string - optional - default: ""
  ## The Cluster Agent endpoint. There's no need to set it if "kubernetes_service_name" is set.
  #
  # url: ""

  ## @param kubernetes_service_name - string - optional - default: "datadog-cluster-agent"
  ## Name of the Kubernetes service for the Cluster Agent.
  #
  # kubernetes_service_name: "datadog-cluster-agent"

  ## @param max_leader_connections - integer - optional - default: 100
  ## Maximum number of connections between a follower and a leader.
  #
  # max_leader_connections: 100

  ## @param client_reconnect_period_seconds - integer - optional - default: 1200
  ## Set the refersh period for Agent to Cluster Agent connection (new connection is created, old connection is closed).
  ## Set to 0 to disable periodic reconnection.
  #
  # client_reconnect_period_seconds: 1200

  ## @param tagging_fallback - boolean - optional - default: false
  ## Set to true to enabled fallback to local metamapper when the connection with the Cluster Agent fails.
  #
  # tagging_fallback: false

  ## @param server - custom object - optional
  ## Sets the connection timeouts
  #
  # server:

      ## @param read_timeout_seconds - integer - optional - default: 2
      ## Read timeout in seconds.
      #
      # read_timeout_seconds: 2

      ## @param write_timeout_seconds - integer - optional - default: 2
      ## Write timeout in seconds.
      #
      # write_timeout_seconds: 2

      ## @param idle_timeout_seconds - integer - optional - default: 60
      ## Idle timeout in seconds.
      #
      # idle_timeout_seconds: 60

{{ end -}}
{{- if .ClusterChecks }}

#################################
## Cluster check Configuration ##
#################################

## @param cluster_checks - custom object - optional
## Enter specific configurations for your cluster check.
## The cluster-agent is able to autodiscover cluster resources and dispatch checks on
## the node-agents (provided the clustercheck config provider is enabled on them).
## Uncomment this parameter and the one below to enable them.
## See https://docs.datadoghq.com/agent/kubernetes/cluster/
#
# cluster_checks:

  ## @param enabled - boolean - optional - default: false
  ## @env DD_CLUSTER_CHECKS_ENABLED - boolean - optional - default: false
  ## Set to true to enable the dispatching logic on the leader cluster-agent.
  #
  # enabled: false

  ## @param node_expiration_timeout - integer - optional - default: 30
  ## @env DD_CLUSTER_CHECKS_NODE_EXPIRATION_TIMEOUT - integer - optional - default: 30
  ## Set "node_expiration_timeout" time in second after which Node-agents that have not
  ## queried the cluster-agent are deleted, and their checks re-dispatched to other nodes.
  #
  # node_expiration_timeout: 30

  ## @param warmup_duration - integer - optional - default: 30
  ## @env DD_CLUSTER_CHECKS_WARMUP_DURATION - integer - optional - default: 30
  ## Set the "warmup_duration" duration in second for the cluster-agent to wait for all
  ## node-agents to report to it before dispatching configurations.
  #
  # warmup_duration: 30

  ## @param cluster_tag_name - string - optional - default: cluster_name
  ## @env DD_CLUSTER_CHECKS_CLUSTER_TAG_NAME - string - optional - default: cluster_name
  ## If a cluster_name value is set or autodetected, a "<CLUSTER_NAME>" tag is added
  ## to all cluster-check configurations sent to the node-agents.
  ## Set a custom tag name here, or disable it by setting an empty name.
  #
  # cluster_tag_name: cluster_name

  ## @param extra_tags - list of key:value elements - optional
  ## @env DD_CLUSTER_CHECKS_EXTRA_TAGS - list of key:value elements - optional
  ## Set a list of additionnal tags can to be added to every cluster-check configuration.
  #
  # extra_tags:
  #   - <TAG_KEY>:<TAG_VALUE>

  ## @param advanced_dispatching_enabled - boolean - optional - default: false
  ## @env DD_CLUSTER_CHECKS_ADVANCED_DISPATCHING_ENABLED - boolean - optional - default: false
  ## If advanced_dispatching_enabled is true the leader cluster-agent collects stats
  ## from the cluster level check runners to optimize the check dispatching logic.
  #
  # advanced_dispatching_enabled: false

  ## @param clc_runners_port - integer - optional - default: 5005
  ## @env DD_CLUSTER_CHECKS_CLC_RUNNERS_PORT - integer - optional - default: 5005
  ## Set the "clc_runners_port" used by the cluster-agent client to reach cluster level
  ## check runners and collect their stats.
  #
  # clc_runners_port: 5005

{{ end -}}
{{- if .AdmissionController }}

########################################
## Admission controller Configuration ##
########################################

## @param admission_controller - custom object - optional
## Enter specific configurations for your admission controller.
## The Datadog admission controller is a component of the Datadog Cluster Agent.
## It has two main functionalities:
## Inject environment variables (DD_AGENT_HOST and DD_ENTITY_ID) to configure DogStatsD and APM tracer libraries into your application containers.
## Inject Datadog reserved tags (env, service, version) from application labels into the container environment variables.
## Uncomment this parameter and the one below to enable it.
## See https://docs.datadoghq.com/agent/cluster_agent/admission_controller/
#
# admission_controller:

  ## @param enabled - boolean - optional - default: false
  ## @env DD_ADMISSION_CONTROLLER_ENABLED - boolean - optional - default: false
  ## Set to true to enable the admission controller in the cluster-agent.
  #
  # enabled: false

  ## @param validation - custom object - optional
  ## The admission controller's validation configuration.
  #
  # validation:

    ## @param enabled - boolean - optional - default: true
    ## @env DD_ADMISSION_CONTROLLER_VALIDATION_ENABLED - boolean - optional - default: true
    ## Set to true to enable validation webhooks controller in the cluster-agent.
    #
    # enabled: true

  ## @param mutation - custom object - optional
  ## The admission controller's mutation configuration.
  #
  # mutation:

    ## @param enabled - boolean - optional - default: true
    ## @env DD_ADMISSION_CONTROLLER_MUTATION_ENABLED - boolean - optional - default: true
    ## Set to true to enable mutation webhooks controller in the cluster-agent.
    #
    # enabled: true

  ## @param mutate_unlabelled - boolean - optional - default: false
  ## @env DD_ADMISSION_CONTROLLER_MUTATE_ENABLED - boolean - optional - default: false
  ## Enable injecting config without having the pod label admission.datadoghq.com/enabled="true".
  #
  # mutate_unlabelled: false

  ## @param port - integer - optional - default: 8000
  ## @env DD_ADMISSION_CONTROLLER_PORT - integer - optional - default: 8000
  ## The admission controller server port.
  #
  # port: 8000

  ## @param timeout_seconds - integer - optional - default: 10
  ## @env DD_ADMISSION_CONTROLLER_TIMEOUT_SECONDS - integer - optional - default: 10
  ## The admission controller server timeout in seconds.
  #
  # timeout_seconds: 10

  ## @param service_name - string - optional - default: datadog-admission-controller
  ## @env DD_ADMISSION_CONTROLLER_SERVICE_NAME - string - optional - default: datadog-admission-controller
  ## The name of the Kubernetes service that exposes the admission controller.
  #
  # service_name: datadog-admission-controller

  ## @param webhook_name - string - optional - default: datadog-webhook
  ## @env DD_ADMISSION_CONTROLLER_WEBHOOK_NAME - string - optional - default: datadog-webhook
  ## The name of the Kubernetes webhook object.
  #
  # webhook_name: datadog-webhook

  ## @param pod_owners_cache_validity - integer - optional - default: 10
  ## @env DD_ADMISSION_CONTROLLER_POD_OWNERS_CACHE_VALIDITY - integer - optional - default: pod_owners_cache_validity
  ## The in-memory cache TTL for pod owners in minutes.
  #
  # pod_owners_cache_validity: 10

  ## @param namespace_selector_fallback - boolean - optional - default: false
  ## @env DD_ADMISSION_CONTROLLER_NAMESPACE_SELECTOR_FALLBACK - boolean - optional - default: false
  ## Use namespace selectors instead of object selectors to watch objects.
  ## For Kubernetes versions from 1.10 to 1.14 (inclusive)
  #
  # namespace_selector_fallback: false

  ## @param certificate - custom object - optional
  ## The webhook's certificate configuration.
  #
  # certificate:

    ## @param validity_bound - integer - optional - default: 8760
    ## @env DD_ADMISSION_CONTROLLER_CERTIFICATE_VALIDITY_BOUND - integer - optional - default: 8760
    ## The certificate's validity bound in hours, default 1 year (365*24).
    #
    # validity_bound: 8760

    ## @param expiration_threshold - integer - optional - default: 720
    ## @env DD_ADMISSION_CONTROLLER_CERTIFICATE_EXPIRATION_THRESHOLD - integer - optional - default: 720
    ## The certificate's refresh threshold in hours, default 1 month (30*24).
    #
    # expiration_threshold: 720

    ## @param secret_name - string - optional - default: webhook-certificate
    ## @env DD_ADMISSION_CONTROLLER_CERTIFICATE_SECRET_NAME - string - optional - default: webhook-certificate
    ## Name of the Secret object containing the webhook certificate.
    #
    # secret_name: webhook-certificate

  ## @param inject_config - custom object - optional
  ## Configuration injection parameters.
  #
  # inject_config:

    ## @param enabled - boolean - optional - default: true
    ## @env DD_ADMISSION_CONTROLLER_INJECT_CONFIG_ENABLED - boolean - optional - default: true
    ## Enable configuration injection (configure DogStatsD and APM tracer libraries).
    #
    # enabled: true

    ## @param endpoint - string - optional - default: /injectconfig
    ## @env DD_ADMISSION_CONTROLLER_INJECT_CONFIG_ENDPOINT - string - optional - default: /injectconfig
    ## Admission controller's endpoint responsible for handling configuration injection requests.
    #
    # endpoint: /injectconfig

    ## @param mode - string - optional - default: hostip
    ## @env DD_ADMISSION_CONTROLLER_INJECT_CONFIG_MODE - string - optional - default: hostip
    ## The kind of configuration to be injected, it can be "hostip", "service", or "socket".
    #
    # mode: hostip

    ## @param local_service_name - string - optional - default: datadog
    ## @env DD_ADMISSION_CONTROLLER_INJECT_CONFIG_LOCAL_SERVICE_NAME - string - optional - default: datadog
    ## Configure the local service name that exposes the Datadog Agent. Only applicable in "service" mode.
    #
    # local_service_name: datadog

    ## @param socket_path - string - optional - default: /var/run/datadog
    ## @env DD_ADMISSION_CONTROLLER_INJECT_CONFIG_SOCKET_PATH - string - optional - default: /var/run/datadog
    ## Configure Datadog Agent's socket path. Only applicable in "socket" mode.
    #
    # socket_path: /var/run/datadog

    ## @param trace_agent_socket - string - optional - default: unix:///var/run/datadog/apm.socket
    ## @env DD_ADMISSION_CONTROLLER_INJECT_CONFIG_TRACE_AGENT_SOCKET - string - optional - default: unix:///var/run/datadog/apm.socket
    ## Configure Trace Agent's socket path in the app container (DD_TRACE_AGENT_URL).
    ## Only applicable in "socket" mode.
    #
    # trace_agent_socket: unix:///var/run/datadog/apm.socket

    ## @param type_socket_volumes - boolean - optional - default: false
    ## @env DD_ADMISSION_CONTROLLER_INJECT_CONFIG_TYPE_SOCKET_VOLUMES - boolean - optional - default: false
    ## When enabled, injected volumes are of type "Socket". This means that
    ## injected pods will not start until the Agent creates the dogstatsd and
    ## trace-agent sockets. This ensures no lost traces or dogstatsd metrics but
    ## can cause the pod to wait if the agent has issues creating the sockets.
    #
    # type_socket_volumes: false

  ## @param inject_tags - custom object - optional
  ## Tags injection parameters.
  #
  # inject_tags:

    ## @param enabled - boolean - optional - default: true
    ## @env DD_ADMISSION_CONTROLLER_INJECT_TAGS_ENABLED - boolean - optional - default: true
    ## Enable standard tags injection.
    #
    # enabled: true

    ## @param endpoint - string - optional - default: /injecttags
    ## @env DD_ADMISSION_CONTROLLER_INJECT_TAGS_ENDPOINT - string - optional - default: /injecttags
    ## Admission controller's endpoint responsible for handling tags injection requests.
    #
    # endpoint: /injecttags

  ## @param failure_policy - string - optional - default: Ignore
  ## @env DD_ADMISSION_CONTROLLER_FAILURE_POLICY - string - optional - default: Ignore
  ## Set the failure policy for dynamic admission control.
  ## The default of Ignore means that pods will still be admitted even if the webhook is unavailable to inject them.
  ## Setting to Fail will require the admission controller to be present and pods to be injected before they are allowed to run.
  #
  # failure_policy: Ignore

  ## @param reinvocation_policy - string - optional - default: IfNeeded
  ## @env DD_ADMISSION_CONTROLLER_REINVOCATION_POLICY - string - optional - default: IfNeeded
  ## Set the reinvocation policy for dynamic admission control.
  ## See https://kubernetes.io/docs/reference/access-authn-authz/extensible-admission-controllers/#reinvocation-policy
  #
  # reinvocation_policy: IfNeeded

  ## @param add_aks_selectors - boolean - optional - default: false
  ## @env DD_ADMISSION_CONTROLLER_ADD_AKS_SELECTORS - boolean - optional - default: false
  ## Adds in the admission controller webhook the selectors that are required in AKS.
  ## See https://docs.microsoft.com/en-us/azure/aks/faq#can-i-use-admission-controller-webhooks-on-aks
  #
  # add_aks_selectors: false

  ## @param auto_instrumentation - custom object - optional
  ## Library injection parameters.
  #
  # auto_instrumentation:

    ## @param init_resources - custom object - optional
    ## CPU and Memory resources of the init containers.
    #
    # init_resources:

      ## @param cpu - string - optional
      ## @env DD_ADMISSION_CONTROLLER_AUTO_INSTRUMENTATION_INIT_RESOURCES_CPU - string - optional
      ## Configures the CPU request that will be applied for the init container's CPU request and limit.
      #
      # cpu:

      ## @param memory - string - optional
      ## @env DD_ADMISSION_CONTROLLER_AUTO_INSTRUMENTATION_INIT_RESOURCES_MEMORY - string - optional
      ## Configures the memory request that will be applied for the init container's memory request and limit.
      #
      # memory:

    ## @param init_security_context - json - optional
    ## @env DD_ADMISSION_CONTROLLER_AUTO_INSTRUMENTATION_INIT_SECURITY_CONTEXT - json - optional
    ## Security context for the init containers in JSON format. Follows the Kubernetes security context spec,
    ## https://kubernetes.io/docs/reference/generated/kubernetes-api/v1.30/#securitycontext-v1-core,
    ## ignores unknown properties.
    #
    # init_security_context: '{"privileged": false}'
    #
    # DD_ADMISSION_CONTROLLER_AUTO_INSTRUMENTATION_INIT_SECURITY_CONTEXT='{"privileged": false}'
{{ end -}}
{{- if .DockerTagging }}

#########################
## Container detection ##
#########################

## @param container_cgroup_prefix - string - optional - default: /docker/
## @env DD_CONTAINER_CGROUP_PREFIX - string - optional - default: /docker/
## On hosts with mixed workloads, non-containernized processes can
## mistakenly be detected as containerized. Use this parameter to
## tune the detection logic to your system and avoid false-positives.
#
# container_cgroup_prefix: "/docker/"

###########################
## Docker tag extraction ##
###########################

## @param docker_labels_as_tags - map - optional
## @env DD_DOCKER_LABELS_AS_TAGS - json - optional
## The Agent can extract container label values and set them as metric tags values associated to a <TAG_KEY>.
## If you prefix your tag name with `+`, it will only be added to high cardinality metrics (Docker check).
#
# docker_labels_as_tags:
#   <LABEL_NAME>: <TAG_KEY>
#   <HIGH_CARDINALITY_LABEL_NAME>: +<TAG_KEY>
#
# DD_DOCKER_LABELS_AS_TAGS='{"LABEL_NAME":"tag_key"}'

## @param docker_env_as_tags - map - optional
## @env DD_DOCKER_ENV_AS_TAGS - json - optional
## The Agent can extract environment variables values and set them as metric tags values associated to a <TAG_KEY>.
## If you prefix your tag name with `+`, it will only be added to high cardinality metrics (Docker check).
#
# docker_env_as_tags:
#   <ENVVAR_NAME>: <TAG_KEY>
#
# DD_DOCKER_ENV_AS_TAGS='{"ENVVAR_NAME": "tag_key"}'

{{ end -}}
{{- if .KubernetesTagging }}

###############################
## Kubernetes tag extraction ##
###############################

## @param kubernetes_pod_labels_as_tags - map - optional
## @env DD_KUBERNETES_POD_LABELS_AS_TAGS - json - optional
## The Agent can extract pod labels values and set them as metric tags values associated to a <TAG_KEY>.
## If you prefix your tag name with +, it will only be added to high cardinality metrics.
#
# kubernetes_pod_labels_as_tags:
#   <POD_LABEL>: <TAG_KEY>
#   <HIGH_CARDINALITY_LABEL_NAME>: +<TAG_KEY>
#
# DD_KUBERNETES_POD_LABELS_AS_TAGS='{"LABEL_NAME":"tag_key"}'

## @param kubernetes_pod_annotations_as_tags - map - optional
## @env DD_KUBERNETES_POD_ANNOTATIONS_AS_TAGS - json - optional
## The Agent can extract annotations values and set them as metric tags values associated to a <TAG_KEY>.
## If you prefix your tag name with +, it will only be added to high cardinality metrics.
#
# kubernetes_pod_annotations_as_tags:
#   <ANNOTATION>: <TAG_KEY>
#   <HIGH_CARDINALITY_ANNOTATION>: +<TAG_KEY>
#
# DD_KUBERNETES_POD_ANNOTATIONS_AS_TAGS='{"ANNOTATION_NAME":"tag_key"}'

## @param kubernetes_namespace_labels_as_tags - map - optional
## @env DD_KUBERNETES_NAMESPACE_LABELS_AS_TAGS - json - optional
## The Agent can extract namespace label values and set them as metric tags values associated to a <TAG_KEY>.
## If you prefix your tag name with +, it will only be added to high cardinality metrics.
#
# kubernetes_namespace_labels_as_tags:
#   <NAMESPACE_LABEL>: <TAG_KEY>
#   <HIGH_CARDINALITY_NAMESPACE_LABEL_NAME>: +<TAG_KEY>
#
# DD_KUBERNETES_NAMESPACE_LABELS_AS_TAGS='{"<NAMESPACE_LABEL>": "<TAG_KEY>"}'

## @param container_env_as_tags - map - optional
## @env DD_CONTAINER_ENV_AS_TAGS - map - optional
## The Agent can extract environment variable values and set them as metric tags values associated to a <TAG_KEY>.
## Requires the container runtime socket to be reachable. (Supported container runtimes: Containerd, Docker)
#
# container_env_as_tags:
#   <ENV>: <TAG_KEY>

## @param container_labels_as_tags - map - optional
## @env DD_CONTAINER_LABELS_AS_TAGS - map - optional
## The Agent can extract container label values and set them as metric tags values associated to a <TAG_KEY>.
## If you prefix your tag name with `+`, it will only be added to high cardinality metrics. (Supported container
## runtimes: Containerd, Docker).
#
# container_labels_as_tags:
#   <LABEL_NAME>: <TAG_KEY>
#   <HIGH_CARDINALITY_LABEL_NAME>: +<TAG_KEY>

{{ end -}}
{{- if .ECS }}

###################################
## ECS integration Configuration ##
###################################

## @param ecs_agent_container_name - string - optional - default: ecs-agent
## @env DD_ECS_AGENT_CONTAINER_NAME - string - optional - default: ecs-agent
## The ECS Agent container should be autodetected when running with the
## default (ecs-agent) name. If not, change the container name here:
#
# ecs_agent_container_name: ecs-agent

## @param ecs_agent_url - string - optional - default: http://localhost:51678
## @env DD_ECS_AGENT_URL - string - optional - default: http://localhost:51678
## The ECS Agent container should be autodetected when running with the
## default (ecs-agent) name. If not, change the container name the
## Agent should look for with ecs_agent_container_name, or force a fixed url here:
#
# ecs_agent_url: http://localhost:51678

## @param ecs_collect_resource_tags_ec2 - boolean - optional - default: false
## @env DD_ECS_COLLECT_RESOURCE_TAGS_EC2 - boolean - optional - default: false
## The Agent can collect resource tags from the metadata API exposed by the
## ECS Agent for tasks scheduled with the EC2 launch type.
#
# ecs_collect_resource_tags_ec2: false

## @param ecs_resource_tags_replace_colon - boolean - optional - default: false
## @env DD_ECS_RESOURCE_TAGS_REPLACE_COLON - boolean - optional - default: false
## The Agent replaces colon `:` characters in the ECS resource tag keys by underscores `_`.
#
# ecs_resource_tags_replace_colon: false

## @param ecs_metadata_timeout - integer - optional - default: 500
## @env DD_ECS_METADATA_TIMEOUT - integer - optional - default: 500
## Timeout in milliseconds on calls to the AWS ECS metadata endpoints.
#
# ecs_metadata_timeout: 500

## @param ecs_task_collection_enabled - boolean - optional - default: false
## @env DD_ECS_TASK_COLLECTION_ENABLED - boolean - optional - default: false
## The Agent can collect detailed task information from the metadata API exposed by the ECS Agent,
## which is used for the orchestrator ECS check.
#
# ecs_task_collection_enabled: false

{{ end -}}
{{- if .CRI }}

###################################
## CRI integration Configuration ##
###################################

## @param cri_socket_path - string - optional - default: ""
## @env DD_CRI_SOCKET_PATH - string - optional - default: ""
## To activate the CRI check, indicate the path of the CRI socket you're using
## and mount it in the container if needed.
## If left empty, the CRI check is disabled.
## see: https://docs.datadoghq.com/integrations/cri/
#
# cri_socket_path: ""

## @param cri_connection_timeout - integer - optional - default: 1
## @env DD_CRI_CONNECTION_TIMEOUT - integer - optional - default: 1
## Configure the initial connection timeout in seconds.
#
# cri_connection_timeout: 1

## @param cri_query_timeout - integer - optional - default: 5
## @env DD_CRI_QUERY_TIMEOUT - integer - optional - default: 5
## Configure the timeout in seconds for querying the CRI.
#
# cri_query_timeout: 5

{{ end -}}
{{- if .Containerd}}

##########################################
## Containerd integration Configuration ##
##########################################

## @param cri_socket_path - string - optional - default: /var/run/containerd/containerd.sock
## @env DD_CRI_SOCKET_PATH - string - optional - default: /var/run/containerd/containerd.sock
## To activate the Containerd check, indicate the path of the Containerd socket you're using
## and mount it in the container if needed.
## see: https://docs.datadoghq.com/integrations/containerd/
#
# cri_socket_path: /var/run/containerd/containerd.sock

## @param cri_query_timeout - integer - optional - default: 5
## @env DD_CRI_QUERY_TIMEOUT - integer - optional - default: 5
## Configure the timeout in seconds for querying the Containerd API.
#
# cri_query_timeout: 5

## Deprecated - use `containerd_namespaces` instead
## @param containerd_namespace - list of strings - optional - default: []
## @env DD_CONTAINERD_NAMESPACE - space separated list of strings - optional - default: []
## Activating the Containerd check also activates the CRI check, as it contains an additional subset of useful metrics.
## Defaults to [] which configures the agent to report metrics and events from all the containerd namespaces.
## To watch specific namespaces, list them here.
## https://github.com/containerd/cri/blob/release/1.2/pkg/constants/constants.go#L22-L23
#
# containerd_namespace:
#   - k8s.io

## @param containerd_namespaces - list of strings - optional - default: []
## @env DD_CONTAINERD_NAMESPACES - space separated list of strings - optional - default: []
## Activating the Containerd check also activates the CRI check, as it contains an additional subset of useful metrics.
## Defaults to [] which configures the agent to report metrics and events from all the containerd namespaces.
## containerd_namespaces acts as an alias for containerd_namespace. When both containerd_namespaces and containerd_namespace
## are configured, the Agent merges the two lists.
#
# containerd_namespaces:
#   - k8s.io
#
## @param containerd_exclude_namespaces - list of strings - optional - default: ["moby"]
## @env DD_CONTAINERD_EXCLUDE_NAMESPACES - space separated list of strings - optional - default: ["moby"]
## When containerd_namespaces is set to [], containerd_exclude_namespaces
## allows the exclusion of containers from specific namespaces. By default it
## excludes "moby", to prevent Docker containers from being detected as
## containerd containers.
#
# containerd_exclude_namespaces:
#   - moby

{{ end -}}
{{- if .Kubelet }}

###################################################
## Kubernetes kubelet connectivity Configuration ##
###################################################

## @param kubernetes_kubelet_host - string - optional
## @env DD_KUBERNETES_KUBELET_HOST - string - optional
## The kubelet host should be autodetected when running inside a pod.
## If you run into connectivity issues, set the host here according to your cluster setup.
#
# kubernetes_kubelet_host: <KUBLET_HOST>

## @param kubernetes_http_kubelet_port - integer - optional - default: 10255
## @env DD_KUBERNETES_HTTP_KUBELET_PORT - integer - optional - default: 10255
## The kubelet http port should be autodetected when running inside a pod.
## If you run into connectivity issues, set the http port here according to your cluster setup.
#
# kubernetes_http_kubelet_port: 10255

## @param kubernetes_https_kubelet_port - integer - optional - default: 10250
## @env DD_KUBERNETES_HTTPS_KUBELET_PORT - integer - optional - default: 10250
## The kubelet https port should be autodetected when running inside a pod.
## If you run into connectivity issues, set the https port here according to your cluster setup.
#
# kubernetes_https_kubelet_port: 10250

## @param kubelet_tls_verify - boolean - optional - default: true
## @env DD_KUBELET_TLS_VERIFY - boolean - optional - default: true
## Set to false if you don't want the Agent to verify the kubelet's certificate when using HTTPS.
#
# kubelet_tls_verify: true

## @param kubelet_client_ca - string - optional - default: /var/run/secrets/kubernetes.io/serviceaccount/ca.crt
## @env DD_KUBELET_CLIENT_CA - string - optional - default: /var/run/secrets/kubernetes.io/serviceaccount/ca.crt
## Kublet client CA file path.
#
# kubelet_client_ca: /var/run/secrets/kubernetes.io/serviceaccount/ca.crt

## @param kubelet_auth_token_path - string - optional
## @env DD_KUBELET_AUTH_TOKEN_PATH - string - optional
## If authentication is needed, the Agent uses the pod's service account's
## credentials. If you want to use a different account, or are running the Agent
## on the host, set a custom token file path here.
#
# kubelet_auth_token_path: <TOKEN_FILE_PATH>

## @param kubelet_client_crt - string - optional
## @env DD_KUBELET_CLIENT_CRT - string - optional
## Set a custom Client CRT file path.
#
# kubelet_client_crt: <CRT_FILE_PATH>

## @param kubelet_client_key - string - optional
## @env DD_KUBELET_CLIENT_KEY - string - optional
## Set a custom Client key file path.
#
# kubelet_client_key: <CLIENT_KEY_FILE_PATH>

## @param kubelet_wait_on_missing_container - integer - optional - default: 0
## @env DD_KUBELET_WAIT_ON_MISSING_CONTAINER - integer - optional - default: 0
## On some kubelet versions, containers can take up to a second to
## register in the podlist. This option allows to wait for up to a given
## number of seconds (in 250ms chunks) when a container does not exist in the podlist.
#
# kubelet_wait_on_missing_container: 0

## @param kubelet_cache_pods_duration - integer - optional - default: 5
## @env DD_KUBELET_CACHE_PODS_DURATION - integer - optional - default: 5
## Polling frequency in seconds of the Agent to the kubelet "/pods" endpoint.
#
# kubelet_cache_pods_duration: 5

## @param kubernetes_pod_expiration_duration - integer - optional - default: 900
## @env DD_KUBERNETES_POD_EXPIRATION_DURATION - integer - optional - default: 900
## Set the time in second after which the Agent ignores the pods that have exited.
## Set the duration to 0 to disable this filtering.
#
# kubernetes_pod_expiration_duration: 900

## @param kubelet_listener_polling_interval - integer - optional - default: 5
## @env DD_KUBELET_LISTENER_POLLING_INTERVAL - integer - optional - default: 5
## Polling frequency in seconds at which autodiscovery will query the pod watcher to detect new pods/containers.
## Note that kubelet_cache_pods_duration needs to be lower than this setting, or autodiscovery will only poll more frequently the same cached data (kubelet_cache_pods_duration controls the cache refresh frequency).
#
# kubelet_listener_polling_interval: 5

{{ end -}}
{{- if .KubeApiServer }}

####################################################
## Kubernetes apiserver integration Configuration ##
####################################################

## @param kubernetes_kubeconfig_path - string - optional - default: ""
## @env DD_KUBERNETES_KUBECONFIG_PATH - string - optional - default: ""
## When running in a pod, the Agent automatically uses the pod's service account
## to authenticate with the API server.
## Provide the path to a custom KubeConfig file if you wish to install the Agent out of a pod
## or customize connection parameters.
## See https://kubernetes.io/docs/tasks/access-application-cluster/configure-access-multiple-clusters/
#
# kubernetes_kubeconfig_path: ""

## @param kubernetes_apiserver_ca_path - string - optional - default: ""
## @env DD_KUBERNETES_APISERVER_CA_PATH - string - optional - default: ""
## When running in a pod, the Agent automatically uses the pod's service account CA.
## Use this option to keep using the InCluster config but overriding the default CA Path.
## This parameter has no effect if `kubernetes_kubeconfig_path` is set.
#
# kubernetes_apiserver_ca_path: ""

## @param kubernetes_apiserver_tls_verify - boolean - optional - default: true
## @env DD_KUBERNETES_APISERVER_TLS_VERIFY - boolean - optional - default: true
## When running in a pod, the Agent automatically uses the pod's service account CA.
## Use this option to keep using the InCluster config but deactivating TLS verification (in case APIServer CA is not ServiceAccount CA)
## This parameter has no effect if `kubernetes_kubeconfig_path` is set.
#
# kubernetes_apiserver_tls_verify: true

## @param kubernetes_apiserver_use_protobuf - boolean - optional - default: false
## @env DD_KUBERNETES_APISERVER_USE_PROTOBUF - boolean - optional - default: false
## By default, communication with the apiserver is in json format. Setting the following
## option to true allows communication in the binary protobuf format.
#
# kubernetes_apiserver_use_protobuf: false

## @param kubernetes_collect_metadata_tags - boolean - optional - default: true
## @env DD_KUBERNETES_COLLECT_METADATA_TAGS - boolean - optional - default: true
## Set this to false to disable tag collection for the Agent.
## Note: In order to collect Kubernetes service names, the Agent needs certain rights.
## See https://github.com/DataDog/datadog-agent/blob/main/Dockerfiles/agent/README.md#kubernetes
#
# kubernetes_collect_metadata_tags: true

## @param kubernetes_metadata_tag_update_freq - integer - optional - default: 60
## @env DD_KUBERNETES_METADATA_TAG_UPDATE_FREQ - integer - optional - default: 60
## Set how often in secons the Agent refreshes the internal mapping of services to ContainerIDs.
#
# kubernetes_metadata_tag_update_freq: 60

## @param kubernetes_apiserver_client_timeout - integer - optional - default: 10
## @env DD_KUBERNETES_APISERVER_CLIENT_TIMEOUT - integer - optional - default: 10
## Set the timeout for the Agent when connecting to the Kubernetes API server.
#
# kubernetes_apiserver_client_timeout: 10

## @param collect_kubernetes_events - boolean - optional - default: false
## @env DD_COLLECT_KUBERNETES_EVENTS - boolean - optional - default: false
## Set `collect_kubernetes_events` to true to enable collection of kubernetes
## events to be sent to Datadog.
## Note: leader election must be enabled below to collect events.
##       Only the leader Agent collects events.
## See https://github.com/DataDog/datadog-agent/blob/main/Dockerfiles/agent/README.md#event-collection
#
# collect_kubernetes_events: false

## @param kubernetes_event_collection_timeout - integer - optional - default: 100
## @env DD_KUBERNETES_EVENT_COLLECTION_TIMEOUT - integer - optional - default: 100
## Set the timeout between two successful event collections in milliseconds.
#
# kubernetes_event_collection_timeout: 100

## @param leader_election - boolean - optional - default: false
## @env DD_LEADER_ELECTION - boolean - optional - default: false
## Set the parameter to true to enable leader election on this node.
## See https://github.com/DataDog/datadog-agent/blob/main/Dockerfiles/agent/README.md#leader-election
#
# leader_election: false

## @param leader_lease_duration - integer - optional - default: 60
## @env DD_LEADER_LEASE_DURATION - integer - optional - default: 60
## Set the leader election lease in seconds.
#
# leader_lease_duration: 60

## @param kubernetes_node_labels_as_tags - map - optional
## @env DD_KUBERNETES_NODE_LABELS_AS_TAGS - json - optional
## Configure node labels that should be collected and their name as host tags.
## Note: Some of these labels are redundant with metadata collected by cloud provider crawlers (AWS, GCE, Azure)
#
# kubernetes_node_labels_as_tags:
#   kubernetes.io/hostname: nodename
#   beta.kubernetes.io/os: os
#
# DD_KUBERNETES_NODE_LABELS_AS_TAGS='{"NODE_LABEL": "TAG_KEY"}'

## @param kubernetes_node_annotations_as_tags - map - optional
## @env DD_KUBERNETES_NODE_ANNOTATIONS_AS_TAGS - json - optional
## Configure node annotationss that should be collected and their name as host tags.
#
# kubernetes_node_annotations_as_tags:
#   cluster.k8s.io/machine: machine
#
# DD_KUBERNETES_NODE_ANNOTATIONS_AS_TAGS='{"NODE_ANNOTATION": "TAG_KEY"}'

## @param kubernetes_node_annotations_as_host_aliases - list - optional
## @env DD_KUBERNETES_NODE_ANNOTATIONS_AS_HOST_ALIASES - list - optional
## Configure node annotations that should be collected and used as host aliases.
#
# kubernetes_node_annotations_as_host_aliases:
# - cluster.k8s.io/machine
#
# DD_KUBERNETES_NODE_ANNOTATIONS_AS_HOST_ALIASES='["cluster.k8s.io/machine"]'

## @param cluster_name - string - optional
## @env DD_CLUSTER_NAME - string - optional
## Set a custom kubernetes cluster identifier to avoid host alias collisions.
## The cluster name can be up to 40 characters with the following restrictions:
## * Lowercase letters, numbers, and hyphens only.
## * Must start with a letter.
## * Must end with a number or a letter.
##
## These are the same rules as the ones enforced by GKE:
## https://cloud.google.com/kubernetes-engine/docs/reference/rest/v1beta1/projects.locations.clusters#Cluster.FIELDS.name
#
# cluster_name: <CLUSTER_IDENTIFIER>

## @param disable_cluster_name_tag_key - boolean - optional - default: false
## @env DD_DISABLE_CLUSTER_NAME_TAG_KEY - boolean - optional - default: false
## Disable using the 'cluster_name' tag key to submit orchestrator cluster name tag.
## The Agent will continue sending the cluster name tag with 'kube|ecs_cluster_name' key
## regardless of the value of this parameter.
#
# disable_cluster_name_tag_key: false

## @param kubernetes_ad_tags_disabled -- list of strings - optional
## @env DD_KUBERNETES_AD_TAGS_DISABLED -- list of strings - optional
## Can only be set to a single valid value: [ "kube_service" ]
## in order to not attach the kube_service tag on ready pods
#
# kubernetes_ad_tags_disabled:
#   - kube_service

{{ end -}}
{{- if .PrometheusScrape }}
## @param prometheus_scrape - custom object - optional
## This section configures the Autodiscovery based on the Prometheus annotations
#
# prometheus_scrape:

  ## @param enabled - boolean - optional - default: false
  ## Enables the prometheus config provider
  #
  # enabled: false

  ## @param service_endpoints - boolean - optional - default: false
  ## Enables Service Endpoints checks in the prometheus config provider
  #
  # service_endpoints: false

  ## @param checks - custom object - optional
  ## Defines any extra prometheus/openmetrics check configurations to be handled by the prometheus config provider
  #
  # checks: {}

  ## @param version - integer - optional - default: 1
  ## Version of the openmetrics check to be scheduled by the Prometheus auto-discovery
  #
  # version: 1

{{ end -}}
{{- if .CloudFoundryBBS }}
#######################################################
## Cloud Foundry BBS Configuration for Autodiscovery ##
#######################################################

## @param cloud_foundry_bbs - custom object - optional
## This section configures how the Cluster Agent accesses BBS API to gather information
## necessary for autodiscovery on BBS-based Cloud Foundry deployments.
#
# cloud_foundry_bbs:

  ## @param url - string - optional - default: https://bbs.service.cf.internal:8889
  ## @env DD_CLOUD_FOUNDRY_BBS_URL - string - optional - default: https://bbs.service.cf.internal:8889
  ## URL of the BBS API.
  #
  # url: https://bbs.service.cf.internal:8889

  ## @param poll_interval - integer - optional - default: 15
  ## @env DD_CLOUD_FOUNDRY_BBS_POLL_INTERVAL - integer - optional - default: 15
  ## Refresh rate of BBS API, in seconds. Values lower than 10 might influence
  ## performance of other operations in the cluster.
  #
  # poll_interval: 15

  ## @param ca_file - string - optional - default: ""
  ## @env DD_CLOUD_FOUNDRY_BBS_CA_FILE - string - optional - default: ""
  ## PEM-encoded CA certificate used when connecting to the BBS API.
  #
  # ca_file: ""

  ## @param cert_file - string - optional - default: ""
  ## @env DD_CLOUD_FOUNDRY_BBS_CERT_FILE - string - optional - default: ""
  ## PEM-encoded client certificate used when connecting to the BBS API.
  #
  # cert_file: ""

  ## @param key_file - string - optional - default: ""
  ## @env DD_CLOUD_FOUNDRY_BBS_KEY_FILE - string - optional - default: ""
  ## PEM-encoded client key used when connecting to the BBS API.
  #
  # key_file: ""

  ## @param env_include - list of strings - optional - default: []
  ## @env DD_CLOUD_FOUNDRY_BBS_ENV_INCLUDE - list of strings - optional
  ## List of regular expressions to allow a set of environment variables to be included as container tags
  #
  # env_include: []
  ## @param env_exclude - list of strings - optional - default: []
  ## @env DD_CLOUD_FOUNDRY_BBS_ENV_EXCLUDE - list of strings - optional
  ## List of regular expressions to forbid a set of environment variables to be included as container tags
  #
  # env_exclude: []

{{ end -}}
{{- if .CloudFoundryCC }}
####################################################################
## Cloud Foundry Cloud Controller Configuration for Autodiscovery ##
####################################################################

## @param cloud_foundry_cc - custom object - optional
## This section configures how the Cluster Agent accesses CC API to gather information
## necessary for autodiscovery on Cloud Foundry deployments.
#
# cloud_foundry_cc:

  ## @param url - string - optional - default: https://cloud-controller-ng.service.cf.internal:9024
  ## @env DD_CLOUD_FOUNDRY_CC_URL - string - optional - default: https://cloud-controller-ng.service.cf.internal:9024
  ## URL of the CC API.
  #
  # url: https://cloud-controller-ng.service.cf.internal:9024

  ## @param client_id - string - optional
  ## @env DD_CLOUD_FOUNDRY_CC_CLIENT_ID
  ## Client ID for oauth with UAA to get a token to access the CC API.
  #
  # client_id: <UAA_CLIENT_ID>

  ## @param client_secret - string - optional
  ## @env DD_CLOUD_FOUNDRY_CC_CLIENT_SECRET
  ## Client secrect for oauth with UAA to get a token to access the CC API.
  #
  # client_secret: <UAA_CLIENT_SECRET>

  ## @param skip_ssl_validation - boolean - optional - default: false
  ## @env DD_CLOUD_FOUNDRY_CC_SKIP_SSL_VALIDATION
  ## Whether or not to skip SSL validation when interacting with CC API.
  #
  # skip_ssl_validation: false

  ## @param poll_interval - integer - optional - default: 60
  ## @env DD_CLOUD_FOUNDRY_CC_POLL_INTERVAL
  ## Refresh rate of CC API, in seconds. Values lower than 10 might influence
  ## performance of other operations in the cluster.
  #
  # poll_interval: 60

  ## @param apps_batch_size - integer - optional - default: 5000
  ## @env DD_CLOUD_FOUNDRY_CC_APPS_BATCH_SIZE
  ## Number of apps per page to collect when calling the list apps endpoint of the CC API. Max 5000.
  #
  # apps_batch_size: 5000

{{ end -}}
{{- if .SNMP }}

###################################
## Network Devices Configuration ##
###################################

## @param network_devices - custom object - optional
## Configuration related to Network Devices Monitoring
#
# network_devices:

  ## @param namespace - string - optional - default: default
  ## Namespace can be used to disambiguate devices with the same IP.
  ## Changing namespace will cause devices being recreated in NDM app.
  ## It should contain less than 100 characters and should not contain any of
  ## `<`, `>`, `\n`, `\t`, `\r` characters.
  ## This field is used by NDM features (SNMP check, SNMP Traps listener, etc).
  #
  # namespace: default

  ## @param autodiscovery - custom object - optional
  ## Creates and schedules a listener to automatically discover your SNMP devices.
  ## Discovered devices can then be monitored with the SNMP integration by using
  ## the auto_conf.yaml file provided by default.
  #
  # autodiscovery:

    ## @param workers - integer - optional - default: 2
    ## The number of concurrent tasks used to discover SNMP devices. Increasing this value
    ## discovers devices faster but at the cost of increased resource consumption.
    #
    # workers: 2

    ## @param discovery_interval - integer - optional - default: 3600
    ## How often to discover new SNMP devices, in seconds. Decreasing this value
    ## discovers devices faster (within the limit of the time taken to scan subnets)
    ## but at the cost of increased resource consumption.
    #
    # discovery_interval: 3600

    ## @param discovery_allowed_failures - integer - optional - default: 3
    ## The number of failed requests to a given SNMP device before removing it from the list of monitored
    ## devices.
    ## If a device shuts down, the Agent stops monitoring it after `discovery_interval * discovery_allowed_failures` seconds.
    #
    # discovery_allowed_failures: 3

    ## @param loader - string - optional - default: python
    ## Check loader to use. Available loaders:
    ## - core: (recommended) Uses new corecheck SNMP integration
    ## - python: Uses legacy python SNMP integration
    #
    # loader: core

    ## @param min_collection_interval - number - optional - default: 15
    ## This changes the collection interval for the check instances created
    ## from discovered SNMP devices.
    ## For more information, see:
    ## https://docs.datadoghq.com/developers/write_agent_check/#collection-interval
    #
    # min_collection_interval: 15

    ## @param use_device_id_as_hostname - boolean - optional - default: false
    ## Use `device:<DEVICE_ID>` (device_id is composed of `<NAMESPACE>:<DEVICE_IP_ADDRESS>`) as `hostname`
    ## for metrics and service checks (meaning that metrics and services checks will have
    ## `host:device:<DEVICE_ID>` as tag).
    ## This option is needed for custom tags.
    #
    # use_device_id_as_hostname: true

    ## @param collect_topology - boolean - optional - default: true
    ## Enable the collection of topology (LLDP/CDP) data
    #
    # collect_topology: true

    ## @param ping - custom object - optional
    ## Configure ICMP pings for all hosts in SNMP autodiscovery
    ## Devices will be pinged with these settings each time the SNMP
    ## check is run.
    ##
    ## By default, Datadog tries to use an unprivileged UDP socket to send ICMP
    ## pings, but some Linux systems require using a raw socket.
    ##
    ## If `linux.use_raw_socket` is set, you must enable the `ping` module
    ## of system-probe for elevated privileges. See
    ## system-probe.yaml.example for details.
    #
    # ping:
    #   enabled: true             # Disabled by default
    #   timeout: 3000             # Timeout in milliseconds
    #   count: 2                  # Number of ping packets to send per check run
    #   interval: 10              # Time between sending pings (up to `count` packets) in milliseconds
    #   linux:                    # Linux-specific configuration
    #     use_raw_socket: true    # Send pings in a privileged fashion using a raw socket.
    #                             # This may be required if your system doesn't support
    #                             # sending pings in an unprivileged fashion (using a UDP socket).
    #                             # If `use_raw_socket` is set to true, you MUST also enable
    #                             # system-probe which has elevated privileges. To enable it, see system-probe.yaml.example.

    ## @param configs - list - required
    ## The actual list of configurations used to discover SNMP devices in various subnets.
    ## Example:
    ## configs:
    ##  - network_address: 10.0.0.0/24
    ##    snmp_version: 1
    ##    community_string: public
    ##  - network_address: 10.0.1.0/28
    ##    community_string: public
    ##    ignored_ip_addresses:
    ##      - 10.0.1.0
    ##      - 10.0.1.1
    #
    # configs:
      ## @param network_address - string - required
      ## The subnet in CIDR format to scan for SNMP devices.
      ## All unignored IP addresses in the CIDR range are scanned.
      ## For optimal discovery time, be sure to use the smallest network mask
      ## possible as is appropriate for your network topology.
      ## Ex: 10.0.1.0/24
      #
      # - network_address: <NETWORK>

      ## @param ignored_ip_addresses - list of strings - optional
      ## A list of IP addresses to ignore when scanning the network.
      #
      #   ignored_ip_addresses:
      #     - <IP_ADDRESS_1>
      #     - <IP_ADDRESS_2>

      ## @param port - integer - optional - default: 161
      ## The UDP port to use when connecting to SNMP devices.
      #
      #   port: 161

      ## @param snmp_version - integer - optional - default: <BEST_GUESS>
      ## Set the version of the SNMP protocol. Available options are: `1`, `2` or `3`.
      ## If unset, the Agent tries to guess the correct version based on other configuration
      ## parameters, for example: if `user` is set, the Agent uses SNMP v3.
      #
      #   snmp_version: <VERSION>

      ## @param timeout - integer - optional - default: 5
      ## The number of seconds before timing out.
      #
      #   timeout: 5

      ## @param retries - integer - optional - default: 3
      ## The number of retries before failure.
      #
      #   retries: 3

      ## @param community_string - string - optional
      ## Required for SNMP v1 & v2.
      ## Enclose the community string with single quote like below (to avoid special characters being interpreted).
      ## Ex: 'public'
      #
      #   community_string: '<COMMUNITY>'

      ## @param user - string - optional
      ## The username to connect to your SNMP devices.
      ## SNMPv3 only.
      #
      #   user: <USERNAME>

      ## @param authKey - string - optional
      ## The passphrase to use with your Authentication type.
      ## SNMPv3 only.
      #
      #   authKey: <AUTHENTICATION_KEY>

      ## @param authProtocol - string - optional
      ## The authentication protocol to use when connecting to your SNMP devices.
      ## Available options are: MD5, SHA, SHA224, SHA256, SHA384, SHA512
      ## Defaults to MD5 when `authentication_key` is specified.
      ## SNMPv3 only.
      #
      #   authProtocol: <AUTHENTICATION_PROTOCOL>

      ## @param privKey - string - optional
      ## The passphrase to use with your privacy protocol.
      ## SNMPv3 only.
      #
      #   privKey: <PRIVACY_KEY>

      ## @param privProtocol - string - optional
      ## The privacy protocol to use when connecting to your SNMP devices.
      ## Available options are: DES, AES (128 bits), AES192, AES192C, AES256, AES256C
      ## Defaults to DES when `privacy_key` is specified.
      ## SNMPv3 only.
      #
      #   privProtocol: <PRIVACY_PROTOCOL>

      ## @param context_name - string - optional
      ## The name of your context (optional SNMP v3-only parameter).
      #
      #   context_name: <CONTEXT_NAME>

      ## @param tags - list of strings - optional
      ## A list of tags to attach to every metric and service check of all devices discovered in the subnet.
      ##
      ## Learn more about tagging at https://docs.datadoghq.com/tagging
      #
      #   tags:
      #     - <KEY_1>:<VALUE_1>
      #     - <KEY_2>:<VALUE_2>

      ## @param ad_identifier - string - optional - default: snmp
      ## A unique identifier to attach to devices from that subnetwork.
      ## When configuring the SNMP integration in snmp.d/auto_conf.yaml,
      ## specify the corresponding ad_identifier at the top of the file.
      #
      #   ad_identifier: snmp

      ## @param loader - string - optional - default: python
      ## Check loader to use. Available loaders:
      ## - core: will use corecheck SNMP integration
      ## - python: will use python SNMP integration
      #
      #   loader: core

      ## @param min_collection_interval - number - optional - default: 15
      ## This changes the collection interval for the check instances created from
      ## discovered SNMP devices. It applies to each specific config from `snmp_listener.configs`
      ## and has precedence over `snmp_listener.min_collection_interval`.
      ## For more information, see:
      ## https://docs.datadoghq.com/developers/write_agent_check/#collection-interval
      #
      #   min_collection_interval: 15

      ## @param use_device_id_as_hostname - boolean - optional - default: false
      ## Use `device:<DEVICE_ID>` (device_id is composed of `<NAMESPACE>:<DEVICE_IP_ADDRESS>`) as `hostname`
      ## for metrics and service checks (meaning that metrics and services checks will have
      ## `host:device:<DEVICE_ID>` as tag).
      ## This option is needed for custom tags.
      #
      #   use_device_id_as_hostname: true

      ## @param oid_batch_size - integer - optional - default: 5
      ## The number of OIDs handled by each batch.
      #
      #   oid_batch_size: 5

      ## @param interface_configs - map - optional
      ## This option is used to override interface inbound/outbound speed and add interface tags
      ## Example:
      ## interface_configs:
      ##   "10.0.0.1":              # target device IP address
      ##     - match_field: "name"  # (required) the field to match, can be `name` (interface name) or `index` (ifIndex)
      ##       match_value: "eth0"  # (required) the value to match
      ##       in_speed: 50         # (optional) inbound speed value in bits per sec, no value or 0 means no override
      ##       out_speed: 25        # (optional) outbound speed value in bits per sec, no value or 0 means no override
      ##       tags:                # (optional) interface level tags
      ##         - "testTagKey:testTagValue"
      ##         - "tagKey2:tagValue2"
      #
      #   interface_config:
      #     "10.0.0.1":
      #       - match_field: name
      #         match_value: eth0
      #         in_speed: 50
      #         out_speed: 25
      #       - match_field: index
      #         match_value: '10'
      #         in_speed: 50
      #         out_speed: 25
      #     "10.0.0.2":
      #       - match_field: name
      #         match_value: eth3
      #         in_speed: 50
      #         out_speed: 25
      #     "10.0.0.3":
      #       - match_field: name
      #         match_value: eth4
      #         tags:
      #           - "monitored:true"
      #           - "customKey:customValue"

      ## @param ping - custom object - optional
      ## Configure ICMP pings for all hosts in SNMP autodiscovery
      ## Devices will be pinged with these settings each time the SNMP
      ## check is run.
      ##
      ## By default, Datadog tries to use an unprivileged UDP socket to send ICMP
      ## pings, but some linux systems require using a raw socket.
      ##
      ## If `linux.use_raw_socket` is set, you must enable the `ping` module
      ## of system-probe for elevated privileges. See
      ## system-probe.yaml.example for details.
      #
      #   ping:
      #     enabled: true             # Disabled by default
      #     timeout: 3000             # Timeout in milliseconds
      #     count: 2                  # Number of ping packets to send per check run
      #     interval: 10              # Time between sending pings (up to `count` packets) in milliseconds
      #     linux:                    # Linux-specific configuration
      #       use_raw_socket: true    # Send pings in a privileged fashion using a raw socket.
      #                               # This may be required if your system doesn't support
      #                               # sending pings in an unprivileged fashion (using a UDP socket).
      #                               # If `use_raw_socket` is set to true, you MUST also enable
      #                               # system-probe which has elevated privileges. To enable it, see system-probe.yaml.example.


  ## @param snmp_traps - custom object - optional
  ## This section configures SNMP traps collection.
  ## Traps are forwarded as logs and can be found in the logs explorer with a source:snmp-traps query
  #
  # snmp_traps:

    ## @param enabled - boolean - optional - default: false
    ## Set to true to enable collection of traps.
    #
    # enabled: false

    ## @param port - integer - optional - default: 9162
    ## @env DD_SNMP_TRAPS_CONFIG_PORT - integer - optional - default: 9162
    ## The UDP port to use when listening for incoming trap packets.
    ## Because the Datadog Agent does not run as root, the port cannot be below 1024.
    ## However, if you run `sudo setcap 'cap_net_bind_service=+ep' /opt/datadog-agent/bin/agent/agent`,
    ## the Datadog Agent can listen on ports below 1024.
    #
    # port: 9162

    ## @param community_strings - list of strings - required
    ## A list of known SNMP community strings that devices can use to send traps to the Agent.
    ## Traps with an unknown community string are ignored.
    ## Enclose the community string with single quote like below (to avoid special characters being interpreted).
    ## Must be non-empty.
    #
    # community_strings:
    #   - '<COMMUNITY_1>'
    #   - '<COMMUNITY_2>'

    ## @param users - list of custom objects - optional
    ## List of SNMPv3 users that can be used to listen for traps.
    ## Each user can contain:
    ##  * user         - string - The username used by devices when sending Traps to the Agent.
    ##  * authKey      - string - (Optional) The passphrase to use with the given user and authProtocol
    ##  * authProtocol - string - (Optional) The authentication protocol to use when listening for traps from this user.
    ##                            Available options are: MD5, SHA, SHA224, SHA256, SHA384, SHA512.
    ##                            Defaults to MD5 when authKey is set.
    ##  * privKey      - string - (Optional) The passphrase to use with the given user privacy protocol.
    ##  * privProtocol - string - (Optional) The privacy protocol to use when listening for traps from this user.
    ##                            Available options are: DES, AES (128 bits), AES192, AES192C, AES256, AES256C.
    ##                            Defaults to DES when privKey is set.
    #
    # users:
    # - user: <USERNAME>
    #   authKey: <AUTHENTICATION_KEY>
    #   authProtocol: <AUTHENTICATION_PROTOCOL>
    #   privKey: <PRIVACY_KEY>
    #   privProtocol: <PRIVACY_PROTOCOL>

    ## @param bind_host - string - optional
    ## The hostname to listen on for incoming trap packets.
    ## Binds to 0.0.0.0 by default (accepting all packets).
    #
    # bind_host: 0.0.0.0

    ## stop_timeout - float - optional - default: 5.0
    ## The maximum number of seconds to wait for the trap server to stop when the Agent shuts down.
    #
    # stop_timeout: 5.0

  ## @param netflow - custom object - optional
  ## This section configures NDM NetFlow (and sFlow, IPFIX) collection.
  #
  # netflow:

    ## @param enabled - boolean - optional - default: false
    ## Set to true to enable collection of NetFlow traffic.
    #
    # enabled: false

    ## @param listeners - custom object - optional
    ## This section configures one or more listeners ports that will receive flow traffic.
    ## Each listener have the following options:
    ##  * flow_type    - string - The flow type correspond to the incoming flow protocol.
    ##                            Choices are: netflow5, netflow9, ipfix, sflow5
    ##  * port         - string - (Optional) The port used to receive incoming flow traffic.
    ##                            Default port differ by flow type: netflow5(2055), netflow9(2055), ipfix(4739), sflow5(6343)
    ##  * bind_host    - string - (Optional) The hostname to listen on for incoming netflow packets.
    ##                            Binds to 0.0.0.0 by default (accepting all packets).
    ##  * workers      - string - (Optional) Number of workers to use for this listener.
    ##                            Defaults to 1.
    ##  * mapping      - (Optional) List of NetflowV9/IPFIX fields to additionally collect.
    ##                              Defaults to None.
    ##     * field       - integer - The Netflow field type ID to collect.
    ##     * destination - string  - Name of the collected field, is queryable under @<destination> in Datadog.
    ##                              Default fields can be overridden, for example, `destination.port` overrides
    ##                              the default destination port collected.
    ##     * type        - string  - The field type.
    ##                              Available options are: string, integer, hex.
    ##                              Defaults to hex.
    ##     * endianness  - string  - (Optional) If type is integer, endianness can be set using this parameter.
    ##                              Available options are: big, little.
    ##                              Defaults to big.
    #
    # listeners:
    # - flow_type: netflow9
    #   port: 2055
    #   mapping:
    #     - field: 1234
    #       destination: transport_rtp_ssrc
    #       type: integer
    # - flow_type: netflow5
    #   port: 2056
    # - flow_type: ipfix
    #   port: 4739
    # - flow_type: sflow5
    #   port: 6343

    ## stop_timeout - integer - optional - default: 5
    ## The maximum number of seconds to wait for the NetFlow listeners to stop when the Agent shuts down.
    #
    # stop_timeout: 5

    ## @param reverse_dns_enrichment_enabled - boolean - optional - default: false
    ## Set to true to enable reverse DNS enrichment of private source and destination IP addresses in NetFlow records.
    # reverse_dns_enrichment_enabled: false

## @param reverse_dns_enrichment - custom object - optional
## This section configures the reverse DNS enrichment component that can be used by other components in the Datadog Agent.
# reverse_dns_enrichment:

  ## @param workers - integer - optional - default: 10
  ## The number of concurrent workers used to perform reverse DNS lookups.
  # workers: 10

  ## @param chan_size - integer - optional - default: 5000
  ## The size of the channel used to send reverse DNS lookup requests to the workers.
  # chan_size: 5000

  ## @param cache - custom object - optional
  ## This section configures the cache used by the reverse DNS enrichment component.
  # cache:

    ## @param enabled - boolean - optional - default: true
    ## Set to true to enable reverse DNS enrichment caching.
    #
    # enabled: true

    ## @param entry_ttl - duration - optional - default: 24h
    ## The amount of time that a cache entry remains valid before it is expired and removed from the cache.
    # entry_ttl: 24h

    ## @param clean_interval - duration - optional - default: 2h
    ## An interval that specifies how often expired entries are removed from the cache to free space.
    # clean_interval: 2h

    ## @param persist_interval - duration - optional - default: 2h
    ## An interval that specifies how often the cache is persisted to disk so the cache can be reloaded when the Agent is upgraded or restarted.
    # persist_interval: 2h

    ## @param max_retries - integer - optional - default: 10
    ## The maximum number of retries to perform when a DNS lookup operation fails, after which the hostname "" is returned and cached for the IP address.
    # max_retries: 10

    ## @param max_size - integer - optional - default: 1000000
    ## The maximum size in entries of the cache, above which additional entries will not be cached.
    #
    # max_size: 1000000

  ## @param rate_limiter - custom object - optional
  ## This section configures the rate limiter used by the reverse DNS enrichment component.
  # rate_limiter:

    ## @param enabled - boolean - optional - default: true
    ## Set to true to enable the reverse DNS enrichment rate limiter.
    #
    # enabled: true

    ## @param limit_per_sec - integer - optional - default: 1000
    ## The maximum number of reverse DNS lookups allowed per second by the rate limiter.
    # limit_per_sec: 1000

    ## @param limit_throttled_per_sec - integer - optional - default: 1
    ## The maximum number of reverse DNS lookups allowed per second when the rate limiter is throttled due to errors exceeding the threshold.
    # limit_throttled_per_sec: 1

    ## @param throttle_error_threshold - integer - optional - default: 10
    ## The number of consecutive errors that will trigger the rate limiter to throttle down to limit_throttled_per_sec.
    # throttle_error_threshold: 10

    ## @param recovery_intervals - integer - optional - default: 5
    ## The number of intervals over which to increase the rate limit back to limit_per_sec when lookups are again successful after being throttled due to errors.
    # recovery_intervals: 5

    ## @param recovery_interval - duration - optional - default: 5s
    ## The interval between incrementally increasing the rate limit back to limit_per_sec when lookups are again successful after being throttled due to errors.
    ## The rate limit will be increased by (limit_per_sec - limit_throttled_per_sec) / recovery_intervals every recovery_interval, until it reaches
    ## limit_per_sec.  For example, with limit_per_sec=1000, limit_throttled_per_sec=1, recovery_intervals=5, recovery_interval=5s, the limit will
    ## be increased by 200 every 5 seconds until reaching 1000.
    # recovery_interval: 5s

{{end -}}
{{- if .OTLP }}
###################################
## OpenTelemetry Configuration   ##
###################################

## @param otlp_config - custom object - optional
## This section configures OTLP ingest in the Datadog Agent.
#
# otlp_config:

  ## @param receiver - custom object - optional
  ## The receiver configuration. It follows the OpenTelemetry Collector's OTLP Receiver Configuration.
  ## This template lists the most commonly used settings; see the OpenTelemetry Collector documentation
  ## for a full list of available settings:
  ## https://github.com/open-telemetry/opentelemetry-collector/blob/main/receiver/otlpreceiver/config.md
  #
  # receiver:

    ## @param protocols - custom object - optional
    ## Configuration for the supported protocols.
    #
    # protocols:

        ## @param grpc - custom object - optional
        ## Configuration for OTLP/gRPC listener.
        ## Setting this as an empty section enables the OTLP/gRPC listener with default options.
        #
        # grpc:

          ## @param endpoint - string - optional - default: 0.0.0.0:4317
          ## @env DD_OTLP_CONFIG_RECEIVER_PROTOCOLS_GRPC_ENDPOINT - string - optional - default: 0.0.0.0:4317
          ## The OTLP/gRPC listener endpoint.
          #
          # endpoint: 0.0.0.0:4317

          ## @param transport - string - optional - default: tcp
          ## @env DD_OTLP_CONFIG_RECEIVER_PROTOCOLS_GRPC_TRANSPORT - string - optional - default: tcp
          ## The OTLP/gRPC listener transport protocol.
          ## Known protocols are "tcp", "udp", "ip", "unix", "unixgram", and "unixpacket".
          #
          # transport: tcp

          ## @param max_recv_msg_size_mib - number - optional - default: 4
          ## @env DD_OTLP_CONFIG_RECEIVER_PROTOCOLS_GRPC_MAX_RECV_MSG_SIZE_MIB - number - optional - default: 4
          ## The maximum size (in MiB) of messages accepted by the OTLP/gRPC endpoint.
          #
          # max_recv_msg_size_mib: 4

        ## @param http - custom object - optional
        ## Configuration for OTLP/HTTP listener.
        ## Setting this as an empty section enables the OTLP/HTTP listener with default options.
        #
        # http:

          ## @param endpoint - string - optional - default: 0.0.0.0:4318
          ## @env DD_OTLP_CONFIG_RECEIVER_PROTOCOLS_HTTP_ENDPOINT - string - optional - default: 0.0.0.0:4318
          ## The OTLP/HTTP listener endpoint.
          #
          # endpoint: 0.0.0.0:4318

  ## @param metrics - custom object - optional
  ## Metrics-specific configuration for OTLP ingest in the Datadog Agent.
  #
  # metrics:

    ## @param enabled - boolean - optional - default: true
    ## @env DD_OTLP_CONFIG_METRICS_ENABLED - boolean - optional - default: true
    ## Set to false to disable metrics support in the OTLP ingest endpoint.
    ## To enable the OTLP ingest, the otlp_config.receiver section must be set.
    #
    # enabled: true

    ## @param resource_attributes_as_tags - boolean - optional - default: false
    ## @env DD_OTLP_CONFIG_METRICS_RESOURCE_ATTRIBUTES_AS_TAGS - boolean - optional - default: false
    ## Set to true to add resource attributes of a metric to its metric tags. Please note that any of
    ## the subset of resource attributes in this list https://docs.datadoghq.com/opentelemetry/guide/semantic_mapping/
    ## are converted to Datadog conventions and set to to metric tags whether this option is enabled or not.
    #
    # resource_attributes_as_tags: false

    ## @param instrumentation_scope_metadata_as_tags - boolean - optional - default: false
    ## @env DD_OTLP_CONFIG_METRICS_INSTRUMENTATION_SCOPE_METADATA_AS_TAGS - boolean - optional - default: false
    ## Set to true to add metadata about the instrumentation scope that created a metric.
    #
    # instrumentation_scope_metadata_as_tags: false

    ## @param tag_cardinality - string - optional - default: low
    ## @env DD_OTLP_CONFIG_METRICS_TAG_CARDINALITY - string - optional - default: low
    ## Configure the level of granularity of tags to send for OTLP metrics. Choices are:
    ##   * low: add tags about low-cardinality objects (clusters, hosts, deployments, container images, ...)
    ##   * orchestrator: add tags about pod, (in Kubernetes), or task (in ECS or Mesos) -level of cardinality
    ##   * high: add tags about high-cardinality objects (individual containers, user IDs in requests, ...)
    ## WARNING: sending container tags for checks metrics may create more metrics
    ## (one per container instead of one per host). This may impact your custom metrics billing.
    #
    # tag_cardinality: low

    ## @param delta_ttl - int - optional - default: 3600
    ## @env DD_OTLP_CONFIG_METRICS_DELTA_TTL - int - optional - default: 3600
    ## The amount of time (in seconds) that values are kept in memory for
    ## calculating deltas for cumulative monotonic metrics.
    #
    # delta_ttl: 3600

    ## @param histograms - custom object - optional
    ## Configuration for OTLP Histograms.
    ## See https://docs.datadoghq.com/metrics/otlp/?tab=histogram for details.
    #
    # histograms:

      ## @param mode - string - optional - default: distributions
      ## @env DD_OTLP_CONFIG_METRICS_HISTOGRAMS_MODE - string - optional - default: distributions
      ## How to report histograms. Valid values are:
      ##
      ## - `distributions` to report metrics as Datadog distributions (recommended).
      ## - `nobuckets` to not report bucket metrics,
      ## - `counters` to report one metric per histogram bucket.
      #
      # mode: distributions

      ## Deprecated - use `send_aggregation_metrics` instead. This flag will override `send_aggregation_metrics` if both are set.
      ## @param send_count_sum_metrics - boolean - optional - default: false
      ## @env DD_OTLP_CONFIG_METRICS_HISTOGRAMS_SEND_COUNT_SUM_METRICS - boolean - optional - default: false
      ## Whether to report sum, count, min, and max as separate histogram metrics.
      #
      # send_count_sum_metrics: false

      ## @param send_aggregation_metrics - boolean - optional - default: false
      ## @env DD_OTLP_CONFIG_METRICS_HISTOGRAMS_SEND_AGGREGATION_METRICS - boolean - optional - default: false
      ## Whether to report sum, count, min, and max as separate histogram metrics.
      #
      # send_aggregation_metrics: false

    ## @param sums - custom object - optional
    ## Configuration for OTLP Sums.
    ## See https://docs.datadoghq.com/metrics/otlp/?tab=sum for details.
    #
    # sums:

        ## @param cumulative_monotonic_mode - string - optional - default: to_delta
        ## @env DD_OTLP_CONFIG_METRICS_SUMS_CUMULATIVE_MONOTONIC_MODE - string - optional - default: to_delta
        ## How to report cumulative monotonic sums. Valid values are:
        ##
        ## - `to_delta` to calculate delta for sum in the client side and report as Datadog counts.
        ## - `raw_value` to report the raw value as a Datadog gauge.
        #
        # cumulative_monotonic_mode: to_delta

        ## @param initial_cumulative_monotonic_value - string - optional - default: auto
        ## How to report the initial value for cumulative monotonic sums. Valid values are:
        ##
        ## - `auto` reports the initial value if its start timestamp is set and it happens after the process was started.
        ## - `drop` always drops the initial value.
        ## - `keep` always reports the initial value.
        #
        # initial_cumulative_monotonic_value: auto

    ## @param summaries - custom object - optional
    ## Configuration for OTLP Summaries.
    ## See https://docs.datadoghq.com/metrics/otlp/?tab=summary for more details.
    #
    # summaries:

        ## @param mode - string - optional - default: gauges
        ## @env DD_OTLP_CONFIG_METRICS_SUMMARIES_MODE - string - optional - default: gauges
        ## How to report summaries. Valid values are:
        ##
        ## - `noquantiles` to not report quantile metrics.
        ## - `gauges` to report one gauge metric per quantile.
        #
        # mode: gauges

  ## @param traces - custom object - optional
  ## Traces-specific configuration for OTLP ingest in the Datadog Agent.
  #
  # traces:

    ## @param enabled - boolean - optional - default: true
    ## @env DD_OTLP_CONFIG_TRACES_ENABLED - boolean - optional - default: true
    ## Set to false to disable traces support in the OTLP ingest endpoint.
    ## To enable the OTLP ingest, the otlp_config.receiver section must be set.
    #
    # enabled: true

    ## @param span_name_as_resource_name - boolean - optional - default: false
    ## @env DD_OTLP_CONFIG_TRACES_SPAN_NAME_AS_RESOURCE_NAME - boolean - optional - default: false
    ## If set to true the OpenTelemetry span name will used in the Datadog resource name.
    ## If set to false the resource name will be filled with the instrumentation library name + span kind.
    #
    # span_name_as_resource_name: false

    ## @param span_name_remappings - map - optional
    ## @env DD_OTLP_CONFIG_TRACES_SPAN_NAME_REMAPPINGS - json - optional
    ## Defines a map of span names and preferred names to map to. This can be used to automatically map Datadog Span
    ## Operation Names to an updated value.
    ## span_name_remappings:
    ##   "io.opentelemetry.javaagent.spring.client": "spring.client"
    ##   "instrumentation:express.server": "express"
    ##   "go.opentelemetry.io_contrib_instrumentation_net_http_otelhttp.client": "http.client"
    #
    # span_name_remappings:
    #   <OLD_NAME>: <NEW_NAME>

    ## @param probabilistic_sampler - custom object - optional
    ## Probabilistic sampler controlling the rate of ingestion. Using this sampler works consistently
    ## in a distributed system where the sampling rate is shared. Exceptions are made for errors and
    ## rare traces (if enabled via apm_config.enable_rare_sampler).
    #
    # probabilistic_sampler:
      ## @param sampling_percentage - number - optional - default: 100
      ## @env DD_OTLP_CONFIG_TRACES_PROBABILISTIC_SAMPLER_SAMPLING_PERCENTAGE - number - optional - default: 100
      ## Percentage of traces to ingest (0 100]. Invalid values (<= 0 || > 100) are disconsidered and the default is used.
      ## If incoming spans have a sampling.priority set by the user, it will be followed and the sampling percentage will
      ## be overridden.
      #
      # sampling_percentage: 100

  ## @param logs - custom object - optional
  ## Logs-specific configuration for OTLP ingest in the Datadog Agent.
  #
  # logs:

    ## @param enabled - boolean - optional - default: false
    ## @env DD_OTLP_CONFIG_LOGS_ENABLED - boolean - optional - default: false
    ## Set to true to enable logs support in the OTLP ingest endpoint.
    ## To enable the OTLP ingest, the otlp_config.receiver section must be set.
    #
    # enabled: true

## @param debug - custom object - optional
  ## Debug-specific configuration for OTLP ingest in the Datadog Agent.
  ## This template lists the most commonly used settings; see the OpenTelemetry Collector documentation
  ## for a full list of available settings:
  ## https://github.com/open-telemetry/opentelemetry-collector/tree/main/exporter/debugexporter#getting-started
  #
  # debug:
    ## @param verbosity - string - optional - default: normal
    ## @env DD_OTLP_CONFIG_DEBUG_VERBOSITY - string - optional - default: normal
    ## Verbosity of debug logs when Datadog Agent receives otlp traces/metrics.
    ## Valid values are basic, normal, detailed, none.
    #
    # verbosity: normal
{{- if (eq .OS "windows")}}
#####################################################
## Datadog Agent Manager System Tray Configuration ##
#####################################################

## @param system_tray - custom object - optional
## This section configures the Datadog Agent Manager System Tray
#
# system_tray:
  ## @param log_file - string - optional - default: %ProgramData%\Datadog\logs\ddtray.log
  ## @env DD_TRAY_LOG_FILE - string - optional
  ## The full path to the file where Datadog Agent Manager System Tray logs are written.
  #
  # log_file: <TRAY_LOG_FILE_PATH>
{{end -}}
{{end -}}


{{- if .APMInjection -}}
##############################################
## Datadog APM Auto-injection Configuration ##
##############################################

## @param injection_controller_config - custom object
## This section configures the Datadog APM Auto Injection controller.
## Uncomment this parameter and the one below to enable them.
#
# injection_controller_config:

  ## @param enabled - boolean - optional - default: false
  ## Set to true to enable the APM Auto-injection.
  ## Please note that enabling this service will result in a kernel driver being loaded.
  #
  # enabled: false

  ## @param log_file - string - optional - default: c:\programdata\datadog\logs\apm-inject.log
  ## The full path to the file where injection controller logs are written.
  #
  # log_file: c:\programdata\datadog\logs\apm-inject.log

  ## @param log_level - string - optional - default: info
  ## Minimum log level of the injection controller.
  ## Valid log levels are: debug, info, warn, and error.
  #
  # log_level: 'info'

  ## @param log_to_console - boolean - optional - default: true
  ## Set to 'false' to disable injection controller logging to stdout.
  #
  # log_to_console: true

  ## @param socket_port - integer - optional - default: 3030
  ## The port used for the injection controller communications API (served on localhost).
  #
  # socket_port: 3030

  # internal_profiling:
  #
    ## @param enabled - boolean - optional - default: false
    ## Enable internal profiling for the injection controller process.
    #
    # enabled: false

## @param service_configs - list of custom objects
## This section configures the services which will be automatically injected with APM
## configurations, as well as the APM configurations which will be injected.
#
# service_configs:

  ## @param service configuration - custom object
  ## In order to configure APM auto-injection for a service or set of services, an injection condition
  ## and APM configuration must be provided.
  ##
  ## Example:
  ## - conditions:
  ##     command_line_regex: executable_name.exe
  ##   configuration:
  ##     service_language: dotnet
  ##     dd_env: staging
  ##     dd_service: exampleService
  ##     dd_version: 1.2.3
  ##
  ## To learn about all the available service matching conditions & configuration options, visit
  ## https://docs.datadoghq.com/tracing/trace_collection/library_injection_local

{{end}}<|MERGE_RESOLUTION|>--- conflicted
+++ resolved
@@ -1272,13 +1272,8 @@
   ##        The set of keys for which their values will be passed through SQL obfuscation
   #         obfuscate_sql_values:
   #             - val1
-<<<<<<< HEAD
-  #    cache:
-  ##        @param DD_APM_CACHE_ENABLED - boolean - optional
-=======
   #     cache:
   ##        @param DD_APM_OBFUSCATION_CACHE_ENABLED - boolean - optional
->>>>>>> 3db398a4
   ##        Enables caching obfuscated statements. Currently supported for SQL and MongoDB queries.
   ##        Enabled by default.
   #         enabled: true
@@ -1490,16 +1485,6 @@
   ##
   # error_tracking_standalone:
 
-    ## @param enabled - boolean - optional - default: false
-    ## @env DD_APM_ERROR_TRACKING_STANDALONE_ENABLED - boolean - optional - default: false
-    ## Enables or disables Error Tracking Standalone
-    # enabled: false
-
-  ## @param error_tracking_standalone - object - optional
-  ## Enables Error Tracking Standalone
-  ##
-  #error_tracking_standalone:
-  #
     ## @param enabled - boolean - optional - default: false
     ## @env DD_APM_ERROR_TRACKING_STANDALONE_ENABLED - boolean - optional - default: false
     ## Enables or disables Error Tracking Standalone
