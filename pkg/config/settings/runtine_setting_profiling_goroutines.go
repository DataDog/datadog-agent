--- conflicted
+++ resolved
@@ -51,22 +51,10 @@
 		return err
 	}
 
-<<<<<<< HEAD
-	config.Datadog.SetForSource(r.ConfigPrefix+"internal_profiling.enable_goroutine_stacktraces", enabled, source)
-	return nil
-=======
 	var cfg config.ReaderWriter = config.Datadog
 	if r.Config != nil {
 		cfg = r.Config
 	}
-	cfg.Set(r.ConfigPrefix+"internal_profiling.enable_goroutine_stacktraces", enabled)
-	r.source = source
-
+	cfg.SetForSource(r.ConfigPrefix+"internal_profiling.enable_goroutine_stacktraces", enabled, source)
 	return nil
-}
-
-// GetSource returns the source of the ProfilingGoroutines
-func (r *ProfilingGoroutines) GetSource() Source {
-	return r.source
->>>>>>> 1a11333c
 }