// Unless explicitly stated otherwise all files in this repository are licensed
// under the Apache License Version 2.0.
// This product includes software developed at Datadog (https://www.datadoghq.com/).
// Copyright 2016-present Datadog, Inc.

package settings

import (
	"github.com/DataDog/datadog-agent/pkg/config"
	"github.com/DataDog/datadog-agent/pkg/util/profiling"
)

// RuntimeMutexProfileFraction wraps runtime.SetMutexProfileFraction setting.
type RuntimeMutexProfileFraction struct {
	Config       config.ReaderWriter
	ConfigPrefix string
}

// NewRuntimeMutexProfileFraction returns a new RuntimeMutexProfileFraction
func NewRuntimeMutexProfileFraction() *RuntimeMutexProfileFraction {
	return &RuntimeMutexProfileFraction{}
}

// Name returns the name of the runtime setting
func (r *RuntimeMutexProfileFraction) Name() string {
	return "runtime_mutex_profile_fraction"
}

// Description returns the runtime setting's description
func (r *RuntimeMutexProfileFraction) Description() string {
	return "This setting controls the fraction of mutex contention events that are reported in the internal mutex profile"
}

// Hidden returns whether or not this setting is hidden from the list of runtime settings
func (r *RuntimeMutexProfileFraction) Hidden() bool {
	// Go runtime will start accumulating profile data as soon as this option is set to a
	// non-zero value. There is a risk that left on over a prolonged period of time, it
	// may negatively impact agent performance.
	return true
}

// Get returns the current value of the runtime setting
func (r *RuntimeMutexProfileFraction) Get() (interface{}, error) {
	return profiling.GetMutexProfileFraction(), nil
}

// Set changes the value of the runtime setting
func (r *RuntimeMutexProfileFraction) Set(value interface{}, source config.Source) error {
	rate, err := GetInt(value)
	if err != nil {
		return err
	}

	err = checkProfilingNeedsRestart(profiling.GetMutexProfileFraction(), rate)

	profiling.SetMutexProfileFraction(rate)
<<<<<<< HEAD
	config.Datadog.SetForSource(r.ConfigPrefix+"internal_profiling.mutex_profile_fraction", rate, source)

	return err
=======
	var cfg config.ReaderWriter = config.Datadog
	if r.Config != nil {
		cfg = r.Config
	}
	cfg.Set(r.ConfigPrefix+"internal_profiling.mutex_profile_fraction", rate)
	r.source = source

	return err
}

// GetSource returns the source of the RuntimeMutexProfileFraction
func (r *RuntimeMutexProfileFraction) GetSource() Source {
	return r.source
>>>>>>> 1a11333c
}<|MERGE_RESOLUTION|>--- conflicted
+++ resolved
@@ -54,23 +54,11 @@
 	err = checkProfilingNeedsRestart(profiling.GetMutexProfileFraction(), rate)
 
 	profiling.SetMutexProfileFraction(rate)
-<<<<<<< HEAD
-	config.Datadog.SetForSource(r.ConfigPrefix+"internal_profiling.mutex_profile_fraction", rate, source)
-
-	return err
-=======
 	var cfg config.ReaderWriter = config.Datadog
 	if r.Config != nil {
 		cfg = r.Config
 	}
-	cfg.Set(r.ConfigPrefix+"internal_profiling.mutex_profile_fraction", rate)
-	r.source = source
+	cfg.SetForSource(r.ConfigPrefix+"internal_profiling.mutex_profile_fraction", rate, source)
 
 	return err
-}
-
-// GetSource returns the source of the RuntimeMutexProfileFraction
-func (r *RuntimeMutexProfileFraction) GetSource() Source {
-	return r.source
->>>>>>> 1a11333c
 }