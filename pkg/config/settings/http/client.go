// Unless explicitly stated otherwise all files in this repository are licensed
// under the Apache License Version 2.0.
// This product includes software developed at Datadog (https://www.datadoghq.com/).
// Copyright 2016-present Datadog, Inc.

// Package http implements helpers for the runtime settings HTTP API
package http

import (
	"bytes"
	"context"
	"encoding/json"
	"errors"
	"fmt"
	"html"
	"io"
	"net/http"

	ipc "github.com/DataDog/datadog-agent/comp/core/ipc/def"
	settingsComponent "github.com/DataDog/datadog-agent/comp/core/settings"
	"github.com/DataDog/datadog-agent/pkg/config/settings"
)

type client interface {
	DoGet(url string) (body []byte, e error)
	DoPost(url string, contentType string, body io.Reader) (resp []byte, e error)
}

type httpClient struct {
	c             *http.Client
	clientOptions ClientOptions
}

func (c *httpClient) DoGet(url string) (body []byte, e error) {
	ctx := context.Background()

	req, e := http.NewRequestWithContext(ctx, "GET", url, nil)
	if e != nil {
		return body, e
	}
	if c.clientOptions.CloseConnection == CloseConnection {
		req.Close = true
	}

	r, e := c.c.Do(req)
	if e != nil {
		return body, e
	}
	body, e = io.ReadAll(r.Body)
	r.Body.Close()
	if e != nil {
		return body, e
	}
	if r.StatusCode >= 400 {
		return body, errors.New(string(body))
	}
	return body, nil
}

func (c *httpClient) DoPost(url string, contentType string, body io.Reader) (resp []byte, e error) {
	req, e := http.NewRequest("POST", url, body)
	if e != nil {
		return resp, e
	}

	req.Header.Set("Content-Type", contentType)

	r, e := c.c.Do(req)
	if e != nil {
		return resp, e
	}
	resp, e = io.ReadAll(r.Body)
	r.Body.Close()
	if e != nil {
		return resp, e
	}
	if r.StatusCode >= 400 {
		return resp, errors.New(string(resp))
	}
	return resp, nil
}

type httpsClient struct {
	c             ipc.HTTPClient
	clientOptions []ipc.RequestOption
}

func (c *httpsClient) DoGet(url string) (body []byte, e error) {
<<<<<<< HEAD
	return c.c.Get(url, c.clientOptions...)
}

func (c *httpsClient) DoPost(url string, contentType string, body io.Reader) (resp []byte, e error) {
	return c.c.Post(url, contentType, body, c.clientOptions...)
=======
	opt := []ipc.RequestOption{ipchttp.WithLeaveConnectionOpen}
	opt = append(opt, c.clientOptions...)
	return c.c.Get(url, opt...)
}

func (c *httpsClient) DoPost(url string, contentType string, body io.Reader) (resp []byte, e error) {
	opt := []ipc.RequestOption{ipchttp.WithLeaveConnectionOpen}
	opt = append(opt, c.clientOptions...)
	return c.c.Post(url, contentType, body, opt...)
>>>>>>> 5dcbc974
}

type runtimeSettingsClient struct {
	c                 client
	baseURL           string
	targetProcessName string
}

// NewHTTPClient returns a client setup to interact with the standard runtime settings HTTP API
func NewHTTPClient(c *http.Client, baseURL string, targetProcessName string, clientOptions ClientOptions) settings.Client {
	return &runtimeSettingsClient{
		c:                 &httpClient{c, clientOptions},
		baseURL:           baseURL,
		targetProcessName: targetProcessName,
	}
}

<<<<<<< HEAD
// NewSecureClient returns a client setup to interact with the standard runtime settings HTTPS API, taking advantage of the ipc component
// The authentication with the server will be handle automatically and transparently
func NewSecureClient(c ipc.HTTPClient, baseURL string, targetProcessName string, clientOptions ...ipc.RequestOption) settings.Client {

	innerClient := &httpsClient{c, clientOptions}

	return &runtimeSettingsClient{innerClient, baseURL, targetProcessName}
=======
// NewHTTPSClient returns a client setup to interact with the standard runtime settings HTTPS API, taking advantage of the auth component
func NewHTTPSClient(c ipc.HTTPClient, baseURL string, targetProcessName string, clientOptions ...ipc.RequestOption) settings.Client {
	return &runtimeSettingsClient{
		c:                 &httpsClient{c, clientOptions},
		baseURL:           baseURL,
		targetProcessName: targetProcessName,
	}
>>>>>>> 5dcbc974
}

func (rc *runtimeSettingsClient) doGet(url string, formatError bool) (string, error) {
	var r []byte
	var err error

	r, err = rc.c.DoGet(url)

	if err != nil {
		errMap := make(map[string]string)
		_ = json.Unmarshal(r, &errMap)
		// If the error has been marshalled into a json object, check it and return it properly
		if e, found := errMap["error"]; found {
			return "", errors.New(e)
		}
		if formatError {
			return "", fmt.Errorf("Could not reach %s: %v \nMake sure the %s is running before requesting the runtime configuration and contact support if you continue having issues", rc.targetProcessName, err, rc.targetProcessName)
		}
		return "", err
	}
	return string(r), nil
}

func (rc *runtimeSettingsClient) FullConfig() (string, error) {
	r, err := rc.doGet(rc.baseURL, true)
	if err != nil {
		return "", err
	}
	return string(r), nil
}

func (rc *runtimeSettingsClient) FullConfigBySource() (string, error) {
	r, err := rc.doGet(fmt.Sprintf("%s/by-source", rc.baseURL), true)
	if err != nil {
		return "", err
	}
	return string(r), nil
}

func (rc *runtimeSettingsClient) List() (map[string]settingsComponent.RuntimeSettingResponse, error) {
	r, err := rc.doGet(fmt.Sprintf("%s/list-runtime", rc.baseURL), false)
	if err != nil {
		return nil, err
	}
	settingsList := make(map[string]settingsComponent.RuntimeSettingResponse)
	err = json.Unmarshal([]byte(r), &settingsList)
	if err != nil {
		return nil, err
	}

	return settingsList, nil
}

func (rc *runtimeSettingsClient) Get(key string) (interface{}, error) {
	r, err := rc.doGet(fmt.Sprintf("%s/%s", rc.baseURL, key), false)
	if err != nil {
		return nil, err
	}

	setting := make(map[string]interface{})
	err = json.Unmarshal([]byte(r), &setting)
	if err != nil {
		return nil, err
	}
	if value, found := setting["value"]; found {
		return value, nil
	}
	return nil, fmt.Errorf("unable to get value for this setting: %v", key)
}

func (rc *runtimeSettingsClient) GetWithSources(key string) (map[string]interface{}, error) {
	r, err := rc.doGet(fmt.Sprintf("%s/%s?sources=true", rc.baseURL, key), false)
	if err != nil {
		return nil, err
	}

	setting := make(map[string]interface{})
	err = json.Unmarshal([]byte(r), &setting)
	if err != nil {
		return nil, err
	}

	if _, found := setting["value"]; !found {
		return nil, fmt.Errorf("unable to get value for this setting: %v", key)
	}

	if _, found := setting["sources_value"]; !found {
		return nil, fmt.Errorf("unable to get sources value for this setting: %v", key)
	}

	return setting, nil
}

func (rc *runtimeSettingsClient) Set(key string, value string) (bool, error) {
	settingsList, err := rc.List()
	if err != nil {
		return false, err
	}

	body := fmt.Sprintf("value=%s", html.EscapeString(value))
	r, err := rc.c.DoPost(fmt.Sprintf("%s/%s", rc.baseURL, key), "application/x-www-form-urlencoded", bytes.NewBuffer([]byte(body)))
	if err != nil {
		errMap := make(map[string]string)
		_ = json.Unmarshal(r, &errMap)
		// If the error has been marshalled into a json object, check it and return it properly
		if e, found := errMap["error"]; found {
			return false, errors.New(e)
		}
		return false, err
	}

	hidden := false
	if setting, ok := settingsList[key]; ok {
		hidden = setting.Hidden
	}
	return hidden, nil
}<|MERGE_RESOLUTION|>--- conflicted
+++ resolved
@@ -86,23 +86,11 @@
 }
 
 func (c *httpsClient) DoGet(url string) (body []byte, e error) {
-<<<<<<< HEAD
 	return c.c.Get(url, c.clientOptions...)
 }
 
 func (c *httpsClient) DoPost(url string, contentType string, body io.Reader) (resp []byte, e error) {
 	return c.c.Post(url, contentType, body, c.clientOptions...)
-=======
-	opt := []ipc.RequestOption{ipchttp.WithLeaveConnectionOpen}
-	opt = append(opt, c.clientOptions...)
-	return c.c.Get(url, opt...)
-}
-
-func (c *httpsClient) DoPost(url string, contentType string, body io.Reader) (resp []byte, e error) {
-	opt := []ipc.RequestOption{ipchttp.WithLeaveConnectionOpen}
-	opt = append(opt, c.clientOptions...)
-	return c.c.Post(url, contentType, body, opt...)
->>>>>>> 5dcbc974
 }
 
 type runtimeSettingsClient struct {
@@ -120,23 +108,14 @@
 	}
 }
 
-<<<<<<< HEAD
 // NewSecureClient returns a client setup to interact with the standard runtime settings HTTPS API, taking advantage of the ipc component
 // The authentication with the server will be handle automatically and transparently
 func NewSecureClient(c ipc.HTTPClient, baseURL string, targetProcessName string, clientOptions ...ipc.RequestOption) settings.Client {
-
-	innerClient := &httpsClient{c, clientOptions}
-
-	return &runtimeSettingsClient{innerClient, baseURL, targetProcessName}
-=======
-// NewHTTPSClient returns a client setup to interact with the standard runtime settings HTTPS API, taking advantage of the auth component
-func NewHTTPSClient(c ipc.HTTPClient, baseURL string, targetProcessName string, clientOptions ...ipc.RequestOption) settings.Client {
 	return &runtimeSettingsClient{
 		c:                 &httpsClient{c, clientOptions},
 		baseURL:           baseURL,
 		targetProcessName: targetProcessName,
 	}
->>>>>>> 5dcbc974
 }
 
 func (rc *runtimeSettingsClient) doGet(url string, formatError bool) (string, error) {
