--- conflicted
+++ resolved
@@ -245,12 +245,9 @@
 
 	if leaf, ok := input.(nodetreemodel.LeafNode); ok {
 		leafValue := leaf.Get()
-<<<<<<< HEAD
 		if nodetreemodel.IsNilValue(leafValue) {
 			return nil
 		}
-=======
->>>>>>> 1f62a531
 		if fs.convertArrayToMap {
 			if arr, ok := leafValue.([]interface{}); ok {
 				// convert []interface{} to map[interface{}]bool
@@ -388,16 +385,11 @@
 	} else if target.Kind() == reflect.Slice {
 		if leaf, ok := input.(nodetreemodel.LeafNode); ok {
 			leafValue := leaf.Get()
-<<<<<<< HEAD
 			if nodetreemodel.IsNilValue(leafValue) {
 				return nil
 			}
 			if arr, ok := leafValue.([]interface{}); ok {
-				return copyList(target, makeNodeArray(arr), fs)
-=======
-			if arr, ok := leafValue.([]interface{}); ok {
 				return copyList(target, makeNodeArray(arr), currPath, fs)
->>>>>>> 1f62a531
 			}
 		}
 		return fmt.Errorf("at %v: []T required, but input is not an array: %v of %T", currPath, input, input)
