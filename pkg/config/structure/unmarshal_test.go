--- conflicted
+++ resolved
@@ -1082,28 +1082,6 @@
 		assert.Contains(t, err.Error(), "could not convert \"\" to bool")
 	})
 
-<<<<<<< HEAD
-	t.Run("errors on negative to uint", func(t *testing.T) {
-		t.Skip("not implemented")
-		confYaml := `
-feature:
-  enabled: -1
-`
-
-		mockConfig := newConfigFromYaml(t, confYaml)
-		mockConfig.SetKnown("feature") //nolint:forbidigo
-
-		feature := struct {
-			Enabled uint
-		}{}
-
-		err := unmarshalKeyReflection(mockConfig, "feature", &feature)
-		require.Error(t, err)
-		assert.Contains(t, err.Error(), "could not convert to uint")
-	})
-
-=======
->>>>>>> d63a33a9
 	t.Run("errors on bool to int", func(t *testing.T) {
 		confYaml := `
 feature:
