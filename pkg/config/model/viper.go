--- conflicted
+++ resolved
@@ -550,57 +550,10 @@
 	return c.Viper.AllSettingsWithoutDefault()
 }
 
-<<<<<<< HEAD
 // AllSourceSettingsWithoutDefault wraps Viper for concurrent access
 func (c *safeConfig) AllSourceSettingsWithoutDefault(source Source) map[string]interface{} {
-	c.Lock()
-	defer c.Unlock()
-=======
-// AllFileSettingsWithoutDefault wraps Viper for concurrent access
-func (c *safeConfig) AllFileSettingsWithoutDefault() map[string]interface{} {
-	c.RLock()
-	defer c.RUnlock()
-
-	// AllFileSettingsWithoutDefault returns a fresh map, so the caller may do with it
-	// as they please without holding the lock.
-	return c.configSources[SourceFile].AllSettingsWithoutDefault()
-}
-
-// AllEnvVarSettingsWithoutDefault wraps Viper for concurrent access
-func (c *safeConfig) AllEnvVarSettingsWithoutDefault() map[string]interface{} {
-	c.RLock()
-	defer c.RUnlock()
-
-	// AllEnvVarSettingsWithoutDefault returns a fresh map, so the caller may do with it
-	// as they please without holding the lock.
-	return c.configSources[SourceEnvVar].AllSettingsWithoutDefault()
-}
-
-// AllAgentRuntimeSettingsWithoutDefault wraps Viper for concurrent access
-func (c *safeConfig) AllAgentRuntimeSettingsWithoutDefault() map[string]interface{} {
-	c.RLock()
-	defer c.RUnlock()
-
-	// AllAgentRuntimeSettingsWithoutDefault returns a fresh map, so the caller may do with it
-	// as they please without holding the lock.
-	return c.configSources[SourceAgentRuntime].AllSettingsWithoutDefault()
-}
-
-// AllRemoteSettingsWithoutDefault wraps Viper for concurrent access
-func (c *safeConfig) AllRemoteSettingsWithoutDefault() map[string]interface{} {
-	c.RLock()
-	defer c.RUnlock()
-
-	// AllRemoteSettingsWithoutDefault returns a fresh map, so the caller may do with it
-	// as they please without holding the lock.
-	return c.configSources[SourceRC].AllSettingsWithoutDefault()
-}
-
-// AllCliSettingsWithoutDefault wraps Viper for concurrent access
-func (c *safeConfig) AllCliSettingsWithoutDefault() map[string]interface{} {
-	c.RLock()
-	defer c.RUnlock()
->>>>>>> 0902e25a
+	c.RLock()
+	defer c.RUnlock()
 
 	// AllSourceSettingsWithoutDefault returns a fresh map, so the caller may do with it
 	// as they please without holding the lock.
