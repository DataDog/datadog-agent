// Unless explicitly stated otherwise all files in this repository are licensed
// under the Apache License Version 2.0.
// This product includes software developed at Datadog (https://www.datadoghq.com/).
// Copyright 2016-present Datadog, Inc.

package env

// Remember to also register feature in init()
const (
	// Docker socket present
	Docker Feature = "docker"
	// Containerd socket present
	Containerd Feature = "containerd"
	// Cri is any cri socket present
	Cri Feature = "cri"
	// Crio socket present
	Crio Feature = "crio"
	// Kubernetes environment
	Kubernetes Feature = "kubernetes"
	// ECSEC2 environment
	ECSEC2 Feature = "ecsec2"
	// ECSFargate environment
	ECSFargate Feature = "ecsfargate"
	// ECSManagedInstances environment
	ECSManagedInstances Feature = "ecsmanagedinstances"
	// EKSFargate environment
	EKSFargate Feature = "eksfargate"
	// KubeOrchestratorExplorer can be enabled
	KubeOrchestratorExplorer Feature = "kube_orchestratorexplorer"
	// ECSOrchestratorExplorer can be enabled
	ECSOrchestratorExplorer Feature = "ecs_orchestratorexplorer"
	// CloudFoundry socket present
	CloudFoundry Feature = "cloudfoundry"
	// Podman containers storage path accessible
	Podman Feature = "podman"
	// PodResources socket present
	PodResources Feature = "podresources"
	// NVML library present for GPU detection
	NVML Feature = "nvml"
<<<<<<< HEAD
	// KubernetesDevicePlugins socket directory present and accessible
	KubernetesDevicePlugins Feature = "kubernetes_deviceplugins"
=======
	// NonstandardCRIRuntime is a fallback value for when customers supply a CRI compliant runtime via the
	// cri_socket_path configuration field
	NonstandardCRIRuntime = "nonstandard-cri-runtime"
>>>>>>> 5a22e48e
)<|MERGE_RESOLUTION|>--- conflicted
+++ resolved
@@ -37,12 +37,9 @@
 	PodResources Feature = "podresources"
 	// NVML library present for GPU detection
 	NVML Feature = "nvml"
-<<<<<<< HEAD
 	// KubernetesDevicePlugins socket directory present and accessible
 	KubernetesDevicePlugins Feature = "kubernetes_deviceplugins"
-=======
 	// NonstandardCRIRuntime is a fallback value for when customers supply a CRI compliant runtime via the
 	// cri_socket_path configuration field
 	NonstandardCRIRuntime = "nonstandard-cri-runtime"
->>>>>>> 5a22e48e
 )