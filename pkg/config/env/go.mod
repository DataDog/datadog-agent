--- conflicted
+++ resolved
@@ -42,11 +42,7 @@
 	github.com/yusufpapurcu/wmi v1.2.4 // indirect
 	go.uber.org/atomic v1.11.0 // indirect
 	golang.org/x/sys v0.30.0 // indirect
-<<<<<<< HEAD
 	golang.org/x/text v0.22.0 // indirect
-=======
-	golang.org/x/text v0.21.0 // indirect
->>>>>>> 4f44d138
 	gopkg.in/yaml.v2 v2.4.0 // indirect
 	gopkg.in/yaml.v3 v3.0.1 // indirect
 )
