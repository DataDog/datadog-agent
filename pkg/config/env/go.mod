--- conflicted
+++ resolved
@@ -19,12 +19,8 @@
 	github.com/Microsoft/go-winio v0.6.2 // indirect
 	github.com/cihub/seelog v0.0.0-20170130134532-f561c5e57575 // indirect
 	github.com/davecgh/go-spew v1.1.2-0.20180830191138-d8f796af33cc // indirect
-<<<<<<< HEAD
-	github.com/ebitengine/purego v0.8.1 // indirect
-=======
 	github.com/ebitengine/purego v0.8.2 // indirect
 	github.com/fsnotify/fsnotify v1.8.0 // indirect
->>>>>>> 60c996c1
 	github.com/go-ole/go-ole v1.3.0 // indirect
 	github.com/hectane/go-acl v0.0.0-20230122075934-ca0b05cb1adb // indirect
 	github.com/lufia/plan9stats v0.0.0-20240226150601-1dcf7310316a // indirect
@@ -36,13 +32,9 @@
 	github.com/tklauser/numcpus v0.8.0 // indirect
 	github.com/yusufpapurcu/wmi v1.2.4 // indirect
 	go.uber.org/atomic v1.11.0 // indirect
-<<<<<<< HEAD
-	golang.org/x/sys v0.29.0 // indirect
-=======
 	golang.org/x/sys v0.30.0 // indirect
 	golang.org/x/text v0.21.0 // indirect
 	gopkg.in/yaml.v2 v2.4.0 // indirect
->>>>>>> 60c996c1
 	gopkg.in/yaml.v3 v3.0.1 // indirect
 )
 
