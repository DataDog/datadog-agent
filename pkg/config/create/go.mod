--- conflicted
+++ resolved
@@ -26,15 +26,9 @@
 	github.com/spf13/jwalterweatherman v1.1.0 // indirect
 	github.com/spf13/pflag v1.0.7 // indirect
 	go.uber.org/atomic v1.11.0 // indirect
-<<<<<<< HEAD
-	golang.org/x/exp v0.0.0-20250718183923-645b1fa84792 // indirect
-	golang.org/x/sys v0.35.0 // indirect
-	golang.org/x/text v0.27.0 // indirect
-=======
 	golang.org/x/exp v0.0.0-20250808145144-a408d31f581a // indirect
 	golang.org/x/sys v0.35.0 // indirect
 	golang.org/x/text v0.28.0 // indirect
->>>>>>> a55a9d79
 	golang.org/x/time v0.12.0 // indirect
 	gopkg.in/yaml.v2 v2.4.0 // indirect
 	gopkg.in/yaml.v3 v3.0.1 // indirect
