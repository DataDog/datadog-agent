--- conflicted
+++ resolved
@@ -27,14 +27,9 @@
 	github.com/spf13/cast v1.9.2 // indirect
 	github.com/spf13/jwalterweatherman v1.1.0 // indirect
 	github.com/spf13/pflag v1.0.7 // indirect
-<<<<<<< HEAD
-	golang.org/x/sys v0.34.0 // indirect
-	golang.org/x/text v0.27.0 // indirect
-=======
 	go.uber.org/atomic v1.11.0 // indirect
 	golang.org/x/sys v0.35.0 // indirect
 	golang.org/x/text v0.28.0 // indirect
->>>>>>> a3690156
 	golang.org/x/time v0.12.0 // indirect
 	gopkg.in/yaml.v2 v2.4.0 // indirect
 	gopkg.in/yaml.v3 v3.0.1 // indirect
