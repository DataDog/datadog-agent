--- conflicted
+++ resolved
@@ -517,13 +517,10 @@
 func (c *safeConfig) SetEnvPrefix(in string) {
 	c.Lock()
 	defer c.Unlock()
-<<<<<<< HEAD
 	if c.isReady() {
 		panic("cannot SetEnvPrefix() once the config has been marked as ready for use")
 	}
-=======
 	c.existingTransformers = make(map[string]bool)
->>>>>>> 2f95f0e0
 	c.configSources[model.SourceEnvVar].SetEnvPrefix(in)
 	c.Viper.SetEnvPrefix(in)
 	c.envPrefix = in
@@ -836,23 +833,14 @@
 // NewViperConfig returns a new Config object.
 func NewViperConfig(name string, envPrefix string, envKeyReplacer *strings.Replacer) model.BuildableConfig {
 	config := safeConfig{
-<<<<<<< HEAD
-		Viper:               viper.New(),
-		configSources:       map[model.Source]*viper.Viper{},
-		sequenceID:          0,
-		ready:               atomic.NewBool(false),
-		configEnvVars:       map[string]struct{}{},
-		unknownKeys:         map[string]struct{}{},
-		notificationChannel: make(chan model.ConfigChangeNotification, 1000),
-=======
 		Viper:                viper.New(),
 		configSources:        map[model.Source]*viper.Viper{},
 		sequenceID:           0,
+		ready:                atomic.NewBool(false),
 		configEnvVars:        map[string]struct{}{},
 		unknownKeys:          map[string]struct{}{},
 		notificationChannel:  make(chan model.ConfigChangeNotification, 1000),
 		existingTransformers: make(map[string]bool),
->>>>>>> 2f95f0e0
 	}
 
 	// load one Viper instance per source of setting change
