--- conflicted
+++ resolved
@@ -137,13 +137,7 @@
 	Datadog.SetDefault("apm_enabled", true) // this is to support the transition to the new config file
 	// Go_expvar server port
 	Datadog.SetDefault("expvar_port", "5000")
-<<<<<<< HEAD
-	// Proess Agent
-=======
-	// Agent GUI access port
-	Datadog.SetDefault("GUI_port", "-1")
 	// Process Agent
->>>>>>> a755c125
 	Datadog.SetDefault("process_agent_enabled", true) // this is to support the transition to the new config file
 
 	// Log Agent
