// Unless explicitly stated otherwise all files in this repository are licensed
// under the Apache License Version 2.0.
// This product includes software developed at Datadog (https://www.datadoghq.com/).
// Copyright 2018 Datadog, Inc.

package config

import (
	"bytes"
	"fmt"
	"net/url"
	"os"
	"path/filepath"
	"strings"
	"time"

	yaml "gopkg.in/yaml.v2"

	"github.com/DataDog/datadog-agent/pkg/util/log"

	"github.com/DataDog/datadog-agent/pkg/secrets"
	"github.com/DataDog/datadog-agent/pkg/version"
)

// DefaultForwarderRecoveryInterval is the default recovery interval, also used if
// the user-provided value is invalid.
const DefaultForwarderRecoveryInterval = 2

// DefaultSite is the default site the Agent sends data to.
const DefaultSite = "datadoghq.com"

const infraURLPrefix = "https://app."

var overrideVars = map[string]interface{}{}

// Datadog is the global configuration object
var (
	Datadog Config
	proxies *Proxy
)

// MetadataProviders helps unmarshalling `metadata_providers` config param
type MetadataProviders struct {
	Name     string        `mapstructure:"name"`
	Interval time.Duration `mapstructure:"interval"`
}

// ConfigurationProviders helps unmarshalling `config_providers` config param
type ConfigurationProviders struct {
	Name             string `mapstructure:"name"`
	Polling          bool   `mapstructure:"polling"`
	PollInterval     string `mapstructure:"poll_interval"`
	TemplateURL      string `mapstructure:"template_url"`
	TemplateDir      string `mapstructure:"template_dir"`
	Username         string `mapstructure:"username"`
	Password         string `mapstructure:"password"`
	CAFile           string `mapstructure:"ca_file"`
	CAPath           string `mapstructure:"ca_path"`
	CertFile         string `mapstructure:"cert_file"`
	KeyFile          string `mapstructure:"key_file"`
	Token            string `mapstructure:"token"`
	GraceTimeSeconds int    `mapstructure:"grace_time_seconds"`
}

// Listeners helps unmarshalling `listeners` config param
type Listeners struct {
	Name string `mapstructure:"name"`
}

// Proxy represents the configuration for proxies in the agent
type Proxy struct {
	HTTP    string   `mapstructure:"http"`
	HTTPS   string   `mapstructure:"https"`
	NoProxy []string `mapstructure:"no_proxy"`
}

func init() {
	// Configure Datadog global configuration
	Datadog = NewConfig("datadog", "DD", strings.NewReplacer(".", "_"))
	// Configuration defaults
	initConfig(Datadog)
}

// initConfig initializes the config defaults on a config
func initConfig(config Config) {
	// Agent
	// Don't set a default on 'site' to allow detecting with viper whether it's set in config
	config.BindEnv("site")
	config.BindEnv("dd_url")
	config.BindEnvAndSetDefault("app_key", "")
	config.SetDefault("proxy", nil)
	config.BindEnvAndSetDefault("skip_ssl_validation", false)
	config.BindEnvAndSetDefault("hostname", "")
	config.BindEnvAndSetDefault("tags", []string{})
	config.BindEnvAndSetDefault("tag_value_split_separator", map[string]string{})
	config.BindEnvAndSetDefault("conf_path", ".")
	config.BindEnvAndSetDefault("confd_path", defaultConfdPath)
	config.BindEnvAndSetDefault("additional_checksd", defaultAdditionalChecksPath)
	config.BindEnvAndSetDefault("log_payloads", false)
	config.BindEnvAndSetDefault("log_file", "")
	config.BindEnvAndSetDefault("log_level", "info")
	config.BindEnvAndSetDefault("log_to_syslog", false)
	config.BindEnvAndSetDefault("log_to_console", true)
	config.BindEnvAndSetDefault("logging_frequency", int64(20))
	config.BindEnvAndSetDefault("disable_file_logging", false)
	config.BindEnvAndSetDefault("syslog_uri", "")
	config.BindEnvAndSetDefault("syslog_rfc", false)
	config.BindEnvAndSetDefault("syslog_pem", "")
	config.BindEnvAndSetDefault("syslog_key", "")
	config.BindEnvAndSetDefault("syslog_tls_verify", true)
	config.BindEnvAndSetDefault("cmd_host", "localhost")
	config.BindEnvAndSetDefault("cmd_port", 5001)
	config.BindEnvAndSetDefault("cluster_agent.cmd_port", 5005)
	config.BindEnvAndSetDefault("default_integration_http_timeout", 9)
	config.BindEnvAndSetDefault("enable_metadata_collection", true)
	config.BindEnvAndSetDefault("enable_gohai", true)
	config.BindEnvAndSetDefault("check_runners", int64(4))
	config.BindEnvAndSetDefault("auth_token_file_path", "")
	config.BindEnvAndSetDefault("bind_host", "localhost")
	config.BindEnvAndSetDefault("health_port", int64(0))

	// if/when the default is changed to true, make the default platform
	// dependent; default should remain false on Windows to maintain backward
	// compatibility with Agent5 behavior/win
	config.BindEnvAndSetDefault("hostname_fqdn", false)
	config.BindEnvAndSetDefault("cluster_name", "")

	// secrets backend
	config.BindEnv("secret_backend_command")
	config.BindEnv("secret_backend_arguments")
	config.BindEnvAndSetDefault("secret_backend_output_max_size", 1024)
	config.BindEnvAndSetDefault("secret_backend_timeout", 5)

	// Retry settings
	config.BindEnvAndSetDefault("forwarder_backoff_factor", 2)
	config.BindEnvAndSetDefault("forwarder_backoff_base", 2)
	config.BindEnvAndSetDefault("forwarder_backoff_max", 64)
	config.BindEnvAndSetDefault("forwarder_recovery_interval", DefaultForwarderRecoveryInterval)
	config.BindEnvAndSetDefault("forwarder_recovery_reset", false)

	// Use to output logs in JSON format
	config.BindEnvAndSetDefault("log_format_json", false)

	// IPC API server timeout
	config.BindEnvAndSetDefault("server_timeout", 15)

	// Use to force client side TLS version to 1.2
	config.BindEnvAndSetDefault("force_tls_12", false)

	// Agent GUI access port
	config.BindEnvAndSetDefault("GUI_port", defaultGuiPort)
	if IsContainerized() {
		config.SetDefault("procfs_path", "/host/proc")
		config.SetDefault("container_proc_root", "/host/proc")
		config.SetDefault("container_cgroup_root", "/host/sys/fs/cgroup/")
	} else {
		config.SetDefault("container_proc_root", "/proc")
		// for amazon linux the cgroup directory on host is /cgroup/
		// we pick memory.stat to make sure it exists and not empty
		if _, err := os.Stat("/cgroup/memory/memory.stat"); !os.IsNotExist(err) {
			config.SetDefault("container_cgroup_root", "/cgroup/")
		} else {
			config.SetDefault("container_cgroup_root", "/sys/fs/cgroup/")
		}
	}

	config.BindEnv("procfs_path")
	config.BindEnv("container_proc_root")
	config.BindEnv("container_cgroup_root")

	config.BindEnvAndSetDefault("proc_root", "/proc")
	config.BindEnvAndSetDefault("histogram_aggregates", []string{"max", "median", "avg", "count"})
	config.BindEnvAndSetDefault("histogram_percentiles", []string{"0.95"})
	// Serializer
	config.BindEnvAndSetDefault("use_v2_api.series", false)
	config.BindEnvAndSetDefault("use_v2_api.events", false)
	config.BindEnvAndSetDefault("use_v2_api.service_checks", false)
	// Serializer: allow user to blacklist any kind of payload to be sent
	config.BindEnvAndSetDefault("enable_payloads.events", true)
	config.BindEnvAndSetDefault("enable_payloads.series", true)
	config.BindEnvAndSetDefault("enable_payloads.service_checks", true)
	config.BindEnvAndSetDefault("enable_payloads.sketches", true)
	config.BindEnvAndSetDefault("enable_payloads.json_to_v1_intake", true)

	// Forwarder
	config.BindEnvAndSetDefault("forwarder_timeout", 20)
	config.BindEnvAndSetDefault("forwarder_retry_queue_max_size", 30)
	config.BindEnvAndSetDefault("forwarder_num_workers", 1)
	// Dogstatsd
	config.BindEnvAndSetDefault("use_dogstatsd", true)
	config.BindEnvAndSetDefault("dogstatsd_port", 8125)          // Notice: 0 means UDP port closed
	config.BindEnvAndSetDefault("dogstatsd_buffer_size", 1024*8) // 8KB buffer
	config.BindEnvAndSetDefault("dogstatsd_non_local_traffic", false)
	config.BindEnvAndSetDefault("dogstatsd_socket", "") // Notice: empty means feature disabled
	config.BindEnvAndSetDefault("dogstatsd_stats_port", 5000)
	config.BindEnvAndSetDefault("dogstatsd_stats_enable", false)
	config.BindEnvAndSetDefault("dogstatsd_stats_buffer", 10)
	config.BindEnvAndSetDefault("dogstatsd_expiry_seconds", 300)
	config.BindEnvAndSetDefault("dogstatsd_origin_detection", false) // Only supported for socket traffic
	config.BindEnvAndSetDefault("dogstatsd_so_rcvbuf", 0)
	config.BindEnvAndSetDefault("dogstatsd_tags", []string{})
	config.BindEnvAndSetDefault("statsd_forward_host", "")
	config.BindEnvAndSetDefault("statsd_forward_port", 0)
	config.BindEnvAndSetDefault("statsd_metric_namespace", "")
	// Autoconfig
	config.BindEnvAndSetDefault("autoconf_template_dir", "/datadog/check_configs")
	config.BindEnvAndSetDefault("exclude_pause_container", true)
	config.BindEnvAndSetDefault("ac_include", []string{})
	config.BindEnvAndSetDefault("ac_exclude", []string{})
	config.BindEnvAndSetDefault("ad_config_poll_interval", int64(10)) // in seconds
	config.BindEnvAndSetDefault("extra_listeners", []string{})
	config.BindEnvAndSetDefault("extra_config_providers", []string{})

	// Docker
	config.BindEnvAndSetDefault("docker_query_timeout", int64(5))
	config.BindEnvAndSetDefault("docker_labels_as_tags", map[string]string{})
	config.BindEnvAndSetDefault("docker_env_as_tags", map[string]string{})
	config.BindEnvAndSetDefault("kubernetes_pod_labels_as_tags", map[string]string{})
	config.BindEnvAndSetDefault("kubernetes_pod_annotations_as_tags", map[string]string{})
	config.BindEnvAndSetDefault("kubernetes_node_labels_as_tags", map[string]string{})

	// CRI
	config.BindEnvAndSetDefault("cri_socket_path", "")              // empty is disabled
	config.BindEnvAndSetDefault("cri_connection_timeout", int64(1)) // in seconds
	config.BindEnvAndSetDefault("cri_query_timeout", int64(5))      // in seconds

	// Kubernetes
	config.BindEnvAndSetDefault("kubernetes_kubelet_host", "")
	config.BindEnvAndSetDefault("kubernetes_http_kubelet_port", 10255)
	config.BindEnvAndSetDefault("kubernetes_https_kubelet_port", 10250)

	config.BindEnvAndSetDefault("kubelet_tls_verify", true)
	config.BindEnvAndSetDefault("collect_kubernetes_events", false)
	config.BindEnvAndSetDefault("kubelet_client_ca", "/var/run/secrets/kubernetes.io/serviceaccount/ca.crt")

	config.BindEnvAndSetDefault("kubelet_auth_token_path", "")
	config.BindEnvAndSetDefault("kubelet_client_crt", "")
	config.BindEnvAndSetDefault("kubelet_client_key", "")

	config.BindEnvAndSetDefault("kubelet_wait_on_missing_container", 0)
	config.BindEnvAndSetDefault("kubernetes_collect_metadata_tags", true)
	config.BindEnvAndSetDefault("kubernetes_metadata_tag_update_freq", 60) // Polling frequency of the Agent to the DCA in seconds (gets the local cache if the DCA is disabled)
	config.BindEnvAndSetDefault("kubernetes_apiserver_client_timeout", 10)
	config.BindEnvAndSetDefault("kubernetes_map_services_on_ip", false) // temporary opt-out of the new mapping logic
	config.BindEnvAndSetDefault("kubernetes_apiserver_use_protobuf", false)

	// Kube ApiServer
	config.BindEnvAndSetDefault("kubernetes_kubeconfig_path", "")
	config.BindEnvAndSetDefault("leader_lease_duration", "60")
	config.BindEnvAndSetDefault("leader_election", false)
	config.BindEnvAndSetDefault("kube_resources_namespace", "")

	// Datadog cluster agent
	config.BindEnvAndSetDefault("cluster_agent.enabled", false)
	config.BindEnvAndSetDefault("cluster_agent.auth_token", "")
	config.BindEnvAndSetDefault("cluster_agent.url", "")
	config.BindEnvAndSetDefault("cluster_agent.kubernetes_service_name", "datadog-cluster-agent")
	config.BindEnvAndSetDefault("metrics_port", "5000")

	// ECS
	config.BindEnvAndSetDefault("ecs_agent_url", "") // Will be autodetected
	config.BindEnvAndSetDefault("ecs_agent_container_name", "ecs-agent")
	config.BindEnvAndSetDefault("collect_ec2_tags", false)

	// GCE
	config.BindEnvAndSetDefault("collect_gce_tags", true)

	// Cloud Foundry
	config.BindEnvAndSetDefault("cloud_foundry", false)
	config.BindEnvAndSetDefault("bosh_id", "")

	// JMXFetch
	config.BindEnvAndSetDefault("jmx_custom_jars", []string{})
	config.BindEnvAndSetDefault("jmx_use_cgroup_memory_limit", false)

	// Go_expvar server port
	config.BindEnvAndSetDefault("expvar_port", "5000")

	// Trace agent
	config.BindEnvAndSetDefault("apm_config.enabled", true)

	// Process agent
	config.BindEnv("process_config.process_dd_url", "")

	// Logs Agent

	// External Use: modify those parameters to configure the logs-agent.
	// enable the logs-agent:
	config.BindEnvAndSetDefault("logs_enabled", false)
	config.BindEnvAndSetDefault("log_enabled", false) // deprecated, use logs_enabled instead
	// collect all logs from all containers:
	config.BindEnvAndSetDefault("logs_config.container_collect_all", false)
	// add a socks5 proxy:
	config.BindEnvAndSetDefault("logs_config.socks5_proxy_address", "")
	// send the logs to a proxy:
	config.BindEnvAndSetDefault("logs_config.logs_dd_url", "") // must respect format '<HOST>:<PORT>' and '<PORT>' to be an integer
	config.BindEnvAndSetDefault("logs_config.logs_no_ssl", false)
	// send the logs to the port 443 of the logs-backend via TCP:
	config.BindEnvAndSetDefault("logs_config.use_port_443", false)
	// increase the read buffer size of the UDP sockets:
	config.BindEnvAndSetDefault("logs_config.frame_size", 9000)
	// increase the number of files that can be tailed in parallel:
	config.BindEnvAndSetDefault("logs_config.open_files_limit", 100)

	// Internal Use Only: avoid modifying those configuration parameters, this could lead to unexpected results.
	config.BindEnvAndSetDefault("logset", "")
	config.BindEnvAndSetDefault("logs_config.run_path", defaultRunPath)
	config.BindEnvAndSetDefault("logs_config.dd_url", "agent-intake.logs.datadoghq.com")
	config.BindEnvAndSetDefault("logs_config.dd_port", 10516)
	config.BindEnvAndSetDefault("logs_config.dev_mode_use_proto", true)
	config.BindEnvAndSetDefault("logs_config.dd_url_443", "agent-443-intake.logs.datadoghq.com")
	config.BindEnvAndSetDefault("logs_config.stop_grace_period", 30)

	// Tagger full cardinality mode
	// Undocumented opt-in feature for now
	config.BindEnvAndSetDefault("full_cardinality_tagging", false)

	config.BindEnvAndSetDefault("histogram_copy_to_distribution", false)
	config.BindEnvAndSetDefault("histogram_copy_to_distribution_prefix", "")

	config.BindEnv("api_key")

	config.BindEnvAndSetDefault("hpa_watcher_polling_freq", 10)
	config.BindEnvAndSetDefault("hpa_watcher_gc_period", 60*5) // 5 minutes
	config.BindEnvAndSetDefault("external_metrics_provider.enabled", false)
	config.BindEnvAndSetDefault("external_metrics_provider.port", 443)
	config.BindEnvAndSetDefault("hpa_configmap_name", "datadog-custom-metrics")
	config.BindEnvAndSetDefault("external_metrics_provider.refresh_period", 30)          // value in seconds. Frequency of batch calls to the ConfigMap persistent store (GlobalStore) by the Leader.
	config.BindEnvAndSetDefault("external_metrics_provider.batch_window", 10)            // value in seconds. Batch the events from the Autoscalers informer to push updates to the ConfigMap (GlobalStore)
	config.BindEnvAndSetDefault("external_metrics_provider.max_age", 120)                // value in seconds. 4 cycles from the HPA controller (up to Kubernetes 1.11) is enough to consider a metric stale
	config.BindEnvAndSetDefault("external_metrics.aggregator", "avg")                    // aggregator used for the external metrics. Choose from [avg,sum,max,min]
	config.BindEnvAndSetDefault("external_metrics_provider.bucket_size", 60*5)           // Window to query to get the metric from Datadog.
	config.BindEnvAndSetDefault("external_metrics_provider.rollup", 30)                  // Bucket size to circumvent time aggregation side effects.
	config.BindEnvAndSetDefault("kubernetes_informers_resync_period", 60*5)              // value in seconds. Default to 5 minutes
	config.BindEnvAndSetDefault("kubernetes_informers_restclient_timeout", 60)           // value in seconds
	config.BindEnvAndSetDefault("external_metrics_provider.local_copy_refresh_rate", 30) // value in seconds
	// Cluster check Autodiscovery
	config.BindEnvAndSetDefault("cluster_checks.enabled", false)
	config.BindEnvAndSetDefault("cluster_checks.node_expiration_timeout", 30) // value in seconds

	setAssetFs(config)
}

var (
	ddURLs = map[string]interface{}{
		"app.datadoghq.com": nil,
		"app.datadoghq.eu":  nil,
		"app.datad0g.com":   nil,
		"app.datad0g.eu":    nil,
	}
)

// GetProxies returns the proxy settings from the configuration
func GetProxies() *Proxy {
	return proxies
}

// loadProxyFromEnv overrides the proxy settings with environment variables
func loadProxyFromEnv(config Config) {
	// Viper doesn't handle mixing nested variables from files and set
	// manually.  If we manually set one of the sub value for "proxy" all
	// other values from the conf file will be shadowed when using
	// 'config.Get("proxy")'. For that reason we first get the value from
	// the conf files, overwrite them with the env variables and reset
	// everything.

	lookupEnvCaseInsensitive := func(key string) (string, bool) {
		value, found := os.LookupEnv(key)
		if !found {
			value, found = os.LookupEnv(strings.ToLower(key))
		}
		if found {
			log.Infof("Found '%v' env var, using it for the Agent proxy settings", key)
		}
		return value, found
	}

	lookupEnv := func(key string) (string, bool) {
		value, found := os.LookupEnv(key)
		if found {
			log.Infof("Found '%v' env var, using it for the Agent proxy settings", key)
		}
		return value, found
	}

	var isSet bool
	p := &Proxy{}
	if isSet = config.IsSet("proxy"); isSet {
		if err := config.UnmarshalKey("proxy", p); err != nil {
			isSet = false
			log.Errorf("Could not load proxy setting from the configuration (ignoring): %s", err)
		}
	}

	if HTTP, found := lookupEnv("DD_PROXY_HTTP"); found {
		isSet = true
		p.HTTP = HTTP
	} else if HTTP, found := lookupEnvCaseInsensitive("HTTP_PROXY"); found {
		isSet = true
		p.HTTP = HTTP
	}

	if HTTPS, found := lookupEnv("DD_PROXY_HTTPS"); found {
		isSet = true
		p.HTTPS = HTTPS
	} else if HTTPS, found := lookupEnvCaseInsensitive("HTTPS_PROXY"); found {
		isSet = true
		p.HTTPS = HTTPS
	}

	if noProxy, found := lookupEnv("DD_PROXY_NO_PROXY"); found {
		isSet = true
		p.NoProxy = strings.Split(noProxy, " ") // space-separated list, consistent with viper
	} else if noProxy, found := lookupEnvCaseInsensitive("NO_PROXY"); found {
		isSet = true
		p.NoProxy = strings.Split(noProxy, ",") // comma-separated list, consistent with other tools that use the NO_PROXY env var
	}

	// We have to set each value individually so both config.Get("proxy")
	// and config.Get("proxy.http") work
	if isSet {
		config.Set("proxy.http", p.HTTP)
		config.Set("proxy.https", p.HTTPS)
		config.Set("proxy.no_proxy", p.NoProxy)
		proxies = p
	}
}

// Load reads configs files and initializes the config module
func Load() error {
	log.Infof("config.Load()")
	if err := Datadog.ReadInConfig(); err != nil {
		log.Warnf("config.load() error %v", err)
		return err
	}
	log.Infof("config.load succeeded")

	// We have to init the secrets package before we can use it to decrypt
	// anything.
	secrets.Init(
		Datadog.GetString("secret_backend_command"),
		Datadog.GetStringSlice("secret_backend_arguments"),
		Datadog.GetInt("secret_backend_timeout"),
		Datadog.GetInt("secret_backend_output_max_size"),
	)

	if Datadog.IsSet("secret_backend_command") {
		// Viper doesn't expose the final location of the file it
		// loads. Since we are searching for 'datadog.yaml' in multiple
		// localtions we let viper determine the one to use before
		// updating it.
		conf, err := yaml.Marshal(Datadog.AllSettings())
		if err != nil {
			return fmt.Errorf("unable to marshal configuration to YAML to decrypt secrets: %v", err)
		}

		finalConfig, err := secrets.Decrypt(conf)
		if err != nil {
			return fmt.Errorf("unable to decrypt secret from datadog.yaml: %v", err)
		}
		r := bytes.NewReader(finalConfig)
		if err = Datadog.MergeConfig(r); err != nil {
			return fmt.Errorf("could not update main configuration after decrypting secrets: %v", err)
		}
	}

	loadProxyFromEnv(Datadog)
	sanitizeAPIKey(Datadog)
	applyOverrides(Datadog)

	return nil
}

// Avoid log ingestion breaking because of a newline in the API key
func sanitizeAPIKey(config Config) {
	config.Set("api_key", strings.TrimSpace(config.GetString("api_key")))
}

// GetMainInfraEndpoint returns the main DD Infra URL defined in the config, based on the value of `site` and `dd_url`
func GetMainInfraEndpoint() string {
	return getMainInfraEndpointWithConfig(Datadog)
}

// GetMainEndpoint returns the main DD URL defined in the config, based on `site` and the prefix, or ddURLKey
func GetMainEndpoint(prefix string, ddURLKey string) string {
	return GetMainEndpointWithConfig(Datadog, prefix, ddURLKey)
}

// GetMultipleEndpoints returns the api keys per domain specified in the main agent config
func GetMultipleEndpoints() (map[string][]string, error) {
	return getMultipleEndpointsWithConfig(Datadog)
}

// getDomainPrefix provides the right prefix for agent X.Y.Z
func getDomainPrefix(app string) string {
	v, _ := version.New(version.AgentVersion, version.Commit)
	return fmt.Sprintf("%d-%d-%d-%s.agent", v.Major, v.Minor, v.Patch, app)
}

// AddAgentVersionToDomain prefixes the domain with the agent version: X-Y-Z.domain
func AddAgentVersionToDomain(DDURL string, app string) (string, error) {
	u, err := url.Parse(DDURL)
	if err != nil {
		return "", err
	}

	// we don't udpdate unknown URL (ie: proxy or custom StatsD server)
	if _, found := ddURLs[u.Host]; !found {
		return DDURL, nil
	}

	subdomain := strings.Split(u.Host, ".")[0]
	newSubdomain := getDomainPrefix(app)

	u.Host = strings.Replace(u.Host, subdomain, newSubdomain, 1)
	return u.String(), nil
}

func getMainInfraEndpointWithConfig(config Config) string {
	return GetMainEndpointWithConfig(config, infraURLPrefix, "dd_url")
}

// GetMainEndpointWithConfig implements the logic to extract the DD URL from a config, based on `site` and ddURLKey
func GetMainEndpointWithConfig(config Config, prefix string, ddURLKey string) (resolvedDDURL string) {
	if config.IsSet(ddURLKey) && config.GetString(ddURLKey) != "" {
		// value under ddURLKey takes precedence over 'site'
		resolvedDDURL = config.GetString(ddURLKey)
		if config.IsSet("site") {
			log.Infof("'site' and '%s' are both set in config: setting main endpoint to '%s': \"%s\"", ddURLKey, ddURLKey, config.GetString(ddURLKey))
		}
	} else if config.GetString("site") != "" {
		resolvedDDURL = prefix + strings.TrimSpace(config.GetString("site"))
	} else {
		resolvedDDURL = prefix + DefaultSite
	}
	return
}

// getMultipleEndpointsWithConfig implements the logic to extract the api keys per domain from an agent config
func getMultipleEndpointsWithConfig(config Config) (map[string][]string, error) {
	// Validating domain
	ddURL := getMainInfraEndpointWithConfig(config)
	_, err := url.Parse(ddURL)
	if err != nil {
		return nil, fmt.Errorf("could not parse main endpoint: %s", err)
	}

	keysPerDomain := map[string][]string{
		ddURL: {
			config.GetString("api_key"),
		},
	}

	var additionalEndpoints map[string][]string
	err = config.UnmarshalKey("additional_endpoints", &additionalEndpoints)
	if err != nil {
		return keysPerDomain, err
	}

	// merge additional endpoints into keysPerDomain
	for domain, apiKeys := range additionalEndpoints {

		// Validating domain
		_, err := url.Parse(domain)
		if err != nil {
			return nil, fmt.Errorf("could not parse url from 'additional_endpoints' %s: %s", domain, err)
		}

		if _, ok := keysPerDomain[domain]; ok {
			for _, apiKey := range apiKeys {
				keysPerDomain[domain] = append(keysPerDomain[domain], apiKey)
			}
		} else {
			keysPerDomain[domain] = apiKeys
		}
	}

	// dedupe api keys and remove domains with no api keys (or empty ones)
	for domain, apiKeys := range keysPerDomain {
		dedupedAPIKeys := make([]string, 0, len(apiKeys))
		seen := make(map[string]bool)
		for _, apiKey := range apiKeys {
			trimmedAPIKey := strings.TrimSpace(apiKey)
			if _, ok := seen[trimmedAPIKey]; !ok && trimmedAPIKey != "" {
				seen[trimmedAPIKey] = true
				dedupedAPIKeys = append(dedupedAPIKeys, trimmedAPIKey)
			}
		}

		if len(dedupedAPIKeys) > 0 {
			keysPerDomain[domain] = dedupedAPIKeys
		} else {
			log.Infof("No API key provided for domain \"%s\", removing domain from endpoints", domain)
			delete(keysPerDomain, domain)
		}
	}

	return keysPerDomain, nil
}

// IsContainerized returns whether the Agent is running on a Docker container
func IsContainerized() bool {
	return os.Getenv("DOCKER_DD_AGENT") != ""
}

// FileUsedDir returns the absolute path to the folder containing the config
// file used to populate the registry
func FileUsedDir() string {
	return filepath.Dir(Datadog.ConfigFileUsed())
}

// IsKubernetes returns whether the Agent is running on a kubernetes cluster
func IsKubernetes() bool {
	// Injected by Kubernetes itself
	if os.Getenv("KUBERNETES_SERVICE_PORT") != "" {
		return true
	}
	// support of Datadog environment variable for Kubernetes
	if os.Getenv("KUBERNETES") != "" {
		return true
	}
	return false
}

// SetOverrides provides an externally accessible method for
<<<<<<< HEAD
// overriding config variables. Used by Android to set
// the various config options from intent extras
=======
// overriding config variables.
// This method must be called before Load() to be effective.
>>>>>>> 0c6202f6
func SetOverrides(vars map[string]interface{}) {
	overrideVars = vars
}

// applyOverrides overrides config variables.
func applyOverrides(config Config) {
	for k, v := range overrideVars {
		config.Set(k, v)
	}
}<|MERGE_RESOLUTION|>--- conflicted
+++ resolved
@@ -623,13 +623,8 @@
 }
 
 // SetOverrides provides an externally accessible method for
-<<<<<<< HEAD
-// overriding config variables. Used by Android to set
-// the various config options from intent extras
-=======
 // overriding config variables.
 // This method must be called before Load() to be effective.
->>>>>>> 0c6202f6
 func SetOverrides(vars map[string]interface{}) {
 	overrideVars = vars
 }
