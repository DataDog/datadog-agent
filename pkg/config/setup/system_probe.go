// Unless explicitly stated otherwise all files in this repository are licensed
// under the Apache License Version 2.0.
// This product includes software developed at Datadog (https://www.datadoghq.com/).
// Copyright 2016-present Datadog, Inc.

package setup

import (
	"os"
	"path"
	"path/filepath"
	"runtime"
	"strings"
	"time"

	pkgconfigmodel "github.com/DataDog/datadog-agent/pkg/config/model"
)

type transformerFunction func(string) []map[string]string

const (
	spNS                         = "system_probe_config"
	netNS                        = "network_config"
	smNS                         = "service_monitoring_config"
	evNS                         = "event_monitoring_config"
	compNS                       = "compliance_config"
	ccmNS                        = "ccm_network_config"
	diNS                         = "dynamic_instrumentation"
	wcdNS                        = "windows_crash_detection"
	pngNS                        = "ping"
	tracerouteNS                 = "traceroute"
	discoveryNS                  = "discovery"
	gpuNS                        = "gpu_monitoring"
	swNS                         = "software_inventory"
	defaultConnsMessageBatchSize = 600

	// defaultRuntimeCompilerOutputDir is the default path for output from the system-probe runtime compiler
	defaultRuntimeCompilerOutputDir = "/var/tmp/datadog-agent/system-probe/build"

	// defaultKernelHeadersDownloadDir is the default path for downloading kernel headers for runtime compilation
	defaultKernelHeadersDownloadDir = "/var/tmp/datadog-agent/system-probe/kernel-headers"

	// defaultBTFOutputDir is the default path for extracted BTF
	defaultBTFOutputDir = "/var/tmp/datadog-agent/system-probe/btf"

	// defaultDynamicInstrumentationDebugInfoDir is the default path for debug
	// info for dynamic instrumentation this is the directory where the debug
	// info is decompressed into during processing.
	defaultDynamicInstrumentationDebugInfoDir = "/var/tmp/datadog-agent/system-probe/dynamic-instrumentation/decompressed-debug-info"

	// defaultAptConfigDirSuffix is the default path under `/etc` to the apt config directory
	defaultAptConfigDirSuffix = "/apt"

	// defaultYumReposDirSuffix is the default path under `/etc` to the yum repository directory
	defaultYumReposDirSuffix = "/yum.repos.d"

	// defaultZypperReposDirSuffix is the default path under `/etc` to the zypper repository directory
	defaultZypperReposDirSuffix = "/zypp/repos.d"

	defaultOffsetThreshold = 400

	// defaultEnvoyPath is the default path for envoy binary
	defaultEnvoyPath = "/bin/envoy"
)

var (
	// defaultSystemProbeBPFDir is the default path for eBPF programs
	defaultSystemProbeBPFDir = filepath.Join(InstallPath, "embedded/share/system-probe/ebpf")
)

// InitSystemProbeConfig declares all the configuration values normally read from system-probe.yaml.
func InitSystemProbeConfig(cfg pkgconfigmodel.Setup) {
	cfg.BindEnvAndSetDefault("ignore_host_etc", false)
	cfg.BindEnvAndSetDefault("go_core_dump", false)
	cfg.BindEnvAndSetDefault(join(spNS, "disable_thp"), true)

	// SBOM configuration
	cfg.BindEnvAndSetDefault("sbom.host.enabled", false)
	cfg.BindEnvAndSetDefault("sbom.host.analyzers", []string{"os"})
	cfg.BindEnvAndSetDefault("sbom.cache_directory", filepath.Join(defaultRunPath, "sbom-sysprobe"))
	cfg.BindEnvAndSetDefault("sbom.clear_cache_on_exit", false)
	cfg.BindEnvAndSetDefault("sbom.cache.max_disk_size", 1000*1000*100) // used by custom cache: max disk space used by cached objects. Not equal to max disk usage
	cfg.BindEnvAndSetDefault("sbom.cache.clean_interval", "30m")        // used by custom cache.
	cfg.BindEnvAndSetDefault("sbom.scan_queue.base_backoff", "5m")
	cfg.BindEnvAndSetDefault("sbom.scan_queue.max_backoff", "1h")
	// those configs are used by the core agent path, but are not used by the system probe
	cfg.SetKnown("sbom.container_image.overlayfs_direct_scan") //nolint:forbidigo

	// Auto exit configuration
	cfg.BindEnvAndSetDefault("auto_exit.validation_period", 60)
	cfg.BindEnvAndSetDefault("auto_exit.noprocess.enabled", false)
	cfg.BindEnvAndSetDefault("auto_exit.noprocess.excluded_processes", []string{})

	// statsd
	cfg.BindEnv("bind_host") //nolint:forbidigo
	cfg.BindEnvAndSetDefault("dogstatsd_port", 8125)

	// logging
	cfg.SetKnown(join(spNS, "log_file"))  //nolint:forbidigo
	cfg.SetKnown(join(spNS, "log_level")) //nolint:forbidigo
	cfg.BindEnvAndSetDefault("log_file", defaultSystemProbeLogFilePath)
	cfg.BindEnvAndSetDefault("log_level", "info", "DD_LOG_LEVEL", "LOG_LEVEL")
	cfg.BindEnvAndSetDefault("syslog_uri", "")
	cfg.BindEnvAndSetDefault("syslog_rfc", false)
	cfg.BindEnvAndSetDefault("log_to_syslog", false)
	cfg.BindEnvAndSetDefault("log_to_console", true)
	cfg.BindEnvAndSetDefault("log_format_json", false)
	cfg.BindEnvAndSetDefault("log_file_max_size", "10Mb")
	cfg.BindEnvAndSetDefault("log_file_max_rolls", 1)
	cfg.BindEnvAndSetDefault("disable_file_logging", false)
	cfg.BindEnvAndSetDefault("log_format_rfc3339", false)

	// secrets backend
	cfg.BindEnvAndSetDefault("secret_backend_command", "")
	cfg.BindEnvAndSetDefault("secret_backend_arguments", []string{})
	cfg.BindEnvAndSetDefault("secret_backend_output_max_size", 0)
	cfg.BindEnvAndSetDefault("secret_backend_timeout", 0)
	cfg.BindEnvAndSetDefault("secret_backend_command_allow_group_exec_perm", false)
	cfg.BindEnvAndSetDefault("secret_backend_skip_checks", false)

	// settings for system-probe in general
	cfg.BindEnvAndSetDefault(join(spNS, "enabled"), false, "DD_SYSTEM_PROBE_ENABLED")
	cfg.BindEnvAndSetDefault(join(spNS, "external"), false, "DD_SYSTEM_PROBE_EXTERNAL")
	cfg.SetKnown(join(spNS, "adjusted")) //nolint:forbidigo

	cfg.BindEnvAndSetDefault(join(spNS, "sysprobe_socket"), DefaultSystemProbeAddress, "DD_SYSPROBE_SOCKET")
	cfg.BindEnvAndSetDefault(join(spNS, "max_conns_per_message"), defaultConnsMessageBatchSize)

	cfg.BindEnvAndSetDefault(join(spNS, "debug_port"), 0)
	cfg.BindEnvAndSetDefault(join(spNS, "telemetry_enabled"), false, "DD_TELEMETRY_ENABLED")
	cfg.BindEnvAndSetDefault(join(spNS, "health_port"), int64(0), "DD_SYSTEM_PROBE_HEALTH_PORT")

	cfg.BindEnvAndSetDefault(join(spNS, "internal_profiling.enabled"), false, "DD_SYSTEM_PROBE_INTERNAL_PROFILING_ENABLED")
	cfg.BindEnvAndSetDefault(join(spNS, "internal_profiling.site"), DefaultSite, "DD_SYSTEM_PROBE_INTERNAL_PROFILING_SITE", "DD_SITE")
	cfg.BindEnvAndSetDefault(join(spNS, "internal_profiling.profile_dd_url"), "", "DD_SYSTEM_PROBE_INTERNAL_PROFILING_DD_URL", "DD_APM_INTERNAL_PROFILING_DD_URL")
	cfg.BindEnvAndSetDefault(join(spNS, "internal_profiling.api_key"), "", "DD_SYSTEM_PROBE_INTERNAL_PROFILING_API_KEY", "DD_API_KEY")
	cfg.BindEnvAndSetDefault(join(spNS, "internal_profiling.env"), "", "DD_SYSTEM_PROBE_INTERNAL_PROFILING_ENV", "DD_ENV")
	cfg.BindEnvAndSetDefault(join(spNS, "internal_profiling.period"), 5*time.Minute, "DD_SYSTEM_PROBE_INTERNAL_PROFILING_PERIOD")
	cfg.BindEnvAndSetDefault(join(spNS, "internal_profiling.cpu_duration"), 1*time.Minute, "DD_SYSTEM_PROBE_INTERNAL_PROFILING_CPU_DURATION")
	cfg.BindEnvAndSetDefault(join(spNS, "internal_profiling.mutex_profile_fraction"), 0)
	cfg.BindEnvAndSetDefault(join(spNS, "internal_profiling.block_profile_rate"), 0)
	cfg.BindEnvAndSetDefault(join(spNS, "internal_profiling.enable_goroutine_stacktraces"), false)
	cfg.BindEnvAndSetDefault(join(spNS, "internal_profiling.enable_block_profiling"), false)
	cfg.BindEnvAndSetDefault(join(spNS, "internal_profiling.enable_mutex_profiling"), false)
	cfg.BindEnvAndSetDefault(join(spNS, "internal_profiling.delta_profiles"), true)
	cfg.BindEnvAndSetDefault(join(spNS, "internal_profiling.custom_attributes"), []string{"module", "rule_id"})
	cfg.BindEnvAndSetDefault(join(spNS, "internal_profiling.unix_socket"), "")
	cfg.BindEnvAndSetDefault(join(spNS, "internal_profiling.extra_tags"), []string{})

	cfg.BindEnvAndSetDefault(join(spNS, "memory_controller.enabled"), false)
	cfg.BindEnvAndSetDefault(join(spNS, "memory_controller.hierarchy"), "v1")
	cfg.BindEnvAndSetDefault(join(spNS, "memory_controller.pressure_levels"), map[string]string{})
	cfg.BindEnvAndSetDefault(join(spNS, "memory_controller.thresholds"), map[string]string{})

	// ebpf general settings
	cfg.BindEnvAndSetDefault(join(spNS, "bpf_debug"), false, "DD_SYSTEM_PROBE_CONFIG_BPF_DEBUG", "BPF_DEBUG")
	cfg.BindEnvAndSetDefault(join(spNS, "bpf_dir"), defaultSystemProbeBPFDir, "DD_SYSTEM_PROBE_BPF_DIR")
	cfg.BindEnvAndSetDefault(join(spNS, "excluded_linux_versions"), []string{})
	cfg.BindEnvAndSetDefault(join(spNS, "enable_tracepoints"), false)
	cfg.BindEnvAndSetDefault(join(spNS, "enable_co_re"), true, "DD_ENABLE_CO_RE")
	cfg.BindEnvAndSetDefault(join(spNS, "btf_path"), "", "DD_SYSTEM_PROBE_BTF_PATH")
	cfg.BindEnvAndSetDefault(join(spNS, "btf_output_dir"), defaultBTFOutputDir, "DD_SYSTEM_PROBE_BTF_OUTPUT_DIR")
	cfg.BindEnv(join(spNS, "enable_runtime_compiler"), "DD_ENABLE_RUNTIME_COMPILER") //nolint:forbidigo
	// deprecated in favor of allow_prebuilt_fallback below
	cfg.BindEnv(join(spNS, "allow_precompiled_fallback"), "DD_ALLOW_PRECOMPILED_FALLBACK") //nolint:forbidigo
	cfg.BindEnv(join(spNS, "allow_prebuilt_fallback"), "DD_ALLOW_PREBUILT_FALLBACK")       //nolint:forbidigo
	cfg.BindEnvAndSetDefault(join(spNS, "allow_runtime_compiled_fallback"), true, "DD_ALLOW_RUNTIME_COMPILED_FALLBACK")
	cfg.BindEnvAndSetDefault(join(spNS, "runtime_compiler_output_dir"), defaultRuntimeCompilerOutputDir, "DD_RUNTIME_COMPILER_OUTPUT_DIR")
	cfg.BindEnv(join(spNS, "enable_kernel_header_download"), "DD_ENABLE_KERNEL_HEADER_DOWNLOAD") //nolint:forbidigo
	cfg.BindEnvAndSetDefault(join(spNS, "kernel_header_dirs"), []string{}, "DD_KERNEL_HEADER_DIRS")
	cfg.BindEnvAndSetDefault(join(spNS, "kernel_header_download_dir"), defaultKernelHeadersDownloadDir, "DD_KERNEL_HEADER_DOWNLOAD_DIR")
	cfg.BindEnvAndSetDefault(join(spNS, "apt_config_dir"), suffixHostEtc(defaultAptConfigDirSuffix), "DD_APT_CONFIG_DIR")
	cfg.BindEnvAndSetDefault(join(spNS, "yum_repos_dir"), suffixHostEtc(defaultYumReposDirSuffix), "DD_YUM_REPOS_DIR")
	cfg.BindEnvAndSetDefault(join(spNS, "zypper_repos_dir"), suffixHostEtc(defaultZypperReposDirSuffix), "DD_ZYPPER_REPOS_DIR")
	cfg.BindEnvAndSetDefault(join(spNS, "attach_kprobes_with_kprobe_events_abi"), false, "DD_ATTACH_KPROBES_WITH_KPROBE_EVENTS_ABI")

	// Dynamic Instrumentation settings
	cfg.BindEnvAndSetDefault(join(diNS, "enabled"), false, "DD_DYNAMIC_INSTRUMENTATION_ENABLED")
	cfg.BindEnvAndSetDefault(join(diNS, "offline_mode"), false, "DD_DYNAMIC_INSTRUMENTATION_OFFLINE_MODE")
	cfg.BindEnvAndSetDefault(join(diNS, "probes_file_path"), false, "DD_DYNAMIC_INSTRUMENTATION_PROBES_FILE_PATH")
	cfg.BindEnvAndSetDefault(join(diNS, "snapshot_output_file_path"), false, "DD_DYNAMIC_INSTRUMENTATION_SNAPSHOT_FILE_PATH")
	cfg.BindEnvAndSetDefault(join(diNS, "diagnostics_output_file_path"), false, "DD_DYNAMIC_INSTRUMENTATION_DIAGNOSTICS_FILE_PATH")
	cfg.BindEnvAndSetDefault(join(diNS, "symdb_upload_enabled"), false, "DD_SYMBOL_DATABASE_UPLOAD_ENABLED")
	cfg.BindEnvAndSetDefault(join(diNS, "debug_info_disk_cache", "enabled"), true)
	cfg.BindEnvAndSetDefault(join(diNS, "debug_info_disk_cache", "dir"), defaultDynamicInstrumentationDebugInfoDir)
	cfg.BindEnvAndSetDefault(join(diNS, "debug_info_disk_cache", "max_total_bytes"), int64(2<<30 /* 2GiB */))
	cfg.BindEnvAndSetDefault(join(diNS, "debug_info_disk_cache", "required_disk_space_bytes"), int64(512<<20 /* 512MiB */))
	cfg.BindEnvAndSetDefault(join(diNS, "debug_info_disk_cache", "required_disk_space_percent"), float64(0.0))

	// network_tracer settings
	// we cannot use BindEnvAndSetDefault for network_config.enabled because we need to know if it was manually set.
	cfg.BindEnv(join(netNS, "enabled"), "DD_SYSTEM_PROBE_NETWORK_ENABLED") //nolint:errcheck,forbidigo
	cfg.BindEnvAndSetDefault(join(spNS, "disable_tcp"), false, "DD_DISABLE_TCP_TRACING")
	cfg.BindEnvAndSetDefault(join(spNS, "disable_udp"), false, "DD_DISABLE_UDP_TRACING")
	cfg.BindEnvAndSetDefault(join(spNS, "disable_ipv6"), false, "DD_DISABLE_IPV6_TRACING")

	cfg.SetDefault(join(netNS, "collect_tcp_v4"), true)
	cfg.SetDefault(join(netNS, "collect_tcp_v6"), true)
	cfg.SetDefault(join(netNS, "collect_udp_v4"), true)
	cfg.SetDefault(join(netNS, "collect_udp_v6"), true)

	cfg.BindEnvAndSetDefault(join(spNS, "offset_guess_threshold"), int64(defaultOffsetThreshold))

	cfg.BindEnvAndSetDefault(join(spNS, "max_tracked_connections"), 65536)
	cfg.BindEnv(join(spNS, "max_closed_connections_buffered"))    //nolint:forbidigo
	cfg.BindEnv(join(netNS, "max_failed_connections_buffered"))   //nolint:forbidigo
	cfg.BindEnv(join(spNS, "closed_connection_flush_threshold"))  //nolint:forbidigo
	cfg.BindEnv(join(netNS, "closed_connection_flush_threshold")) //nolint:forbidigo
	cfg.BindEnv(join(spNS, "closed_channel_size"))                //nolint:forbidigo
	cfg.BindEnv(join(netNS, "closed_channel_size"))               //nolint:forbidigo
	cfg.BindEnvAndSetDefault(join(netNS, "closed_buffer_wakeup_count"), 4)
	cfg.BindEnvAndSetDefault(join(spNS, "max_connection_state_buffered"), 75000)

	cfg.BindEnvAndSetDefault(join(spNS, "disable_dns_inspection"), false, "DD_DISABLE_DNS_INSPECTION")
	cfg.BindEnvAndSetDefault(join(spNS, "collect_dns_stats"), true, "DD_COLLECT_DNS_STATS")
	cfg.BindEnvAndSetDefault(join(spNS, "collect_local_dns"), false, "DD_COLLECT_LOCAL_DNS")
	cfg.BindEnvAndSetDefault(join(spNS, "collect_dns_domains"), true, "DD_COLLECT_DNS_DOMAINS")
	cfg.BindEnvAndSetDefault(join(spNS, "max_dns_stats"), 20000)
	cfg.BindEnvAndSetDefault(join(spNS, "dns_timeout_in_s"), 15)

	cfg.BindEnvAndSetDefault(join(spNS, "enable_conntrack"), true)
	cfg.BindEnvAndSetDefault(join(spNS, "conntrack_max_state_size"), 65536*2)
	cfg.BindEnvAndSetDefault(join(spNS, "conntrack_rate_limit"), 500)
	cfg.BindEnvAndSetDefault(join(spNS, "enable_conntrack_all_namespaces"), true, "DD_SYSTEM_PROBE_ENABLE_CONNTRACK_ALL_NAMESPACES")
	cfg.BindEnvAndSetDefault(join(netNS, "enable_protocol_classification"), true, "DD_ENABLE_PROTOCOL_CLASSIFICATION")
	cfg.BindEnvAndSetDefault(join(netNS, "enable_ringbuffers"), true, "DD_SYSTEM_PROBE_NETWORK_ENABLE_RINGBUFFERS")
	cfg.BindEnvAndSetDefault(join(netNS, "enable_custom_batching"), false, "DD_SYSTEM_PROBE_NETWORK_ENABLE_CUSTOM_BATCHING")
	cfg.BindEnvAndSetDefault(join(netNS, "enable_tcp_failed_connections"), true, "DD_SYSTEM_PROBE_NETWORK_ENABLE_FAILED_CONNS")
	cfg.BindEnvAndSetDefault(join(netNS, "ignore_conntrack_init_failure"), false, "DD_SYSTEM_PROBE_NETWORK_IGNORE_CONNTRACK_INIT_FAILURE")
	cfg.BindEnvAndSetDefault(join(netNS, "conntrack_init_timeout"), 10*time.Second)
	cfg.BindEnvAndSetDefault(join(netNS, "allow_netlink_conntracker_fallback"), true)
	cfg.BindEnvAndSetDefault(join(netNS, "enable_ebpf_conntracker"), true)
	cfg.BindEnvAndSetDefault(join(netNS, "enable_cilium_lb_conntracker"), true)

	cfg.BindEnvAndSetDefault(join(spNS, "source_excludes"), map[string][]string{})
	cfg.BindEnvAndSetDefault(join(spNS, "dest_excludes"), map[string][]string{})

	cfg.BindEnvAndSetDefault(join(spNS, "language_detection.enabled"), false)

	cfg.SetKnown(join(spNS, "process_service_inference", "use_improved_algorithm")) //nolint:forbidigo

	// For backward compatibility
<<<<<<< HEAD
	cfg.BindEnv(join(smNS, "process_service_inference", "enabled"), "DD_SYSTEM_PROBE_PROCESS_SERVICE_INFERENCE_ENABLED") //nolint:forbidigo
	cfg.BindEnv(join(spNS, "process_service_inference", "enabled"))                                                      //nolint:forbidigo

	// For backward compatibility
	cfg.BindEnv(join(smNS, "process_service_inference", "use_windows_service_name"), "DD_SYSTEM_PROBE_PROCESS_SERVICE_INFERENCE_USE_WINDOWS_SERVICE_NAME") //nolint:forbidigo
	cfg.BindEnv(join(spNS, "process_service_inference", "use_windows_service_name"))                                                                       //nolint:forbidigo

	// network_config namespace only

	// For backward compatibility
	cfg.BindEnv(join(netNS, "enable_http_monitoring"), "DD_SYSTEM_PROBE_NETWORK_ENABLE_HTTP_MONITORING") //nolint:forbidigo
	cfg.BindEnv(join(smNS, "enable_http_monitoring"))                                                    //nolint:forbidigo

	// For backward compatibility
	cfg.BindEnv(join(netNS, "enable_https_monitoring"), "DD_SYSTEM_PROBE_NETWORK_ENABLE_HTTPS_MONITORING") //nolint:forbidigo
	cfg.BindEnv(join(smNS, "tls", "native", "enabled"))                                                    //nolint:forbidigo

	// For backward compatibility
	cfg.BindEnv(join(smNS, "enable_go_tls_support")) //nolint:forbidigo
	cfg.BindEnv(join(smNS, "tls", "go", "enabled"))  //nolint:forbidigo
	cfg.BindEnvAndSetDefault(join(smNS, "tls", "go", "exclude_self"), true)

	cfg.BindEnvAndSetDefault(join(smNS, "enable_http2_monitoring"), false)
	cfg.BindEnvAndSetDefault(join(smNS, "enable_kafka_monitoring"), false)
	cfg.BindEnv(join(smNS, "enable_postgres_monitoring")) //nolint:forbidigo
	cfg.BindEnvAndSetDefault(join(smNS, "redis", "enabled"), false)
	cfg.BindEnvAndSetDefault(join(smNS, "redis", "track_resources"), false)
	cfg.BindEnvAndSetDefault(join(smNS, "tls", "istio", "enabled"), true)
	cfg.BindEnvAndSetDefault(join(smNS, "tls", "istio", "envoy_path"), defaultEnvoyPath)
	cfg.BindEnv(join(smNS, "tls", "nodejs", "enabled")) //nolint:forbidigo

	cfg.BindEnvAndSetDefault(join(netNS, "enable_gateway_lookup"), true, "DD_SYSTEM_PROBE_NETWORK_ENABLE_GATEWAY_LOOKUP")
	// Default value (100000) is set in `adjustUSM`, to avoid having "deprecation warning", due to the default value.
	cfg.BindEnv(join(netNS, "max_http_stats_buffered"), "DD_SYSTEM_PROBE_NETWORK_MAX_HTTP_STATS_BUFFERED") //nolint:forbidigo
	cfg.BindEnv(join(smNS, "max_http_stats_buffered"))                                                     //nolint:forbidigo
	cfg.BindEnvAndSetDefault(join(smNS, "max_kafka_stats_buffered"), 100000)
	cfg.BindEnv(join(smNS, "max_postgres_stats_buffered")) //nolint:forbidigo
	cfg.BindEnvAndSetDefault(join(smNS, "max_postgres_telemetry_buffer"), 160)
	cfg.BindEnv(join(smNS, "redis", "max_stats_buffered")) //nolint:forbidigo
	cfg.BindEnv(join(smNS, "max_concurrent_requests"))     //nolint:forbidigo
	cfg.BindEnv(join(smNS, "enable_quantization"))         //nolint:forbidigo
	cfg.BindEnv(join(smNS, "enable_connection_rollup"))    //nolint:forbidigo
	cfg.BindEnv(join(smNS, "enable_ring_buffers"))         //nolint:forbidigo
	cfg.BindEnvAndSetDefault(join(smNS, "enable_event_stream"), true)
	cfg.BindEnv(join(smNS, "kernel_buffer_pages")) //nolint:forbidigo
	cfg.BindEnv(join(smNS, "data_channel_size"))   //nolint:forbidigo

	oldHTTPRules := join(netNS, "http_replace_rules")
	newHTTPRules := join(smNS, "http_replace_rules")
	cfg.BindEnv(newHTTPRules)                                               //nolint:forbidigo
	cfg.BindEnv(oldHTTPRules, "DD_SYSTEM_PROBE_NETWORK_HTTP_REPLACE_RULES") //nolint:forbidigo

	httpRulesTransformer := func(key string) transformerFunction {
		return func(in string) []map[string]string {
			var out []map[string]string
			if err := json.Unmarshal([]byte(in), &out); err != nil {
				log.Warnf(`%q can not be parsed: %v`, key, err)
			}
			return out
		}
	}
	cfg.ParseEnvAsSliceMapString(oldHTTPRules, httpRulesTransformer(oldHTTPRules))
	cfg.ParseEnvAsSliceMapString(newHTTPRules, httpRulesTransformer(newHTTPRules))

	// Default value (1024) is set in `adjustUSM`, to avoid having "deprecation warning", due to the default value.
	cfg.BindEnv(join(netNS, "max_tracked_http_connections")) //nolint:forbidigo
	cfg.BindEnv(join(smNS, "max_tracked_http_connections"))  //nolint:forbidigo
	// Default value (512) is set in `adjustUSM`, to avoid having "deprecation warning", due to the default value.
	cfg.BindEnv(join(netNS, "http_notification_threshold")) //nolint:forbidigo
	cfg.BindEnv(join(smNS, "http_notification_threshold"))  //nolint:forbidigo
	// Default value (512) is set in `adjustUSM`, to avoid having "deprecation warning", due to the default value.
	cfg.BindEnv(join(netNS, "http_max_request_fragment")) //nolint:forbidigo
	cfg.BindEnv(join(smNS, "http_max_request_fragment"))  //nolint:forbidigo
=======
	cfg.BindEnv(join(smNS, "process_service_inference", "enabled"), "DD_SYSTEM_PROBE_PROCESS_SERVICE_INFERENCE_ENABLED")
	cfg.BindEnvAndSetDefault(join(spNS, "process_service_inference", "enabled"), runtime.GOOS == "windows")

	// For backward compatibility
	cfg.BindEnv(join(smNS, "process_service_inference", "use_windows_service_name"), "DD_SYSTEM_PROBE_PROCESS_SERVICE_INFERENCE_USE_WINDOWS_SERVICE_NAME")
	// default on windows is now enabled; default on linux is still disabled
	cfg.BindEnvAndSetDefault(join(spNS, "process_service_inference", "use_windows_service_name"), true)

	// network_config namespace only
	cfg.BindEnvAndSetDefault(join(netNS, "enable_gateway_lookup"), true, "DD_SYSTEM_PROBE_NETWORK_ENABLE_GATEWAY_LOOKUP")
>>>>>>> efea6a9d

	cfg.BindEnvAndSetDefault(join(spNS, "expected_tags_duration"), 30*time.Minute, "DD_SYSTEM_PROBE_EXPECTED_TAGS_DURATION")

	// list of DNS query types to be recorded
	cfg.BindEnvAndSetDefault(join(netNS, "dns_recorded_query_types"), []string{})
	// (temporary) enable submitting DNS stats by query type.
	cfg.BindEnvAndSetDefault(join(netNS, "enable_dns_by_querytype"), false)
	// connection aggregation with port rollups
	cfg.BindEnvAndSetDefault(join(netNS, "enable_connection_rollup"), false)

	cfg.BindEnvAndSetDefault(join(netNS, "enable_ebpfless"), false, "DD_ENABLE_EBPFLESS", "DD_NETWORK_CONFIG_ENABLE_EBPFLESS")

	cfg.BindEnvAndSetDefault(join(netNS, "enable_fentry"), false)

	// windows config
	cfg.BindEnvAndSetDefault(join(spNS, "windows.enable_monotonic_count"), false)

	// oom_kill module
	cfg.BindEnvAndSetDefault(join(spNS, "enable_oom_kill"), false)

	// tcp_queue_length module
	cfg.BindEnvAndSetDefault(join(spNS, "enable_tcp_queue_length"), false)
	// process module
	// nested within system_probe_config to not conflict with process-agent's process_config
	cfg.BindEnvAndSetDefault(join(spNS, "process_config.enabled"), false, "DD_SYSTEM_PROBE_PROCESS_ENABLED")
	// ebpf module
	cfg.BindEnvAndSetDefault(join("ebpf_check", "enabled"), false)
	cfg.BindEnvAndSetDefault(join("ebpf_check", "kernel_bpf_stats"), false)

	// settings for the entry count of the ebpfcheck
	// control the size of the buffers used for the batch lookups of the ebpf maps
	cfg.BindEnvAndSetDefault(join("ebpf_check", "entry_count", "max_keys_buffer_size_bytes"), 512*1024)
	cfg.BindEnvAndSetDefault(join("ebpf_check", "entry_count", "max_values_buffer_size_bytes"), 1024*1024)
	// How many times we can restart the entry count of a map before we give up if we get an iteration restart
	// due to the map changing while we look it up
	cfg.BindEnvAndSetDefault(join("ebpf_check", "entry_count", "max_restarts"), 3)
	// How many entries we should keep track of in the entry count map to detect restarts in the
	// single-item iteration
	cfg.BindEnvAndSetDefault(join("ebpf_check", "entry_count", "entries_for_iteration_restart_detection"), 100)

<<<<<<< HEAD
	// service monitoring
	cfg.BindEnvAndSetDefault(join(smNS, "enabled"), false, "DD_SYSTEM_PROBE_SERVICE_MONITORING_ENABLED")

	cfg.BindEnvAndSetDefault(join(smNS, "http2_dynamic_table_map_cleaner_interval_seconds"), 30)

	// Default value (300) is set in `adjustUSM`, to avoid having "deprecation warning", due to the default value.
	cfg.BindEnv(join(spNS, "http_map_cleaner_interval_in_s")) //nolint:forbidigo
	cfg.BindEnv(join(smNS, "http_map_cleaner_interval_in_s")) //nolint:forbidigo

	// Default value (30) is set in `adjustUSM`, to avoid having "deprecation warning", due to the default value.
	cfg.BindEnv(join(spNS, "http_idle_connection_ttl_in_s")) //nolint:forbidigo
	cfg.BindEnv(join(smNS, "http_idle_connection_ttl_in_s")) //nolint:forbidigo

=======
>>>>>>> efea6a9d
	// event monitoring
	cfg.BindEnvAndSetDefault(join(evNS, "process", "enabled"), false, "DD_SYSTEM_PROBE_EVENT_MONITORING_PROCESS_ENABLED")
	cfg.BindEnvAndSetDefault(join(evNS, "network_process", "enabled"), true, "DD_SYSTEM_PROBE_EVENT_MONITORING_NETWORK_PROCESS_ENABLED")
	eventMonitorBindEnvAndSetDefault(cfg, join(evNS, "enable_all_probes"), false)
	eventMonitorBindEnvAndSetDefault(cfg, join(evNS, "enable_kernel_filters"), true)
	eventMonitorBindEnvAndSetDefault(cfg, join(evNS, "enable_approvers"), false)  // will be set to true by sanitize() if enable_kernel_filters is true
	eventMonitorBindEnvAndSetDefault(cfg, join(evNS, "enable_discarders"), false) // will be set to true by sanitize() if enable_kernel_filters is true
	eventMonitorBindEnvAndSetDefault(cfg, join(evNS, "flush_discarder_window"), 3)
	eventMonitorBindEnvAndSetDefault(cfg, join(evNS, "pid_cache_size"), 10000)
	eventMonitorBindEnvAndSetDefault(cfg, join(evNS, "dns_resolution.cache_size"), 1024)
	eventMonitorBindEnvAndSetDefault(cfg, join(evNS, "dns_resolution.enabled"), true)
	eventMonitorBindEnvAndSetDefault(cfg, join(evNS, "events_stats.tags_cardinality"), "high")
	eventMonitorBindEnvAndSetDefault(cfg, join(evNS, "custom_sensitive_words"), []string{})
	eventMonitorBindEnvAndSetDefault(cfg, join(evNS, "erpc_dentry_resolution_enabled"), true)
	eventMonitorBindEnvAndSetDefault(cfg, join(evNS, "map_dentry_resolution_enabled"), true)
	eventMonitorBindEnvAndSetDefault(cfg, join(evNS, "dentry_cache_size"), 8000)
	eventMonitorBindEnvAndSetDefault(cfg, join(evNS, "runtime_monitor.enabled"), false)
	eventMonitorBindEnvAndSetDefault(cfg, join(evNS, "network.lazy_interface_prefixes"), []string{})
	eventMonitorBindEnvAndSetDefault(cfg, join(evNS, "network.classifier_priority"), 10)
	eventMonitorBindEnvAndSetDefault(cfg, join(evNS, "network.classifier_handle"), 0)
	eventMonitorBindEnvAndSetDefault(cfg, join(evNS, "network.flow_monitor.enabled"), false)
	eventMonitorBindEnvAndSetDefault(cfg, join(evNS, "network.flow_monitor.sk_storage.enabled"), false)
	eventMonitorBindEnvAndSetDefault(cfg, join(evNS, "network.flow_monitor.period"), "10s")
	eventMonitorBindEnvAndSetDefault(cfg, join(evNS, "network.raw_classifier_handle"), 0)
	eventMonitorBindEnvAndSetDefault(cfg, join(evNS, "event_stream.use_ring_buffer"), true)
	eventMonitorBindEnvAndSetDefault(cfg, join(evNS, "event_stream.use_fentry"), false)
	eventMonitorBindEnvAndSetDefault(cfg, join(evNS, "event_stream.use_kprobe_fallback"), true)
	eventMonitorBindEnvAndSetDefault(cfg, join(evNS, "event_stream.buffer_size"), 0)
	eventMonitorBindEnvAndSetDefault(cfg, join(evNS, "event_stream.kretprobe_max_active"), 512)
	eventMonitorBindEnvAndSetDefault(cfg, join(evNS, "envs_with_value"), []string{"LD_PRELOAD", "LD_LIBRARY_PATH", "PATH", "HISTSIZE", "HISTFILESIZE", "GLIBC_TUNABLES"})
	eventMonitorBindEnvAndSetDefault(cfg, join(evNS, "runtime_compilation.enabled"), false)
	eventMonitorBindEnvAndSetDefault(cfg, join(evNS, "network.enabled"), true)
	eventMonitorBindEnvAndSetDefault(cfg, join(evNS, "network.ingress.enabled"), true)
	eventMonitorBindEnvAndSetDefault(cfg, join(evNS, "network.raw_packet.enabled"), true)
	eventMonitorBindEnvAndSetDefault(cfg, join(evNS, "network.raw_packet.limiter_rate"), 10)
	eventMonitorBindEnvAndSetDefault(cfg, join(evNS, "network.raw_packet.filter"), "no_pid_tcp_syn")
	eventMonitorBindEnvAndSetDefault(cfg, join(evNS, "network.private_ip_ranges"), DefaultPrivateIPCIDRs)
	eventMonitorBindEnvAndSetDefault(cfg, join(evNS, "network.extra_private_ip_ranges"), []string{})
	eventMonitorBindEnvAndSetDefault(cfg, join(evNS, "events_stats.polling_interval"), 20)
	eventMonitorBindEnvAndSetDefault(cfg, join(evNS, "syscalls_monitor.enabled"), false)
	eventMonitorBindEnvAndSetDefault(cfg, join(evNS, "span_tracking.enabled"), false)
	eventMonitorBindEnvAndSetDefault(cfg, join(evNS, "span_tracking.cache_size"), 4096)
	eventMonitorBindEnvAndSetDefault(cfg, join(evNS, "capabilities_monitoring.enabled"), false)
	eventMonitorBindEnvAndSetDefault(cfg, join(evNS, "capabilities_monitoring.period"), "5s")
	cfg.BindEnvAndSetDefault(join(evNS, "socket"), defaultEventMonitorAddress)
	cfg.BindEnvAndSetDefault(join(evNS, "event_server.burst"), 40)
	cfg.BindEnvAndSetDefault(join(evNS, "env_vars_resolution.enabled"), true)

	// process event monitoring data limits for network tracer
	eventMonitorBindEnv(cfg, join(evNS, "network_process", "max_processes_tracked"))

	cfg.BindEnvAndSetDefault(join(compNS, "enabled"), false)

	// enable/disable use of root net namespace
	cfg.BindEnvAndSetDefault(join(netNS, "enable_root_netns"), true)

	// Windows crash detection
	cfg.BindEnvAndSetDefault(join(wcdNS, "enabled"), false)

	// Ping
	cfg.BindEnvAndSetDefault(join(pngNS, "enabled"), false)

	// Traceroute
	cfg.BindEnvAndSetDefault(join(tracerouteNS, "enabled"), false)

	// CCM config
	cfg.BindEnvAndSetDefault(join(ccmNS, "enabled"), false)

	// Discovery config
	cfg.BindEnv(join(discoveryNS, "enabled")) //nolint:forbidigo
	cfg.BindEnvAndSetDefault(join(discoveryNS, "cpu_usage_update_delay"), "60s")
	cfg.BindEnvAndSetDefault(join(discoveryNS, "network_stats.enabled"), true)
	cfg.BindEnvAndSetDefault(join(discoveryNS, "network_stats.period"), "60s")
	cfg.BindEnvAndSetDefault(join(discoveryNS, "ignored_command_names"), []string{"chronyd", "cilium-agent", "containerd", "dhclient", "dockerd", "kubelet", "livenessprobe", "local-volume-pr", "sshd", "systemd"})

	// Fleet policies
	cfg.BindEnv("fleet_policies_dir") //nolint:forbidigo

	// GPU monitoring
	cfg.BindEnvAndSetDefault(join(gpuNS, "enabled"), false)
	cfg.BindEnv(join(gpuNS, "nvml_lib_path")) //nolint:forbidigo
	cfg.BindEnvAndSetDefault(join(gpuNS, "process_scan_interval_seconds"), 5)
	cfg.BindEnvAndSetDefault(join(gpuNS, "initial_process_sync"), true)
	cfg.BindEnvAndSetDefault(join(gpuNS, "configure_cgroup_perms"), false)
	cfg.BindEnvAndSetDefault(join(gpuNS, "enable_fatbin_parsing"), false)
	cfg.BindEnvAndSetDefault(join(gpuNS, "fatbin_request_queue_size"), 100)
	cfg.BindEnvAndSetDefault(join(gpuNS, "ring_buffer_pages_per_device"), 32) // 32 pages = 128KB by default per device
	cfg.BindEnvAndSetDefault(join(gpuNS, "attacher_detailed_logs"), false)

	// gpu - stream config
	cfg.BindEnvAndSetDefault(join(gpuNS, "streams", "max_kernel_launches"), 1000)
	cfg.BindEnvAndSetDefault(join(gpuNS, "streams", "max_mem_alloc_events"), 1000)
	cfg.BindEnvAndSetDefault(join(gpuNS, "streams", "max_pending_kernel_spans"), 1000)
	cfg.BindEnvAndSetDefault(join(gpuNS, "streams", "max_pending_memory_spans"), 1000)
	cfg.BindEnvAndSetDefault(join(gpuNS, "streams", "max_active"), 100)
	cfg.BindEnvAndSetDefault(join(gpuNS, "streams", "timeout_seconds"), 30) // 30 seconds by default, includes two checks at the default interval of 15 seconds

	initCWSSystemProbeConfig(cfg)
	initUSMSystemProbeConfig(cfg)
}

func join(pieces ...string) string {
	return strings.Join(pieces, ".")
}

func suffixHostEtc(suffix string) string {
	if value, _ := os.LookupEnv("HOST_ETC"); value != "" {
		return path.Join(value, suffix)
	}
	return path.Join("/etc", suffix)
}

// eventMonitorBindEnvAndSetDefault is a helper function that generates both "DD_RUNTIME_SECURITY_CONFIG_" and "DD_EVENT_MONITORING_CONFIG_"
// prefixes from a key. We need this helper function because the standard BindEnvAndSetDefault can only generate one prefix, but we want to
// support both for backwards compatibility.
func eventMonitorBindEnvAndSetDefault(config pkgconfigmodel.Setup, key string, val interface{}) {
	// Uppercase, replace "." with "_" and add "DD_" prefix to key so that we follow the same environment
	// variable convention as the core agent.
	emConfigKey := "DD_" + strings.ReplaceAll(strings.ToUpper(key), ".", "_")
	runtimeSecKey := strings.Replace(emConfigKey, "EVENT_MONITORING_CONFIG", "RUNTIME_SECURITY_CONFIG", 1)

	envs := []string{emConfigKey, runtimeSecKey}
	config.BindEnvAndSetDefault(key, val, envs...)
}

// eventMonitorBindEnv is the same as eventMonitorBindEnvAndSetDefault, but without setting a default.
func eventMonitorBindEnv(config pkgconfigmodel.Setup, key string) {
	emConfigKey := "DD_" + strings.ReplaceAll(strings.ToUpper(key), ".", "_")
	runtimeSecKey := strings.Replace(emConfigKey, "EVENT_MONITORING_CONFIG", "RUNTIME_SECURITY_CONFIG", 1)

	config.BindEnv(key, emConfigKey, runtimeSecKey) //nolint:forbidigo
}

// DefaultPrivateIPCIDRs is a list of private IP CIDRs that are used to determine if an IP is private or not.
var DefaultPrivateIPCIDRs = []string{
	// IETF RPC 1918
	"10.0.0.0/8",
	"172.16.0.0/12",
	"192.168.0.0/16",
	// IETF RFC 5735
	"0.0.0.0/8",
	"127.0.0.0/8",
	"169.254.0.0/16",
	"192.0.0.0/24",
	"192.0.2.0/24",
	"198.18.0.0/15",
	"198.51.100.0/24",
	"203.0.113.0/24",
	"224.0.0.0/4",
	"240.0.0.0/4",
	// IETF RFC 6598
	"100.64.0.0/10",
	// IETF RFC 4193
	"fc00::/7",
	// IPv6 loopback address
	"::1/128",
}<|MERGE_RESOLUTION|>--- conflicted
+++ resolved
@@ -240,81 +240,6 @@
 	cfg.SetKnown(join(spNS, "process_service_inference", "use_improved_algorithm")) //nolint:forbidigo
 
 	// For backward compatibility
-<<<<<<< HEAD
-	cfg.BindEnv(join(smNS, "process_service_inference", "enabled"), "DD_SYSTEM_PROBE_PROCESS_SERVICE_INFERENCE_ENABLED") //nolint:forbidigo
-	cfg.BindEnv(join(spNS, "process_service_inference", "enabled"))                                                      //nolint:forbidigo
-
-	// For backward compatibility
-	cfg.BindEnv(join(smNS, "process_service_inference", "use_windows_service_name"), "DD_SYSTEM_PROBE_PROCESS_SERVICE_INFERENCE_USE_WINDOWS_SERVICE_NAME") //nolint:forbidigo
-	cfg.BindEnv(join(spNS, "process_service_inference", "use_windows_service_name"))                                                                       //nolint:forbidigo
-
-	// network_config namespace only
-
-	// For backward compatibility
-	cfg.BindEnv(join(netNS, "enable_http_monitoring"), "DD_SYSTEM_PROBE_NETWORK_ENABLE_HTTP_MONITORING") //nolint:forbidigo
-	cfg.BindEnv(join(smNS, "enable_http_monitoring"))                                                    //nolint:forbidigo
-
-	// For backward compatibility
-	cfg.BindEnv(join(netNS, "enable_https_monitoring"), "DD_SYSTEM_PROBE_NETWORK_ENABLE_HTTPS_MONITORING") //nolint:forbidigo
-	cfg.BindEnv(join(smNS, "tls", "native", "enabled"))                                                    //nolint:forbidigo
-
-	// For backward compatibility
-	cfg.BindEnv(join(smNS, "enable_go_tls_support")) //nolint:forbidigo
-	cfg.BindEnv(join(smNS, "tls", "go", "enabled"))  //nolint:forbidigo
-	cfg.BindEnvAndSetDefault(join(smNS, "tls", "go", "exclude_self"), true)
-
-	cfg.BindEnvAndSetDefault(join(smNS, "enable_http2_monitoring"), false)
-	cfg.BindEnvAndSetDefault(join(smNS, "enable_kafka_monitoring"), false)
-	cfg.BindEnv(join(smNS, "enable_postgres_monitoring")) //nolint:forbidigo
-	cfg.BindEnvAndSetDefault(join(smNS, "redis", "enabled"), false)
-	cfg.BindEnvAndSetDefault(join(smNS, "redis", "track_resources"), false)
-	cfg.BindEnvAndSetDefault(join(smNS, "tls", "istio", "enabled"), true)
-	cfg.BindEnvAndSetDefault(join(smNS, "tls", "istio", "envoy_path"), defaultEnvoyPath)
-	cfg.BindEnv(join(smNS, "tls", "nodejs", "enabled")) //nolint:forbidigo
-
-	cfg.BindEnvAndSetDefault(join(netNS, "enable_gateway_lookup"), true, "DD_SYSTEM_PROBE_NETWORK_ENABLE_GATEWAY_LOOKUP")
-	// Default value (100000) is set in `adjustUSM`, to avoid having "deprecation warning", due to the default value.
-	cfg.BindEnv(join(netNS, "max_http_stats_buffered"), "DD_SYSTEM_PROBE_NETWORK_MAX_HTTP_STATS_BUFFERED") //nolint:forbidigo
-	cfg.BindEnv(join(smNS, "max_http_stats_buffered"))                                                     //nolint:forbidigo
-	cfg.BindEnvAndSetDefault(join(smNS, "max_kafka_stats_buffered"), 100000)
-	cfg.BindEnv(join(smNS, "max_postgres_stats_buffered")) //nolint:forbidigo
-	cfg.BindEnvAndSetDefault(join(smNS, "max_postgres_telemetry_buffer"), 160)
-	cfg.BindEnv(join(smNS, "redis", "max_stats_buffered")) //nolint:forbidigo
-	cfg.BindEnv(join(smNS, "max_concurrent_requests"))     //nolint:forbidigo
-	cfg.BindEnv(join(smNS, "enable_quantization"))         //nolint:forbidigo
-	cfg.BindEnv(join(smNS, "enable_connection_rollup"))    //nolint:forbidigo
-	cfg.BindEnv(join(smNS, "enable_ring_buffers"))         //nolint:forbidigo
-	cfg.BindEnvAndSetDefault(join(smNS, "enable_event_stream"), true)
-	cfg.BindEnv(join(smNS, "kernel_buffer_pages")) //nolint:forbidigo
-	cfg.BindEnv(join(smNS, "data_channel_size"))   //nolint:forbidigo
-
-	oldHTTPRules := join(netNS, "http_replace_rules")
-	newHTTPRules := join(smNS, "http_replace_rules")
-	cfg.BindEnv(newHTTPRules)                                               //nolint:forbidigo
-	cfg.BindEnv(oldHTTPRules, "DD_SYSTEM_PROBE_NETWORK_HTTP_REPLACE_RULES") //nolint:forbidigo
-
-	httpRulesTransformer := func(key string) transformerFunction {
-		return func(in string) []map[string]string {
-			var out []map[string]string
-			if err := json.Unmarshal([]byte(in), &out); err != nil {
-				log.Warnf(`%q can not be parsed: %v`, key, err)
-			}
-			return out
-		}
-	}
-	cfg.ParseEnvAsSliceMapString(oldHTTPRules, httpRulesTransformer(oldHTTPRules))
-	cfg.ParseEnvAsSliceMapString(newHTTPRules, httpRulesTransformer(newHTTPRules))
-
-	// Default value (1024) is set in `adjustUSM`, to avoid having "deprecation warning", due to the default value.
-	cfg.BindEnv(join(netNS, "max_tracked_http_connections")) //nolint:forbidigo
-	cfg.BindEnv(join(smNS, "max_tracked_http_connections"))  //nolint:forbidigo
-	// Default value (512) is set in `adjustUSM`, to avoid having "deprecation warning", due to the default value.
-	cfg.BindEnv(join(netNS, "http_notification_threshold")) //nolint:forbidigo
-	cfg.BindEnv(join(smNS, "http_notification_threshold"))  //nolint:forbidigo
-	// Default value (512) is set in `adjustUSM`, to avoid having "deprecation warning", due to the default value.
-	cfg.BindEnv(join(netNS, "http_max_request_fragment")) //nolint:forbidigo
-	cfg.BindEnv(join(smNS, "http_max_request_fragment"))  //nolint:forbidigo
-=======
 	cfg.BindEnv(join(smNS, "process_service_inference", "enabled"), "DD_SYSTEM_PROBE_PROCESS_SERVICE_INFERENCE_ENABLED")
 	cfg.BindEnvAndSetDefault(join(spNS, "process_service_inference", "enabled"), runtime.GOOS == "windows")
 
@@ -325,7 +250,6 @@
 
 	// network_config namespace only
 	cfg.BindEnvAndSetDefault(join(netNS, "enable_gateway_lookup"), true, "DD_SYSTEM_PROBE_NETWORK_ENABLE_GATEWAY_LOOKUP")
->>>>>>> efea6a9d
 
 	cfg.BindEnvAndSetDefault(join(spNS, "expected_tags_duration"), 30*time.Minute, "DD_SYSTEM_PROBE_EXPECTED_TAGS_DURATION")
 
@@ -366,22 +290,6 @@
 	// single-item iteration
 	cfg.BindEnvAndSetDefault(join("ebpf_check", "entry_count", "entries_for_iteration_restart_detection"), 100)
 
-<<<<<<< HEAD
-	// service monitoring
-	cfg.BindEnvAndSetDefault(join(smNS, "enabled"), false, "DD_SYSTEM_PROBE_SERVICE_MONITORING_ENABLED")
-
-	cfg.BindEnvAndSetDefault(join(smNS, "http2_dynamic_table_map_cleaner_interval_seconds"), 30)
-
-	// Default value (300) is set in `adjustUSM`, to avoid having "deprecation warning", due to the default value.
-	cfg.BindEnv(join(spNS, "http_map_cleaner_interval_in_s")) //nolint:forbidigo
-	cfg.BindEnv(join(smNS, "http_map_cleaner_interval_in_s")) //nolint:forbidigo
-
-	// Default value (30) is set in `adjustUSM`, to avoid having "deprecation warning", due to the default value.
-	cfg.BindEnv(join(spNS, "http_idle_connection_ttl_in_s")) //nolint:forbidigo
-	cfg.BindEnv(join(smNS, "http_idle_connection_ttl_in_s")) //nolint:forbidigo
-
-=======
->>>>>>> efea6a9d
 	// event monitoring
 	cfg.BindEnvAndSetDefault(join(evNS, "process", "enabled"), false, "DD_SYSTEM_PROBE_EVENT_MONITORING_PROCESS_ENABLED")
 	cfg.BindEnvAndSetDefault(join(evNS, "network_process", "enabled"), true, "DD_SYSTEM_PROBE_EVENT_MONITORING_NETWORK_PROCESS_ENABLED")
