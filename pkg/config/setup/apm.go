--- conflicted
+++ resolved
@@ -162,27 +162,7 @@
 		}
 		return mappings
 	})
-<<<<<<< HEAD
-
 	config.BindEnvAndSetDefault("apm_config.receiver_socket", "/var/run/datadog/apm.socket", "DD_APM_RECEIVER_SOCKET")
-	config.BindEnv("apm_config.windows_pipe_name", "DD_APM_WINDOWS_PIPE_NAME")
-	config.BindEnv("apm_config.sync_flushing", "DD_APM_SYNC_FLUSHING")
-	config.BindEnv("apm_config.filter_tags.require", "DD_APM_FILTER_TAGS_REQUIRE")
-	config.BindEnv("apm_config.filter_tags.reject", "DD_APM_FILTER_TAGS_REJECT")
-	config.BindEnv("apm_config.filter_tags_regex.reject", "DD_APM_FILTER_TAGS_REGEX_REJECT")
-	config.BindEnv("apm_config.filter_tags_regex.require", "DD_APM_FILTER_TAGS_REGEX_REQUIRE")
-	config.BindEnv("apm_config.internal_profiling.enabled", "DD_APM_INTERNAL_PROFILING_ENABLED")
-	config.BindEnv("apm_config.debugger_dd_url", "DD_APM_DEBUGGER_DD_URL")
-	config.BindEnv("apm_config.debugger_api_key", "DD_APM_DEBUGGER_API_KEY")
-	config.BindEnv("apm_config.debugger_additional_endpoints", "DD_APM_DEBUGGER_ADDITIONAL_ENDPOINTS")
-	config.BindEnv("apm_config.debugger_diagnostics_dd_url", "DD_APM_DEBUGGER_DIAGNOSTICS_DD_URL")
-	config.BindEnv("apm_config.debugger_diagnostics_api_key", "DD_APM_DEBUGGER_DIAGNOSTICS_API_KEY")
-	config.BindEnv("apm_config.debugger_diagnostics_additional_endpoints", "DD_APM_DEBUGGER_DIAGNOSTICS_ADDITIONAL_ENDPOINTS")
-	config.BindEnv("apm_config.symdb_dd_url", "DD_APM_SYMDB_DD_URL")
-	config.BindEnv("apm_config.symdb_api_key", "DD_APM_SYMDB_API_KEY")
-	config.BindEnv("apm_config.symdb_additional_endpoints", "DD_APM_SYMDB_ADDITIONAL_ENDPOINTS")
-=======
-	config.BindEnv("apm_config.receiver_socket", "DD_APM_RECEIVER_SOCKET")                                                     //nolint:forbidigo // TODO: replace by 'SetDefaultAndBindEnv'
 	config.BindEnv("apm_config.windows_pipe_name", "DD_APM_WINDOWS_PIPE_NAME")                                                 //nolint:forbidigo // TODO: replace by 'SetDefaultAndBindEnv'
 	config.BindEnv("apm_config.sync_flushing", "DD_APM_SYNC_FLUSHING")                                                         //nolint:forbidigo // TODO: replace by 'SetDefaultAndBindEnv'
 	config.BindEnv("apm_config.filter_tags.require", "DD_APM_FILTER_TAGS_REQUIRE")                                             //nolint:forbidigo // TODO: replace by 'SetDefaultAndBindEnv'
@@ -199,7 +179,6 @@
 	config.BindEnv("apm_config.symdb_dd_url", "DD_APM_SYMDB_DD_URL")                                                           //nolint:forbidigo // TODO: replace by 'SetDefaultAndBindEnv'
 	config.BindEnv("apm_config.symdb_api_key", "DD_APM_SYMDB_API_KEY")                                                         //nolint:forbidigo // TODO: replace by 'SetDefaultAndBindEnv'
 	config.BindEnv("apm_config.symdb_additional_endpoints", "DD_APM_SYMDB_ADDITIONAL_ENDPOINTS")                               //nolint:forbidigo // TODO: replace by 'SetDefaultAndBindEnv'
->>>>>>> a421e37b
 	config.BindEnvAndSetDefault("apm_config.telemetry.enabled", true, "DD_APM_TELEMETRY_ENABLED")
 	config.BindEnv("apm_config.telemetry.dd_url", "DD_APM_TELEMETRY_DD_URL")                             //nolint:forbidigo // TODO: replace by 'SetDefaultAndBindEnv'
 	config.BindEnv("apm_config.telemetry.additional_endpoints", "DD_APM_TELEMETRY_ADDITIONAL_ENDPOINTS") //nolint:forbidigo // TODO: replace by 'SetDefaultAndBindEnv'
