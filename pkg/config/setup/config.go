--- conflicted
+++ resolved
@@ -315,52 +315,6 @@
 	config.BindEnvAndSetDefault("flare_stripped_keys", []string{})
 	config.BindEnvAndSetDefault("scrubber.additional_keys", []string{})
 
-<<<<<<< HEAD
-	// Agent GUI access port
-	config.BindEnvAndSetDefault("GUI_port", defaultGuiPort)
-	config.BindEnvAndSetDefault("GUI_session_expiration", 0)
-
-	if pkgconfigenv.IsContainerized() {
-		// In serverless-containerized environments (e.g Fargate)
-		// it's impossible to mount host volumes.
-		// Make sure the host paths exist before setting-up the default values.
-		// Fallback to the container paths if host paths aren't mounted.
-		if pathExists("/host/proc") {
-			config.SetDefault("procfs_path", "/host/proc")
-			config.SetDefault("container_proc_root", "/host/proc")
-
-			// Used by some librairies (like gopsutil)
-			if v := os.Getenv("HOST_PROC"); v == "" {
-				os.Setenv("HOST_PROC", "/host/proc")
-			}
-		} else {
-			config.SetDefault("procfs_path", "/proc")
-			config.SetDefault("container_proc_root", "/proc")
-		}
-		if pathExists("/host/sys/fs/cgroup/") {
-			config.SetDefault("container_cgroup_root", "/host/sys/fs/cgroup/")
-		} else {
-			config.SetDefault("container_cgroup_root", "/sys/fs/cgroup/")
-		}
-	} else {
-		config.SetDefault("container_proc_root", "/proc")
-		// for amazon linux the cgroup directory on host is /cgroup/
-		// we pick memory.stat to make sure it exists and not empty
-		if _, err := os.Stat("/cgroup/memory/memory.stat"); !os.IsNotExist(err) {
-			config.SetDefault("container_cgroup_root", "/cgroup/")
-		} else {
-			config.SetDefault("container_cgroup_root", "/sys/fs/cgroup/")
-		}
-	}
-
-	config.BindEnv("procfs_path")
-	config.BindEnv("container_proc_root")
-	config.BindEnv("container_cgroup_root")
-	config.BindEnvAndSetDefault("ignore_host_etc", false)
-
-	config.BindEnvAndSetDefault("proc_root", "/proc")
-=======
->>>>>>> a5f7a7f6
 	config.BindEnvAndSetDefault("histogram_aggregates", []string{"max", "median", "avg", "count"})
 	config.BindEnvAndSetDefault("histogram_percentiles", []string{"0.95"})
 
@@ -1003,6 +957,7 @@
 
 	// Agent GUI access port
 	config.BindEnvAndSetDefault("GUI_port", defaultGuiPort)
+	config.BindEnvAndSetDefault("GUI_session_expiration", 0)
 
 	config.SetKnown("proxy.http")
 	config.SetKnown("proxy.https")
