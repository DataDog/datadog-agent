// Unless explicitly stated otherwise all files in this repository are licensed
// under the Apache License Version 2.0.
// This product includes software developed at Datadog (https://www.datadoghq.com/).
// Copyright 2016-present Datadog, Inc.

// Package setup defines the configuration of the agent
package setup

import (
	"context"
	"encoding/json"
	"errors"
	"fmt"
	"net"
	"net/url"
	"os"
	"path/filepath"
	"runtime"
	"slices"
	"strconv"
	"strings"
	"sync"
	"time"

	"gopkg.in/yaml.v2"

	"github.com/DataDog/datadog-agent/comp/core/secrets"
	"github.com/DataDog/datadog-agent/pkg/collector/check/defaults"
	pkgconfigenv "github.com/DataDog/datadog-agent/pkg/config/env"
	pkgconfigmodel "github.com/DataDog/datadog-agent/pkg/config/model"
	"github.com/DataDog/datadog-agent/pkg/config/nodetreemodel"
	"github.com/DataDog/datadog-agent/pkg/config/structure"
	"github.com/DataDog/datadog-agent/pkg/config/teeconfig"
	viperconfig "github.com/DataDog/datadog-agent/pkg/config/viperconfig"
	pkgfips "github.com/DataDog/datadog-agent/pkg/fips"
	"github.com/DataDog/datadog-agent/pkg/util/hostname/validate"
	"github.com/DataDog/datadog-agent/pkg/util/log"
	"github.com/DataDog/datadog-agent/pkg/util/option"
	"github.com/DataDog/datadog-agent/pkg/util/scrubber"
	"github.com/DataDog/datadog-agent/pkg/util/system"
)

const (

	// DefaultSite is the default site the Agent sends data to.
	DefaultSite = "datadoghq.com"

	// DefaultNumWorkers default number of workers for our check runner
	DefaultNumWorkers = 4
	// MaxNumWorkers maximum number of workers for our check runner
	MaxNumWorkers = 25
	// DefaultAPIKeyValidationInterval is the default interval of api key validation checks
	DefaultAPIKeyValidationInterval = 60

	// DefaultForwarderRecoveryInterval is the default recovery interval,
	// also used if the user-provided value is invalid.
	DefaultForwarderRecoveryInterval = 2

	megaByte = 1024 * 1024

	// DefaultBatchWait is the default HTTP batch wait in second for logs
	DefaultBatchWait = 5

	// DefaultBatchMaxConcurrentSend is the default HTTP batch max concurrent send for logs
	DefaultBatchMaxConcurrentSend = 0

	// DefaultBatchMaxSize is the default HTTP batch max size (maximum number of events in a single batch) for logs
	DefaultBatchMaxSize = 1000

	// DefaultInputChanSize is the default input chan size for events
	DefaultInputChanSize = 100

	// DefaultBatchMaxContentSize is the default HTTP batch max content size (before compression) for logs
	// It is also the maximum possible size of a single event. Events exceeding this limit are dropped.
	DefaultBatchMaxContentSize = 5000000

	// DefaultAuditorTTL is the default logs auditor TTL in hours
	DefaultAuditorTTL = 23

	// DefaultRuntimePoliciesDir is the default policies directory used by the runtime security module
	DefaultRuntimePoliciesDir = "/etc/datadog-agent/runtime-security.d"

	// DefaultCompressorKind is the default compressor. Options available are 'zlib' and 'zstd'
	DefaultCompressorKind = "zstd"

	// DefaultLogCompressionKind is the default log compressor. Options available are 'zstd' and 'gzip'
	DefaultLogCompressionKind = "gzip"

	// DefaultZstdCompressionLevel is the default compression level for `zstd`.
	// Compression level 1 provides the lowest compression ratio, but uses much less RSS especially
	// in situations where we have a high value for `GOMAXPROCS`.
	DefaultZstdCompressionLevel = 1

	// DefaultGzipCompressionLevel is the default gzip compression level for logs.
	DefaultGzipCompressionLevel = 6

	// DefaultLogsSenderBackoffFactor is the default logs sender backoff randomness factor
	DefaultLogsSenderBackoffFactor = 2.0

	// DefaultLogsSenderBackoffBase is the default logs sender base backoff time, seconds
	DefaultLogsSenderBackoffBase = 1.0

	// DefaultLogsSenderBackoffMax is the default logs sender maximum backoff time, seconds
	DefaultLogsSenderBackoffMax = 120.0

	// DefaultLogsSenderBackoffRecoveryInterval is the default logs sender backoff recovery interval
	DefaultLogsSenderBackoffRecoveryInterval = 2

	// maxExternalMetricsProviderChunkSize ensures batch queries are limited in size.
	maxExternalMetricsProviderChunkSize = 35

	// DefaultLocalProcessCollectorInterval is the interval at which processes are collected and sent to the workloadmeta
	// in the core agent if the process check is disabled.
	DefaultLocalProcessCollectorInterval = 1 * time.Minute

	// DefaultMaxMessageSizeBytes is the default value for max_message_size_bytes
	// If a log message is larger than this byte limit, the overflow bytes will be truncated.
	DefaultMaxMessageSizeBytes = 256 * 1000

	// DefaultNetworkPathTimeout defines the default timeout for a network path test
	DefaultNetworkPathTimeout = 1000

	// DefaultNetworkPathMaxTTL defines the default maximum TTL for traceroute tests
	DefaultNetworkPathMaxTTL = 30
)

// datadog is the global configuration object
var (
	datadog     pkgconfigmodel.Config
	systemProbe pkgconfigmodel.Config

	datadogMutex     = sync.RWMutex{}
	systemProbeMutex = sync.RWMutex{}
)

// SetDatadog sets the the reference to the agent configuration.
// This is currently used by the legacy converter and config mocks and should not be user anywhere else. Once the
// legacy converter and mock have been migrated we will remove this function.
func SetDatadog(cfg pkgconfigmodel.Config) {
	datadogMutex.Lock()
	defer datadogMutex.Unlock()
	datadog = cfg
}

// SetSystemProbe sets the the reference to the systemProbe configuration.
// This is currently used by the config mocks and should not be user anywhere else. Once the mocks have been migrated we
// will remove this function.
func SetSystemProbe(cfg pkgconfigmodel.Config) {
	systemProbeMutex.Lock()
	defer systemProbeMutex.Unlock()
	systemProbe = cfg
}

// Variables to initialize at build time
var (
	DefaultPython string

	// ForceDefaultPython has its value set to true at compile time if we should ignore
	// the Python version set in the configuration and use `DefaultPython` instead.
	// We use this to force Python 3 in the Agent 7 as it's the only one available.
	ForceDefaultPython string
)

// Variables to initialize at start time
var (
	// StartTime is the agent startup time
	StartTime = time.Now()
)

// GetDefaultSecurityProfilesDir is the default directory used to store Security Profiles by the runtime security module
func GetDefaultSecurityProfilesDir() string {
	return filepath.Join(defaultRunPath, "runtime-security", "profiles")
}

// List of integrations allowed to be configured by RC by default
var defaultAllowedRCIntegrations = []string{}

// ConfigurationProviders helps unmarshalling `config_providers` config param
type ConfigurationProviders struct {
	Name                    string `mapstructure:"name"`
	Polling                 bool   `mapstructure:"polling"`
	PollInterval            string `mapstructure:"poll_interval"`
	TemplateURL             string `mapstructure:"template_url"`
	TemplateDir             string `mapstructure:"template_dir"`
	Username                string `mapstructure:"username"`
	Password                string `mapstructure:"password"`
	CAFile                  string `mapstructure:"ca_file"`
	CAPath                  string `mapstructure:"ca_path"`
	CertFile                string `mapstructure:"cert_file"`
	KeyFile                 string `mapstructure:"key_file"`
	Token                   string `mapstructure:"token"`
	GraceTimeSeconds        int    `mapstructure:"grace_time_seconds"`
	DegradedDeadlineMinutes int    `mapstructure:"degraded_deadline_minutes"`
}

// Listeners helps unmarshalling `listeners` config param
type Listeners struct {
	Name             string `mapstructure:"name"`
	EnabledProviders map[string]struct{}
}

// SetEnabledProviders registers the enabled config providers in the listener config
func (l *Listeners) SetEnabledProviders(ep map[string]struct{}) {
	l.EnabledProviders = ep
}

// IsProviderEnabled returns whether a config provider is enabled
func (l *Listeners) IsProviderEnabled(provider string) bool {
	_, found := l.EnabledProviders[provider]

	return found
}

// DataType represent the generic data type (e.g. metrics, logs) that can be sent by the Agent
type DataType string

const (
	// Metrics type covers series & sketches
	Metrics DataType = "metrics"
	// Logs type covers all outgoing logs
	Logs DataType = "logs"
)

// serverlessConfigComponents are the config components that are used by all agents, and in particular serverless.
// Components should only be added here if they are reachable by the serverless agent.
// Otherwise directly add the configs to InitConfig.
var serverlessConfigComponents = []func(pkgconfigmodel.Setup){
	agent,
	fips,
	dogstatsd,
	forwarder,
	aggregator,
	serializer,
	serverless,
	setupAPM,
	OTLP,
	setupMultiRegionFailover,
	telemetry,
	autoconfig,
	remoteconfig,
	logsagent,
	containerSyspath,
	containerd,
	cri,
	kubernetes,
	cloudfoundry,
	debugging,
	vector,
	podman,
	fleet,
	autoscaling,
}

func init() {
	osinit()

	// Configure Datadog global configuration
	envvar := os.Getenv("DD_CONF_NODETREEMODEL")
	// Possible values for DD_CONF_NODETREEMODEL:
	// - "enable":    Use the nodetreemodel for the config, instead of viper
	// - "tee":       Construct both viper and nodetreemodel. Write to both, only read from viper
	// - "unmarshal": Use viper for the config but the reflection based version of UnmarshalKey which used some of
	//                nodetreemodel internals
	// - other:       Use viper for the config
	if envvar == "enable" {
		datadog = nodetreemodel.NewConfig("datadog", "DD", strings.NewReplacer(".", "_"))          // nolint: forbidigo // legit use case
		systemProbe = nodetreemodel.NewConfig("system-probe", "DD", strings.NewReplacer(".", "_")) // nolint: forbidigo // legit use case
	} else if envvar == "tee" {
		viperConfig := viperconfig.NewConfig("datadog", "DD", strings.NewReplacer(".", "_"))      // nolint: forbidigo // legit use case
		nodetreeConfig := nodetreemodel.NewConfig("datadog", "DD", strings.NewReplacer(".", "_")) // nolint: forbidigo // legit use case
		datadog = teeconfig.NewTeeConfig(viperConfig, nodetreeConfig)

		viperConfig = viperconfig.NewConfig("system-probe", "DD", strings.NewReplacer(".", "_"))      // nolint: forbidigo // legit use case
		nodetreeConfig = nodetreemodel.NewConfig("system-probe", "DD", strings.NewReplacer(".", "_")) // nolint: forbidigo // legit use case
		systemProbe = teeconfig.NewTeeConfig(viperConfig, nodetreeConfig)
	} else {
		datadog = viperconfig.NewConfig("datadog", "DD", strings.NewReplacer(".", "_"))          // nolint: forbidigo // legit use case
		systemProbe = viperconfig.NewConfig("system-probe", "DD", strings.NewReplacer(".", "_")) // nolint: forbidigo // legit use case
	}

<<<<<<< HEAD
=======
	if envvar == "enable" {
		systemProbe = nodetreemodel.NewConfig("system-probe", "DD", strings.NewReplacer(".", "_")) // nolint: forbidigo // legit use case
	} else if envvar == "tee" {
		viperConfig := viperconfig.NewConfig("system-probe", "DD", strings.NewReplacer(".", "_"))      // nolint: forbidigo // legit use case
		nodetreeConfig := nodetreemodel.NewConfig("system-probe", "DD", strings.NewReplacer(".", "_")) // nolint: forbidigo // legit use case
		systemProbe = teeconfig.NewTeeConfig(viperConfig, nodetreeConfig)
	} else {
		systemProbe = viperconfig.NewConfig("system-probe", "DD", strings.NewReplacer(".", "_")) // nolint: forbidigo // legit use case
	}

>>>>>>> b30326f1
	// Configuration defaults
	initConfig()

	datadog.BuildSchema()
}

// initCommonWithServerless initializes configs that are common to all agents, in particular serverless.
// Initializing the config keys takes too much time for serverless, so we try to initialize only what is reachable.
func initCommonWithServerless(config pkgconfigmodel.Setup) {
	for _, f := range serverlessConfigComponents {
		f(config)
	}
}

// InitConfig initializes the config defaults on a config used by all agents
// (in particular more than just the serverless agent).
func InitConfig(config pkgconfigmodel.Setup) {
	initCommonWithServerless(config)

	// Auto exit configuration
	config.BindEnvAndSetDefault("auto_exit.validation_period", 60)
	config.BindEnvAndSetDefault("auto_exit.noprocess.enabled", false)
	config.BindEnvAndSetDefault("auto_exit.noprocess.excluded_processes", []string{})

	// The number of commits before expiring a context. The value is 2 to handle
	// the case where a check miss to send a metric.
	config.BindEnvAndSetDefault("check_sampler_bucket_commits_count_expiry", 2)
	// The number of seconds before removing stateful metric data after expiring a
	// context. Default is 25h, to minimise problems for checks that emit metircs
	// only occasionally.
	config.BindEnvAndSetDefault("check_sampler_stateful_metric_expiration_time", 25*time.Hour)
	config.BindEnvAndSetDefault("check_sampler_expire_metrics", true)
	config.BindEnvAndSetDefault("check_sampler_context_metrics", false)
	config.BindEnvAndSetDefault("host_aliases", []string{})

	// overridden in IoT Agent main
	config.BindEnvAndSetDefault("iot_host", false)
	// overridden in Heroku buildpack
	config.BindEnvAndSetDefault("heroku_dyno", false)

	// Python 3 linter timeout, in seconds
	// NOTE: linter is notoriously slow, in the absence of a better solution we
	//       can only increase this timeout value. Linting operation is async.
	config.BindEnvAndSetDefault("python3_linter_timeout", 120)

	// Whether to honour the value of PYTHONPATH, if set, on Windows. On other OSes we always do.
	config.BindEnvAndSetDefault("windows_use_pythonpath", false)

	// When the Python full interpreter path cannot be deduced via heuristics, the agent
	// is expected to prevent rtloader from initializing. When set to true, this override
	// allows us to proceed but with some capabilities unavailable (e.g. `multiprocessing`
	// library support will not work reliably in those environments)
	config.BindEnvAndSetDefault("allow_python_path_heuristics_failure", false)

	// If true, Python is loaded when the first Python check is loaded.
	// Otherwise, Python is loaded when the collector is initialized.
	config.BindEnvAndSetDefault("python_lazy_loading", true)

	// if/when the default is changed to true, make the default platform
	// dependent; default should remain false on Windows to maintain backward
	// compatibility with Agent5 behavior/win
	config.BindEnvAndSetDefault("hostname_fqdn", false)

	// When enabled, hostname defined in the configuration (datadog.yaml) and starting with `ip-` or `domu` on EC2 is used as
	// canonical hostname, otherwise the instance-id is used as canonical hostname.
	config.BindEnvAndSetDefault("hostname_force_config_as_canonical", false)

	// By default the Agent does not trust the hostname value retrieved from non-root UTS namespace.
	// When enabled, the Agent will trust the value retrieved from non-root UTS namespace instead of failing
	// hostname resolution.
	// (Linux only)
	config.BindEnvAndSetDefault("hostname_trust_uts_namespace", false)

	config.BindEnvAndSetDefault("cluster_name", "")
	config.BindEnvAndSetDefault("disable_cluster_name_tag_key", false)
	config.BindEnvAndSetDefault("enabled_rfc1123_compliant_cluster_name_tag", true)

	// secrets backend
	config.BindEnvAndSetDefault("secret_backend_command", "")
	config.BindEnvAndSetDefault("secret_backend_arguments", []string{})
	config.BindEnvAndSetDefault("secret_backend_output_max_size", 0)
	config.BindEnvAndSetDefault("secret_backend_timeout", 0)
	config.BindEnvAndSetDefault("secret_backend_command_allow_group_exec_perm", false)
	config.BindEnvAndSetDefault("secret_backend_skip_checks", false)
	config.BindEnvAndSetDefault("secret_backend_remove_trailing_line_break", false)
	config.BindEnvAndSetDefault("secret_refresh_interval", 0)
	config.BindEnvAndSetDefault("secret_refresh_scatter", true)
	config.SetDefault("secret_audit_file_max_size", 0)

	// IPC API server timeout
	config.BindEnvAndSetDefault("server_timeout", 30)

	// Defaults to safe YAML methods in base and custom checks.
	config.BindEnvAndSetDefault("disable_unsafe_yaml", true)

	// flare configs
	config.BindEnvAndSetDefault("flare_provider_timeout", 10*time.Second)
	config.BindEnvAndSetDefault("flare.rc_profiling.profile_duration", 30*time.Second)
	config.BindEnvAndSetDefault("flare.profile_overhead_runtime", 10*time.Second)
	config.BindEnvAndSetDefault("flare.rc_profiling.blocking_rate", 0)
	config.BindEnvAndSetDefault("flare.rc_profiling.mutex_fraction", 0)

	config.BindEnvAndSetDefault("flare.rc_streamlogs.duration", 60*time.Second)

	// Docker
	config.BindEnvAndSetDefault("docker_query_timeout", int64(5))
	config.BindEnvAndSetDefault("docker_labels_as_tags", map[string]string{})
	config.BindEnvAndSetDefault("docker_env_as_tags", map[string]string{})
	config.BindEnvAndSetDefault("kubernetes_pod_labels_as_tags", map[string]string{})
	config.BindEnvAndSetDefault("kubernetes_pod_annotations_as_tags", map[string]string{})
	config.BindEnvAndSetDefault("kubernetes_node_labels_as_tags", map[string]string{})
	config.BindEnvAndSetDefault("kubernetes_node_annotations_as_tags", map[string]string{"cluster.k8s.io/machine": "kube_machine"})
	config.BindEnvAndSetDefault("kubernetes_node_annotations_as_host_aliases", []string{"cluster.k8s.io/machine"})
	config.BindEnvAndSetDefault("kubernetes_node_label_as_cluster_name", "")
	config.BindEnvAndSetDefault("kubernetes_namespace_labels_as_tags", map[string]string{})
	config.BindEnvAndSetDefault("kubernetes_namespace_annotations_as_tags", map[string]string{})
	// kubernetes_resources_annotations_as_tags should be parseable as map[string]map[string]string
	// it maps group resources to annotations as tags maps
	// a group resource has the format `{resource}.{group}`, or simply `{resource}` if it belongs to the empty group
	// examples of group resources:
	// 	- `deployments.apps`
	// 	- `statefulsets.apps`
	// 	- `pods`
	// 	- `nodes`
	config.BindEnvAndSetDefault("kubernetes_resources_annotations_as_tags", "{}")
	// kubernetes_resources_labels_as_tags should be parseable as map[string]map[string]string
	// it maps group resources to labels as tags maps
	// a group resource has the format `{resource}.{group}`, or simply `{resource}` if it belongs to the empty group
	// examples of group resources:
	// 	- `deployments.apps`
	// 	- `statefulsets.apps`
	// 	- `pods`
	// 	- `nodes`
	config.BindEnvAndSetDefault("kubernetes_resources_labels_as_tags", "{}")
	config.BindEnvAndSetDefault("kubernetes_persistent_volume_claims_as_tags", true)
	config.BindEnvAndSetDefault("container_cgroup_prefix", "")

	config.BindEnvAndSetDefault("prometheus_scrape.enabled", false)           // Enables the prometheus config provider
	config.BindEnvAndSetDefault("prometheus_scrape.service_endpoints", false) // Enables Service Endpoints checks in the prometheus config provider
	config.BindEnv("prometheus_scrape.checks")                                // Defines any extra prometheus/openmetrics check configurations to be handled by the prometheus config provider
	config.BindEnvAndSetDefault("prometheus_scrape.version", 1)               // Version of the openmetrics check to be scheduled by the Prometheus auto-discovery

	// Network Devices Monitoring
	bindEnvAndSetLogsConfigKeys(config, "network_devices.metadata.")
	config.BindEnvAndSetDefault("network_devices.namespace", "default")

	config.SetKnown("snmp_listener.discovery_interval")
	config.SetKnown("snmp_listener.allowed_failures")
	config.SetKnown("snmp_listener.discovery_allowed_failures")
	config.SetKnown("snmp_listener.collect_device_metadata")
	config.SetKnown("snmp_listener.collect_topology")
	config.SetKnown("snmp_listener.workers")
	config.SetKnown("snmp_listener.configs")
	config.SetKnown("snmp_listener.loader")
	config.SetKnown("snmp_listener.min_collection_interval")
	config.SetKnown("snmp_listener.namespace")
	config.SetKnown("snmp_listener.use_device_id_as_hostname")
	config.SetKnown("snmp_listener.ping.enabled")
	config.SetKnown("snmp_listener.ping.count")
	config.SetKnown("snmp_listener.ping.interval")
	config.SetKnown("snmp_listener.ping.timeout")
	config.SetKnown("snmp_listener.ping.linux.use_raw_socket")

	// network_devices.autodiscovery has precedence over snmp_listener config
	// snmp_listener config is still here for legacy reasons
	config.SetKnown("network_devices.autodiscovery.discovery_interval")
	config.SetKnown("network_devices.autodiscovery.allowed_failures")
	config.SetKnown("network_devices.autodiscovery.discovery_allowed_failures")
	config.SetKnown("network_devices.autodiscovery.collect_device_metadata")
	config.SetKnown("network_devices.autodiscovery.collect_topology")
	config.SetKnown("network_devices.autodiscovery.workers")
	config.SetKnown("network_devices.autodiscovery.configs")
	config.SetKnown("network_devices.autodiscovery.loader")
	config.SetKnown("network_devices.autodiscovery.min_collection_interval")
	config.SetKnown("network_devices.autodiscovery.namespace")
	config.SetKnown("network_devices.autodiscovery.use_device_id_as_hostname")
	config.SetKnown("network_devices.autodiscovery.ping.enabled")
	config.SetKnown("network_devices.autodiscovery.ping.count")
	config.SetKnown("network_devices.autodiscovery.ping.interval")
	config.SetKnown("network_devices.autodiscovery.ping.timeout")
	config.SetKnown("network_devices.autodiscovery.ping.linux.use_raw_socket")

	bindEnvAndSetLogsConfigKeys(config, "network_devices.snmp_traps.forwarder.")
	config.BindEnvAndSetDefault("network_devices.snmp_traps.enabled", false)
	config.BindEnvAndSetDefault("network_devices.snmp_traps.port", 9162)
	config.BindEnvAndSetDefault("network_devices.snmp_traps.community_strings", []string{})
	config.BindEnvAndSetDefault("network_devices.snmp_traps.bind_host", "0.0.0.0")
	config.BindEnvAndSetDefault("network_devices.snmp_traps.stop_timeout", 5) // in seconds
	config.SetKnown("network_devices.snmp_traps.users")

	// NetFlow
	config.SetKnown("network_devices.netflow.listeners")
	config.SetKnown("network_devices.netflow.stop_timeout")
	config.SetKnown("network_devices.netflow.aggregator_buffer_size")
	config.SetKnown("network_devices.netflow.aggregator_flush_interval")
	config.SetKnown("network_devices.netflow.aggregator_flow_context_ttl")
	config.SetKnown("network_devices.netflow.aggregator_port_rollup_threshold")
	config.SetKnown("network_devices.netflow.aggregator_rollup_tracker_refresh_interval")
	config.BindEnvAndSetDefault("network_devices.netflow.enabled", "false")
	bindEnvAndSetLogsConfigKeys(config, "network_devices.netflow.forwarder.")
	config.BindEnvAndSetDefault("network_devices.netflow.reverse_dns_enrichment_enabled", false)

	// Network Path
	config.BindEnvAndSetDefault("network_path.connections_monitoring.enabled", false)
	config.BindEnvAndSetDefault("network_path.collector.workers", 4)
	config.BindEnvAndSetDefault("network_path.collector.timeout", DefaultNetworkPathTimeout)
	config.BindEnvAndSetDefault("network_path.collector.max_ttl", DefaultNetworkPathMaxTTL)
	config.BindEnvAndSetDefault("network_path.collector.input_chan_size", 1000)
	config.BindEnvAndSetDefault("network_path.collector.processing_chan_size", 1000)
	config.BindEnvAndSetDefault("network_path.collector.pathtest_contexts_limit", 5000)
	config.BindEnvAndSetDefault("network_path.collector.pathtest_ttl", "35m")
	config.BindEnvAndSetDefault("network_path.collector.pathtest_interval", "10m")
	config.BindEnvAndSetDefault("network_path.collector.flush_interval", "10s")
	config.BindEnvAndSetDefault("network_path.collector.pathtest_max_per_minute", 150)
	config.BindEnvAndSetDefault("network_path.collector.pathtest_max_burst_duration", "30s")
	config.BindEnvAndSetDefault("network_path.collector.reverse_dns_enrichment.enabled", true)
	config.BindEnvAndSetDefault("network_path.collector.reverse_dns_enrichment.timeout", 5000)
	config.BindEnvAndSetDefault("network_path.collector.disable_intra_vpc_collection", false)
	config.BindEnvAndSetDefault("network_path.collector.source_excludes", map[string][]string{})
	config.BindEnvAndSetDefault("network_path.collector.dest_excludes", map[string][]string{})
	bindEnvAndSetLogsConfigKeys(config, "network_path.forwarder.")

	// HA Agent
	config.BindEnvAndSetDefault("ha_agent.enabled", false)
	config.BindEnv("ha_agent.group")

	// Kube ApiServer
	config.BindEnvAndSetDefault("kubernetes_kubeconfig_path", "")
	config.BindEnvAndSetDefault("kubernetes_apiserver_ca_path", "")
	config.BindEnvAndSetDefault("kubernetes_apiserver_tls_verify", true)
	config.BindEnvAndSetDefault("leader_lease_duration", "60")
	config.BindEnvAndSetDefault("leader_election", false)
	config.BindEnvAndSetDefault("leader_lease_name", "datadog-leader-election")
	config.BindEnvAndSetDefault("leader_election_default_resource", "configmap")
	config.BindEnvAndSetDefault("leader_election_release_on_shutdown", true)
	config.BindEnvAndSetDefault("kube_resources_namespace", "")
	config.BindEnvAndSetDefault("kube_cache_sync_timeout_seconds", 10)

	// Datadog cluster agent
	config.BindEnvAndSetDefault("cluster_agent.enabled", false)
	config.BindEnvAndSetDefault("cluster_agent.cmd_port", 5005)
	config.BindEnvAndSetDefault("cluster_agent.allow_legacy_tls", false)
	config.BindEnvAndSetDefault("cluster_agent.auth_token", "")
	config.BindEnvAndSetDefault("cluster_agent.url", "")
	config.BindEnvAndSetDefault("cluster_agent.kubernetes_service_name", "datadog-cluster-agent")
	config.BindEnvAndSetDefault("cluster_agent.service_account_name", "")
	config.BindEnvAndSetDefault("cluster_agent.tagging_fallback", false)
	config.BindEnvAndSetDefault("cluster_agent.server.read_timeout_seconds", 2)
	config.BindEnvAndSetDefault("cluster_agent.server.write_timeout_seconds", 2)
	config.BindEnvAndSetDefault("cluster_agent.server.idle_timeout_seconds", 60)
	config.BindEnvAndSetDefault("cluster_agent.refresh_on_cache_miss", true)
	config.BindEnvAndSetDefault("cluster_agent.serve_nozzle_data", false)
	config.BindEnvAndSetDefault("cluster_agent.sidecars_tags", false)
	config.BindEnvAndSetDefault("cluster_agent.isolation_segments_tags", false)
	config.BindEnvAndSetDefault("cluster_agent.token_name", "datadogtoken")
	config.BindEnvAndSetDefault("cluster_agent.max_leader_connections", 100)
	config.BindEnvAndSetDefault("cluster_agent.client_reconnect_period_seconds", 1200)
	config.BindEnvAndSetDefault("cluster_agent.collect_kubernetes_tags", false)
	config.BindEnvAndSetDefault("cluster_agent.kubernetes_resources_collection.pod_annotations_exclude", []string{
		`^kubectl\.kubernetes\.io\/last-applied-configuration$`,
		`^ad\.datadoghq\.com\/([[:alnum:]]+\.)?(checks|check_names|init_configs|instances)$`,
	})
	config.BindEnvAndSetDefault("cluster_agent.kubernetes_resources_collection.deployment_annotations_exclude", []string{
		`^kubectl\.kubernetes\.io\/last-applied-configuration$`,
		`^ad\.datadoghq\.com\/([[:alnum:]]+\.)?(checks|check_names|init_configs|instances)$`,
	})
	config.BindEnvAndSetDefault("metrics_port", "5000")
	config.BindEnvAndSetDefault("cluster_agent.language_detection.patcher.enabled", true)
	config.BindEnvAndSetDefault("cluster_agent.language_detection.patcher.base_backoff", "5m")
	config.BindEnvAndSetDefault("cluster_agent.language_detection.patcher.max_backoff", "1h")
	// sets the expiration deadline (TTL) for reported languages
	config.BindEnvAndSetDefault("cluster_agent.language_detection.cleanup.language_ttl", "30m")
	// language annotation cleanup period
	config.BindEnvAndSetDefault("cluster_agent.language_detection.cleanup.period", "10m")
	config.BindEnvAndSetDefault("cluster_agent.kube_metadata_collection.enabled", false)
	// list of kubernetes resources for which we collect metadata
	// each resource is specified in the format `{group}/{version}/{resource}` or `{group}/{resource}`
	// resources that belong to the empty group can be specified simply as `{resource}` or as `/{resource}`
	//
	// the version is optional and can be left empty, and in this case, the agent will automatically assign
	// the version that is considered by the api server as the preferred version for the related group.
	//
	// examples with version:
	// - apps/v1/deployments
	// - /v1/nodes
	//
	// examples without version:
	// - apps/deployments
	// - /nodes
	// - nodes
	config.BindEnvAndSetDefault("cluster_agent.kube_metadata_collection.resources", []string{})
	config.BindEnvAndSetDefault("cluster_agent.kube_metadata_collection.resource_annotations_exclude", []string{})
	config.BindEnvAndSetDefault("cluster_agent.cluster_tagger.grpc_max_message_size", 4<<20) // 4 MB
	// the entity id, typically set by dca admisson controller config mutator, used for external origin detection
	config.SetKnown("entity_id")

	// Metadata endpoints

	// Defines the maximum size of hostame gathered from EC2, GCE, Azure, Alibaba, Oracle and Tencent cloud metadata
	// endpoints (all cloudprovider except IBM). IBM cloud ignore this setting as their API return a huge JSON with
	// all the metadata for the VM.
	// Used internally to protect against configurations where metadata endpoints return incorrect values with 200 status codes.
	config.BindEnvAndSetDefault("metadata_endpoints_max_hostname_size", 255)

	// EC2
	config.BindEnvAndSetDefault("ec2_use_windows_prefix_detection", false)
	config.BindEnvAndSetDefault("ec2_metadata_timeout", 300)          // value in milliseconds
	config.BindEnvAndSetDefault("ec2_metadata_token_lifetime", 21600) // value in seconds
	config.BindEnvAndSetDefault("ec2_prefer_imdsv2", false)
	config.BindEnvAndSetDefault("ec2_prioritize_instance_id_as_hostname", false) // used to bypass the hostname detection logic and force the EC2 instance ID as a hostname.
	config.BindEnvAndSetDefault("ec2_use_dmi", true)                             // should the agent leverage DMI information to know if it's running on EC2 or not. Enabling this will add the instance ID from DMI to the host alias list.
	config.BindEnvAndSetDefault("collect_ec2_tags", false)
	config.BindEnvAndSetDefault("collect_ec2_tags_use_imds", false)
	config.BindEnvAndSetDefault("exclude_ec2_tags", []string{})
	config.BindEnvAndSetDefault("ec2_imdsv2_transition_payload_enabled", true)

	// ECS
	config.BindEnvAndSetDefault("ecs_agent_url", "") // Will be autodetected
	config.BindEnvAndSetDefault("ecs_agent_container_name", "ecs-agent")
	config.BindEnvAndSetDefault("ecs_collect_resource_tags_ec2", false)
	config.BindEnvAndSetDefault("ecs_resource_tags_replace_colon", false)
	config.BindEnvAndSetDefault("ecs_metadata_timeout", 1000) // value in milliseconds
	config.BindEnvAndSetDefault("ecs_metadata_retry_initial_interval", 100*time.Millisecond)
	config.BindEnvAndSetDefault("ecs_metadata_retry_max_elapsed_time", 3000*time.Millisecond)
	config.BindEnvAndSetDefault("ecs_metadata_retry_timeout_factor", 3)
	config.BindEnvAndSetDefault("ecs_task_collection_enabled", true)
	config.BindEnvAndSetDefault("ecs_task_cache_ttl", 3*time.Minute)
	config.BindEnvAndSetDefault("ecs_task_collection_rate", 35)
	config.BindEnvAndSetDefault("ecs_task_collection_burst", 60)

	// GCE
	config.BindEnvAndSetDefault("collect_gce_tags", true)
	config.BindEnvAndSetDefault("exclude_gce_tags", []string{
		"kube-env", "kubelet-config", "containerd-configure-sh", "startup-script", "shutdown-script",
		"configure-sh", "sshKeys", "ssh-keys", "user-data", "cli-cert", "ipsec-cert", "ssl-cert", "google-container-manifest",
		"bosh_settings", "windows-startup-script-ps1", "common-psm1", "k8s-node-setup-psm1", "serial-port-logging-enable",
		"enable-oslogin", "disable-address-manager", "disable-legacy-endpoints", "windows-keys", "kubeconfig", "gce-container-declaration",
	})
	config.BindEnvAndSetDefault("gce_send_project_id_tag", false)
	config.BindEnvAndSetDefault("gce_metadata_timeout", 1000) // value in milliseconds

	// GPU
	config.BindEnvAndSetDefault("collect_gpu_tags", false)
	// Cloud Foundry BBS
	config.BindEnvAndSetDefault("cloud_foundry_bbs.url", "https://bbs.service.cf.internal:8889")
	config.BindEnvAndSetDefault("cloud_foundry_bbs.poll_interval", 15)
	config.BindEnvAndSetDefault("cloud_foundry_bbs.ca_file", "")
	config.BindEnvAndSetDefault("cloud_foundry_bbs.cert_file", "")
	config.BindEnvAndSetDefault("cloud_foundry_bbs.key_file", "")
	config.BindEnvAndSetDefault("cloud_foundry_bbs.env_include", []string{})
	config.BindEnvAndSetDefault("cloud_foundry_bbs.env_exclude", []string{})

	// Cloud Foundry CC
	config.BindEnvAndSetDefault("cloud_foundry_cc.url", "https://cloud-controller-ng.service.cf.internal:9024")
	config.BindEnvAndSetDefault("cloud_foundry_cc.client_id", "")
	config.BindEnvAndSetDefault("cloud_foundry_cc.client_secret", "")
	config.BindEnvAndSetDefault("cloud_foundry_cc.poll_interval", 60)
	config.BindEnvAndSetDefault("cloud_foundry_cc.skip_ssl_validation", false)
	config.BindEnvAndSetDefault("cloud_foundry_cc.apps_batch_size", 5000)

	// Cloud Foundry Garden
	config.BindEnvAndSetDefault("cloud_foundry_garden.listen_network", "unix")
	config.BindEnvAndSetDefault("cloud_foundry_garden.listen_address", "/var/vcap/data/garden/garden.sock")

	// Cloud Foundry Container Tagger
	config.BindEnvAndSetDefault("cloud_foundry_container_tagger.shell_path", "/bin/sh")
	config.BindEnvAndSetDefault("cloud_foundry_container_tagger.retry_count", 10)
	config.BindEnvAndSetDefault("cloud_foundry_container_tagger.retry_interval", 10)

	// Azure
	config.BindEnvAndSetDefault("azure_hostname_style", "os")

	// IBM cloud
	// We use a long timeout here since the metadata and token API can be very slow sometimes.
	config.BindEnvAndSetDefault("ibm_metadata_timeout", 5) // value in seconds

	// JMXFetch
	config.BindEnvAndSetDefault("jmx_custom_jars", []string{})
	config.BindEnvAndSetDefault("jmx_use_cgroup_memory_limit", false)
	config.BindEnvAndSetDefault("jmx_use_container_support", false)
	config.BindEnvAndSetDefault("jmx_max_ram_percentage", float64(25.0))
	config.BindEnvAndSetDefault("jmx_max_restarts", int64(3))
	config.BindEnvAndSetDefault("jmx_restart_interval", int64(5))
	config.BindEnvAndSetDefault("jmx_thread_pool_size", 3)
	config.BindEnvAndSetDefault("jmx_reconnection_thread_pool_size", 3)
	config.BindEnvAndSetDefault("jmx_collection_timeout", 60)
	config.BindEnvAndSetDefault("jmx_check_period", int(defaults.DefaultCheckInterval/time.Millisecond))
	config.BindEnvAndSetDefault("jmx_reconnection_timeout", 60)
	config.BindEnvAndSetDefault("jmx_statsd_telemetry_enabled", false)
	config.BindEnvAndSetDefault("jmx_telemetry_enabled", false)
	// The following jmx_statsd_client-* options are internal and will not be documented
	// the queue size is the no. of elements (metrics, event, service checks) it can hold.
	config.BindEnvAndSetDefault("jmx_statsd_client_queue_size", 4096)
	config.BindEnvAndSetDefault("jmx_statsd_client_use_non_blocking", false)
	// the "buffer" here is the socket send buffer (SO_SNDBUF) and the size is in bytes
	config.BindEnvAndSetDefault("jmx_statsd_client_buffer_size", 0)
	// the socket timeout (SO_SNDTIMEO) is in milliseconds
	config.BindEnvAndSetDefault("jmx_statsd_client_socket_timeout", 0)

	// Go_expvar server port
	config.BindEnvAndSetDefault("expvar_port", "5000")

	// internal profiling
	config.BindEnvAndSetDefault("internal_profiling.enabled", false)
	config.BindEnv("internal_profiling.profile_dd_url")
	config.BindEnvAndSetDefault("internal_profiling.unix_socket", "") // file system path to a unix socket, e.g. `/var/run/datadog/apm.socket`
	config.BindEnvAndSetDefault("internal_profiling.period", 5*time.Minute)
	config.BindEnvAndSetDefault("internal_profiling.cpu_duration", 1*time.Minute)
	config.BindEnvAndSetDefault("internal_profiling.block_profile_rate", 0)
	config.BindEnvAndSetDefault("internal_profiling.mutex_profile_fraction", 0)
	config.BindEnvAndSetDefault("internal_profiling.enable_goroutine_stacktraces", false)
	config.BindEnvAndSetDefault("internal_profiling.enable_block_profiling", false)
	config.BindEnvAndSetDefault("internal_profiling.enable_mutex_profiling", false)
	config.BindEnvAndSetDefault("internal_profiling.delta_profiles", true)
	config.BindEnvAndSetDefault("internal_profiling.extra_tags", []string{})
	config.BindEnvAndSetDefault("internal_profiling.custom_attributes", []string{"check_id"})

	config.BindEnvAndSetDefault("internal_profiling.capture_all_allocations", false)

	// The cardinality of tags to send for checks and dogstatsd respectively.
	// Choices are: low, orchestrator, high.
	// WARNING: sending orchestrator, or high tags for dogstatsd metrics may create more metrics
	// (one per container instead of one per host).
	// Changing this setting may impact your custom metrics billing.
	config.BindEnvAndSetDefault("checks_tag_cardinality", "low")
	config.BindEnvAndSetDefault("dogstatsd_tag_cardinality", "low")

	config.BindEnvAndSetDefault("hpa_watcher_polling_freq", 10)
	config.BindEnvAndSetDefault("hpa_watcher_gc_period", 60*5) // 5 minutes
	config.BindEnvAndSetDefault("hpa_configmap_name", "datadog-custom-metrics")
	config.BindEnvAndSetDefault("external_metrics_provider.enabled", false)
	config.BindEnvAndSetDefault("external_metrics_provider.port", 8443)
	config.BindEnvAndSetDefault("external_metrics_provider.endpoint", "")                       // Override the Datadog API endpoint to query external metrics from
	config.BindEnvAndSetDefault("external_metrics_provider.api_key", "")                        // Override the Datadog API Key for external metrics endpoint
	config.BindEnvAndSetDefault("external_metrics_provider.app_key", "")                        // Override the Datadog APP Key for external metrics endpoint
	config.SetKnown("external_metrics_provider.endpoints")                                      // List of redundant endpoints to query external metrics from
	config.BindEnvAndSetDefault("external_metrics_provider.refresh_period", 30)                 // value in seconds. Frequency of calls to Datadog to refresh metric values
	config.BindEnvAndSetDefault("external_metrics_provider.batch_window", 10)                   // value in seconds. Batch the events from the Autoscalers informer to push updates to the ConfigMap (GlobalStore)
	config.BindEnvAndSetDefault("external_metrics_provider.max_age", 120)                       // value in seconds. 4 cycles from the Autoscaler controller (up to Kubernetes 1.11) is enough to consider a metric stale
	config.BindEnvAndSetDefault("external_metrics_provider.query_validity_period", 30)          // value in seconds. Represents grace period to account for delay between metric is resolved and when autoscaling controllers query for it
	config.BindEnvAndSetDefault("external_metrics.aggregator", "avg")                           // aggregator used for the external metrics. Choose from [avg,sum,max,min]
	config.BindEnvAndSetDefault("external_metrics_provider.max_time_window", 60*60*24)          // Maximum window to query to get the metric from Datadog.
	config.BindEnvAndSetDefault("external_metrics_provider.bucket_size", 60*5)                  // Window to query to get the metric from Datadog.
	config.BindEnvAndSetDefault("external_metrics_provider.rollup", 30)                         // Bucket size to circumvent time aggregation side effects.
	config.BindEnvAndSetDefault("external_metrics_provider.wpa_controller", false)              // Activates the controller for Watermark Pod Autoscalers.
	config.BindEnvAndSetDefault("external_metrics_provider.use_datadogmetric_crd", false)       // Use DatadogMetric CRD with custom Datadog Queries instead of ConfigMap
	config.BindEnvAndSetDefault("external_metrics_provider.enable_datadogmetric_autogen", true) // Enables autogeneration of DatadogMetrics when the DatadogMetric CRD is in use
	config.BindEnvAndSetDefault("kubernetes_event_collection_timeout", 100)                     // timeout between two successful event collections in milliseconds.
	config.BindEnvAndSetDefault("kubernetes_informers_resync_period", 60*5)                     // value in seconds. Default to 5 minutes
	config.BindEnvAndSetDefault("external_metrics_provider.config", map[string]string{})        // list of options that can be used to configure the external metrics server
	config.BindEnvAndSetDefault("external_metrics_provider.local_copy_refresh_rate", 30)        // value in seconds
	config.BindEnvAndSetDefault("external_metrics_provider.chunk_size", 35)                     // Maximum number of queries to batch when querying Datadog.
	config.BindEnvAndSetDefault("external_metrics_provider.split_batches_with_backoff", false)  // Splits batches and runs queries with errors individually with an exponential backoff
	config.BindEnvAndSetDefault("external_metrics_provider.num_workers", 2)                     // Number of workers spawned by controller (only when CRD is used)
	config.BindEnvAndSetDefault("external_metrics_provider.max_parallel_queries", 10)           // Maximum number of parallel queries sent to Datadog simultaneously
	pkgconfigmodel.AddOverrideFunc(sanitizeExternalMetricsProviderChunkSize)
	// Cluster check Autodiscovery
	config.BindEnvAndSetDefault("cluster_checks.support_hybrid_ignore_ad_tags", false) // TODO(CINT)(Agent 7.53+) Remove this flag when hybrid ignore_ad_tags is fully deprecated
	config.BindEnvAndSetDefault("cluster_checks.enabled", false)
	config.BindEnvAndSetDefault("cluster_checks.node_expiration_timeout", 30)     // value in seconds
	config.BindEnvAndSetDefault("cluster_checks.warmup_duration", 30)             // value in seconds
	config.BindEnvAndSetDefault("cluster_checks.unscheduled_check_threshold", 60) // value in seconds
	config.BindEnvAndSetDefault("cluster_checks.cluster_tag_name", "cluster_name")
	config.BindEnvAndSetDefault("cluster_checks.extra_tags", []string{})
	config.BindEnvAndSetDefault("cluster_checks.advanced_dispatching_enabled", false)
	config.BindEnvAndSetDefault("cluster_checks.rebalance_with_utilization", false)        // Experimental. Subject to change. Uses the runners utilization to balance.
	config.BindEnvAndSetDefault("cluster_checks.rebalance_min_percentage_improvement", 10) // Experimental. Subject to change. Rebalance only if the distribution found improves the current one by this.
	config.BindEnvAndSetDefault("cluster_checks.clc_runners_port", 5005)
	config.BindEnvAndSetDefault("cluster_checks.exclude_checks", []string{})
	config.BindEnvAndSetDefault("cluster_checks.exclude_checks_from_dispatching", []string{})
	config.BindEnvAndSetDefault("cluster_checks.rebalance_period", 10*time.Minute)

	// Cluster check runner
	config.BindEnvAndSetDefault("clc_runner_enabled", false)
	config.BindEnvAndSetDefault("clc_runner_id", "")
	config.BindEnvAndSetDefault("clc_runner_host", "") // must be set using the Kubernetes downward API
	config.BindEnvAndSetDefault("clc_runner_port", 5005)
	config.BindEnvAndSetDefault("clc_runner_server_write_timeout", 15)
	config.BindEnvAndSetDefault("clc_runner_server_readheader_timeout", 10)
	config.BindEnvAndSetDefault("clc_runner_remote_tagger_enabled", false)

	// Remote tagger
	config.BindEnvAndSetDefault("remote_tagger.max_concurrent_sync", 3)

	// CSI driver
	config.BindEnvAndSetDefault("csi.enabled", false)
	config.BindEnvAndSetDefault("csi.driver", "k8s.csi.datadoghq.com")

	// Admission controller
	config.BindEnvAndSetDefault("admission_controller.enabled", false)
	config.BindEnvAndSetDefault("admission_controller.validation.enabled", true)
	config.BindEnvAndSetDefault("admission_controller.mutation.enabled", true)
	config.BindEnvAndSetDefault("admission_controller.mutate_unlabelled", false)
	config.BindEnvAndSetDefault("admission_controller.port", 8000)
	config.BindEnvAndSetDefault("admission_controller.container_registry", "gcr.io/datadoghq")
	config.BindEnvAndSetDefault("admission_controller.timeout_seconds", 10) // in seconds (see kubernetes/kubernetes#71508)
	config.BindEnvAndSetDefault("admission_controller.service_name", "datadog-admission-controller")
	config.BindEnvAndSetDefault("admission_controller.certificate.validity_bound", 365*24)             // validity bound of the certificate created by the controller (in hours, default 1 year)
	config.BindEnvAndSetDefault("admission_controller.certificate.expiration_threshold", 30*24)        // how long before its expiration a certificate should be refreshed (in hours, default 1 month)
	config.BindEnvAndSetDefault("admission_controller.certificate.secret_name", "webhook-certificate") // name of the Secret object containing the webhook certificate
	config.BindEnvAndSetDefault("admission_controller.webhook_name", "datadog-webhook")
	config.BindEnvAndSetDefault("admission_controller.inject_config.enabled", true)
	config.BindEnvAndSetDefault("admission_controller.inject_config.endpoint", "/injectconfig")
	config.BindEnvAndSetDefault("admission_controller.inject_config.mode", "hostip") // possible values: hostip / service / socket
	config.BindEnvAndSetDefault("admission_controller.inject_config.local_service_name", "datadog")
	config.BindEnvAndSetDefault("admission_controller.inject_config.socket_path", "/var/run/datadog")
	config.BindEnvAndSetDefault("admission_controller.inject_config.trace_agent_socket", "unix:///var/run/datadog/apm.socket")
	config.BindEnvAndSetDefault("admission_controller.inject_config.dogstatsd_socket", "unix:///var/run/datadog/dsd.socket")
	config.BindEnvAndSetDefault("admission_controller.inject_config.type_socket_volumes", false)
	config.BindEnvAndSetDefault("admission_controller.inject_tags.enabled", true)
	config.BindEnvAndSetDefault("admission_controller.inject_tags.endpoint", "/injecttags")
	config.BindEnvAndSetDefault("admission_controller.inject_tags.pod_owners_cache_validity", 10) // in minutes
	config.BindEnv("admission_controller.pod_owners_cache_validity")                              // Alias for admission_controller.inject_tags.pod_owners_cache_validity. Was added without the "inject_tags" prefix by mistake but needs to be kept for backwards compatibility
	config.BindEnvAndSetDefault("admission_controller.namespace_selector_fallback", false)
	config.BindEnvAndSetDefault("admission_controller.failure_policy", "Ignore")
	config.BindEnvAndSetDefault("admission_controller.reinvocation_policy", "IfNeeded")
	config.BindEnvAndSetDefault("admission_controller.add_aks_selectors", false) // adds in the webhook some selectors that are required in AKS
	config.BindEnvAndSetDefault("admission_controller.auto_instrumentation.enabled", true)
	config.BindEnvAndSetDefault("admission_controller.auto_instrumentation.endpoint", "/injectlib")
	config.BindEnv("admission_controller.auto_instrumentation.container_registry")
	config.BindEnvAndSetDefault("admission_controller.auto_instrumentation.patcher.enabled", false)
	config.BindEnvAndSetDefault("admission_controller.auto_instrumentation.patcher.fallback_to_file_provider", false)                                // to be enabled only in e2e tests
	config.BindEnvAndSetDefault("admission_controller.auto_instrumentation.patcher.file_provider_path", "/etc/datadog-agent/patch/auto-instru.json") // to be used only in e2e tests
	config.BindEnvAndSetDefault("admission_controller.auto_instrumentation.inject_auto_detected_libraries", true)                                    // allows injecting libraries for languages detected by automatic language detection feature
	config.BindEnv("admission_controller.auto_instrumentation.init_resources.cpu")
	config.BindEnv("admission_controller.auto_instrumentation.init_resources.memory")
	config.BindEnv("admission_controller.auto_instrumentation.init_security_context")
	config.BindEnv("admission_controller.auto_instrumentation.asm.enabled", "DD_ADMISSION_CONTROLLER_AUTO_INSTRUMENTATION_APPSEC_ENABLED")          // config for ASM which is implemented in the client libraries
	config.BindEnv("admission_controller.auto_instrumentation.iast.enabled", "DD_ADMISSION_CONTROLLER_AUTO_INSTRUMENTATION_IAST_ENABLED")           // config for IAST which is implemented in the client libraries
	config.BindEnv("admission_controller.auto_instrumentation.asm_sca.enabled", "DD_ADMISSION_CONTROLLER_AUTO_INSTRUMENTATION_APPSEC_SCA_ENABLED")  // config for SCA
	config.BindEnv("admission_controller.auto_instrumentation.profiling.enabled", "DD_ADMISSION_CONTROLLER_AUTO_INSTRUMENTATION_PROFILING_ENABLED") // config for profiling
	config.BindEnvAndSetDefault("admission_controller.cws_instrumentation.enabled", false)
	config.BindEnvAndSetDefault("admission_controller.cws_instrumentation.pod_endpoint", "/inject-pod-cws")
	config.BindEnvAndSetDefault("admission_controller.cws_instrumentation.command_endpoint", "/inject-command-cws")
	config.BindEnvAndSetDefault("admission_controller.cws_instrumentation.include", []string{})
	config.BindEnvAndSetDefault("admission_controller.cws_instrumentation.exclude", []string{})
	config.BindEnvAndSetDefault("admission_controller.cws_instrumentation.mutate_unlabelled", false)
	config.BindEnv("admission_controller.cws_instrumentation.container_registry")
	config.BindEnvAndSetDefault("admission_controller.cws_instrumentation.image_name", "cws-instrumentation")
	config.BindEnvAndSetDefault("admission_controller.cws_instrumentation.image_tag", "latest")
	config.BindEnv("admission_controller.cws_instrumentation.init_resources.cpu")
	config.BindEnv("admission_controller.cws_instrumentation.init_resources.memory")
	config.BindEnvAndSetDefault("admission_controller.cws_instrumentation.mode", "remote_copy")
	config.BindEnvAndSetDefault("admission_controller.cws_instrumentation.remote_copy.mount_volume", false)
	config.BindEnvAndSetDefault("admission_controller.cws_instrumentation.remote_copy.directory", "/tmp")
	config.BindEnvAndSetDefault("admission_controller.agent_sidecar.enabled", false)
	config.BindEnvAndSetDefault("admission_controller.agent_sidecar.provider", "")
	config.BindEnvAndSetDefault("admission_controller.agent_sidecar.endpoint", "/agentsidecar")
	// Should be able to parse it to a list of webhook selectors
	config.BindEnvAndSetDefault("admission_controller.agent_sidecar.selectors", "[]")
	// Should be able to parse it to a list of env vars and resource limits
	config.BindEnvAndSetDefault("admission_controller.agent_sidecar.profiles", "[]")
	config.BindEnv("admission_controller.agent_sidecar.container_registry")
	config.BindEnvAndSetDefault("admission_controller.agent_sidecar.image_name", "agent")
	config.BindEnvAndSetDefault("admission_controller.agent_sidecar.image_tag", "latest")
	config.BindEnvAndSetDefault("admission_controller.agent_sidecar.cluster_agent.enabled", "true")
	config.BindEnvAndSetDefault("admission_controller.kubernetes_admission_events.enabled", false)

	// Declare other keys that don't have a default/env var.
	// Mostly, keys we use IsSet() on, because IsSet always returns true if a key has a default.
	config.SetKnown("metadata_providers")
	config.SetKnown("config_providers")
	config.SetKnown("cluster_name")
	config.SetKnown("listeners")

	config.BindEnv("provider_kind")

	// Orchestrator Explorer DCA and core agent
	config.BindEnvAndSetDefault("orchestrator_explorer.enabled", true)
	// enabling/disabling the environment variables & command scrubbing from the container specs
	// this option will potentially impact the CPU usage of the agent
	config.BindEnvAndSetDefault("orchestrator_explorer.container_scrubbing.enabled", true)
	config.BindEnvAndSetDefault("orchestrator_explorer.custom_sensitive_words", []string{})
	config.BindEnvAndSetDefault("orchestrator_explorer.custom_sensitive_annotations_labels", []string{})
	config.BindEnvAndSetDefault("orchestrator_explorer.collector_discovery.enabled", true)
	config.BindEnv("orchestrator_explorer.max_per_message")
	config.BindEnv("orchestrator_explorer.max_message_bytes")
	config.BindEnv("orchestrator_explorer.orchestrator_dd_url", "DD_ORCHESTRATOR_EXPLORER_ORCHESTRATOR_DD_URL", "DD_ORCHESTRATOR_URL")
	config.BindEnv("orchestrator_explorer.orchestrator_additional_endpoints", "DD_ORCHESTRATOR_EXPLORER_ORCHESTRATOR_ADDITIONAL_ENDPOINTS", "DD_ORCHESTRATOR_ADDITIONAL_ENDPOINTS")
	config.BindEnv("orchestrator_explorer.use_legacy_endpoint")
	config.BindEnvAndSetDefault("orchestrator_explorer.manifest_collection.enabled", true)
	config.BindEnvAndSetDefault("orchestrator_explorer.manifest_collection.buffer_manifest", true)
	config.BindEnvAndSetDefault("orchestrator_explorer.manifest_collection.buffer_flush_interval", 20*time.Second)
	config.BindEnvAndSetDefault("orchestrator_explorer.terminated_resources.enabled", false)
	config.BindEnvAndSetDefault("orchestrator_explorer.terminated_pods.enabled", false)

	// Container lifecycle configuration
	config.BindEnvAndSetDefault("container_lifecycle.enabled", true)
	bindEnvAndSetLogsConfigKeys(config, "container_lifecycle.")

	// Container image configuration
	config.BindEnvAndSetDefault("container_image.enabled", true)
	bindEnvAndSetLogsConfigKeys(config, "container_image.")

	// Remote process collector
	config.BindEnvAndSetDefault("workloadmeta.local_process_collector.collection_interval", DefaultLocalProcessCollectorInterval)

	// SBOM configuration
	config.BindEnvAndSetDefault("sbom.enabled", false)
	bindEnvAndSetLogsConfigKeys(config, "sbom.")

	config.BindEnvAndSetDefault("sbom.cache_directory", filepath.Join(defaultRunPath, "sbom-agent"))
	config.BindEnvAndSetDefault("sbom.clear_cache_on_exit", false)
	config.BindEnvAndSetDefault("sbom.cache.max_disk_size", 1000*1000*100) // used by custom cache: max disk space used by cached objects. Not equal to max disk usage
	config.BindEnvAndSetDefault("sbom.cache.clean_interval", "1h")         // used by custom cache.
	config.BindEnvAndSetDefault("sbom.scan_queue.base_backoff", "5m")
	config.BindEnvAndSetDefault("sbom.scan_queue.max_backoff", "1h")

	// Container SBOM configuration
	config.BindEnvAndSetDefault("sbom.container_image.enabled", false)
	config.BindEnvAndSetDefault("sbom.container_image.use_mount", false)
	config.BindEnvAndSetDefault("sbom.container_image.scan_interval", 0)    // Integer seconds
	config.BindEnvAndSetDefault("sbom.container_image.scan_timeout", 10*60) // Integer seconds
	config.BindEnvAndSetDefault("sbom.container_image.analyzers", []string{"os"})
	config.BindEnvAndSetDefault("sbom.container_image.check_disk_usage", true)
	config.BindEnvAndSetDefault("sbom.container_image.min_available_disk", "1Gb")
	config.BindEnvAndSetDefault("sbom.container_image.overlayfs_direct_scan", false)

	// Host SBOM configuration
	config.BindEnvAndSetDefault("sbom.host.enabled", false)
	config.BindEnvAndSetDefault("sbom.host.analyzers", []string{"os"})

	// Service discovery configuration
	bindEnvAndSetLogsConfigKeys(config, "service_discovery.forwarder.")

	// Orchestrator Explorer - process agent
	// DEPRECATED in favor of `orchestrator_explorer.orchestrator_dd_url` setting. If both are set `orchestrator_explorer.orchestrator_dd_url` will take precedence.
	config.BindEnv("process_config.orchestrator_dd_url", "DD_PROCESS_CONFIG_ORCHESTRATOR_DD_URL", "DD_PROCESS_AGENT_ORCHESTRATOR_DD_URL")
	// DEPRECATED in favor of `orchestrator_explorer.orchestrator_additional_endpoints` setting. If both are set `orchestrator_explorer.orchestrator_additional_endpoints` will take precedence.
	config.SetKnown("process_config.orchestrator_additional_endpoints")
	config.BindEnvAndSetDefault("orchestrator_explorer.extra_tags", []string{})

	// Network
	config.BindEnv("network.id")

	// OTel Collector
	config.BindEnvAndSetDefault("otelcollector.enabled", false)
	config.BindEnvAndSetDefault("otelcollector.extension_url", "https://localhost:7777")
	config.BindEnvAndSetDefault("otelcollector.extension_timeout", 0)         // in seconds, 0 for default value
	config.BindEnvAndSetDefault("otelcollector.submit_dummy_metadata", false) // dev flag - to be removed
	config.BindEnvAndSetDefault("otelcollector.converter.enabled", true)
	config.BindEnvAndSetDefault("otelcollector.flare.timeout", 60)

	// inventories
	config.BindEnvAndSetDefault("inventories_enabled", true)
	config.BindEnvAndSetDefault("inventories_configuration_enabled", true)             // controls the agent configurations
	config.BindEnvAndSetDefault("inventories_checks_configuration_enabled", true)      // controls the checks configurations
	config.BindEnvAndSetDefault("inventories_collect_cloud_provider_account_id", true) // collect collection of `cloud_provider_account_id`
	// when updating the default here also update pkg/metadata/inventories/README.md
	config.BindEnvAndSetDefault("inventories_max_interval", 0) // 0 == default interval from inventories
	config.BindEnvAndSetDefault("inventories_min_interval", 0) // 0 == default interval from inventories
	// Seconds to wait to sent metadata payload to the backend after startup
	config.BindEnvAndSetDefault("inventories_first_run_delay", 60)
	config.BindEnvAndSetDefault("metadata_ip_resolution_from_hostname", false) // resolve the hostname to get the IP address

	// Datadog security agent (common)
	config.BindEnvAndSetDefault("security_agent.cmd_port", DefaultSecurityAgentCmdPort)
	config.BindEnvAndSetDefault("security_agent.expvar_port", 5011)
	config.BindEnvAndSetDefault("security_agent.log_file", DefaultSecurityAgentLogFile)

	// debug config to enable a remote client to receive data from the workloadmeta agent without a timeout
	config.BindEnvAndSetDefault("workloadmeta.remote.recv_without_timeout", true)

	config.BindEnvAndSetDefault("security_agent.internal_profiling.enabled", false, "DD_SECURITY_AGENT_INTERNAL_PROFILING_ENABLED")
	config.BindEnvAndSetDefault("security_agent.internal_profiling.site", DefaultSite, "DD_SECURITY_AGENT_INTERNAL_PROFILING_SITE", "DD_SITE")
	config.BindEnvAndSetDefault("security_agent.internal_profiling.profile_dd_url", "", "DD_SECURITY_AGENT_INTERNAL_PROFILING_DD_URL", "DD_APM_INTERNAL_PROFILING_DD_URL")
	config.BindEnvAndSetDefault("security_agent.internal_profiling.api_key", "", "DD_SECURITY_AGENT_INTERNAL_PROFILING_API_KEY", "DD_API_KEY")
	config.BindEnvAndSetDefault("security_agent.internal_profiling.env", "", "DD_SECURITY_AGENT_INTERNAL_PROFILING_ENV", "DD_ENV")
	config.BindEnvAndSetDefault("security_agent.internal_profiling.period", 5*time.Minute, "DD_SECURITY_AGENT_INTERNAL_PROFILING_PERIOD")
	config.BindEnvAndSetDefault("security_agent.internal_profiling.cpu_duration", 1*time.Minute, "DD_SECURITY_AGENT_INTERNAL_PROFILING_CPU_DURATION")
	config.BindEnvAndSetDefault("security_agent.internal_profiling.mutex_profile_fraction", 0)
	config.BindEnvAndSetDefault("security_agent.internal_profiling.block_profile_rate", 0)
	config.BindEnvAndSetDefault("security_agent.internal_profiling.enable_goroutine_stacktraces", false)
	config.BindEnvAndSetDefault("security_agent.internal_profiling.enable_block_profiling", false)
	config.BindEnvAndSetDefault("security_agent.internal_profiling.enable_mutex_profiling", false)
	config.BindEnvAndSetDefault("security_agent.internal_profiling.delta_profiles", true)
	config.BindEnvAndSetDefault("security_agent.internal_profiling.unix_socket", "")
	config.BindEnvAndSetDefault("security_agent.internal_profiling.extra_tags", []string{})

	// Datadog security agent (compliance)
	config.BindEnvAndSetDefault("compliance_config.enabled", false)
	config.BindEnvAndSetDefault("compliance_config.xccdf.enabled", false) // deprecated, use host_benchmarks instead
	config.BindEnvAndSetDefault("compliance_config.host_benchmarks.enabled", true)
	config.BindEnvAndSetDefault("compliance_config.database_benchmarks.enabled", false)
	config.BindEnvAndSetDefault("compliance_config.check_interval", 20*time.Minute)
	config.BindEnvAndSetDefault("compliance_config.check_max_events_per_run", 100)
	config.BindEnvAndSetDefault("compliance_config.dir", "/etc/datadog-agent/compliance.d")
	config.BindEnv("compliance_config.run_commands_as")
	bindEnvAndSetLogsConfigKeys(config, "compliance_config.endpoints.")
	config.BindEnvAndSetDefault("compliance_config.metrics.enabled", false)
	config.BindEnvAndSetDefault("compliance_config.opa.metrics.enabled", false)

	// Datadog security agent (runtime)
	config.BindEnvAndSetDefault("runtime_security_config.enabled", false)
	if runtime.GOOS == "windows" {
		config.BindEnvAndSetDefault("runtime_security_config.socket", "localhost:3334")
	} else {
		config.BindEnvAndSetDefault("runtime_security_config.socket", filepath.Join(InstallPath, "run/runtime-security.sock"))
	}
	config.BindEnvAndSetDefault("runtime_security_config.log_profiled_workloads", false)
	config.BindEnvAndSetDefault("runtime_security_config.use_secruntime_track", true)
	bindEnvAndSetLogsConfigKeys(config, "runtime_security_config.endpoints.")
	bindEnvAndSetLogsConfigKeys(config, "runtime_security_config.activity_dump.remote_storage.endpoints.")

	// trace-agent's evp_proxy
	config.BindEnv("evp_proxy_config.enabled")
	config.BindEnv("evp_proxy_config.dd_url")
	config.BindEnv("evp_proxy_config.api_key")
	config.BindEnv("evp_proxy_config.additional_endpoints")
	config.BindEnv("evp_proxy_config.max_payload_size")
	config.BindEnv("evp_proxy_config.receiver_timeout")

	// trace-agent's ol_proxy
	config.BindEnvAndSetDefault("ol_proxy_config.enabled", true)
	config.BindEnv("ol_proxy_config.dd_url")
	config.BindEnv("ol_proxy_config.api_key")
	config.BindEnv("ol_proxy_config.additional_endpoints")

	// command line options
	config.SetKnown("cmd.check.fullsketches")

	// Windows Performance Counter refresh interval in seconds (introduced in 7.40, narrowed down
	// in 7.42). Additional information can be found where it is used (refreshPdhObjectCache())
	// The refresh can be disabled by setting the interval to 0.
	config.BindEnvAndSetDefault("windows_counter_refresh_interval", 60)

	// Added in Agent version 7.42
	// Limits the number of times a check will attempt to initialize a performance counter before ceasing
	// attempts to initialize the counter. This allows the Agent to stop incurring the overhead of trying
	// to initialize a counter that will probably never succeed. For example, when the performance counter
	// database needs to be rebuilt or the counter is disabled.
	// https://learn.microsoft.com/en-us/troubleshoot/windows-server/performance/manually-rebuild-performance-counters
	//
	// The value of this option should be chosen in consideration with the windows_counter_refresh_interval option.
	// The performance counter cache is refreshed during subsequent attempts to intiialize a counter that failed
	// the first time (with consideration of the windows_counter_refresh_interval value).
	// It is unknown if it is possible for a counter that failed to initialize to later succeed without a refresh
	// in between the attempts. Consequently, if windows_counter_refresh_interval is 0 (disabled), then this option should
	// be 1. If this option is too small compared to the windows_counter_refresh_interval, it is possible to reach the limit
	// before a refresh occurs. Typically there is one attempt per check run, and check runs are 15 seconds apart by default.
	//
	// Increasing this value may help in the rare instance where counters are not available for some time after host boot.
	//
	// Setting this option to 0 disables the limit and the Agent will attempt to initialize the counter forever.
	// The default value of 20 means the Agent will retry counter intialization for roughly 5 minutes.
	config.BindEnvAndSetDefault("windows_counter_init_failure_limit", 20)

	// Datadog Agent Manager System Tray
	config.BindEnvAndSetDefault("system_tray.log_file", "")

	// Language Detection
	config.BindEnvAndSetDefault("language_detection.enabled", false)
	config.BindEnvAndSetDefault("language_detection.reporting.enabled", true)
	// buffer period represents how frequently newly detected languages buffer is flushed by reporting its content to the language detection handler in the cluster agent
	config.BindEnvAndSetDefault("language_detection.reporting.buffer_period", "10s")
	// TTL refresh period represents how frequently actively detected languages are refreshed by reporting them again to the language detection handler in the cluster agent
	config.BindEnvAndSetDefault("language_detection.reporting.refresh_period", "20m")

	setupProcesses(config)

	// Installer configuration
	config.BindEnvAndSetDefault("remote_updates", false)
	config.BindEnvAndSetDefault("remote_policies", false)
	config.BindEnvAndSetDefault("installer.mirror", "")
	config.BindEnvAndSetDefault("installer.registry.url", "")
	config.BindEnvAndSetDefault("installer.registry.auth", "")
	config.BindEnvAndSetDefault("installer.registry.username", "")
	config.BindEnvAndSetDefault("installer.registry.password", "")

	// Data Jobs Monitoring config
	config.BindEnvAndSetDefault("djm_config.enabled", false)

	// Reverse DNS Enrichment
	config.SetKnown("reverse_dns_enrichment.workers")
	config.SetKnown("reverse_dns_enrichment.chan_size")
	config.BindEnvAndSetDefault("reverse_dns_enrichment.rate_limiter.enabled", true)
	config.BindEnvAndSetDefault("reverse_dns_enrichment.cache.enabled", true)
	config.BindEnvAndSetDefault("reverse_dns_enrichment.cache.entry_ttl", time.Duration(0))
	config.BindEnvAndSetDefault("reverse_dns_enrichment.cache.clean_interval", time.Duration(0))
	config.BindEnvAndSetDefault("reverse_dns_enrichment.cache.persist_interval", time.Duration(0))
	config.BindEnvAndSetDefault("reverse_dns_enrichment.cache.max_retries", -1)
	config.SetKnown("reverse_dns_enrichment.cache.max_size")
	config.SetKnown("reverse_dns_enrichment.rate_limiter.limit_per_sec")
	config.SetKnown("reverse_dns_enrichment.rate_limiter.limit_throttled_per_sec")
	config.SetKnown("reverse_dns_enrichment.rate_limiter.throttle_error_threshold")
	config.SetKnown("reverse_dns_enrichment.rate_limiter.recovery_intervals")
	config.BindEnvAndSetDefault("reverse_dns_enrichment.rate_limiter.recovery_interval", time.Duration(0))

	// Remote agents
	config.BindEnvAndSetDefault("remote_agent_registry.enabled", false)
	config.BindEnvAndSetDefault("remote_agent_registry.idle_timeout", time.Duration(30*time.Second))
	config.BindEnvAndSetDefault("remote_agent_registry.query_timeout", time.Duration(3*time.Second))
	config.BindEnvAndSetDefault("remote_agent_registry.recommended_refresh_interval", time.Duration(10*time.Second))
}

func agent(config pkgconfigmodel.Setup) {
	config.BindEnv("api_key")

	// Agent
	// Don't set a default on 'site' to allow detecting with viper whether it's set in config
	config.BindEnv("site")
	config.BindEnv("dd_url", "DD_DD_URL", "DD_URL")
	config.BindEnvAndSetDefault("app_key", "")
	config.BindEnvAndSetDefault("cloud_provider_metadata", []string{"aws", "gcp", "azure", "alibaba", "oracle", "ibm"})
	config.SetDefault("proxy.http", "")
	config.SetDefault("proxy.https", "")
	config.SetDefault("proxy.no_proxy", []string{})

	config.BindEnvAndSetDefault("skip_ssl_validation", false)
	config.BindEnvAndSetDefault("sslkeylogfile", "")
	config.BindEnv("tls_handshake_timeout")
	config.BindEnv("http_dial_fallback_delay")
	config.BindEnvAndSetDefault("hostname", "")
	config.BindEnvAndSetDefault("hostname_file", "")
	config.BindEnvAndSetDefault("tags", []string{})
	config.BindEnvAndSetDefault("extra_tags", []string{})
	// If enabled, all origin detection mechanisms will be unified to use the same logic.
	// Will override all other origin detection settings in favor of the unified one.
	config.BindEnvAndSetDefault("origin_detection_unified", false)
	config.BindEnv("env")
	config.BindEnvAndSetDefault("tag_value_split_separator", map[string]string{})
	config.BindEnvAndSetDefault("conf_path", ".")
	config.BindEnvAndSetDefault("confd_path", defaultConfdPath)
	config.BindEnvAndSetDefault("additional_checksd", defaultAdditionalChecksPath)
	config.BindEnvAndSetDefault("jmx_log_file", "")
	// If enabling log_payloads, ensure the log level is set to at least DEBUG to be able to see the logs
	config.BindEnvAndSetDefault("log_payloads", false)
	config.BindEnvAndSetDefault("log_file", "")
	config.BindEnvAndSetDefault("log_file_max_size", "10Mb")
	config.BindEnvAndSetDefault("log_file_max_rolls", 1)
	config.BindEnvAndSetDefault("log_level", "info")
	config.BindEnvAndSetDefault("log_to_syslog", false)
	config.BindEnvAndSetDefault("log_to_console", true)
	config.BindEnvAndSetDefault("log_format_rfc3339", false)
	config.BindEnvAndSetDefault("log_all_goroutines_when_unhealthy", false)
	config.BindEnvAndSetDefault("logging_frequency", int64(500))
	config.BindEnvAndSetDefault("disable_file_logging", false)
	config.BindEnvAndSetDefault("syslog_uri", "")
	config.BindEnvAndSetDefault("syslog_rfc", false)
	config.BindEnvAndSetDefault("syslog_pem", "")
	config.BindEnvAndSetDefault("syslog_key", "")
	config.BindEnvAndSetDefault("syslog_tls_verify", true)
	config.BindEnv("ipc_address") // deprecated: use `cmd_host` instead
	config.BindEnvAndSetDefault("cmd_host", "localhost")
	config.BindEnvAndSetDefault("cmd_port", 5001)
	config.BindEnvAndSetDefault("agent_ipc.host", "localhost")
	config.BindEnvAndSetDefault("agent_ipc.port", 0)
	config.BindEnvAndSetDefault("agent_ipc.config_refresh_interval", 0)
	config.BindEnvAndSetDefault("default_integration_http_timeout", 9)
	config.BindEnvAndSetDefault("integration_tracing", false)
	config.BindEnvAndSetDefault("integration_tracing_exhaustive", false)
	config.BindEnvAndSetDefault("integration_profiling", false)
	config.BindEnvAndSetDefault("integration_check_status_enabled", false)
	config.BindEnvAndSetDefault("enable_metadata_collection", true)
	config.BindEnvAndSetDefault("enable_gohai", true)
	config.BindEnvAndSetDefault("enable_signing_metadata_collection", true)
	config.BindEnvAndSetDefault("metadata_provider_stop_timeout", 30*time.Second)
	config.BindEnvAndSetDefault("check_runners", int64(4))
	config.BindEnvAndSetDefault("check_cancel_timeout", 500*time.Millisecond)
	config.BindEnvAndSetDefault("auth_token_file_path", "")
	// used to override the path where the IPC cert/key files are stored/retrieved
	config.BindEnvAndSetDefault("ipc_cert_file_path", "")
	// used to override the acceptable duration for the agent to load or create auth artifacts (auth_token and IPC cert/key files)
	config.BindEnvAndSetDefault("auth_init_timeout", 30*time.Second)
	config.BindEnv("bind_host")
	config.BindEnvAndSetDefault("health_port", int64(0))
	config.BindEnvAndSetDefault("disable_py3_validation", false)
	config.BindEnvAndSetDefault("python_version", DefaultPython)
	config.BindEnvAndSetDefault("win_skip_com_init", false)
	config.BindEnvAndSetDefault("allow_arbitrary_tags", false)
	config.BindEnvAndSetDefault("use_proxy_for_cloud_metadata", false)

	// Configuration for TLS for outgoing connections
	config.BindEnvAndSetDefault("min_tls_version", "tlsv1.2")

	// Use to output logs in JSON format
	config.BindEnvAndSetDefault("log_format_json", false)

	// Yaml keys which values are stripped from flare
	config.BindEnvAndSetDefault("flare_stripped_keys", []string{})
	config.BindEnvAndSetDefault("scrubber.additional_keys", []string{})

	// Duration during which the host tags will be submitted with metrics.
	config.BindEnvAndSetDefault("expected_tags_duration", time.Duration(0))

	// Agent GUI access host
	// 		'http://localhost' is preferred over 'http://127.0.0.1' due to Internet Explorer behavior.
	// 		Internet Explorer High Security Level does not support setting cookies via HTTP Header response.
	// 		By default, 'http://localhost' is categorized as an "intranet" website, which is considered safer and allowed to use cookies. This is not the case for 'http://127.0.0.1'.
	config.BindEnvAndSetDefault("GUI_host", "localhost")
	// Agent GUI access port
	config.BindEnvAndSetDefault("GUI_port", defaultGuiPort)
	config.BindEnvAndSetDefault("GUI_session_expiration", 0)

	// Core agent (disabled for Error Tracking Standalone, Logs Collection Only)
	config.BindEnvAndSetDefault("core_agent.enabled", true)
	pkgconfigmodel.AddOverrideFunc(toggleDefaultPayloads)
}

func fleet(config pkgconfigmodel.Setup) {
	// Directory to store fleet policies
	config.BindEnv("fleet_policies_dir")
	config.SetDefault("fleet_layers", []string{})
	config.BindEnvAndSetDefault("config_id", "")
}

func autoscaling(config pkgconfigmodel.Setup) {
	// Autoscaling product
	config.BindEnvAndSetDefault("autoscaling.workload.enabled", false)
	config.BindEnvAndSetDefault("autoscaling.failover.enabled", false)
	config.BindEnv("autoscaling.failover.metrics")
}

func fips(config pkgconfigmodel.Setup) {
	// Fips
	config.BindEnvAndSetDefault("fips.enabled", false)
	config.BindEnvAndSetDefault("fips.port_range_start", 9803)
	config.BindEnvAndSetDefault("fips.local_address", "localhost")
	config.BindEnvAndSetDefault("fips.https", true)
	config.BindEnvAndSetDefault("fips.tls_verify", true)
}

func remoteconfig(config pkgconfigmodel.Setup) {
	// Remote config
	config.BindEnvAndSetDefault("remote_configuration.enabled", true)
	config.BindEnvAndSetDefault("remote_configuration.key", "")
	config.BindEnv("remote_configuration.api_key")
	config.BindEnv("remote_configuration.rc_dd_url")
	config.BindEnvAndSetDefault("remote_configuration.no_tls", false)
	config.BindEnvAndSetDefault("remote_configuration.no_tls_validation", false)
	config.BindEnvAndSetDefault("remote_configuration.config_root", "")
	config.BindEnvAndSetDefault("remote_configuration.director_root", "")
	config.BindEnv("remote_configuration.refresh_interval")
	config.BindEnvAndSetDefault("remote_configuration.max_backoff_interval", 5*time.Minute)
	config.BindEnvAndSetDefault("remote_configuration.clients.ttl_seconds", 30*time.Second)
	config.BindEnvAndSetDefault("remote_configuration.clients.cache_bypass_limit", 5)
	// Remote config products
	config.BindEnvAndSetDefault("remote_configuration.apm_sampling.enabled", true)
	config.BindEnvAndSetDefault("remote_configuration.agent_integrations.enabled", false)
	config.BindEnvAndSetDefault("remote_configuration.agent_integrations.allow_list", defaultAllowedRCIntegrations)
	config.BindEnvAndSetDefault("remote_configuration.agent_integrations.block_list", []string{})
	config.BindEnvAndSetDefault("remote_configuration.agent_integrations.allow_log_config_scheduling", false)
}

func autoconfig(config pkgconfigmodel.Setup) {
	// Autoconfig
	// Defaut Timeout in second when talking to storage for configuration (etcd, zookeeper, ...)
	config.BindEnvAndSetDefault("autoconf_template_url_timeout", 5)
	// Where to look for check templates if no custom path is defined
	config.BindEnvAndSetDefault("autoconf_template_dir", "/datadog/check_configs")
	config.BindEnvAndSetDefault("autoconf_config_files_poll", false)
	config.BindEnvAndSetDefault("autoconf_config_files_poll_interval", 60)
	config.BindEnvAndSetDefault("exclude_pause_container", true)
	config.BindEnvAndSetDefault("ac_include", []string{})
	config.BindEnvAndSetDefault("ac_exclude", []string{})
	// ac_load_timeout is used to delay the introduction of sources other than
	// the ones automatically loaded by the AC, into the logs agent.
	// It is mainly here to delay the introduction of the container_collect_all
	// in the logs agent, to avoid it to tail all the available containers.
	config.BindEnvAndSetDefault("ac_load_timeout", 30000) // in milliseconds
	config.BindEnvAndSetDefault("container_include", []string{})
	config.BindEnvAndSetDefault("container_exclude", []string{})
	config.BindEnvAndSetDefault("container_include_metrics", []string{})
	config.BindEnvAndSetDefault("container_exclude_metrics", []string{})
	config.BindEnvAndSetDefault("container_include_logs", []string{})
	config.BindEnvAndSetDefault("container_exclude_logs", []string{})
	config.BindEnvAndSetDefault("container_exclude_stopped_age", DefaultAuditorTTL-1) // in hours
	config.BindEnvAndSetDefault("ad_config_poll_interval", int64(10))                 // in seconds
	config.BindEnvAndSetDefault("extra_listeners", []string{})
	config.BindEnvAndSetDefault("extra_config_providers", []string{})
	config.BindEnvAndSetDefault("ignore_autoconf", []string{})
	config.BindEnvAndSetDefault("autoconfig_from_environment", true)
	config.BindEnvAndSetDefault("autoconfig_exclude_features", []string{})
	config.BindEnvAndSetDefault("autoconfig_include_features", []string{})
}

func containerSyspath(config pkgconfigmodel.Setup) {
	if pkgconfigenv.IsContainerized() {
		// In serverless-containerized environments (e.g Fargate)
		// it's impossible to mount host volumes.
		// Make sure the host paths exist before setting-up the default values.
		// Fallback to the container paths if host paths aren't mounted.
		if pathExists("/host/proc") {
			config.SetDefault("procfs_path", "/host/proc")
			config.SetDefault("container_proc_root", "/host/proc")

			// Used by some librairies (like gopsutil)
			if v := os.Getenv("HOST_PROC"); v == "" {
				os.Setenv("HOST_PROC", "/host/proc")
			}
		} else {
			config.SetDefault("procfs_path", "/proc")
			config.SetDefault("container_proc_root", "/proc")
		}
		if pathExists("/host/sys/fs/cgroup/") {
			config.SetDefault("container_cgroup_root", "/host/sys/fs/cgroup/")
		} else {
			config.SetDefault("container_cgroup_root", "/sys/fs/cgroup/")
		}
	} else {
		config.SetDefault("container_proc_root", "/proc")
		// for amazon linux the cgroup directory on host is /cgroup/
		// we pick memory.stat to make sure it exists and not empty
		if _, err := os.Stat("/cgroup/memory/memory.stat"); !os.IsNotExist(err) {
			config.SetDefault("container_cgroup_root", "/cgroup/")
		} else {
			config.SetDefault("container_cgroup_root", "/sys/fs/cgroup/")
		}
	}

	config.BindEnv("procfs_path")
	config.BindEnv("container_proc_root")
	config.BindEnv("container_cgroup_root")
	config.BindEnv("container_pid_mapper")
	config.BindEnvAndSetDefault("ignore_host_etc", false)
	config.BindEnvAndSetDefault("use_improved_cgroup_parser", false)
	config.BindEnvAndSetDefault("proc_root", "/proc")
}

func debugging(config pkgconfigmodel.Setup) {
	// Debugging + C-land crash feature flags
	config.BindEnvAndSetDefault("c_stacktrace_collection", false)
	config.BindEnvAndSetDefault("c_core_dump", false)
	config.BindEnvAndSetDefault("go_core_dump", false)
	config.BindEnvAndSetDefault("memtrack_enabled", true)
	config.BindEnvAndSetDefault("tracemalloc_debug", false)
	config.BindEnvAndSetDefault("tracemalloc_include", "")
	config.BindEnvAndSetDefault("tracemalloc_exclude", "")
	config.BindEnvAndSetDefault("tracemalloc_whitelist", "") // deprecated
	config.BindEnvAndSetDefault("tracemalloc_blacklist", "") // deprecated
	config.BindEnvAndSetDefault("run_path", defaultRunPath)
	config.BindEnv("no_proxy_nonexact_match")
}

func telemetry(config pkgconfigmodel.Setup) {
	// Telemetry
	// Enable telemetry metrics on the internals of the Agent.
	// This create a lot of billable custom metrics.
	config.BindEnvAndSetDefault("telemetry.enabled", false)
	config.BindEnvAndSetDefault("telemetry.dogstatsd_origin", false)
	config.BindEnvAndSetDefault("telemetry.python_memory", true)
	config.BindEnv("telemetry.checks")
	// We're using []string as a default instead of []float64 because viper can only parse list of string from the environment
	//
	// The histogram buckets use to track the time in nanoseconds DogStatsD listeners are not reading/waiting new data
	config.BindEnvAndSetDefault("telemetry.dogstatsd.listeners_latency_buckets", []string{})
	// The histogram buckets use to track the time in nanoseconds it takes for the DogStatsD server to push data to the aggregator
	config.BindEnvAndSetDefault("telemetry.dogstatsd.aggregator_channel_latency_buckets", []string{})
	// The histogram buckets use to track the time in nanoseconds it takes for a DogStatsD listeners to push data to the server
	config.BindEnvAndSetDefault("telemetry.dogstatsd.listeners_channel_latency_buckets", []string{})

	// Agent Telemetry
	config.BindEnvAndSetDefault("agent_telemetry.enabled", true)
	// default compression first setup inside the next bindEnvAndSetLogsConfigKeys() function ...
	bindEnvAndSetLogsConfigKeys(config, "agent_telemetry.")
	// ... and overridden by the following two lines - do not switch these 3 lines order
	config.BindEnvAndSetDefault("agent_telemetry.compression_level", 1)
	config.BindEnvAndSetDefault("agent_telemetry.use_compression", true)
}

func serializer(config pkgconfigmodel.Setup) {
	// Serializer
	config.BindEnvAndSetDefault("enable_stream_payload_serialization", true)
	config.BindEnvAndSetDefault("enable_service_checks_stream_payload_serialization", true)
	config.BindEnvAndSetDefault("enable_events_stream_payload_serialization", true)
	config.BindEnvAndSetDefault("enable_sketch_stream_payload_serialization", true)
	config.BindEnvAndSetDefault("enable_json_stream_shared_compressor_buffers", true)

	// Warning: do not change the following values. Your payloads will get dropped by Datadog's intake.
	config.BindEnvAndSetDefault("serializer_max_payload_size", 2*megaByte+megaByte/2)
	config.BindEnvAndSetDefault("serializer_max_uncompressed_payload_size", 4*megaByte)
	config.BindEnvAndSetDefault("serializer_max_series_points_per_payload", 10000)
	config.BindEnvAndSetDefault("serializer_max_series_payload_size", 512000)
	config.BindEnvAndSetDefault("serializer_max_series_uncompressed_payload_size", 5242880)
	config.BindEnvAndSetDefault("serializer_compressor_kind", DefaultCompressorKind)
	config.BindEnvAndSetDefault("serializer_zstd_compressor_level", DefaultZstdCompressionLevel)

	config.BindEnvAndSetDefault("use_v2_api.series", true)
	// Serializer: allow user to blacklist any kind of payload to be sent
	config.BindEnvAndSetDefault("enable_payloads.events", true)
	config.BindEnvAndSetDefault("enable_payloads.series", true)
	config.BindEnvAndSetDefault("enable_payloads.service_checks", true)
	config.BindEnvAndSetDefault("enable_payloads.sketches", true)
	config.BindEnvAndSetDefault("enable_payloads.json_to_v1_intake", true)
}

func aggregator(config pkgconfigmodel.Setup) {
	config.BindEnvAndSetDefault("aggregator_stop_timeout", 2)
	config.BindEnvAndSetDefault("aggregator_buffer_size", 100)
	config.BindEnvAndSetDefault("aggregator_use_tags_store", true)
	config.BindEnvAndSetDefault("basic_telemetry_add_container_tags", false) // configure adding the agent container tags to the basic agent telemetry metrics (e.g. `datadog.agent.running`)
	config.BindEnvAndSetDefault("aggregator_flush_metrics_and_serialize_in_parallel_chan_size", 200)
	config.BindEnvAndSetDefault("aggregator_flush_metrics_and_serialize_in_parallel_buffer_size", 4000)
}

func serverless(config pkgconfigmodel.Setup) {
	// Serverless Agent
	config.SetDefault("serverless.enabled", false)
	config.BindEnvAndSetDefault("serverless.logs_enabled", true)
	config.BindEnvAndSetDefault("enhanced_metrics", true)
	config.BindEnvAndSetDefault("capture_lambda_payload", false)
	config.BindEnvAndSetDefault("capture_lambda_payload_max_depth", 10)
	config.BindEnvAndSetDefault("serverless.trace_enabled", true, "DD_TRACE_ENABLED")
	config.BindEnvAndSetDefault("serverless.trace_managed_services", true, "DD_TRACE_MANAGED_SERVICES")
	config.BindEnvAndSetDefault("serverless.service_mapping", "", "DD_SERVICE_MAPPING")
}

func forwarder(config pkgconfigmodel.Setup) {
	// Forwarder
	config.BindEnvAndSetDefault("additional_endpoints", map[string][]string{})
	config.BindEnvAndSetDefault("forwarder_timeout", 20)
	config.BindEnv("forwarder_retry_queue_max_size")                                                     // Deprecated in favor of `forwarder_retry_queue_payloads_max_size`
	config.BindEnv("forwarder_retry_queue_payloads_max_size")                                            // Default value is defined inside `NewOptions` in pkg/forwarder/forwarder.go
	config.BindEnvAndSetDefault("forwarder_connection_reset_interval", 0)                                // in seconds, 0 means disabled
	config.BindEnvAndSetDefault("forwarder_apikey_validation_interval", DefaultAPIKeyValidationInterval) // in minutes
	config.BindEnvAndSetDefault("forwarder_num_workers", 1)
	config.BindEnvAndSetDefault("forwarder_stop_timeout", 2)
	config.BindEnvAndSetDefault("forwarder_max_concurrent_requests", 10)
	// Forwarder retry settings
	config.BindEnvAndSetDefault("forwarder_backoff_factor", 2)
	config.BindEnvAndSetDefault("forwarder_backoff_base", 2)
	config.BindEnvAndSetDefault("forwarder_backoff_max", 64)
	config.BindEnvAndSetDefault("forwarder_recovery_interval", DefaultForwarderRecoveryInterval)
	config.BindEnvAndSetDefault("forwarder_recovery_reset", false)

	// Forwarder storage on disk
	config.BindEnvAndSetDefault("forwarder_storage_path", "")
	config.BindEnvAndSetDefault("forwarder_outdated_file_in_days", 10)
	config.BindEnvAndSetDefault("forwarder_flush_to_disk_mem_ratio", 0.5)
	config.BindEnvAndSetDefault("forwarder_storage_max_size_in_bytes", 0)                // 0 means disabled. This is a BETA feature.
	config.BindEnvAndSetDefault("forwarder_storage_max_disk_ratio", 0.80)                // Do not store transactions on disk when the disk usage exceeds 80% of the disk capacity. Use 80% as some applications do not behave well when the disk space is very small.
	config.BindEnvAndSetDefault("forwarder_retry_queue_capacity_time_interval_sec", 900) // 15 mins

	// Forwarder channels buffer size
	config.BindEnvAndSetDefault("forwarder_high_prio_buffer_size", 100)
	config.BindEnvAndSetDefault("forwarder_low_prio_buffer_size", 100)
	config.BindEnvAndSetDefault("forwarder_requeue_buffer_size", 100)
	config.BindEnvAndSetDefault("forwarder_http_protocol", "auto")
}

func dogstatsd(config pkgconfigmodel.Setup) {
	// Dogstatsd
	config.BindEnvAndSetDefault("use_dogstatsd", true)
	config.BindEnvAndSetDefault("dogstatsd_port", 8125)    // Notice: 0 means UDP port closed
	config.BindEnvAndSetDefault("dogstatsd_pipe_name", "") // experimental and not officially supported for now.
	// Experimental and not officially supported for now.
	// Options are: udp, uds, named_pipe
	config.BindEnvAndSetDefault("dogstatsd_eol_required", []string{})

	// The following options allow to configure how the dogstatsd intake buffers and queues incoming datagrams.
	// When a datagram is received it is first added to a datagrams buffer. This buffer fills up until
	// we reach `dogstatsd_packet_buffer_size` datagrams or after `dogstatsd_packet_buffer_flush_timeout` ms.
	// After this happens we flush this buffer of datagrams to a queue for processing. The size of this queue
	// is `dogstatsd_queue_size`.
	config.BindEnvAndSetDefault("dogstatsd_buffer_size", 1024*8)
	config.BindEnvAndSetDefault("dogstatsd_packet_buffer_size", 32)
	config.BindEnvAndSetDefault("dogstatsd_packet_buffer_flush_timeout", 100*time.Millisecond)
	config.BindEnvAndSetDefault("dogstatsd_queue_size", 1024)

	config.BindEnvAndSetDefault("dogstatsd_non_local_traffic", false)
	config.BindEnvAndSetDefault("dogstatsd_socket", defaultStatsdSocket) // Only enabled on unix systems
	config.BindEnvAndSetDefault("dogstatsd_stream_socket", "")           // Experimental || Notice: empty means feature disabled
	config.BindEnvAndSetDefault("dogstatsd_pipeline_autoadjust", false)
	config.BindEnvAndSetDefault("dogstatsd_pipeline_count", 1)
	config.BindEnvAndSetDefault("dogstatsd_stats_port", 5000)
	config.BindEnvAndSetDefault("dogstatsd_stats_enable", false)
	config.BindEnvAndSetDefault("dogstatsd_stats_buffer", 10)
	config.BindEnvAndSetDefault("dogstatsd_telemetry_enabled_listener_id", false)
	// Control how dogstatsd-stats logs can be generated
	config.BindEnvAndSetDefault("dogstatsd_log_file", "")
	config.BindEnvAndSetDefault("dogstatsd_logging_enabled", true)
	config.BindEnvAndSetDefault("dogstatsd_log_file_max_rolls", 3)
	config.BindEnvAndSetDefault("dogstatsd_log_file_max_size", "10Mb")
	// Control for how long counter would be sampled to 0 if not received
	config.BindEnvAndSetDefault("dogstatsd_expiry_seconds", 300)
	// Control how long we keep dogstatsd contexts in memory.
	config.BindEnvAndSetDefault("dogstatsd_context_expiry_seconds", 20)
	config.BindEnvAndSetDefault("dogstatsd_origin_detection", false) // Only supported for socket traffic
	config.BindEnvAndSetDefault("dogstatsd_origin_detection_client", false)
	config.BindEnvAndSetDefault("dogstatsd_origin_optout_enabled", true)
	config.BindEnvAndSetDefault("dogstatsd_so_rcvbuf", 0)
	config.BindEnvAndSetDefault("dogstatsd_metrics_stats_enable", false)
	config.BindEnvAndSetDefault("dogstatsd_tags", []string{})
	config.BindEnvAndSetDefault("dogstatsd_mapper_cache_size", 1000)
	config.BindEnvAndSetDefault("dogstatsd_string_interner_size", 4096)
	// Enable check for Entity-ID presence when enriching Dogstatsd metrics with tags
	config.BindEnvAndSetDefault("dogstatsd_entity_id_precedence", false)
	// Sends Dogstatsd parse errors to the Debug level instead of the Error level
	config.BindEnvAndSetDefault("dogstatsd_disable_verbose_logs", false)
	// Location to store dogstatsd captures by default
	config.BindEnvAndSetDefault("dogstatsd_capture_path", "")
	// Depth of the channel the capture writer reads before persisting to disk.
	// Default is 0 - blocking channel
	config.BindEnvAndSetDefault("dogstatsd_capture_depth", 0)
	// Enable the no-aggregation pipeline.
	config.BindEnvAndSetDefault("dogstatsd_no_aggregation_pipeline", true)
	// How many metrics maximum in payloads sent by the no-aggregation pipeline to the intake.
	config.BindEnvAndSetDefault("dogstatsd_no_aggregation_pipeline_batch_size", 2048)
	// Force the amount of dogstatsd workers (mainly used for benchmarks or some very specific use-case)
	config.BindEnvAndSetDefault("dogstatsd_workers_count", 0)

	// To enable the following feature, GODEBUG must contain `madvdontneed=1`
	config.BindEnvAndSetDefault("dogstatsd_mem_based_rate_limiter.enabled", false)
	config.BindEnvAndSetDefault("dogstatsd_mem_based_rate_limiter.low_soft_limit", 0.7)
	config.BindEnvAndSetDefault("dogstatsd_mem_based_rate_limiter.high_soft_limit", 0.8)
	config.BindEnvAndSetDefault("dogstatsd_mem_based_rate_limiter.go_gc", 1) // 0 means don't call SetGCPercent
	config.BindEnvAndSetDefault("dogstatsd_mem_based_rate_limiter.memory_ballast", int64(1024*1024*1024*8))
	config.BindEnvAndSetDefault("dogstatsd_mem_based_rate_limiter.rate_check.min", 0.01)
	config.BindEnvAndSetDefault("dogstatsd_mem_based_rate_limiter.rate_check.max", 1)
	config.BindEnvAndSetDefault("dogstatsd_mem_based_rate_limiter.rate_check.factor", 2)
	config.BindEnvAndSetDefault("dogstatsd_mem_based_rate_limiter.soft_limit_freeos_check.min", 0.01)
	config.BindEnvAndSetDefault("dogstatsd_mem_based_rate_limiter.soft_limit_freeos_check.max", 0.1)
	config.BindEnvAndSetDefault("dogstatsd_mem_based_rate_limiter.soft_limit_freeos_check.factor", 1.5)

	config.BindEnv("dogstatsd_mapper_profiles")
	config.ParseEnvAsSlice("dogstatsd_mapper_profiles", func(in string) []interface{} {
		var mappings []interface{}
		if err := json.Unmarshal([]byte(in), &mappings); err != nil {
			log.Errorf(`"dogstatsd_mapper_profiles" can not be parsed: %v`, err)
		}
		return mappings
	})

	config.BindEnvAndSetDefault("statsd_forward_host", "")
	config.BindEnvAndSetDefault("statsd_forward_port", 0)
	config.BindEnvAndSetDefault("statsd_metric_namespace", "")
	config.BindEnvAndSetDefault("statsd_metric_namespace_blacklist", StandardStatsdPrefixes)
	config.BindEnvAndSetDefault("statsd_metric_blocklist", []string{})
	config.BindEnvAndSetDefault("statsd_metric_blocklist_match_prefix", false)

	config.BindEnvAndSetDefault("histogram_copy_to_distribution", false)
	config.BindEnvAndSetDefault("histogram_copy_to_distribution_prefix", "")
	config.BindEnvAndSetDefault("histogram_aggregates", []string{"max", "median", "avg", "count"})
	config.BindEnvAndSetDefault("histogram_percentiles", []string{"0.95"})
}

func logsagent(config pkgconfigmodel.Setup) {
	// Logs Agent

	// External Use: modify those parameters to configure the logs-agent.
	// enable the logs-agent:
	config.BindEnvAndSetDefault("logs_enabled", false)
	config.BindEnvAndSetDefault("log_enabled", false) // deprecated, use logs_enabled instead
	// collect all logs from all containers:
	config.BindEnvAndSetDefault("logs_config.container_collect_all", false)
	// add a socks5 proxy:
	config.BindEnvAndSetDefault("logs_config.socks5_proxy_address", "")
	// specific logs-agent api-key
	config.BindEnv("logs_config.api_key")

	// Duration during which the host tags will be submitted with log events.
	config.BindEnvAndSetDefault("logs_config.expected_tags_duration", time.Duration(0)) // duration-formatted string (parsed by `time.ParseDuration`)
	// send the logs to the port 443 of the logs-backend via TCP:
	config.BindEnvAndSetDefault("logs_config.use_port_443", false)
	// increase the read buffer size of the UDP sockets:
	config.BindEnvAndSetDefault("logs_config.frame_size", 9000)
	// maximum log message size in bytes
	config.BindEnvAndSetDefault("logs_config.max_message_size_bytes", DefaultMaxMessageSizeBytes)

	// increase the number of files that can be tailed in parallel:
	if runtime.GOOS == "darwin" {
		// The default limit on darwin is 256.
		// This is configurable per process on darwin with `ulimit -n` or a launchDaemon config.
		config.BindEnvAndSetDefault("logs_config.open_files_limit", 200)
	} else {
		// There is no effective limit for windows due to use of CreateFile win32 API
		// The OS default for most linux distributions is 1024
		config.BindEnvAndSetDefault("logs_config.open_files_limit", 500)
	}
	// add global processing rules that are applied on all logs
	config.BindEnv("logs_config.processing_rules")
	// enforce the agent to use files to collect container logs on kubernetes environment
	config.BindEnvAndSetDefault("logs_config.k8s_container_use_file", false)
	// Enable the agent to use files to collect container logs on standalone docker environment, containers
	// with an existing registry offset will continue to be tailed from the docker socket unless
	// logs_config.docker_container_force_use_file is set to true.
	config.BindEnvAndSetDefault("logs_config.docker_container_use_file", true)
	// Force tailing from file for all docker container, even the ones with an existing registry entry
	config.BindEnvAndSetDefault("logs_config.docker_container_force_use_file", false)
	// While parsing Kubernetes pod logs, use /var/log/containers to validate that
	// the pod container ID is matching.
	config.BindEnvAndSetDefault("logs_config.validate_pod_container_id", true)
	// additional config to ensure initial logs are tagged with kubelet tags
	// wait (seconds) for tagger before start fetching tags of new AD services
	config.BindEnvAndSetDefault("logs_config.tagger_warmup_duration", 0) // Disabled by default (0 seconds)
	// Configurable docker client timeout while communicating with the docker daemon.
	// It could happen that the docker daemon takes a lot of time gathering timestamps
	// before starting to send any data when it has stored several large log files.
	// This field lets you increase the read timeout to prevent the client from
	// timing out too early in such a situation. Value in seconds.
	config.BindEnvAndSetDefault("logs_config.docker_client_read_timeout", 30)
	// Internal Use Only: avoid modifying those configuration parameters, this could lead to unexpected results.
	config.BindEnvAndSetDefault("logs_config.run_path", defaultRunPath)
	// DEPRECATED in favor of `logs_config.force_use_http`.
	config.BindEnvAndSetDefault("logs_config.use_http", false)
	config.BindEnvAndSetDefault("logs_config.force_use_http", false)
	// DEPRECATED in favor of `logs_config.force_use_tcp`.
	config.BindEnvAndSetDefault("logs_config.use_tcp", false)
	config.BindEnvAndSetDefault("logs_config.force_use_tcp", false)

	// Transport protocol for log payloads
	config.BindEnvAndSetDefault("logs_config.http_protocol", "auto")

	bindEnvAndSetLogsConfigKeys(config, "logs_config.")
	bindEnvAndSetLogsConfigKeys(config, "database_monitoring.samples.")
	bindEnvAndSetLogsConfigKeys(config, "database_monitoring.activity.")
	bindEnvAndSetLogsConfigKeys(config, "database_monitoring.metrics.")
	config.BindEnvAndSetDefault("database_monitoring.autodiscovery.aurora.enabled", false)
	config.BindEnvAndSetDefault("database_monitoring.autodiscovery.aurora.discovery_interval", 300)
	config.BindEnvAndSetDefault("database_monitoring.autodiscovery.aurora.region", "")
	config.BindEnvAndSetDefault("database_monitoring.autodiscovery.aurora.query_timeout", 10)
	config.BindEnvAndSetDefault("database_monitoring.autodiscovery.aurora.tags", []string{"datadoghq.com/scrape:true"})

	config.BindEnvAndSetDefault("logs_config.dd_port", 10516)
	config.BindEnvAndSetDefault("logs_config.dev_mode_use_proto", true)
	config.BindEnvAndSetDefault("logs_config.dd_url_443", "agent-443-intake.logs.datadoghq.com")
	config.BindEnvAndSetDefault("logs_config.stop_grace_period", 30)
	config.BindEnvAndSetDefault("logs_config.message_channel_size", 100)
	config.BindEnvAndSetDefault("logs_config.payload_channel_size", 10)

	// maximum time that the unix tailer will hold a log file open after it has been rotated
	config.BindEnvAndSetDefault("logs_config.close_timeout", 60)
	// maximum time that the windows tailer will hold a log file open, while waiting for
	// the downstream logs pipeline to be ready to accept more data
	config.BindEnvAndSetDefault("logs_config.windows_open_file_timeout", 5)

	// Auto multiline detection settings
	config.BindEnvAndSetDefault("logs_config.auto_multi_line_detection", false)
	config.BindEnv("logs_config.auto_multi_line_detection_custom_samples")
	config.SetKnown("logs_config.auto_multi_line_detection_custom_samples")
	config.BindEnvAndSetDefault("logs_config.auto_multi_line.enable_json_detection", true)
	config.BindEnvAndSetDefault("logs_config.auto_multi_line.enable_datetime_detection", true)
	config.BindEnvAndSetDefault("logs_config.auto_multi_line.timestamp_detector_match_threshold", 0.5)
	config.BindEnvAndSetDefault("logs_config.auto_multi_line.tokenizer_max_input_bytes", 60)
	config.BindEnvAndSetDefault("logs_config.auto_multi_line.pattern_table_max_size", 20)
	config.BindEnvAndSetDefault("logs_config.auto_multi_line.pattern_table_match_threshold", 0.75)

	// Enable the legacy auto multiline detection (v1)
	config.BindEnvAndSetDefault("logs_config.force_auto_multi_line_detection_v1", false)

	// The following auto_multi_line settings are settings for auto multiline detection v1
	config.BindEnvAndSetDefault("logs_config.auto_multi_line_extra_patterns", []string{})
	config.BindEnvAndSetDefault("logs_config.auto_multi_line_default_sample_size", 500)
	config.BindEnvAndSetDefault("logs_config.auto_multi_line_default_match_timeout", 30) // Seconds
	config.BindEnvAndSetDefault("logs_config.auto_multi_line_default_match_threshold", 0.48)

	// Add a tag to logs that are multiline aggregated
	config.BindEnvAndSetDefault("logs_config.tag_multi_line_logs", false)
	// Add a tag to logs that are truncated by the agent
	config.BindEnvAndSetDefault("logs_config.tag_truncated_logs", false)

	// Number of logs pipeline instances. Defaults to number of logical CPU cores as defined by GOMAXPROCS or 4, whichever is lower.
	logsPipelines := min(4, runtime.GOMAXPROCS(0))
	config.BindEnvAndSetDefault("logs_config.pipelines", logsPipelines)

	// If true, the agent looks for container logs in the location used by podman, rather
	// than docker.  This is a temporary configuration parameter to support podman logs until
	// a more substantial refactor of autodiscovery is made to determine this automatically.
	config.BindEnvAndSetDefault("logs_config.use_podman_logs", false)

	// If true, then a source_host tag (IP Address) will be added to TCP/UDP logs.
	config.BindEnvAndSetDefault("logs_config.use_sourcehost_tag", true)

	// If set, the agent will look in this path for docker container log files.  Use this option if
	// docker's `data-root` has been set to a custom path and you wish to ingest docker logs from files. In
	// order to check your docker data-root directory, run the command `docker info -f '{{.DockerRootDir}}'`
	// See more documentation here:
	// https://docs.docker.com/engine/reference/commandline/dockerd/.
	config.BindEnvAndSetDefault("logs_config.docker_path_override", "")

	config.BindEnvAndSetDefault("logs_config.auditor_ttl", DefaultAuditorTTL) // in hours
	// Timeout in milliseonds used when performing agreggation operations,
	// including multi-line log processing rules and chunked line reaggregation.
	// It may be useful to increase it when logs writing is slowed down, that
	// could happen while serializing large objects on log lines.
	config.BindEnvAndSetDefault("logs_config.aggregation_timeout", 1000)
	// Time in seconds
	config.BindEnvAndSetDefault("logs_config.file_scan_period", 10.0)

	// Controls how wildcard file log source are prioritized when there are more files
	// that match wildcard log configurations than the `logs_config.open_files_limit`
	//
	// Choices are 'by_name' and 'by_modification_time'. See config_template.yaml for full details.
	//
	// WARNING: 'by_modification_time' is less performant than 'by_name' and will trigger
	// more disk I/O at the wildcard log paths
	config.BindEnvAndSetDefault("logs_config.file_wildcard_selection_mode", "by_name")

	// Max size in MB an integration logs file can use
	config.BindEnvAndSetDefault("logs_config.integrations_logs_files_max_size", 10)
	// Max disk usage in MB all integrations logs files are allowed to use in total
	config.BindEnvAndSetDefault("logs_config.integrations_logs_total_usage", 100)
	// Do not store logs on disk when the disk usage exceeds 80% of the disk capacity.
	config.BindEnvAndSetDefault("logs_config.integrations_logs_disk_ratio", 0.80)

	// SDS logs blocking mechanism
	config.BindEnvAndSetDefault("logs_config.sds.wait_for_configuration", "")
	config.BindEnvAndSetDefault("logs_config.sds.buffer_max_size", 0)

	// Max size in MB to allow for integrations logs files
	config.BindEnvAndSetDefault("logs_config.integrations_logs_files_max_size", 100)

	// Control how the stream-logs log file is managed
	config.BindEnvAndSetDefault("logs_config.streaming.streamlogs_log_file", DefaultStreamlogsLogFile)

}

func vector(config pkgconfigmodel.Setup) {
	// Vector integration
	bindVectorOptions(config, Metrics)
	bindVectorOptions(config, Logs)
}

func cloudfoundry(config pkgconfigmodel.Setup) {
	// Cloud Foundry
	config.BindEnvAndSetDefault("cloud_foundry", false)
	config.BindEnvAndSetDefault("bosh_id", "")
	config.BindEnvAndSetDefault("cf_os_hostname_aliasing", false)
	config.BindEnvAndSetDefault("cloud_foundry_buildpack", false)
}

func containerd(config pkgconfigmodel.Setup) {
	// Containerd
	config.BindEnvAndSetDefault("containerd_namespace", []string{})
	config.BindEnvAndSetDefault("containerd_namespaces", []string{}) // alias for containerd_namespace
	config.BindEnvAndSetDefault("containerd_exclude_namespaces", []string{"moby"})
	config.BindEnvAndSetDefault("container_env_as_tags", map[string]string{})
	config.BindEnvAndSetDefault("container_labels_as_tags", map[string]string{})
}

func cri(config pkgconfigmodel.Setup) {
	// CRI
	config.BindEnvAndSetDefault("cri_socket_path", "")              // empty is disabled
	config.BindEnvAndSetDefault("cri_connection_timeout", int64(1)) // in seconds
	config.BindEnvAndSetDefault("cri_query_timeout", int64(5))      // in seconds
}

func kubernetes(config pkgconfigmodel.Setup) {
	// Kubernetes
	config.BindEnvAndSetDefault("kubernetes_kubelet_host", "")
	config.BindEnvAndSetDefault("kubernetes_kubelet_nodename", "")
	config.BindEnvAndSetDefault("eks_fargate", false)
	config.BindEnvAndSetDefault("kubelet_use_api_server", false)
	config.BindEnvAndSetDefault("kubernetes_http_kubelet_port", 10255)
	config.BindEnvAndSetDefault("kubernetes_https_kubelet_port", 10250)

	config.BindEnvAndSetDefault("kubelet_tls_verify", true)
	config.BindEnvAndSetDefault("kubelet_core_check_enabled", true)
	config.BindEnvAndSetDefault("collect_kubernetes_events", false)
	config.BindEnvAndSetDefault("kubernetes_events_source_detection.enabled", false)
	config.BindEnvAndSetDefault("kubelet_client_ca", "")

	config.BindEnvAndSetDefault("kubelet_auth_token_path", "")
	config.BindEnvAndSetDefault("kubelet_client_crt", "")
	config.BindEnvAndSetDefault("kubelet_client_key", "")

	config.BindEnvAndSetDefault("kubernetes_pod_expiration_duration", 15*60) // in seconds, default 15 minutes
	config.BindEnvAndSetDefault("kubelet_wait_on_missing_container", 0)
	config.BindEnvAndSetDefault("kubelet_cache_pods_duration", 5)       // Polling frequency in seconds of the agent to the kubelet "/pods" endpoint
	config.BindEnvAndSetDefault("kubelet_listener_polling_interval", 5) // Polling frequency in seconds of the pod watcher to detect new pods/containers (affected by kubelet_cache_pods_duration setting)
	config.BindEnvAndSetDefault("kubernetes_collect_metadata_tags", true)
	config.BindEnvAndSetDefault("kubernetes_use_endpoint_slices", false)
	config.BindEnvAndSetDefault("kubernetes_metadata_tag_update_freq", 60) // Polling frequency of the Agent to the DCA in seconds (gets the local cache if the DCA is disabled)
	config.BindEnvAndSetDefault("kubernetes_apiserver_client_timeout", 10)
	config.BindEnvAndSetDefault("kubernetes_apiserver_informer_client_timeout", 0)
	config.BindEnvAndSetDefault("kubernetes_map_services_on_ip", false) // temporary opt-out of the new mapping logic
	config.BindEnvAndSetDefault("kubernetes_apiserver_use_protobuf", false)
	config.BindEnvAndSetDefault("kubernetes_ad_tags_disabled", []string{})

	defaultPodresourcesSocket := "/var/lib/kubelet/pod-resources/kubelet.sock"
	if runtime.GOOS == "windows" {
		defaultPodresourcesSocket = `\\.\pipe\kubelet-pod-resources`
	}
	config.BindEnvAndSetDefault("kubernetes_kubelet_podresources_socket", defaultPodresourcesSocket)
}

func podman(config pkgconfigmodel.Setup) {
	config.BindEnvAndSetDefault("podman_db_path", "")
}

// LoadProxyFromEnv overrides the proxy settings with environment variables
func LoadProxyFromEnv(config pkgconfigmodel.Config) {
	// Viper doesn't handle mixing nested variables from files and set
	// manually.  If we manually set one of the sub value for "proxy" all
	// other values from the conf file will be shadowed when using
	// 'config.Get("proxy")'. For that reason we first get the value from
	// the conf files, overwrite them with the env variables and reset
	// everything.

	// When FIPS proxy is enabled we ignore proxy setting to force data to the local proxy
	if config.GetBool("fips.enabled") {
		log.Infof("'fips.enabled' has been set to true. Ignoring proxy setting.")
		return
	}

	log.Info("Loading proxy settings")

	lookupEnvCaseInsensitive := func(key string) (string, bool) {
		value, found := os.LookupEnv(key)
		if !found {
			value, found = os.LookupEnv(strings.ToLower(key))
		}
		if found {
			log.Infof("Found '%v' env var, using it for the Agent proxy settings", key)
		}
		return value, found
	}

	lookupEnv := func(key string) (string, bool) {
		value, found := os.LookupEnv(key)
		if found {
			log.Infof("Found '%v' env var, using it for the Agent proxy settings", key)
		}
		return value, found
	}

	var isSet bool
	p := &pkgconfigmodel.Proxy{}
	if isSet = config.IsSet("proxy"); isSet {
		if err := structure.UnmarshalKey(config, "proxy", p); err != nil {
			isSet = false
			log.Errorf("Could not load proxy setting from the configuration (ignoring): %s", err)
		}
	}

	if HTTP, found := lookupEnv("DD_PROXY_HTTP"); found {
		isSet = true
		p.HTTP = HTTP
	} else if HTTP, found := lookupEnvCaseInsensitive("HTTP_PROXY"); found {
		isSet = true
		p.HTTP = HTTP
	}

	if HTTPS, found := lookupEnv("DD_PROXY_HTTPS"); found {
		isSet = true
		p.HTTPS = HTTPS
	} else if HTTPS, found := lookupEnvCaseInsensitive("HTTPS_PROXY"); found {
		isSet = true
		p.HTTPS = HTTPS
	}

	if noProxy, found := lookupEnv("DD_PROXY_NO_PROXY"); found {
		isSet = true
		p.NoProxy = strings.Split(noProxy, " ") // space-separated list, consistent with viper
	} else if noProxy, found := lookupEnvCaseInsensitive("NO_PROXY"); found {
		isSet = true
		p.NoProxy = strings.Split(noProxy, ",") // comma-separated list, consistent with other tools that use the NO_PROXY env var
	}

	if !config.GetBool("use_proxy_for_cloud_metadata") {
		log.Debugf("'use_proxy_for_cloud_metadata' is enabled: adding cloud provider URL to the no_proxy list")
		isSet = true
		p.NoProxy = append(p.NoProxy,
			"169.254.169.254", // Azure, EC2, GCE
			"100.100.100.200", // Alibaba
		)
	}

	// We have to set each value individually so both config.Get("proxy")
	// and config.Get("proxy.http") work
	if isSet {
		config.Set("proxy.http", p.HTTP, pkgconfigmodel.SourceEnvVar)
		config.Set("proxy.https", p.HTTPS, pkgconfigmodel.SourceEnvVar)

		// If this is set to an empty []string, viper will have a type conflict when merging
		// this config during secrets resolution. It unmarshals empty yaml lists to type
		// []interface{}, which will then conflict with type []string and fail to merge.
		noProxy := make([]interface{}, len(p.NoProxy))
		for idx := range p.NoProxy {
			noProxy[idx] = p.NoProxy[idx]
		}
		config.Set("proxy.no_proxy", noProxy, pkgconfigmodel.SourceEnvVar)
	}
}

// LoadWithoutSecret reads configs files, initializes the config module without decrypting any secrets
func LoadWithoutSecret(config pkgconfigmodel.Config, additionalEnvVars []string) (*pkgconfigmodel.Warnings, error) {
	return LoadDatadogCustom(config, "datadog.yaml", option.None[secrets.Component](), additionalEnvVars)
}

// LoadWithSecret reads config files and initializes config with decrypted secrets
func LoadWithSecret(config pkgconfigmodel.Config, secretResolver secrets.Component, additionalEnvVars []string) (*pkgconfigmodel.Warnings, error) {
	return LoadDatadogCustom(config, "datadog.yaml", option.New[secrets.Component](secretResolver), additionalEnvVars)
}

// Merge will merge additional configuration into an existing configuration
func Merge(configPaths []string, config pkgconfigmodel.Config) error {
	for _, configPath := range configPaths {
		if f, err := os.Open(configPath); err == nil {
			err = config.MergeConfig(f)
			_ = f.Close()
			if err != nil {
				return fmt.Errorf("error merging %s config file: %w", configPath, err)
			}
		} else {
			log.Infof("no config exists at %s, ignoring...", configPath)
		}
	}

	return nil
}

func findUnknownKeys(config pkgconfigmodel.Config) []string {
	var unknownKeys []string
	knownKeys := config.GetKnownKeysLowercased()
	loadedKeys := config.AllKeysLowercased()
	for _, loadedKey := range loadedKeys {
		if _, found := knownKeys[loadedKey]; !found {
			nestedValue := false
			// If a value is within a known key it is considered known.
			for knownKey := range knownKeys {
				if strings.HasPrefix(loadedKey, knownKey+".") {
					nestedValue = true
					break
				}
			}
			if !nestedValue {
				unknownKeys = append(unknownKeys, loadedKey)
			}
		}
	}
	return unknownKeys
}

func findUnexpectedUnicode(config pkgconfigmodel.Config) []string {
	messages := make([]string, 0)
	checkAndRecordString := func(str string, prefix string) {
		if res := FindUnexpectedUnicode(str); len(res) != 0 {
			for _, detected := range res {
				msg := fmt.Sprintf("%s - Unexpected unicode %s codepoint '%U' detected at byte position %v", prefix, detected.reason, detected.codepoint, detected.position)
				messages = append(messages, msg)
			}
		}
	}

	var visitElement func(string, interface{})
	visitElement = func(key string, element interface{}) {
		switch elementValue := element.(type) {
		case string:
			checkAndRecordString(elementValue, fmt.Sprintf("For key '%s', configuration value string '%s'", key, elementValue))
		case []string:
			for _, s := range elementValue {
				checkAndRecordString(s, fmt.Sprintf("For key '%s', configuration value string '%s'", key, s))
			}
		case []interface{}:
			for _, listItem := range elementValue {
				visitElement(key, listItem)
			}
		}
	}

	allKeys := config.AllKeysLowercased()
	for _, key := range allKeys {
		checkAndRecordString(key, fmt.Sprintf("Configuration key string '%s'", key))
		if unknownValue := config.Get(key); unknownValue != nil {
			visitElement(key, unknownValue)
		}
	}

	return messages
}

func findUnknownEnvVars(config pkgconfigmodel.Config, environ []string, additionalKnownEnvVars []string) []string {
	var unknownVars []string

	knownVars := map[string]struct{}{
		// these variables are used by the agent, but not via the Config struct,
		// so must be listed separately.
		"DD_INSIDE_CI":      {},
		"DD_PROXY_HTTP":     {},
		"DD_PROXY_HTTPS":    {},
		"DD_PROXY_NO_PROXY": {},
		// these variables are used by serverless, but not via the Config struct
		"DD_AAS_DOTNET_EXTENSION_VERSION":          {},
		"DD_AAS_EXTENSION_VERSION":                 {},
		"DD_AAS_JAVA_EXTENSION_VERSION":            {},
		"DD_AGENT_PIPE_NAME":                       {},
		"DD_API_KEY_SECRET_ARN":                    {},
		"DD_APM_FLUSH_DEADLINE_MILLISECONDS":       {},
		"DD_APPSEC_ENABLED":                        {},
		"DD_AZURE_APP_SERVICES":                    {},
		"DD_DOGSTATSD_ARGS":                        {},
		"DD_DOGSTATSD_PATH":                        {},
		"DD_DOGSTATSD_WINDOWS_PIPE_NAME":           {},
		"DD_DOTNET_TRACER_HOME":                    {},
		"DD_EXTENSION_PATH":                        {},
		"DD_FLUSH_TO_LOG":                          {},
		"DD_KMS_API_KEY":                           {},
		"DD_INTEGRATIONS":                          {},
		"DD_INTERNAL_NATIVE_LOADER_PATH":           {},
		"DD_INTERNAL_PROFILING_NATIVE_ENGINE_PATH": {},
		"DD_LAMBDA_HANDLER":                        {},
		"DD_LOGS_INJECTION":                        {},
		"DD_MERGE_XRAY_TRACES":                     {},
		"DD_PROFILER_EXCLUDE_PROCESSES":            {},
		"DD_PROFILING_LOG_DIR":                     {},
		"DD_RUNTIME_METRICS_ENABLED":               {},
		"DD_SERVERLESS_APPSEC_ENABLED":             {},
		"DD_SERVERLESS_FLUSH_STRATEGY":             {},
		"DD_SERVICE":                               {},
		"DD_TRACE_AGENT_ARGS":                      {},
		"DD_TRACE_AGENT_PATH":                      {},
		"DD_TRACE_AGENT_URL":                       {},
		"DD_TRACE_LOG_DIRECTORY":                   {},
		"DD_TRACE_LOG_PATH":                        {},
		"DD_TRACE_METRICS_ENABLED":                 {},
		"DD_TRACE_PIPE_NAME":                       {},
		"DD_TRACE_TRANSPORT":                       {},
		"DD_VERSION":                               {},
		// this variable is used by the Kubernetes leader election mechanism
		"DD_POD_NAME": {},
		// this variable is used by tracers
		"DD_INSTRUMENTATION_TELEMETRY_ENABLED": {},
		// these variables are used by source code integration
		"DD_GIT_COMMIT_SHA":     {},
		"DD_GIT_REPOSITORY_URL": {},
		// signals whether or not ADP is enabled
		"DD_ADP_ENABLED": {},
	}
	for _, key := range config.GetEnvVars() {
		knownVars[key] = struct{}{}
	}
	for _, key := range additionalKnownEnvVars {
		knownVars[key] = struct{}{}
	}

	for _, equality := range environ {
		key := strings.SplitN(equality, "=", 2)[0]
		if !strings.HasPrefix(key, "DD_") {
			continue
		}
		if _, known := knownVars[key]; !known {
			unknownVars = append(unknownVars, key)
		}
	}
	return unknownVars
}

func useHostEtc(config pkgconfigmodel.Config) {
	if pkgconfigenv.IsContainerized() && pathExists("/host/etc") {
		if !config.GetBool("ignore_host_etc") {
			if val, isSet := os.LookupEnv("HOST_ETC"); !isSet {
				// We want to detect the host distro informations instead of the one from the container.
				// 'HOST_ETC' is used by some libraries like gopsutil and by the system-probe to
				// download the right kernel headers.
				os.Setenv("HOST_ETC", "/host/etc")
				log.Debug("Setting environment variable HOST_ETC to '/host/etc'")
			} else {
				log.Debugf("'/host/etc' folder detected but HOST_ETC is already set to '%s', leaving it untouched", val)
			}
		} else {
			log.Debug("/host/etc detected but ignored because 'ignore_host_etc' is set to true")
		}
	}
}

func checkConflictingOptions(config pkgconfigmodel.Config) error {
	// Verify that either use_podman_logs OR docker_path_override are set since they conflict
	if config.GetBool("logs_config.use_podman_logs") && len(config.GetString("logs_config.docker_path_override")) > 0 {
		log.Warnf("'use_podman_logs' is set to true and 'docker_path_override' is set, please use one or the other")
		return errors.New("'use_podman_logs' is set to true and 'docker_path_override' is set, please use one or the other")
	}

	return nil
}

// LoadDatadogCustom loads the datadog config in the given config
func LoadDatadogCustom(config pkgconfigmodel.Config, origin string, secretResolver option.Option[secrets.Component], additionalKnownEnvVars []string) (*pkgconfigmodel.Warnings, error) {
	// Feature detection running in a defer func as it always  need to run (whether config load has been successful or not)
	// Because some Agents (e.g. trace-agent) will run even if config file does not exist
	defer func() {
		// Environment feature detection needs to run before applying override funcs
		// as it may provide such overrides
		pkgconfigenv.DetectFeatures(config)
		pkgconfigmodel.ApplyOverrideFuncs(config)
	}()

	warnings := &pkgconfigmodel.Warnings{}
	err := LoadCustom(config, additionalKnownEnvVars)
	if err != nil {
		if errors.Is(err, os.ErrPermission) {
			return warnings, log.Warnf("Error loading config: %v (check config file permissions for dd-agent user)", err)
		}
		return warnings, err
	}

	// We resolve proxy setting before secrets. This allows setting secrets through DD_PROXY_* env variables
	LoadProxyFromEnv(config)

	if resolver, ok := secretResolver.Get(); ok {
		if err := ResolveSecrets(config, resolver, origin); err != nil {
			return warnings, err
		}
	}

	// Verify 'DD_URL' and 'DD_DD_URL' conflicts
	if EnvVarAreSetAndNotEqual("DD_DD_URL", "DD_URL") {
		log.Warnf("'DD_URL' and 'DD_DD_URL' variables are both set in environment. Using 'DD_DD_URL' value")
	}

	useHostEtc(config)

	err = checkConflictingOptions(config)
	if err != nil {
		return warnings, err
	}

	// If this variable is set to true, we'll use DefaultPython for the Python version,
	// ignoring the python_version configuration value.
	if ForceDefaultPython == "true" && config.IsKnown("python_version") {
		pv := config.GetString("python_version")
		if pv != DefaultPython {
			log.Warnf("Python version has been forced to %s", DefaultPython)
		}

		pkgconfigmodel.AddOverride("python_version", DefaultPython)
	}

	sanitizeAPIKeyConfig(config, "api_key")
	sanitizeAPIKeyConfig(config, "logs_config.api_key")
	// setTracemallocEnabled *must* be called before setNumWorkers
	warnings.TraceMallocEnabledWithPy2 = setTracemallocEnabled(config)
	setNumWorkers(config)

	flareStrippedKeys := config.GetStringSlice("flare_stripped_keys")
	if len(flareStrippedKeys) > 0 {
		log.Warn("flare_stripped_keys is deprecated, please use scrubber.additional_keys instead.")
		scrubber.AddStrippedKeys(flareStrippedKeys)
	}
	scrubberAdditionalKeys := config.GetStringSlice("scrubber.additional_keys")
	if len(scrubberAdditionalKeys) > 0 {
		scrubber.AddStrippedKeys(scrubberAdditionalKeys)
	}

	return warnings, setupFipsEndpoints(config)
}

// LoadCustom reads config into the provided config object
func LoadCustom(config pkgconfigmodel.Config, additionalKnownEnvVars []string) error {
	log.Info("Starting to load the configuration")
	if err := config.ReadInConfig(); err != nil {
		if pkgconfigenv.IsServerless() {
			log.Debug("No config file detected, using environment variable based configuration only")
			// The remaining code in LoadCustom is not run to keep a low cold start time
			return nil
		}
		return err
	}

	for _, key := range findUnknownKeys(config) {
		log.Warnf("Unknown key in config file: %v", key)
	}

	for _, v := range findUnknownEnvVars(config, os.Environ(), additionalKnownEnvVars) {
		log.Warnf("Unknown environment variable: %v", v)
	}

	for _, warningMsg := range findUnexpectedUnicode(config) {
		log.Warnf("%s", warningMsg)
	}

	return nil
}

// setupFipsEndpoints overwrites the Agent endpoint for outgoing data to be sent to the local FIPS proxy. The local FIPS
// proxy will be in charge of forwarding data to the Datadog backend following FIPS standard. Starting from
// fips.port_range_start we will assign a dedicated port per product (metrics, logs, traces, ...).
func setupFipsEndpoints(config pkgconfigmodel.Config) error {
	// Each port is dedicated to a specific data type:
	//
	// port_range_start: HAProxy stats
	// port_range_start + 1:  metrics
	// port_range_start + 2:  traces
	// port_range_start + 3:  profiles
	// port_range_start + 4:  processes
	// port_range_start + 5:  logs
	// port_range_start + 6:  databases monitoring metrics, metadata and activity
	// port_range_start + 7:  databases monitoring samples
	// port_range_start + 8:  network devices metadata
	// port_range_start + 9:  network devices snmp traps
	// port_range_start + 10: instrumentation telemetry
	// port_range_start + 11: appsec events (unused)
	// port_range_start + 12: orchestrator explorer
	// port_range_start + 13: runtime security
	// port_range_start + 14: compliance
	// port_range_start + 15: network devices netflow

	// The `datadog-fips-agent` flavor is incompatible with the fips-proxy and we do not want to downgrade to http or
	// route traffic through a proxy for the above products
	fipsFlavor, err := pkgfips.Enabled()
	if err != nil {
		return err
	}

	if fipsFlavor {
		log.Debug("FIPS mode is enabled in the agent. Ignoring fips-proxy settings")
		return nil
	}

	if !config.GetBool("fips.enabled") {
		log.Debug("FIPS mode is disabled")
		return nil
	}

	log.Warnf("(Deprecated) fips-proxy support is deprecated and will be removed in version 7.65 of the agent. Please use the `datadog-fips-agent` instead.")

	const (
		proxyStats                 = 0
		metrics                    = 1
		traces                     = 2
		profiles                   = 3
		processes                  = 4
		logs                       = 5
		databasesMonitoringMetrics = 6
		databasesMonitoringSamples = 7
		networkDevicesMetadata     = 8
		networkDevicesSnmpTraps    = 9
		instrumentationTelemetry   = 10
		appsecEvents               = 11
		orchestratorExplorer       = 12
		runtimeSecurity            = 13
		compliance                 = 14
		networkDevicesNetflow      = 15
	)

	localAddress, err := system.IsLocalAddress(config.GetString("fips.local_address"))
	if err != nil {
		return fmt.Errorf("fips.local_address: %s", err)
	}

	portRangeStart := config.GetInt("fips.port_range_start")
	urlFor := func(port int) string { return net.JoinHostPort(localAddress, strconv.Itoa(portRangeStart+port)) }

	log.Warnf("FIPS mode is enabled! All communication to DataDog will be routed to the local FIPS proxy on '%s' starting from port %d", localAddress, portRangeStart)

	// Disabling proxy to make sure all data goes directly to the FIPS proxy
	os.Unsetenv("HTTP_PROXY")
	os.Unsetenv("HTTPS_PROXY")

	config.Set("fips.https", config.GetBool("fips.https"), pkgconfigmodel.SourceAgentRuntime)

	// HTTP for now, will soon be updated to HTTPS
	protocol := "http://"
	if config.GetBool("fips.https") {
		protocol = "https://"
		config.Set("skip_ssl_validation", !config.GetBool("fips.tls_verify"), pkgconfigmodel.SourceAgentRuntime)
	}

	// The following overwrites should be sync with the documentation for the fips.enabled config setting in the
	// config_template.yaml

	// Metrics
	config.Set("dd_url", protocol+urlFor(metrics), pkgconfigmodel.SourceAgentRuntime)

	// Logs
	setupFipsLogsConfig(config, "logs_config.", urlFor(logs))

	// APM
	config.Set("apm_config.apm_dd_url", protocol+urlFor(traces), pkgconfigmodel.SourceAgentRuntime)
	// Adding "/api/v2/profile" because it's not added to the 'apm_config.profiling_dd_url' value by the Agent
	config.Set("apm_config.profiling_dd_url", protocol+urlFor(profiles)+"/api/v2/profile", pkgconfigmodel.SourceAgentRuntime)
	config.Set("apm_config.telemetry.dd_url", protocol+urlFor(instrumentationTelemetry), pkgconfigmodel.SourceAgentRuntime)

	// Processes
	config.Set("process_config.process_dd_url", protocol+urlFor(processes), pkgconfigmodel.SourceAgentRuntime)

	// Database monitoring
	// Historically we used a different port for samples because the intake hostname defined in epforwarder.go was different
	// (even though the underlying IPs were the same as the ones for DBM metrics intake hostname). We're keeping 2 ports for backward compatibility reason.
	setupFipsLogsConfig(config, "database_monitoring.metrics.", urlFor(databasesMonitoringMetrics))
	setupFipsLogsConfig(config, "database_monitoring.activity.", urlFor(databasesMonitoringMetrics))
	setupFipsLogsConfig(config, "database_monitoring.samples.", urlFor(databasesMonitoringSamples))

	// Network devices
	// Internally, Viper uses multiple storages for the configuration values and values from datadog.yaml are stored
	// in a different place from where overrides (created with config.Set(...)) are stored.
	// Some NDM products are using UnmarshalKey() which either uses overridden data or either configuration file data but not
	// both at the same time (see https://github.com/spf13/viper/issues/1106)
	//
	// Because of that we need to put all the NDM config in the overridden data store (using Set) in order to get
	// data from the config + data created by the FIPS mode when using UnmarshalKey()

	config.Set("network_devices.snmp_traps", config.Get("network_devices.snmp_traps"), pkgconfigmodel.SourceAgentRuntime)
	setupFipsLogsConfig(config, "network_devices.metadata.", urlFor(networkDevicesMetadata))
	config.Set("network_devices.netflow", config.Get("network_devices.netflow"), pkgconfigmodel.SourceAgentRuntime)
	setupFipsLogsConfig(config, "network_devices.snmp_traps.forwarder.", urlFor(networkDevicesSnmpTraps))
	setupFipsLogsConfig(config, "network_devices.netflow.forwarder.", urlFor(networkDevicesNetflow))

	// Orchestrator Explorer
	config.Set("orchestrator_explorer.orchestrator_dd_url", protocol+urlFor(orchestratorExplorer), pkgconfigmodel.SourceAgentRuntime)

	// CWS
	setupFipsLogsConfig(config, "runtime_security_config.endpoints.", urlFor(runtimeSecurity))

	// Compliance
	setupFipsLogsConfig(config, "compliance_config.endpoints.", urlFor(compliance))

	return nil
}

func setupFipsLogsConfig(config pkgconfigmodel.Config, configPrefix string, url string) {
	config.Set(configPrefix+"use_http", true, pkgconfigmodel.SourceAgentRuntime)
	config.Set(configPrefix+"logs_no_ssl", !config.GetBool("fips.https"), pkgconfigmodel.SourceAgentRuntime)
	config.Set(configPrefix+"logs_dd_url", url, pkgconfigmodel.SourceAgentRuntime)
}

// ResolveSecrets merges all the secret values from origin into config. Secret values
// are identified by a value of the form "ENC[key]" where key is the secret key.
// See: https://github.com/DataDog/datadog-agent/blob/main/docs/agent/secrets.md
func ResolveSecrets(config pkgconfigmodel.Config, secretResolver secrets.Component, origin string) error {
	log.Info("Starting to resolve secrets")
	// We have to init the secrets package before we can use it to decrypt
	// anything.
	secretResolver.Configure(secrets.ConfigParams{
		Command:                config.GetString("secret_backend_command"),
		Arguments:              config.GetStringSlice("secret_backend_arguments"),
		Timeout:                config.GetInt("secret_backend_timeout"),
		MaxSize:                config.GetInt("secret_backend_output_max_size"),
		RefreshInterval:        config.GetInt("secret_refresh_interval"),
		RefreshIntervalScatter: config.GetBool("secret_refresh_scatter"),
		GroupExecPerm:          config.GetBool("secret_backend_command_allow_group_exec_perm"),
		RemoveLinebreak:        config.GetBool("secret_backend_remove_trailing_line_break"),
		RunPath:                config.GetString("run_path"),
		AuditFileMaxSize:       config.GetInt("secret_audit_file_max_size"),
	})

	if config.GetString("secret_backend_command") != "" {
		// Viper doesn't expose the final location of the file it
		// loads. Since we are searching for 'datadog.yaml' in multiple
		// locations we let viper determine the one to use before
		// updating it.
		yamlConf, err := yaml.Marshal(config.AllSettings())
		if err != nil {
			return fmt.Errorf("unable to marshal configuration to YAML to decrypt secrets: %v", err)
		}

		secretResolver.SubscribeToChanges(func(handle, settingOrigin string, settingPath []string, _, newValue any) {
			if origin != settingOrigin {
				return
			}
			if err := configAssignAtPath(config, settingPath, newValue); err != nil {
				log.Errorf("Could not assign new value of secret %s (%+q) to config: %s", handle, settingPath, err)
			}
		})
		if _, err = secretResolver.Resolve(yamlConf, origin); err != nil {
			return fmt.Errorf("unable to decrypt secret from datadog.yaml: %v", err)
		}
	}
	log.Info("Finished resolving secrets")
	return nil
}

// confgAssignAtPath assigns a value to the given setting of the config
// This works around viper issues that prevent us from assigning to fields that have a dot in the
// name (example: 'additional_endpoints.http://url.com') and also allows us to assign to individual
// elements of a slice of items (example: 'proxy.no_proxy.0' to assign index 0 of 'no_proxy')
func configAssignAtPath(config pkgconfigmodel.Config, settingPath []string, newValue any) error {
	settingName := strings.Join(settingPath, ".")
	if config.IsKnown(settingName) {
		config.Set(settingName, newValue, pkgconfigmodel.SourceAgentRuntime)
		return nil
	}

	// Trying to assign to an unknown config field can happen when trying to set a
	// value inside of a compound object (a slice or a map) which allows arbitrary key
	// values. Some settings where this happens include `additional_endpoints`, or
	// `kubernetes_node_annotations_as_tags`, etc. Since these arbitrary keys can
	// contain a '.' character, we are unable to use the standard `config.Set` method.
	// Instead, we remove trailing elements from the end of the path until we find a known
	// config field, retrieve the compound object at that point, and then use the trailing
	// elements to figure out how to modify that particular object, before setting it back
	// on the config.
	//
	// Example with the follow configuration:
	//
	//    process_config:
	//      additional_endpoints:
	//        http://url.com:
	//         - ENC[handle_to_password]
	//
	// Calling this function like:
	//
	//   configAssignAtPath(config, ['process_config', 'additional_endpoints', 'http://url.com', '0'], 'password')
	//
	// This is split into:
	//   ['process_config', 'additional_endpoints']  // a known config field
	// and:
	//   ['http://url.com', '0']                     // trailing elements
	//
	// This function will effectively do:
	//
	// var original map[string][]string = config.Get('process_config.additional_endpoints')
	// var slice []string               = original['http://url.com']
	// slice[0] = 'password'
	// config.Set('process_config.additional_endpoints', original)

	trailingElements := make([]string, 0, len(settingPath))
	// copy the path and hold onto the original, useful for error messages
	path := slices.Clone(settingPath)
	for {
		if len(path) == 0 {
			return fmt.Errorf("unknown config setting '%s'", settingPath)
		}
		// get the last element from the path and add it to the trailing elements
		lastElem := path[len(path)-1]
		trailingElements = append(trailingElements, lastElem)
		// remove that element from the path and see if we've reached a known field
		path = path[:len(path)-1]
		settingName = strings.Join(path, ".")
		if config.IsKnown(settingName) {
			break
		}
	}
	slices.Reverse(trailingElements)

	// retrieve the config value at the known field
	startingValue := config.Get(settingName)
	iterateValue := startingValue
	// iterate down until we find the final object that we are able to modify
	for k, elem := range trailingElements {
		switch modifyValue := iterateValue.(type) {
		case map[string]interface{}:
			if k == len(trailingElements)-1 {
				// if we reached the final object, modify it directly by assigning the newValue parameter
				modifyValue[elem] = newValue
			} else {
				// otherwise iterate inside that compound object
				iterateValue = modifyValue[elem]
			}
		case map[interface{}]interface{}:
			if k == len(trailingElements)-1 {
				modifyValue[elem] = newValue
			} else {
				iterateValue = modifyValue[elem]
			}
		case []string:
			index, err := strconv.Atoi(elem)
			if err != nil {
				return err
			}
			if index >= len(modifyValue) {
				return fmt.Errorf("index out of range %d >= %d", index, len(modifyValue))
			}
			if k == len(trailingElements)-1 {
				modifyValue[index] = fmt.Sprintf("%s", newValue)
			} else {
				iterateValue = modifyValue[index]
			}
		case []interface{}:
			index, err := strconv.Atoi(elem)
			if err != nil {
				return err
			}
			if index >= len(modifyValue) {
				return fmt.Errorf("index out of range %d >= %d", index, len(modifyValue))
			}
			if k == len(trailingElements)-1 {
				modifyValue[index] = newValue
			} else {
				iterateValue = modifyValue[index]
			}
		default:
			return fmt.Errorf("cannot assign to setting '%s' of type %T", settingPath, iterateValue)
		}
	}

	config.Set(settingName, startingValue, pkgconfigmodel.SourceAgentRuntime)
	return nil
}

// EnvVarAreSetAndNotEqual returns true if two given variables are set in environment and are not equal.
func EnvVarAreSetAndNotEqual(lhsName string, rhsName string) bool {
	lhsValue, lhsIsSet := os.LookupEnv(lhsName)
	rhsValue, rhsIsSet := os.LookupEnv(rhsName)

	return lhsIsSet && rhsIsSet && lhsValue != rhsValue
}

// sanitizeAPIKeyConfig strips newlines and other control characters from a given key.
func sanitizeAPIKeyConfig(config pkgconfigmodel.Config, key string) {
	if !config.IsKnown(key) || !config.IsSet(key) {
		return
	}
	config.Set(key, strings.TrimSpace(config.GetString(key)), config.GetSource(key))
}

// sanitizeExternalMetricsProviderChunkSize ensures the value of `external_metrics_provider.chunk_size` is within an acceptable range
func sanitizeExternalMetricsProviderChunkSize(config pkgconfigmodel.Config) {
	if !config.IsKnown("external_metrics_provider.chunk_size") {
		return
	}

	chunkSize := config.GetInt("external_metrics_provider.chunk_size")
	if chunkSize <= 0 {
		log.Warnf("external_metrics_provider.chunk_size cannot be negative: %d", chunkSize)
		config.Set("external_metrics_provider.chunk_size", 1, pkgconfigmodel.SourceAgentRuntime)
	}
	if chunkSize > maxExternalMetricsProviderChunkSize {
		log.Warnf("external_metrics_provider.chunk_size has been set to %d, which is higher than the maximum allowed value %d. Using %d.", chunkSize, maxExternalMetricsProviderChunkSize, maxExternalMetricsProviderChunkSize)
		config.Set("external_metrics_provider.chunk_size", maxExternalMetricsProviderChunkSize, pkgconfigmodel.SourceAgentRuntime)
	}
}

func toggleDefaultPayloads(config pkgconfigmodel.Config) {
	// Disables metric data submission (including Custom Metrics) so that hosts stop showing up in Datadog.
	// Used namely for Error Tracking Standalone where it is not needed.
	if !config.GetBool("core_agent.enabled") {
		config.Set("enable_payloads.events", false, pkgconfigmodel.SourceAgentRuntime)
		config.Set("enable_payloads.series", false, pkgconfigmodel.SourceAgentRuntime)
		config.Set("enable_payloads.service_checks", false, pkgconfigmodel.SourceAgentRuntime)
		config.Set("enable_payloads.sketches", false, pkgconfigmodel.SourceAgentRuntime)
	}
}

func bindEnvAndSetLogsConfigKeys(config pkgconfigmodel.Setup, prefix string) {
	config.BindEnv(prefix + "logs_dd_url") // Send the logs to a proxy. Must respect format '<HOST>:<PORT>' and '<PORT>' to be an integer
	config.BindEnv(prefix + "dd_url")
	config.BindEnv(prefix + "additional_endpoints")
	config.BindEnvAndSetDefault(prefix+"use_compression", true)
	config.BindEnvAndSetDefault(prefix+"compression_kind", DefaultLogCompressionKind)
	config.BindEnvAndSetDefault(prefix+"zstd_compression_level", DefaultZstdCompressionLevel) // Default level for the zstd algorithm
	config.BindEnvAndSetDefault(prefix+"compression_level", DefaultGzipCompressionLevel)      // Default level for the gzip algorithm
	config.BindEnvAndSetDefault(prefix+"batch_wait", DefaultBatchWait)
	config.BindEnvAndSetDefault(prefix+"connection_reset_interval", 0) // in seconds, 0 means disabled
	config.BindEnvAndSetDefault(prefix+"logs_no_ssl", false)
	config.BindEnvAndSetDefault(prefix+"batch_max_concurrent_send", DefaultBatchMaxConcurrentSend)
	config.BindEnvAndSetDefault(prefix+"batch_max_content_size", DefaultBatchMaxContentSize)
	config.BindEnvAndSetDefault(prefix+"batch_max_size", DefaultBatchMaxSize)
	config.BindEnvAndSetDefault(prefix+"input_chan_size", DefaultInputChanSize) // Only used by EP Forwarder for now, not used by logs
	config.BindEnvAndSetDefault(prefix+"sender_backoff_factor", DefaultLogsSenderBackoffFactor)
	config.BindEnvAndSetDefault(prefix+"sender_backoff_base", DefaultLogsSenderBackoffBase)
	config.BindEnvAndSetDefault(prefix+"sender_backoff_max", DefaultLogsSenderBackoffMax)
	config.BindEnvAndSetDefault(prefix+"sender_recovery_interval", DefaultForwarderRecoveryInterval)
	config.BindEnvAndSetDefault(prefix+"sender_recovery_reset", false)
	config.BindEnvAndSetDefault(prefix+"use_v2_api", true)
	config.SetKnown(prefix + "dev_mode_no_ssl")
}

// IsCloudProviderEnabled checks the cloud provider family provided in
// pkg/util/<cloud_provider>.go against the value for cloud_provider: on the
// global config object Datadog
func IsCloudProviderEnabled(cloudProviderName string, config pkgconfigmodel.Reader) bool {
	cloudProviderFromConfig := config.GetStringSlice("cloud_provider_metadata")

	for _, cloudName := range cloudProviderFromConfig {
		if strings.EqualFold(cloudName, cloudProviderName) {
			log.Debugf("cloud_provider_metadata is set to %s in agent configuration, trying endpoints for %s Cloud Provider",
				cloudProviderFromConfig,
				cloudProviderName)
			return true
		}
	}

	log.Debugf("cloud_provider_metadata is set to %s in agent configuration, skipping %s Cloud Provider",
		cloudProviderFromConfig,
		cloudProviderName)
	return false
}

// pathExists returns true if the given path exists
func pathExists(path string) bool {
	_, err := os.Stat(path)
	return !os.IsNotExist(err)
}

// setTracemallocEnabled is a helper to get the effective tracemalloc
// configuration.
func setTracemallocEnabled(config pkgconfigmodel.Config) bool {
	if !config.IsKnown("tracemalloc_debug") {
		return false
	}

	pyVersion := config.GetString("python_version")
	wTracemalloc := config.GetBool("tracemalloc_debug")
	traceMallocEnabledWithPy2 := false
	if pyVersion == "2" && wTracemalloc {
		log.Warnf("Tracemalloc was enabled but unavailable with python version %q, disabling.", pyVersion)
		traceMallocEnabledWithPy2 = true

		// update config with the actual effective tracemalloc
		config.Set("tracemalloc_debug", false, pkgconfigmodel.SourceAgentRuntime)
	}

	return traceMallocEnabledWithPy2
}

// setNumWorkers is a helper to set the effective number of workers for
// a given config.
func setNumWorkers(config pkgconfigmodel.Config) {
	if !config.IsKnown("check_runners") {
		return
	}

	wTracemalloc := config.GetBool("tracemalloc_debug")
	if wTracemalloc {
		log.Infof("Tracemalloc enabled, only one check runner enabled to run checks serially")

		// update config with the actual effective number of workers
		config.Set("check_runners", 1, pkgconfigmodel.SourceAgentRuntime)
	}
}

// IsCLCRunner returns whether the Agent is in cluster check runner mode
func IsCLCRunner(config pkgconfigmodel.Reader) bool {
	if !config.GetBool("clc_runner_enabled") {
		return false
	}

	var cps []ConfigurationProviders
	if err := structure.UnmarshalKey(config, "config_providers", &cps); err != nil {
		return false
	}

	for _, name := range config.GetStringSlice("extra_config_providers") {
		cps = append(cps, ConfigurationProviders{Name: name})
	}

	// A cluster check runner is an Agent configured to run clusterchecks only
	// We want exactly one ConfigProvider named clusterchecks
	if len(cps) == 0 {
		return false
	}

	for _, cp := range cps {
		if cp.Name != "clusterchecks" {
			return false
		}
	}

	return true
}

// GetBindHost returns `bind_host` variable or default value
// Not using `config.BindEnvAndSetDefault` as some processes need to know
// if value was default one or not (e.g. trace-agent)
func GetBindHost(config pkgconfigmodel.Reader) string {
	return GetBindHostFromConfig(config)
}

// GetBindHostFromConfig returns the bind_host value from the config
func GetBindHostFromConfig(cfg pkgconfigmodel.Reader) string {
	if cfg.IsSet("bind_host") {
		return cfg.GetString("bind_host")
	}
	return "localhost"
}

// GetValidHostAliases validates host aliases set in `host_aliases` variable and returns
// only valid ones.
func GetValidHostAliases(_ context.Context, config pkgconfigmodel.Reader) ([]string, error) {
	return getValidHostAliasesWithConfig(config), nil
}

func getValidHostAliasesWithConfig(config pkgconfigmodel.Reader) []string {
	aliases := []string{}
	for _, alias := range config.GetStringSlice("host_aliases") {
		if err := validate.ValidHostname(alias); err == nil {
			aliases = append(aliases, alias)
		} else {
			log.Warnf("skipping invalid host alias '%s': %s", alias, err)
		}
	}

	return aliases
}

func bindVectorOptions(config pkgconfigmodel.Setup, datatype DataType) {
	config.BindEnvAndSetDefault(fmt.Sprintf("observability_pipelines_worker.%s.enabled", datatype), false)
	config.BindEnvAndSetDefault(fmt.Sprintf("observability_pipelines_worker.%s.url", datatype), "")

	config.BindEnvAndSetDefault(fmt.Sprintf("vector.%s.enabled", datatype), false)
	config.BindEnvAndSetDefault(fmt.Sprintf("vector.%s.url", datatype), "")
}

// GetObsPipelineURL returns the URL under the 'observability_pipelines_worker.' prefix for the given datatype
func GetObsPipelineURL(datatype DataType, config pkgconfigmodel.Reader) (string, error) {
	if config.GetBool(fmt.Sprintf("observability_pipelines_worker.%s.enabled", datatype)) {
		return getObsPipelineURLForPrefix(datatype, "observability_pipelines_worker", config)
	} else if config.GetBool(fmt.Sprintf("vector.%s.enabled", datatype)) {
		// Fallback to the `vector` config if observability_pipelines_worker is not set.
		return getObsPipelineURLForPrefix(datatype, "vector", config)
	}
	return "", nil
}

func getObsPipelineURLForPrefix(datatype DataType, prefix string, config pkgconfigmodel.Reader) (string, error) {
	if config.GetBool(fmt.Sprintf("%s.%s.enabled", prefix, datatype)) {
		pipelineURL := config.GetString(fmt.Sprintf("%s.%s.url", prefix, datatype))
		if pipelineURL == "" {
			log.Errorf("%s.%s.enabled is set to true, but %s.%s.url is empty", prefix, datatype, prefix, datatype)
			return "", nil
		}
		_, err := url.Parse(pipelineURL)
		if err != nil {
			return "", fmt.Errorf("could not parse %s %s endpoint: %s", prefix, datatype, err)
		}
		return pipelineURL, nil
	}
	return "", nil
}

// IsRemoteConfigEnabled returns true if Remote Configuration should be enabled
func IsRemoteConfigEnabled(cfg pkgconfigmodel.Reader) bool {
	// Disable Remote Config for GovCloud
	if cfg.GetBool("fips.enabled") || cfg.GetString("site") == "ddog-gov.com" {
		return false
	}
	return cfg.GetBool("remote_configuration.enabled")
}

// GetRemoteConfigurationAllowedIntegrations returns the list of integrations that can be scheduled
// with remote-config
func GetRemoteConfigurationAllowedIntegrations(cfg pkgconfigmodel.Reader) map[string]bool {
	allowList := cfg.GetStringSlice("remote_configuration.agent_integrations.allow_list")
	allowMap := map[string]bool{}
	for _, integration := range allowList {
		allowMap[strings.ToLower(integration)] = true
	}

	blockList := cfg.GetStringSlice("remote_configuration.agent_integrations.block_list")
	for _, blockedIntegration := range blockList {
		allowMap[strings.ToLower(blockedIntegration)] = false
	}

	return allowMap
}

// IsAgentTelemetryEnabled returns true if Agent Telemetry is enabled
func IsAgentTelemetryEnabled(cfg pkgconfigmodel.Reader) bool {
	// Disable Agent Telemetry for GovCloud
	if cfg.GetBool("fips.enabled") || cfg.GetString("site") == "ddog-gov.com" {
		return false
	}
	return cfg.GetBool("agent_telemetry.enabled")
}<|MERGE_RESOLUTION|>--- conflicted
+++ resolved
@@ -278,19 +278,6 @@
 		systemProbe = viperconfig.NewConfig("system-probe", "DD", strings.NewReplacer(".", "_")) // nolint: forbidigo // legit use case
 	}
 
-<<<<<<< HEAD
-=======
-	if envvar == "enable" {
-		systemProbe = nodetreemodel.NewConfig("system-probe", "DD", strings.NewReplacer(".", "_")) // nolint: forbidigo // legit use case
-	} else if envvar == "tee" {
-		viperConfig := viperconfig.NewConfig("system-probe", "DD", strings.NewReplacer(".", "_"))      // nolint: forbidigo // legit use case
-		nodetreeConfig := nodetreemodel.NewConfig("system-probe", "DD", strings.NewReplacer(".", "_")) // nolint: forbidigo // legit use case
-		systemProbe = teeconfig.NewTeeConfig(viperConfig, nodetreeConfig)
-	} else {
-		systemProbe = viperconfig.NewConfig("system-probe", "DD", strings.NewReplacer(".", "_")) // nolint: forbidigo // legit use case
-	}
-
->>>>>>> b30326f1
 	// Configuration defaults
 	initConfig()
 
