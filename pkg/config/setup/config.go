--- conflicted
+++ resolved
@@ -448,7 +448,6 @@
 	bindEnvAndSetLogsConfigKeys(config, "network_devices.metadata.")
 	config.BindEnvAndSetDefault("network_devices.namespace", "default")
 
-<<<<<<< HEAD
 	// snmp_listener config is still here for legacy reasons, prefer network_devices.autodiscovery
 	// type ListenerConfig in pkg/snmp/snmp.go
 	config.SetDefault("snmp_listener.discovery_interval", 0)
@@ -457,7 +456,7 @@
 	config.SetDefault("snmp_listener.collect_device_metadata", false)
 	config.SetDefault("snmp_listener.collect_topology", false)
 	config.SetDefault("snmp_listener.workers", 0)
-	config.SetDefault("snmp_listener.configs", nil) // Config in pkg/snpm/snpm.go
+	config.SetDefault("snmp_listener.configs", nil) // Config in pkg/snmp/snmp.go
 	config.SetDefault("snmp_listener.loader", "")
 	config.SetDefault("snmp_listener.min_collection_interval", uint(0))
 	config.SetDefault("snmp_listener.namespace", "")
@@ -475,7 +474,6 @@
 	config.SetDefault("network_devices.autodiscovery.discovery_allowed_failures", 0)
 	config.SetDefault("network_devices.autodiscovery.collect_device_metadata", false)
 	config.SetDefault("network_devices.autodiscovery.collect_topology", false)
-	config.SetDefault("network_devices.autodiscovery.collect_vpn", false)
 	config.SetDefault("network_devices.autodiscovery.workers", 0)
 	config.SetDefault("network_devices.autodiscovery.configs", nil) // Config in pkg/snpm/snpm.go
 	config.SetDefault("network_devices.autodiscovery.loader", "")
@@ -488,60 +486,16 @@
 	config.SetDefault("network_devices.autodiscovery.ping.timeout", 0)
 	config.SetDefault("network_devices.autodiscovery.ping.linux.use_raw_socket", false)
 	config.SetDefault("network_devices.autodiscovery.use_deduplication", false)
+	config.SetDefault("network_devices.autodiscovery.collect_vpn", false)
 
 	// type TrapsConfig in comp/snmptraps/config/config.go
-=======
-	config.SetKnown("snmp_listener.discovery_interval")         //nolint:forbidigo // TODO: replace by 'SetDefaultAndBindEnv'
-	config.SetKnown("snmp_listener.allowed_failures")           //nolint:forbidigo // TODO: replace by 'SetDefaultAndBindEnv'
-	config.SetKnown("snmp_listener.discovery_allowed_failures") //nolint:forbidigo // TODO: replace by 'SetDefaultAndBindEnv'
-	config.SetKnown("snmp_listener.collect_device_metadata")    //nolint:forbidigo // TODO: replace by 'SetDefaultAndBindEnv'
-	config.SetKnown("snmp_listener.collect_topology")           //nolint:forbidigo // TODO: replace by 'SetDefaultAndBindEnv'
-	config.SetKnown("snmp_listener.workers")                    //nolint:forbidigo // TODO: replace by 'SetDefaultAndBindEnv'
-	config.SetKnown("snmp_listener.configs")                    //nolint:forbidigo // TODO: replace by 'SetDefaultAndBindEnv'
-	config.SetKnown("snmp_listener.loader")                     //nolint:forbidigo // TODO: replace by 'SetDefaultAndBindEnv'
-	config.SetKnown("snmp_listener.min_collection_interval")    //nolint:forbidigo // TODO: replace by 'SetDefaultAndBindEnv'
-	config.SetKnown("snmp_listener.namespace")                  //nolint:forbidigo // TODO: replace by 'SetDefaultAndBindEnv'
-	config.SetKnown("snmp_listener.use_device_id_as_hostname")  //nolint:forbidigo // TODO: replace by 'SetDefaultAndBindEnv'
-	config.SetKnown("snmp_listener.ping.enabled")               //nolint:forbidigo // TODO: replace by 'SetDefaultAndBindEnv'
-	config.SetKnown("snmp_listener.ping.count")                 //nolint:forbidigo // TODO: replace by 'SetDefaultAndBindEnv'
-	config.SetKnown("snmp_listener.ping.interval")              //nolint:forbidigo // TODO: replace by 'SetDefaultAndBindEnv'
-	config.SetKnown("snmp_listener.ping.timeout")               //nolint:forbidigo // TODO: replace by 'SetDefaultAndBindEnv'
-	config.SetKnown("snmp_listener.ping.linux.use_raw_socket")  //nolint:forbidigo // TODO: replace by 'SetDefaultAndBindEnv'
-
-	// network_devices.autodiscovery has precedence over snmp_listener config
-	// snmp_listener config is still here for legacy reasons
-	config.SetKnown("network_devices.autodiscovery.discovery_interval")         //nolint:forbidigo // TODO: replace by 'SetDefaultAndBindEnv'
-	config.SetKnown("network_devices.autodiscovery.allowed_failures")           //nolint:forbidigo // TODO: replace by 'SetDefaultAndBindEnv'
-	config.SetKnown("network_devices.autodiscovery.discovery_allowed_failures") //nolint:forbidigo // TODO: replace by 'SetDefaultAndBindEnv'
-	config.SetKnown("network_devices.autodiscovery.collect_device_metadata")    //nolint:forbidigo // TODO: replace by 'SetDefaultAndBindEnv'
-	config.SetKnown("network_devices.autodiscovery.collect_topology")           //nolint:forbidigo // TODO: replace by 'SetDefaultAndBindEnv'
-	config.SetKnown("network_devices.autodiscovery.workers")                    //nolint:forbidigo // TODO: replace by 'SetDefaultAndBindEnv'
-	config.SetKnown("network_devices.autodiscovery.configs")                    //nolint:forbidigo // TODO: replace by 'SetDefaultAndBindEnv'
-	config.SetKnown("network_devices.autodiscovery.loader")                     //nolint:forbidigo // TODO: replace by 'SetDefaultAndBindEnv'
-	config.SetKnown("network_devices.autodiscovery.min_collection_interval")    //nolint:forbidigo // TODO: replace by 'SetDefaultAndBindEnv'
-	config.SetKnown("network_devices.autodiscovery.namespace")                  //nolint:forbidigo // TODO: replace by 'SetDefaultAndBindEnv'
-	config.SetKnown("network_devices.autodiscovery.use_device_id_as_hostname")  //nolint:forbidigo // TODO: replace by 'SetDefaultAndBindEnv'
-	config.SetKnown("network_devices.autodiscovery.ping.enabled")               //nolint:forbidigo // TODO: replace by 'SetDefaultAndBindEnv'
-	config.SetKnown("network_devices.autodiscovery.ping.count")                 //nolint:forbidigo // TODO: replace by 'SetDefaultAndBindEnv'
-	config.SetKnown("network_devices.autodiscovery.ping.interval")              //nolint:forbidigo // TODO: replace by 'SetDefaultAndBindEnv'
-	config.SetKnown("network_devices.autodiscovery.ping.timeout")               //nolint:forbidigo // TODO: replace by 'SetDefaultAndBindEnv'
-	config.SetKnown("network_devices.autodiscovery.ping.linux.use_raw_socket")  //nolint:forbidigo // TODO: replace by 'SetDefaultAndBindEnv'
-	config.SetKnown("network_devices.autodiscovery.use_deduplication")          //nolint:forbidigo // TODO: replace by 'SetDefaultAndBindEnv'
-	config.SetKnown("network_devices.autodiscovery.collect_vpn")                //nolint:forbidigo // TODO: replace by 'SetDefaultAndBindEnv'
-
->>>>>>> 4e6b4c9f
 	bindEnvAndSetLogsConfigKeys(config, "network_devices.snmp_traps.forwarder.")
 	config.BindEnvAndSetDefault("network_devices.snmp_traps.enabled", false)
 	config.BindEnvAndSetDefault("network_devices.snmp_traps.port", 9162)
 	config.BindEnvAndSetDefault("network_devices.snmp_traps.community_strings", []string{})
 	config.BindEnvAndSetDefault("network_devices.snmp_traps.bind_host", "0.0.0.0")
 	config.BindEnvAndSetDefault("network_devices.snmp_traps.stop_timeout", 5) // in seconds
-<<<<<<< HEAD
-	config.SetDefault("network_devices.snmp_traps.namespace", "")
-	config.SetDefault("network_devices.snmp_traps.users", nil) // []UserV3 in comp/snmptraps/config/config.go
-=======
-	config.SetKnown("network_devices.snmp_traps.users")                       //nolint:forbidigo // TODO: replace by 'SetDefaultAndBindEnv'
->>>>>>> 4e6b4c9f
+	config.SetDefault("network_devices.snmp_traps.users", nil)                // []UserV3 in comp/snmptraps/config/config.go
 
 	// NetFlow
 	config.SetKnown("network_devices.netflow.listeners")                                  //nolint:forbidigo // TODO: replace by 'SetDefaultAndBindEnv'
