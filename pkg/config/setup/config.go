--- conflicted
+++ resolved
@@ -1483,14 +1483,12 @@
 	// more disk I/O at the wildcard log paths
 	config.BindEnvAndSetDefault("logs_config.file_wildcard_selection_mode", "by_name")
 
-<<<<<<< HEAD
 	// SDS logs blocking mechanism
 	config.BindEnvAndSetDefault("logs_config.sds.wait_for_configuration", "")
 	config.BindEnvAndSetDefault("logs_config.sds.buffer_max_size", 0)
-=======
-	// Max size in MB to allow for integrations logs files
+
+  // Max size in MB to allow for integrations logs files
 	config.BindEnvAndSetDefault("logs_config.integrations_logs_files_max_size", 100)
->>>>>>> 8f3831f6
 }
 
 func vector(config pkgconfigmodel.Setup) {
