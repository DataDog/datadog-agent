// Unless explicitly stated otherwise all files in this repository are licensed
// under the Apache License Version 2.0.
// This product includes software developed at Datadog (https://www.datadoghq.com/).
// Copyright 2016-present Datadog, Inc.

// Package setup defines the configuration of the agent
package setup

import (
	"context"
	"encoding/json"
	"errors"
	"fmt"
	"net"
	"net/url"
	"os"
	"path/filepath"
	"runtime"
	"slices"
	"strconv"
	"strings"
	"sync"
	"time"

	"gopkg.in/yaml.v2"

	"github.com/DataDog/datadog-agent/comp/core/secrets"
	"github.com/DataDog/datadog-agent/pkg/collector/check/defaults"
	"github.com/DataDog/datadog-agent/pkg/config/create"
	pkgconfigenv "github.com/DataDog/datadog-agent/pkg/config/env"
	pkgconfigmodel "github.com/DataDog/datadog-agent/pkg/config/model"
	"github.com/DataDog/datadog-agent/pkg/config/structure"
	pkgfips "github.com/DataDog/datadog-agent/pkg/fips"
	"github.com/DataDog/datadog-agent/pkg/util/hostname/validate"
	"github.com/DataDog/datadog-agent/pkg/util/log"
	"github.com/DataDog/datadog-agent/pkg/util/option"
	"github.com/DataDog/datadog-agent/pkg/util/scrubber"
	"github.com/DataDog/datadog-agent/pkg/util/system"
)

const (

	// DefaultSite is the default site the Agent sends data to.
	DefaultSite = "datadoghq.com"

	// DefaultNumWorkers default number of workers for our check runner
	DefaultNumWorkers = 4
	// MaxNumWorkers maximum number of workers for our check runner
	MaxNumWorkers = 25
	// DefaultAPIKeyValidationInterval is the default interval of api key validation checks
	DefaultAPIKeyValidationInterval = 60

	// DefaultForwarderRecoveryInterval is the default recovery interval,
	// also used if the user-provided value is invalid.
	DefaultForwarderRecoveryInterval = 2

	megaByte = 1024 * 1024

	// DefaultBatchWait is the default HTTP batch wait in second for logs
	DefaultBatchWait = 5

	// DefaultBatchMaxConcurrentSend is the default HTTP batch max concurrent send for logs
	DefaultBatchMaxConcurrentSend = 0

	// DefaultBatchMaxSize is the default HTTP batch max size (maximum number of events in a single batch) for logs
	DefaultBatchMaxSize = 1000

	// DefaultInputChanSize is the default input chan size for events
	DefaultInputChanSize = 100

	// DefaultBatchMaxContentSize is the default HTTP batch max content size (before compression) for logs
	// It is also the maximum possible size of a single event. Events exceeding this limit are dropped.
	DefaultBatchMaxContentSize = 5000000

	// DefaultAuditorTTL is the default logs auditor TTL in hours
	DefaultAuditorTTL = 23

	// DefaultRuntimePoliciesDir is the default policies directory used by the runtime security module
	DefaultRuntimePoliciesDir = "/etc/datadog-agent/runtime-security.d"

	// DefaultCompressorKind is the default compressor. Options available are 'zlib' and 'zstd'
	DefaultCompressorKind = "zstd"

	// DefaultLogCompressionKind is the default log compressor. Options available are 'zstd' and 'gzip'
	DefaultLogCompressionKind = "zstd"

	// DefaultZstdCompressionLevel is the default compression level for `zstd`.
	// Compression level 1 provides the lowest compression ratio, but uses much less RSS especially
	// in situations where we have a high value for `GOMAXPROCS`.
	DefaultZstdCompressionLevel = 1

	// DefaultGzipCompressionLevel is the default gzip compression level for logs.
	DefaultGzipCompressionLevel = 6

	// DefaultLogsSenderBackoffFactor is the default logs sender backoff randomness factor
	DefaultLogsSenderBackoffFactor = 2.0

	// DefaultLogsSenderBackoffBase is the default logs sender base backoff time, seconds
	DefaultLogsSenderBackoffBase = 1.0

	// DefaultLogsSenderBackoffMax is the default logs sender maximum backoff time, seconds
	DefaultLogsSenderBackoffMax = 120.0

	// DefaultLogsSenderBackoffRecoveryInterval is the default logs sender backoff recovery interval
	DefaultLogsSenderBackoffRecoveryInterval = 2

	// maxExternalMetricsProviderChunkSize ensures batch queries are limited in size.
	maxExternalMetricsProviderChunkSize = 35

	// DefaultLocalProcessCollectorInterval is the interval at which processes are collected and sent to the workloadmeta
	// in the core agent if the process check is disabled.
	DefaultLocalProcessCollectorInterval = 1 * time.Minute

	// DefaultMaxMessageSizeBytes is the default value for max_message_size_bytes
	// If a log message is larger than this byte limit, the overflow bytes will be truncated.
	DefaultMaxMessageSizeBytes = 256 * 1000

	// DefaultNetworkPathTimeout defines the default timeout for a network path test
	DefaultNetworkPathTimeout = 1000

	// DefaultNetworkPathMaxTTL defines the default maximum TTL for traceroute tests
	DefaultNetworkPathMaxTTL = 30
)

// datadog is the global configuration object
var (
	datadog     pkgconfigmodel.Config
	systemProbe pkgconfigmodel.Config

	datadogMutex     = sync.RWMutex{}
	systemProbeMutex = sync.RWMutex{}
)

// SetDatadog sets the the reference to the agent configuration.
// This is currently used by the legacy converter and config mocks and should not be user anywhere else. Once the
// legacy converter and mock have been migrated we will remove this function.
func SetDatadog(cfg pkgconfigmodel.Config) {
	datadogMutex.Lock()
	defer datadogMutex.Unlock()
	datadog = cfg
}

// SetSystemProbe sets the the reference to the systemProbe configuration.
// This is currently used by the config mocks and should not be user anywhere else. Once the mocks have been migrated we
// will remove this function.
func SetSystemProbe(cfg pkgconfigmodel.Config) {
	systemProbeMutex.Lock()
	defer systemProbeMutex.Unlock()
	systemProbe = cfg
}

// Variables to initialize at build time
var (
	DefaultPython string

	// ForceDefaultPython has its value set to true at compile time if we should ignore
	// the Python version set in the configuration and use `DefaultPython` instead.
	// We use this to force Python 3 in the Agent 7 as it's the only one available.
	ForceDefaultPython string
)

// Variables to initialize at start time
var (
	// StartTime is the agent startup time
	StartTime = time.Now()
)

// GetDefaultSecurityProfilesDir is the default directory used to store Security Profiles by the runtime security module
func GetDefaultSecurityProfilesDir() string {
	return filepath.Join(defaultRunPath, "runtime-security", "profiles")
}

// List of integrations allowed to be configured by RC by default
var defaultAllowedRCIntegrations = []string{}

// ConfigurationProviders helps unmarshalling `config_providers` config param
type ConfigurationProviders struct {
	Name                    string `mapstructure:"name"`
	Polling                 bool   `mapstructure:"polling"`
	PollInterval            string `mapstructure:"poll_interval"`
	TemplateURL             string `mapstructure:"template_url"`
	TemplateDir             string `mapstructure:"template_dir"`
	Username                string `mapstructure:"username"`
	Password                string `mapstructure:"password"`
	CAFile                  string `mapstructure:"ca_file"`
	CAPath                  string `mapstructure:"ca_path"`
	CertFile                string `mapstructure:"cert_file"`
	KeyFile                 string `mapstructure:"key_file"`
	Token                   string `mapstructure:"token"`
	GraceTimeSeconds        int    `mapstructure:"grace_time_seconds"`
	DegradedDeadlineMinutes int    `mapstructure:"degraded_deadline_minutes"`
}

// Listeners helps unmarshalling `listeners` config param
type Listeners struct {
	Name             string `mapstructure:"name"`
	EnabledProviders map[string]struct{}
}

// SetEnabledProviders registers the enabled config providers in the listener config
func (l *Listeners) SetEnabledProviders(ep map[string]struct{}) {
	l.EnabledProviders = ep
}

// IsProviderEnabled returns whether a config provider is enabled
func (l *Listeners) IsProviderEnabled(provider string) bool {
	_, found := l.EnabledProviders[provider]

	return found
}

// DataType represent the generic data type (e.g. metrics, logs) that can be sent by the Agent
type DataType string

const (
	// Metrics type covers series & sketches
	Metrics DataType = "metrics"
	// Logs type covers all outgoing logs
	Logs DataType = "logs"
)

// serverlessConfigComponents are the config components that are used by all agents, and in particular serverless.
// Components should only be added here if they are reachable by the serverless agent.
// Otherwise directly add the configs to InitConfig.
var serverlessConfigComponents = []func(pkgconfigmodel.Setup){
	agent,
	fips,
	dogstatsd,
	forwarder,
	aggregator,
	serializer,
	serverless,
	setupAPM,
	OTLP,
	setupMultiRegionFailover,
	telemetry,
	autoconfig,
	remoteconfig,
	logsagent,
	containerSyspath,
	containerd,
	cri,
	kubernetes,
	cloudfoundry,
	debugging,
	vector,
	podman,
	fleet,
	autoscaling,
}

func init() {
	osinit()

	datadog = create.NewConfig("datadog")
	systemProbe = create.NewConfig("system-probe")

	// Configuration defaults
	initConfig()

	datadog.BuildSchema()
}

// initCommonWithServerless initializes configs that are common to all agents, in particular serverless.
// Initializing the config keys takes too much time for serverless, so we try to initialize only what is reachable.
func initCommonWithServerless(config pkgconfigmodel.Setup) {
	for _, f := range serverlessConfigComponents {
		f(config)
	}
}

// InitConfig initializes the config defaults on a config used by all agents
// (in particular more than just the serverless agent).
func InitConfig(config pkgconfigmodel.Setup) {
	initCommonWithServerless(config)

	// Auto exit configuration
	config.BindEnvAndSetDefault("auto_exit.validation_period", 60)
	config.BindEnvAndSetDefault("auto_exit.noprocess.enabled", false)
	config.BindEnvAndSetDefault("auto_exit.noprocess.excluded_processes", []string{})

	// The number of commits before expiring a context. The value is 2 to handle
	// the case where a check miss to send a metric.
	config.BindEnvAndSetDefault("check_sampler_bucket_commits_count_expiry", 2)
	// The number of seconds before removing stateful metric data after expiring a
	// context. Default is 25h, to minimise problems for checks that emit metircs
	// only occasionally.
	config.BindEnvAndSetDefault("check_sampler_stateful_metric_expiration_time", 25*time.Hour)
	config.BindEnvAndSetDefault("check_sampler_expire_metrics", true)
	config.BindEnvAndSetDefault("check_sampler_context_metrics", false)
	config.BindEnvAndSetDefault("host_aliases", []string{})

	// overridden in IoT Agent main
	config.BindEnvAndSetDefault("iot_host", false)
	// overridden in Heroku buildpack
	config.BindEnvAndSetDefault("heroku_dyno", false)

	// Python 3 linter timeout, in seconds
	// NOTE: linter is notoriously slow, in the absence of a better solution we
	//       can only increase this timeout value. Linting operation is async.
	config.BindEnvAndSetDefault("python3_linter_timeout", 120)

	// Whether to honour the value of PYTHONPATH, if set, on Windows. On other OSes we always do.
	config.BindEnvAndSetDefault("windows_use_pythonpath", false)

	// When the Python full interpreter path cannot be deduced via heuristics, the agent
	// is expected to prevent rtloader from initializing. When set to true, this override
	// allows us to proceed but with some capabilities unavailable (e.g. `multiprocessing`
	// library support will not work reliably in those environments)
	config.BindEnvAndSetDefault("allow_python_path_heuristics_failure", false)

	// If true, Python is loaded when the first Python check is loaded.
	// Otherwise, Python is loaded when the collector is initialized.
	config.BindEnvAndSetDefault("python_lazy_loading", true)

<<<<<<< HEAD
	// If false, the core check will be skipped.
	config.BindEnvAndSetDefault("disk_check.use_core_loader", false)
	config.BindEnvAndSetDefault("network_check.use_core_loader", false)
=======
	// If true, then the go loader will be prioritized over the python loader.
	config.BindEnvAndSetDefault("prioritize_go_check_loader", false)
>>>>>>> 0b2a5b1e

	// If true, then new version of disk v2 check will be used.
	// Otherwise, the old version of disk check will be used (maintaining backward compatibility).
	config.BindEnvAndSetDefault("use_diskv2_check", false)

	// If true, then new version of network v2 check will be used.
	// Otherwise, the old version of network check will be used (maintaining backward compatibility).
	config.BindEnvAndSetDefault("use_networkv2_check", false)

	// if/when the default is changed to true, make the default platform
	// dependent; default should remain false on Windows to maintain backward
	// compatibility with Agent5 behavior/win
	config.BindEnvAndSetDefault("hostname_fqdn", false)

	// When enabled, hostname defined in the configuration (datadog.yaml) and starting with `ip-` or `domu` on EC2 is used as
	// canonical hostname, otherwise the instance-id is used as canonical hostname.
	config.BindEnvAndSetDefault("hostname_force_config_as_canonical", false)

	// By default the Agent does not trust the hostname value retrieved from non-root UTS namespace.
	// When enabled, the Agent will trust the value retrieved from non-root UTS namespace instead of failing
	// hostname resolution.
	// (Linux only)
	config.BindEnvAndSetDefault("hostname_trust_uts_namespace", false)

	config.BindEnvAndSetDefault("cluster_name", "")
	config.BindEnvAndSetDefault("disable_cluster_name_tag_key", false)
	config.BindEnvAndSetDefault("enabled_rfc1123_compliant_cluster_name_tag", true)

	// secrets backend
	config.BindEnvAndSetDefault("secret_backend_command", "")
	config.BindEnvAndSetDefault("secret_backend_arguments", []string{})
	config.BindEnvAndSetDefault("secret_backend_output_max_size", 0)
	config.BindEnvAndSetDefault("secret_backend_timeout", 0)
	config.BindEnvAndSetDefault("secret_backend_command_allow_group_exec_perm", false)
	config.BindEnvAndSetDefault("secret_backend_skip_checks", false)
	config.BindEnvAndSetDefault("secret_backend_remove_trailing_line_break", false)
	config.BindEnvAndSetDefault("secret_refresh_interval", 0)
	config.BindEnvAndSetDefault("secret_refresh_scatter", true)
	config.SetDefault("secret_audit_file_max_size", 0)

	// IPC API server timeout
	config.BindEnvAndSetDefault("server_timeout", 30)

	// Defaults to safe YAML methods in base and custom checks.
	config.BindEnvAndSetDefault("disable_unsafe_yaml", true)

	// flare configs
	config.BindEnvAndSetDefault("flare_provider_timeout", 10*time.Second)
	config.BindEnvAndSetDefault("flare.rc_profiling.profile_duration", 30*time.Second)
	config.BindEnvAndSetDefault("flare.profile_overhead_runtime", 10*time.Second)
	config.BindEnvAndSetDefault("flare.rc_profiling.blocking_rate", 0)
	config.BindEnvAndSetDefault("flare.rc_profiling.mutex_fraction", 0)

	config.BindEnvAndSetDefault("flare.rc_streamlogs.duration", 60*time.Second)

	// Docker
	config.BindEnvAndSetDefault("docker_query_timeout", int64(5))
	config.BindEnvAndSetDefault("docker_labels_as_tags", map[string]string{})
	config.BindEnvAndSetDefault("docker_env_as_tags", map[string]string{})
	config.BindEnvAndSetDefault("kubernetes_pod_labels_as_tags", map[string]string{})
	config.BindEnvAndSetDefault("kubernetes_pod_annotations_as_tags", map[string]string{})
	config.BindEnvAndSetDefault("kubernetes_node_labels_as_tags", map[string]string{})
	config.BindEnvAndSetDefault("kubernetes_node_annotations_as_tags", map[string]string{"cluster.k8s.io/machine": "kube_machine"})
	config.BindEnvAndSetDefault("kubernetes_node_annotations_as_host_aliases", []string{"cluster.k8s.io/machine"})
	config.BindEnvAndSetDefault("kubernetes_node_label_as_cluster_name", "")
	config.BindEnvAndSetDefault("kubernetes_namespace_labels_as_tags", map[string]string{})
	config.BindEnvAndSetDefault("kubernetes_namespace_annotations_as_tags", map[string]string{})
	// kubernetes_resources_annotations_as_tags should be parseable as map[string]map[string]string
	// it maps group resources to annotations as tags maps
	// a group resource has the format `{resource}.{group}`, or simply `{resource}` if it belongs to the empty group
	// examples of group resources:
	// 	- `deployments.apps`
	// 	- `statefulsets.apps`
	// 	- `pods`
	// 	- `nodes`
	config.BindEnvAndSetDefault("kubernetes_resources_annotations_as_tags", "{}")
	// kubernetes_resources_labels_as_tags should be parseable as map[string]map[string]string
	// it maps group resources to labels as tags maps
	// a group resource has the format `{resource}.{group}`, or simply `{resource}` if it belongs to the empty group
	// examples of group resources:
	// 	- `deployments.apps`
	// 	- `statefulsets.apps`
	// 	- `pods`
	// 	- `nodes`
	config.BindEnvAndSetDefault("kubernetes_resources_labels_as_tags", "{}")
	config.BindEnvAndSetDefault("kubernetes_persistent_volume_claims_as_tags", true)
	config.BindEnvAndSetDefault("container_cgroup_prefix", "")

	config.BindEnvAndSetDefault("prometheus_scrape.enabled", false)           // Enables the prometheus config provider
	config.BindEnvAndSetDefault("prometheus_scrape.service_endpoints", false) // Enables Service Endpoints checks in the prometheus config provider
	config.BindEnv("prometheus_scrape.checks")                                // Defines any extra prometheus/openmetrics check configurations to be handled by the prometheus config provider
	config.BindEnvAndSetDefault("prometheus_scrape.version", 1)               // Version of the openmetrics check to be scheduled by the Prometheus auto-discovery

	// Network Devices Monitoring
	bindEnvAndSetLogsConfigKeys(config, "network_devices.metadata.")
	config.BindEnvAndSetDefault("network_devices.namespace", "default")

	config.SetKnown("snmp_listener.discovery_interval")
	config.SetKnown("snmp_listener.allowed_failures")
	config.SetKnown("snmp_listener.discovery_allowed_failures")
	config.SetKnown("snmp_listener.collect_device_metadata")
	config.SetKnown("snmp_listener.collect_topology")
	config.SetKnown("snmp_listener.workers")
	config.SetKnown("snmp_listener.configs")
	config.SetKnown("snmp_listener.loader")
	config.SetKnown("snmp_listener.min_collection_interval")
	config.SetKnown("snmp_listener.namespace")
	config.SetKnown("snmp_listener.use_device_id_as_hostname")
	config.SetKnown("snmp_listener.ping.enabled")
	config.SetKnown("snmp_listener.ping.count")
	config.SetKnown("snmp_listener.ping.interval")
	config.SetKnown("snmp_listener.ping.timeout")
	config.SetKnown("snmp_listener.ping.linux.use_raw_socket")

	// network_devices.autodiscovery has precedence over snmp_listener config
	// snmp_listener config is still here for legacy reasons
	config.SetKnown("network_devices.autodiscovery.discovery_interval")
	config.SetKnown("network_devices.autodiscovery.allowed_failures")
	config.SetKnown("network_devices.autodiscovery.discovery_allowed_failures")
	config.SetKnown("network_devices.autodiscovery.collect_device_metadata")
	config.SetKnown("network_devices.autodiscovery.collect_topology")
	config.SetKnown("network_devices.autodiscovery.workers")
	config.SetKnown("network_devices.autodiscovery.configs")
	config.SetKnown("network_devices.autodiscovery.loader")
	config.SetKnown("network_devices.autodiscovery.min_collection_interval")
	config.SetKnown("network_devices.autodiscovery.namespace")
	config.SetKnown("network_devices.autodiscovery.use_device_id_as_hostname")
	config.SetKnown("network_devices.autodiscovery.ping.enabled")
	config.SetKnown("network_devices.autodiscovery.ping.count")
	config.SetKnown("network_devices.autodiscovery.ping.interval")
	config.SetKnown("network_devices.autodiscovery.ping.timeout")
	config.SetKnown("network_devices.autodiscovery.ping.linux.use_raw_socket")
	config.SetKnown("network_devices.autodiscovery.use_deduplication")

	bindEnvAndSetLogsConfigKeys(config, "network_devices.snmp_traps.forwarder.")
	config.BindEnvAndSetDefault("network_devices.snmp_traps.enabled", false)
	config.BindEnvAndSetDefault("network_devices.snmp_traps.port", 9162)
	config.BindEnvAndSetDefault("network_devices.snmp_traps.community_strings", []string{})
	config.BindEnvAndSetDefault("network_devices.snmp_traps.bind_host", "0.0.0.0")
	config.BindEnvAndSetDefault("network_devices.snmp_traps.stop_timeout", 5) // in seconds
	config.SetKnown("network_devices.snmp_traps.users")

	// NetFlow
	config.SetKnown("network_devices.netflow.listeners")
	config.SetKnown("network_devices.netflow.stop_timeout")
	config.SetKnown("network_devices.netflow.aggregator_buffer_size")
	config.SetKnown("network_devices.netflow.aggregator_flush_interval")
	config.SetKnown("network_devices.netflow.aggregator_flow_context_ttl")
	config.SetKnown("network_devices.netflow.aggregator_port_rollup_threshold")
	config.SetKnown("network_devices.netflow.aggregator_rollup_tracker_refresh_interval")
	config.BindEnvAndSetDefault("network_devices.netflow.enabled", "false")
	bindEnvAndSetLogsConfigKeys(config, "network_devices.netflow.forwarder.")
	config.BindEnvAndSetDefault("network_devices.netflow.reverse_dns_enrichment_enabled", false)

	// Network Path
	config.BindEnvAndSetDefault("network_path.connections_monitoring.enabled", false)
	config.BindEnvAndSetDefault("network_path.collector.workers", 4)
	config.BindEnvAndSetDefault("network_path.collector.timeout", DefaultNetworkPathTimeout)
	config.BindEnvAndSetDefault("network_path.collector.max_ttl", DefaultNetworkPathMaxTTL)
	config.BindEnvAndSetDefault("network_path.collector.input_chan_size", 1000)
	config.BindEnvAndSetDefault("network_path.collector.processing_chan_size", 1000)
	config.BindEnvAndSetDefault("network_path.collector.pathtest_contexts_limit", 5000)
	config.BindEnvAndSetDefault("network_path.collector.pathtest_ttl", "35m")
	config.BindEnvAndSetDefault("network_path.collector.pathtest_interval", "10m")
	config.BindEnvAndSetDefault("network_path.collector.flush_interval", "10s")
	config.BindEnvAndSetDefault("network_path.collector.pathtest_max_per_minute", 150)
	config.BindEnvAndSetDefault("network_path.collector.pathtest_max_burst_duration", "30s")
	config.BindEnvAndSetDefault("network_path.collector.reverse_dns_enrichment.enabled", true)
	config.BindEnvAndSetDefault("network_path.collector.reverse_dns_enrichment.timeout", 5000)
	config.BindEnvAndSetDefault("network_path.collector.disable_intra_vpc_collection", false)
	config.BindEnvAndSetDefault("network_path.collector.source_excludes", map[string][]string{})
	config.BindEnvAndSetDefault("network_path.collector.dest_excludes", map[string][]string{})
	config.BindEnvAndSetDefault("network_path.collector.tcp_syn_paris_traceroute_mode", false)
	bindEnvAndSetLogsConfigKeys(config, "network_path.forwarder.")

	// HA Agent
	config.BindEnvAndSetDefault("ha_agent.enabled", false)
	config.BindEnv("ha_agent.group")

	// Kube ApiServer
	config.BindEnvAndSetDefault("kubernetes_kubeconfig_path", "")
	config.BindEnvAndSetDefault("kubernetes_apiserver_ca_path", "")
	config.BindEnvAndSetDefault("kubernetes_apiserver_tls_verify", true)
	config.BindEnvAndSetDefault("leader_lease_duration", "60")
	config.BindEnvAndSetDefault("leader_election", false)
	config.BindEnvAndSetDefault("leader_lease_name", "datadog-leader-election")
	config.BindEnvAndSetDefault("leader_election_default_resource", "configmap")
	config.BindEnvAndSetDefault("leader_election_release_on_shutdown", true)
	config.BindEnvAndSetDefault("kube_resources_namespace", "")
	config.BindEnvAndSetDefault("kube_cache_sync_timeout_seconds", 10)

	// Datadog cluster agent
	config.BindEnvAndSetDefault("cluster_agent.enabled", false)
	config.BindEnvAndSetDefault("cluster_agent.cmd_port", 5005)
	config.BindEnvAndSetDefault("cluster_agent.allow_legacy_tls", false)
	config.BindEnvAndSetDefault("cluster_agent.auth_token", "")
	config.BindEnvAndSetDefault("cluster_agent.url", "")
	config.BindEnvAndSetDefault("cluster_agent.kubernetes_service_name", "datadog-cluster-agent")
	config.BindEnvAndSetDefault("cluster_agent.service_account_name", "")
	config.BindEnvAndSetDefault("cluster_agent.tagging_fallback", false)
	config.BindEnvAndSetDefault("cluster_agent.server.read_timeout_seconds", 2)
	config.BindEnvAndSetDefault("cluster_agent.server.write_timeout_seconds", 2)
	config.BindEnvAndSetDefault("cluster_agent.server.idle_timeout_seconds", 60)
	config.BindEnvAndSetDefault("cluster_agent.refresh_on_cache_miss", true)
	config.BindEnvAndSetDefault("cluster_agent.serve_nozzle_data", false)
	config.BindEnvAndSetDefault("cluster_agent.sidecars_tags", false)
	config.BindEnvAndSetDefault("cluster_agent.isolation_segments_tags", false)
	config.BindEnvAndSetDefault("cluster_agent.token_name", "datadogtoken")
	config.BindEnvAndSetDefault("cluster_agent.max_leader_connections", 100)
	config.BindEnvAndSetDefault("cluster_agent.client_reconnect_period_seconds", 1200)
	config.BindEnvAndSetDefault("cluster_agent.collect_kubernetes_tags", false)
	config.BindEnvAndSetDefault("cluster_agent.kubernetes_resources_collection.pod_annotations_exclude", []string{
		`^kubectl\.kubernetes\.io\/last-applied-configuration$`,
		`^ad\.datadoghq\.com\/([[:alnum:]]+\.)?(checks|check_names|init_configs|instances)$`,
	})
	config.BindEnvAndSetDefault("cluster_agent.kubernetes_resources_collection.deployment_annotations_exclude", []string{
		`^kubectl\.kubernetes\.io\/last-applied-configuration$`,
		`^ad\.datadoghq\.com\/([[:alnum:]]+\.)?(checks|check_names|init_configs|instances)$`,
	})
	config.BindEnvAndSetDefault("metrics_port", "5000")
	config.BindEnvAndSetDefault("cluster_agent.language_detection.patcher.enabled", true)
	config.BindEnvAndSetDefault("cluster_agent.language_detection.patcher.base_backoff", "5m")
	config.BindEnvAndSetDefault("cluster_agent.language_detection.patcher.max_backoff", "1h")
	// sets the expiration deadline (TTL) for reported languages
	config.BindEnvAndSetDefault("cluster_agent.language_detection.cleanup.language_ttl", "30m")
	// language annotation cleanup period
	config.BindEnvAndSetDefault("cluster_agent.language_detection.cleanup.period", "10m")
	config.BindEnvAndSetDefault("cluster_agent.kube_metadata_collection.enabled", false)
	// list of kubernetes resources for which we collect metadata
	// each resource is specified in the format `{group}/{version}/{resource}` or `{group}/{resource}`
	// resources that belong to the empty group can be specified simply as `{resource}` or as `/{resource}`
	//
	// the version is optional and can be left empty, and in this case, the agent will automatically assign
	// the version that is considered by the api server as the preferred version for the related group.
	//
	// examples with version:
	// - apps/v1/deployments
	// - /v1/nodes
	//
	// examples without version:
	// - apps/deployments
	// - /nodes
	// - nodes
	config.BindEnvAndSetDefault("cluster_agent.kube_metadata_collection.resources", []string{})
	config.BindEnvAndSetDefault("cluster_agent.kube_metadata_collection.resource_annotations_exclude", []string{})
	config.BindEnvAndSetDefault("cluster_agent.cluster_tagger.grpc_max_message_size", 4<<20) // 4 MB
	// the entity id, typically set by dca admisson controller config mutator, used for external origin detection
	config.SetKnown("entity_id")

	// Metadata endpoints

	// Defines the maximum size of hostame gathered from EC2, GCE, Azure, Alibaba, Oracle and Tencent cloud metadata
	// endpoints (all cloudprovider except IBM). IBM cloud ignore this setting as their API return a huge JSON with
	// all the metadata for the VM.
	// Used internally to protect against configurations where metadata endpoints return incorrect values with 200 status codes.
	config.BindEnvAndSetDefault("metadata_endpoints_max_hostname_size", 255)

	// EC2
	config.BindEnvAndSetDefault("ec2_use_windows_prefix_detection", false)
	config.BindEnvAndSetDefault("ec2_metadata_timeout", 300)          // value in milliseconds
	config.BindEnvAndSetDefault("ec2_metadata_token_lifetime", 21600) // value in seconds
	config.BindEnvAndSetDefault("ec2_prefer_imdsv2", false)
	config.BindEnvAndSetDefault("ec2_prioritize_instance_id_as_hostname", false) // used to bypass the hostname detection logic and force the EC2 instance ID as a hostname.
	config.BindEnvAndSetDefault("ec2_use_dmi", true)                             // should the agent leverage DMI information to know if it's running on EC2 or not. Enabling this will add the instance ID from DMI to the host alias list.
	config.BindEnvAndSetDefault("collect_ec2_tags", false)
	config.BindEnvAndSetDefault("collect_ec2_instance_info", false)
	config.BindEnvAndSetDefault("collect_ec2_tags_use_imds", false)
	config.BindEnvAndSetDefault("exclude_ec2_tags", []string{})
	config.BindEnvAndSetDefault("ec2_imdsv2_transition_payload_enabled", true)

	// ECS
	config.BindEnvAndSetDefault("ecs_agent_url", "") // Will be autodetected
	config.BindEnvAndSetDefault("ecs_agent_container_name", "ecs-agent")
	config.BindEnvAndSetDefault("ecs_collect_resource_tags_ec2", false)
	config.BindEnvAndSetDefault("ecs_resource_tags_replace_colon", false)
	config.BindEnvAndSetDefault("ecs_metadata_timeout", 1000) // value in milliseconds
	config.BindEnvAndSetDefault("ecs_metadata_retry_initial_interval", 100*time.Millisecond)
	config.BindEnvAndSetDefault("ecs_metadata_retry_max_elapsed_time", 3000*time.Millisecond)
	config.BindEnvAndSetDefault("ecs_metadata_retry_timeout_factor", 3)
	config.BindEnvAndSetDefault("ecs_task_collection_enabled", true)
	config.BindEnvAndSetDefault("ecs_task_cache_ttl", 3*time.Minute)
	config.BindEnvAndSetDefault("ecs_task_collection_rate", 35)
	config.BindEnvAndSetDefault("ecs_task_collection_burst", 60)

	// GCE
	config.BindEnvAndSetDefault("collect_gce_tags", true)
	config.BindEnvAndSetDefault("exclude_gce_tags", []string{
		"kube-env", "kubelet-config", "containerd-configure-sh", "startup-script", "shutdown-script",
		"configure-sh", "sshKeys", "ssh-keys", "user-data", "cli-cert", "ipsec-cert", "ssl-cert", "google-container-manifest",
		"bosh_settings", "windows-startup-script-ps1", "common-psm1", "k8s-node-setup-psm1", "serial-port-logging-enable",
		"enable-oslogin", "disable-address-manager", "disable-legacy-endpoints", "windows-keys", "kubeconfig", "gce-container-declaration",
	})
	config.BindEnvAndSetDefault("gce_send_project_id_tag", false)
	config.BindEnvAndSetDefault("gce_metadata_timeout", 1000) // value in milliseconds

	// GPU
	config.BindEnvAndSetDefault("collect_gpu_tags", false)
	config.BindEnvAndSetDefault("nvml_lib_path", "")
	config.BindEnvAndSetDefault("enable_nvml_detection", false)

	// Cloud Foundry BBS
	config.BindEnvAndSetDefault("cloud_foundry_bbs.url", "https://bbs.service.cf.internal:8889")
	config.BindEnvAndSetDefault("cloud_foundry_bbs.poll_interval", 15)
	config.BindEnvAndSetDefault("cloud_foundry_bbs.ca_file", "")
	config.BindEnvAndSetDefault("cloud_foundry_bbs.cert_file", "")
	config.BindEnvAndSetDefault("cloud_foundry_bbs.key_file", "")
	config.BindEnvAndSetDefault("cloud_foundry_bbs.env_include", []string{})
	config.BindEnvAndSetDefault("cloud_foundry_bbs.env_exclude", []string{})

	// Cloud Foundry CC
	config.BindEnvAndSetDefault("cloud_foundry_cc.url", "https://cloud-controller-ng.service.cf.internal:9024")
	config.BindEnvAndSetDefault("cloud_foundry_cc.client_id", "")
	config.BindEnvAndSetDefault("cloud_foundry_cc.client_secret", "")
	config.BindEnvAndSetDefault("cloud_foundry_cc.poll_interval", 60)
	config.BindEnvAndSetDefault("cloud_foundry_cc.skip_ssl_validation", false)
	config.BindEnvAndSetDefault("cloud_foundry_cc.apps_batch_size", 5000)

	// Cloud Foundry Garden
	config.BindEnvAndSetDefault("cloud_foundry_garden.listen_network", "unix")
	config.BindEnvAndSetDefault("cloud_foundry_garden.listen_address", "/var/vcap/data/garden/garden.sock")

	// Cloud Foundry Container Tagger
	config.BindEnvAndSetDefault("cloud_foundry_container_tagger.shell_path", "/bin/sh")
	config.BindEnvAndSetDefault("cloud_foundry_container_tagger.retry_count", 10)
	config.BindEnvAndSetDefault("cloud_foundry_container_tagger.retry_interval", 10)

	// Azure
	config.BindEnvAndSetDefault("azure_hostname_style", "os")

	// IBM cloud
	// We use a long timeout here since the metadata and token API can be very slow sometimes.
	config.BindEnvAndSetDefault("ibm_metadata_timeout", 5) // value in seconds

	// JMXFetch
	config.BindEnvAndSetDefault("jmx_custom_jars", []string{})
	config.BindEnvAndSetDefault("jmx_use_cgroup_memory_limit", false)
	config.BindEnvAndSetDefault("jmx_use_container_support", false)
	config.BindEnvAndSetDefault("jmx_max_ram_percentage", float64(25.0))
	config.BindEnvAndSetDefault("jmx_max_restarts", int64(3))
	config.BindEnvAndSetDefault("jmx_restart_interval", int64(5))
	config.BindEnvAndSetDefault("jmx_thread_pool_size", 3)
	config.BindEnvAndSetDefault("jmx_reconnection_thread_pool_size", 3)
	config.BindEnvAndSetDefault("jmx_collection_timeout", 60)
	config.BindEnvAndSetDefault("jmx_check_period", int(defaults.DefaultCheckInterval/time.Millisecond))
	config.BindEnvAndSetDefault("jmx_reconnection_timeout", 60)
	config.BindEnvAndSetDefault("jmx_statsd_telemetry_enabled", false)
	config.BindEnvAndSetDefault("jmx_telemetry_enabled", false)
	// The following jmx_statsd_client-* options are internal and will not be documented
	// the queue size is the no. of elements (metrics, event, service checks) it can hold.
	config.BindEnvAndSetDefault("jmx_statsd_client_queue_size", 4096)
	config.BindEnvAndSetDefault("jmx_statsd_client_use_non_blocking", false)
	// the "buffer" here is the socket send buffer (SO_SNDBUF) and the size is in bytes
	config.BindEnvAndSetDefault("jmx_statsd_client_buffer_size", 0)
	// the socket timeout (SO_SNDTIMEO) is in milliseconds
	config.BindEnvAndSetDefault("jmx_statsd_client_socket_timeout", 0)

	// Go_expvar server port
	config.BindEnvAndSetDefault("expvar_port", "5000")

	// internal profiling
	config.BindEnvAndSetDefault("internal_profiling.enabled", false)
	config.BindEnv("internal_profiling.profile_dd_url")
	config.BindEnvAndSetDefault("internal_profiling.unix_socket", "") // file system path to a unix socket, e.g. `/var/run/datadog/apm.socket`
	config.BindEnvAndSetDefault("internal_profiling.period", 5*time.Minute)
	config.BindEnvAndSetDefault("internal_profiling.cpu_duration", 1*time.Minute)
	config.BindEnvAndSetDefault("internal_profiling.block_profile_rate", 0)
	config.BindEnvAndSetDefault("internal_profiling.mutex_profile_fraction", 0)
	config.BindEnvAndSetDefault("internal_profiling.enable_goroutine_stacktraces", false)
	config.BindEnvAndSetDefault("internal_profiling.enable_block_profiling", false)
	config.BindEnvAndSetDefault("internal_profiling.enable_mutex_profiling", false)
	config.BindEnvAndSetDefault("internal_profiling.delta_profiles", true)
	config.BindEnvAndSetDefault("internal_profiling.extra_tags", []string{})
	config.BindEnvAndSetDefault("internal_profiling.custom_attributes", []string{"check_id"})

	config.BindEnvAndSetDefault("internal_profiling.capture_all_allocations", false)

	// The cardinality of tags to send for checks and dogstatsd respectively.
	// Choices are: low, orchestrator, high.
	// WARNING: sending orchestrator, or high tags for dogstatsd metrics may create more metrics
	// (one per container instead of one per host).
	// Changing this setting may impact your custom metrics billing.
	config.BindEnvAndSetDefault("checks_tag_cardinality", "low")
	config.BindEnvAndSetDefault("dogstatsd_tag_cardinality", "low")

	config.BindEnvAndSetDefault("hpa_watcher_polling_freq", 10)
	config.BindEnvAndSetDefault("hpa_watcher_gc_period", 60*5) // 5 minutes
	config.BindEnvAndSetDefault("hpa_configmap_name", "datadog-custom-metrics")
	config.BindEnvAndSetDefault("external_metrics_provider.enabled", false)
	config.BindEnvAndSetDefault("external_metrics_provider.port", 8443)
	config.BindEnvAndSetDefault("external_metrics_provider.endpoint", "")                       // Override the Datadog API endpoint to query external metrics from
	config.BindEnvAndSetDefault("external_metrics_provider.api_key", "")                        // Override the Datadog API Key for external metrics endpoint
	config.BindEnvAndSetDefault("external_metrics_provider.app_key", "")                        // Override the Datadog APP Key for external metrics endpoint
	config.SetKnown("external_metrics_provider.endpoints")                                      // List of redundant endpoints to query external metrics from
	config.BindEnvAndSetDefault("external_metrics_provider.refresh_period", 30)                 // value in seconds. Frequency of calls to Datadog to refresh metric values
	config.BindEnvAndSetDefault("external_metrics_provider.batch_window", 10)                   // value in seconds. Batch the events from the Autoscalers informer to push updates to the ConfigMap (GlobalStore)
	config.BindEnvAndSetDefault("external_metrics_provider.max_age", 120)                       // value in seconds. 4 cycles from the Autoscaler controller (up to Kubernetes 1.11) is enough to consider a metric stale
	config.BindEnvAndSetDefault("external_metrics_provider.query_validity_period", 30)          // value in seconds. Represents grace period to account for delay between metric is resolved and when autoscaling controllers query for it
	config.BindEnvAndSetDefault("external_metrics.aggregator", "avg")                           // aggregator used for the external metrics. Choose from [avg,sum,max,min]
	config.BindEnvAndSetDefault("external_metrics_provider.max_time_window", 60*60*24)          // Maximum window to query to get the metric from Datadog.
	config.BindEnvAndSetDefault("external_metrics_provider.bucket_size", 60*5)                  // Window to query to get the metric from Datadog.
	config.BindEnvAndSetDefault("external_metrics_provider.rollup", 30)                         // Bucket size to circumvent time aggregation side effects.
	config.BindEnvAndSetDefault("external_metrics_provider.wpa_controller", false)              // Activates the controller for Watermark Pod Autoscalers.
	config.BindEnvAndSetDefault("external_metrics_provider.use_datadogmetric_crd", false)       // Use DatadogMetric CRD with custom Datadog Queries instead of ConfigMap
	config.BindEnvAndSetDefault("external_metrics_provider.enable_datadogmetric_autogen", true) // Enables autogeneration of DatadogMetrics when the DatadogMetric CRD is in use
	config.BindEnvAndSetDefault("kubernetes_event_collection_timeout", 100)                     // timeout between two successful event collections in milliseconds.
	config.BindEnvAndSetDefault("kubernetes_informers_resync_period", 60*5)                     // value in seconds. Default to 5 minutes
	config.BindEnvAndSetDefault("external_metrics_provider.config", map[string]string{})        // list of options that can be used to configure the external metrics server
	config.BindEnvAndSetDefault("external_metrics_provider.local_copy_refresh_rate", 30)        // value in seconds
	config.BindEnvAndSetDefault("external_metrics_provider.chunk_size", 35)                     // Maximum number of queries to batch when querying Datadog.
	config.BindEnvAndSetDefault("external_metrics_provider.split_batches_with_backoff", false)  // Splits batches and runs queries with errors individually with an exponential backoff
	config.BindEnvAndSetDefault("external_metrics_provider.num_workers", 2)                     // Number of workers spawned by controller (only when CRD is used)
	config.BindEnvAndSetDefault("external_metrics_provider.max_parallel_queries", 10)           // Maximum number of parallel queries sent to Datadog simultaneously
	pkgconfigmodel.AddOverrideFunc(sanitizeExternalMetricsProviderChunkSize)
	// Cluster check Autodiscovery
	config.BindEnvAndSetDefault("cluster_checks.support_hybrid_ignore_ad_tags", false) // TODO(CINT)(Agent 7.53+) Remove this flag when hybrid ignore_ad_tags is fully deprecated
	config.BindEnvAndSetDefault("cluster_checks.enabled", false)
	config.BindEnvAndSetDefault("cluster_checks.node_expiration_timeout", 30)     // value in seconds
	config.BindEnvAndSetDefault("cluster_checks.warmup_duration", 30)             // value in seconds
	config.BindEnvAndSetDefault("cluster_checks.unscheduled_check_threshold", 60) // value in seconds
	config.BindEnvAndSetDefault("cluster_checks.cluster_tag_name", "cluster_name")
	config.BindEnvAndSetDefault("cluster_checks.extra_tags", []string{})
	config.BindEnvAndSetDefault("cluster_checks.advanced_dispatching_enabled", false)
	config.BindEnvAndSetDefault("cluster_checks.rebalance_with_utilization", false)        // Experimental. Subject to change. Uses the runners utilization to balance.
	config.BindEnvAndSetDefault("cluster_checks.rebalance_min_percentage_improvement", 10) // Experimental. Subject to change. Rebalance only if the distribution found improves the current one by this.
	config.BindEnvAndSetDefault("cluster_checks.clc_runners_port", 5005)
	config.BindEnvAndSetDefault("cluster_checks.exclude_checks", []string{})
	config.BindEnvAndSetDefault("cluster_checks.exclude_checks_from_dispatching", []string{})
	config.BindEnvAndSetDefault("cluster_checks.rebalance_period", 10*time.Minute)

	// Cluster check runner
	config.BindEnvAndSetDefault("clc_runner_enabled", false)
	config.BindEnvAndSetDefault("clc_runner_id", "")
	config.BindEnvAndSetDefault("clc_runner_host", "") // must be set using the Kubernetes downward API
	config.BindEnvAndSetDefault("clc_runner_port", 5005)
	config.BindEnvAndSetDefault("clc_runner_server_write_timeout", 15)
	config.BindEnvAndSetDefault("clc_runner_server_readheader_timeout", 10)
	config.BindEnvAndSetDefault("clc_runner_remote_tagger_enabled", false)

	// Remote tagger
	config.BindEnvAndSetDefault("remote_tagger.max_concurrent_sync", 3)

	// CSI driver
	config.BindEnvAndSetDefault("csi.enabled", false)
	config.BindEnvAndSetDefault("csi.driver", "k8s.csi.datadoghq.com")

	// Admission controller
	config.BindEnvAndSetDefault("admission_controller.enabled", false)
	config.BindEnvAndSetDefault("admission_controller.validation.enabled", true)
	config.BindEnvAndSetDefault("admission_controller.mutation.enabled", true)
	config.BindEnvAndSetDefault("admission_controller.mutate_unlabelled", false)
	config.BindEnvAndSetDefault("admission_controller.port", 8000)
	config.BindEnvAndSetDefault("admission_controller.container_registry", "gcr.io/datadoghq")
	config.BindEnvAndSetDefault("admission_controller.timeout_seconds", 10) // in seconds (see kubernetes/kubernetes#71508)
	config.BindEnvAndSetDefault("admission_controller.service_name", "datadog-admission-controller")
	config.BindEnvAndSetDefault("admission_controller.certificate.validity_bound", 365*24)             // validity bound of the certificate created by the controller (in hours, default 1 year)
	config.BindEnvAndSetDefault("admission_controller.certificate.expiration_threshold", 30*24)        // how long before its expiration a certificate should be refreshed (in hours, default 1 month)
	config.BindEnvAndSetDefault("admission_controller.certificate.secret_name", "webhook-certificate") // name of the Secret object containing the webhook certificate
	config.BindEnvAndSetDefault("admission_controller.webhook_name", "datadog-webhook")
	config.BindEnvAndSetDefault("admission_controller.inject_config.enabled", true)
	config.BindEnvAndSetDefault("admission_controller.inject_config.endpoint", "/injectconfig")
	config.BindEnvAndSetDefault("admission_controller.inject_config.mode", "hostip") // possible values: hostip / service / socket / csi
	config.BindEnvAndSetDefault("admission_controller.inject_config.local_service_name", "datadog")
	config.BindEnvAndSetDefault("admission_controller.inject_config.socket_path", "/var/run/datadog")
	config.BindEnvAndSetDefault("admission_controller.inject_config.trace_agent_socket", "unix:///var/run/datadog/apm.socket")
	config.BindEnvAndSetDefault("admission_controller.inject_config.dogstatsd_socket", "unix:///var/run/datadog/dsd.socket")
	config.BindEnvAndSetDefault("admission_controller.inject_config.type_socket_volumes", false)
	config.BindEnvAndSetDefault("admission_controller.inject_tags.enabled", true)
	config.BindEnvAndSetDefault("admission_controller.inject_tags.endpoint", "/injecttags")
	config.BindEnvAndSetDefault("admission_controller.inject_tags.pod_owners_cache_validity", 10) // in minutes
	config.BindEnv("admission_controller.pod_owners_cache_validity")                              // Alias for admission_controller.inject_tags.pod_owners_cache_validity. Was added without the "inject_tags" prefix by mistake but needs to be kept for backwards compatibility
	config.BindEnvAndSetDefault("admission_controller.namespace_selector_fallback", false)
	config.BindEnvAndSetDefault("admission_controller.failure_policy", "Ignore")
	config.BindEnvAndSetDefault("admission_controller.reinvocation_policy", "IfNeeded")
	config.BindEnvAndSetDefault("admission_controller.add_aks_selectors", false) // adds in the webhook some selectors that are required in AKS
	config.BindEnvAndSetDefault("admission_controller.auto_instrumentation.enabled", true)
	config.BindEnvAndSetDefault("admission_controller.auto_instrumentation.endpoint", "/injectlib")
	config.BindEnv("admission_controller.auto_instrumentation.container_registry")
	config.BindEnvAndSetDefault("admission_controller.auto_instrumentation.patcher.enabled", false)
	config.BindEnvAndSetDefault("admission_controller.auto_instrumentation.patcher.fallback_to_file_provider", false)                                // to be enabled only in e2e tests
	config.BindEnvAndSetDefault("admission_controller.auto_instrumentation.patcher.file_provider_path", "/etc/datadog-agent/patch/auto-instru.json") // to be used only in e2e tests
	config.BindEnvAndSetDefault("admission_controller.auto_instrumentation.inject_auto_detected_libraries", true)                                    // allows injecting libraries for languages detected by automatic language detection feature
	config.BindEnv("admission_controller.auto_instrumentation.init_resources.cpu")
	config.BindEnv("admission_controller.auto_instrumentation.init_resources.memory")
	config.BindEnv("admission_controller.auto_instrumentation.init_security_context")
	config.BindEnv("admission_controller.auto_instrumentation.asm.enabled", "DD_ADMISSION_CONTROLLER_AUTO_INSTRUMENTATION_APPSEC_ENABLED")          // config for ASM which is implemented in the client libraries
	config.BindEnv("admission_controller.auto_instrumentation.iast.enabled", "DD_ADMISSION_CONTROLLER_AUTO_INSTRUMENTATION_IAST_ENABLED")           // config for IAST which is implemented in the client libraries
	config.BindEnv("admission_controller.auto_instrumentation.asm_sca.enabled", "DD_ADMISSION_CONTROLLER_AUTO_INSTRUMENTATION_APPSEC_SCA_ENABLED")  // config for SCA
	config.BindEnv("admission_controller.auto_instrumentation.profiling.enabled", "DD_ADMISSION_CONTROLLER_AUTO_INSTRUMENTATION_PROFILING_ENABLED") // config for profiling
	config.BindEnvAndSetDefault("admission_controller.cws_instrumentation.enabled", false)
	config.BindEnvAndSetDefault("admission_controller.cws_instrumentation.pod_endpoint", "/inject-pod-cws")
	config.BindEnvAndSetDefault("admission_controller.cws_instrumentation.command_endpoint", "/inject-command-cws")
	config.BindEnvAndSetDefault("admission_controller.cws_instrumentation.include", []string{})
	config.BindEnvAndSetDefault("admission_controller.cws_instrumentation.exclude", []string{})
	config.BindEnvAndSetDefault("admission_controller.cws_instrumentation.mutate_unlabelled", false)
	config.BindEnv("admission_controller.cws_instrumentation.container_registry")
	config.BindEnvAndSetDefault("admission_controller.cws_instrumentation.image_name", "cws-instrumentation")
	config.BindEnvAndSetDefault("admission_controller.cws_instrumentation.image_tag", "latest")
	config.BindEnv("admission_controller.cws_instrumentation.init_resources.cpu")
	config.BindEnv("admission_controller.cws_instrumentation.init_resources.memory")
	config.BindEnvAndSetDefault("admission_controller.cws_instrumentation.mode", "remote_copy")
	config.BindEnvAndSetDefault("admission_controller.cws_instrumentation.remote_copy.mount_volume", false)
	config.BindEnvAndSetDefault("admission_controller.cws_instrumentation.remote_copy.directory", "/tmp")
	config.BindEnvAndSetDefault("admission_controller.agent_sidecar.enabled", false)
	config.BindEnvAndSetDefault("admission_controller.agent_sidecar.provider", "")
	config.BindEnvAndSetDefault("admission_controller.agent_sidecar.endpoint", "/agentsidecar")
	// Should be able to parse it to a list of webhook selectors
	config.BindEnvAndSetDefault("admission_controller.agent_sidecar.selectors", "[]")
	// Should be able to parse it to a list of env vars and resource limits
	config.BindEnvAndSetDefault("admission_controller.agent_sidecar.profiles", "[]")
	config.BindEnv("admission_controller.agent_sidecar.container_registry")
	config.BindEnvAndSetDefault("admission_controller.agent_sidecar.image_name", "agent")
	config.BindEnvAndSetDefault("admission_controller.agent_sidecar.image_tag", "latest")
	config.BindEnvAndSetDefault("admission_controller.agent_sidecar.cluster_agent.enabled", "true")
	config.BindEnvAndSetDefault("admission_controller.kubernetes_admission_events.enabled", false)

	// Declare other keys that don't have a default/env var.
	// Mostly, keys we use IsSet() on, because IsSet always returns true if a key has a default.
	config.SetKnown("metadata_providers")
	config.SetKnown("config_providers")
	config.SetKnown("cluster_name")
	config.SetKnown("listeners")

	config.BindEnv("provider_kind")

	// Orchestrator Explorer DCA and core agent
	config.BindEnvAndSetDefault("orchestrator_explorer.enabled", true)
	// enabling/disabling the environment variables & command scrubbing from the container specs
	// this option will potentially impact the CPU usage of the agent
	config.BindEnvAndSetDefault("orchestrator_explorer.container_scrubbing.enabled", true)
	config.BindEnvAndSetDefault("orchestrator_explorer.custom_sensitive_words", []string{})
	config.BindEnvAndSetDefault("orchestrator_explorer.custom_sensitive_annotations_labels", []string{})
	config.BindEnvAndSetDefault("orchestrator_explorer.collector_discovery.enabled", true)
	config.BindEnv("orchestrator_explorer.max_per_message")
	config.BindEnv("orchestrator_explorer.max_message_bytes")
	config.BindEnv("orchestrator_explorer.orchestrator_dd_url", "DD_ORCHESTRATOR_EXPLORER_ORCHESTRATOR_DD_URL", "DD_ORCHESTRATOR_URL")
	config.BindEnv("orchestrator_explorer.orchestrator_additional_endpoints", "DD_ORCHESTRATOR_EXPLORER_ORCHESTRATOR_ADDITIONAL_ENDPOINTS", "DD_ORCHESTRATOR_ADDITIONAL_ENDPOINTS")
	config.BindEnv("orchestrator_explorer.use_legacy_endpoint")
	config.BindEnvAndSetDefault("orchestrator_explorer.manifest_collection.enabled", true)
	config.BindEnvAndSetDefault("orchestrator_explorer.manifest_collection.buffer_manifest", true)
	config.BindEnvAndSetDefault("orchestrator_explorer.manifest_collection.buffer_flush_interval", 20*time.Second)
	config.BindEnvAndSetDefault("orchestrator_explorer.terminated_resources.enabled", false)
	config.BindEnvAndSetDefault("orchestrator_explorer.terminated_pods.enabled", false)

	// Container lifecycle configuration
	config.BindEnvAndSetDefault("container_lifecycle.enabled", true)
	bindEnvAndSetLogsConfigKeys(config, "container_lifecycle.")

	// Container image configuration
	config.BindEnvAndSetDefault("container_image.enabled", true)
	bindEnvAndSetLogsConfigKeys(config, "container_image.")

	// Remote process collector
	config.BindEnvAndSetDefault("workloadmeta.local_process_collector.collection_interval", DefaultLocalProcessCollectorInterval)

	// SBOM configuration
	config.BindEnvAndSetDefault("sbom.enabled", false)
	bindEnvAndSetLogsConfigKeys(config, "sbom.")

	config.BindEnvAndSetDefault("sbom.cache_directory", filepath.Join(defaultRunPath, "sbom-agent"))
	config.BindEnvAndSetDefault("sbom.clear_cache_on_exit", false)
	config.BindEnvAndSetDefault("sbom.cache.max_disk_size", 1000*1000*100) // used by custom cache: max disk space used by cached objects. Not equal to max disk usage
	config.BindEnvAndSetDefault("sbom.cache.clean_interval", "1h")         // used by custom cache.
	config.BindEnvAndSetDefault("sbom.scan_queue.base_backoff", "5m")
	config.BindEnvAndSetDefault("sbom.scan_queue.max_backoff", "1h")

	// Container image SBOM configuration
	config.BindEnvAndSetDefault("sbom.container_image.enabled", false)
	config.BindEnvAndSetDefault("sbom.container_image.use_mount", false)
	config.BindEnvAndSetDefault("sbom.container_image.scan_interval", 0)    // Integer seconds
	config.BindEnvAndSetDefault("sbom.container_image.scan_timeout", 10*60) // Integer seconds
	config.BindEnvAndSetDefault("sbom.container_image.analyzers", []string{"os"})
	config.BindEnvAndSetDefault("sbom.container_image.check_disk_usage", true)
	config.BindEnvAndSetDefault("sbom.container_image.min_available_disk", "1Gb")
	config.BindEnvAndSetDefault("sbom.container_image.overlayfs_direct_scan", false)
	config.BindEnvAndSetDefault("sbom.container_image.container_exclude", []string{})
	config.BindEnvAndSetDefault("sbom.container_image.container_include", []string{})
	config.BindEnvAndSetDefault("sbom.container_image.exclude_pause_container", true)

	// Container file system SBOM configuration
	config.BindEnvAndSetDefault("sbom.container.enabled", false)

	// Host SBOM configuration
	config.BindEnvAndSetDefault("sbom.host.enabled", false)
	config.BindEnvAndSetDefault("sbom.host.analyzers", []string{"os"})

	// Service discovery configuration
	bindEnvAndSetLogsConfigKeys(config, "service_discovery.forwarder.")

	// Orchestrator Explorer - process agent
	// DEPRECATED in favor of `orchestrator_explorer.orchestrator_dd_url` setting. If both are set `orchestrator_explorer.orchestrator_dd_url` will take precedence.
	config.BindEnv("process_config.orchestrator_dd_url", "DD_PROCESS_CONFIG_ORCHESTRATOR_DD_URL", "DD_PROCESS_AGENT_ORCHESTRATOR_DD_URL")
	// DEPRECATED in favor of `orchestrator_explorer.orchestrator_additional_endpoints` setting. If both are set `orchestrator_explorer.orchestrator_additional_endpoints` will take precedence.
	config.SetKnown("process_config.orchestrator_additional_endpoints")
	config.BindEnvAndSetDefault("orchestrator_explorer.extra_tags", []string{})

	// Network
	config.BindEnv("network.id")

	// OTel Collector
	config.BindEnvAndSetDefault("otelcollector.enabled", false)
	config.BindEnvAndSetDefault("otelcollector.extension_url", "https://localhost:7777")
	config.BindEnvAndSetDefault("otelcollector.extension_timeout", 0)         // in seconds, 0 for default value
	config.BindEnvAndSetDefault("otelcollector.submit_dummy_metadata", false) // dev flag - to be removed
	config.BindEnvAndSetDefault("otelcollector.converter.enabled", true)
	config.BindEnvAndSetDefault("otelcollector.flare.timeout", 60)

	// inventories
	config.BindEnvAndSetDefault("inventories_enabled", true)
	config.BindEnvAndSetDefault("inventories_configuration_enabled", true)             // controls the agent configurations
	config.BindEnvAndSetDefault("inventories_checks_configuration_enabled", true)      // controls the checks configurations
	config.BindEnvAndSetDefault("inventories_collect_cloud_provider_account_id", true) // collect collection of `cloud_provider_account_id`
	// when updating the default here also update pkg/metadata/inventories/README.md
	config.BindEnvAndSetDefault("inventories_max_interval", 0) // 0 == default interval from inventories
	config.BindEnvAndSetDefault("inventories_min_interval", 0) // 0 == default interval from inventories
	// Seconds to wait to sent metadata payload to the backend after startup
	config.BindEnvAndSetDefault("inventories_first_run_delay", 60)
	config.BindEnvAndSetDefault("metadata_ip_resolution_from_hostname", false) // resolve the hostname to get the IP address

	// Datadog security agent (common)
	config.BindEnvAndSetDefault("security_agent.cmd_port", DefaultSecurityAgentCmdPort)
	config.BindEnvAndSetDefault("security_agent.expvar_port", 5011)
	config.BindEnvAndSetDefault("security_agent.log_file", DefaultSecurityAgentLogFile)

	// debug config to enable a remote client to receive data from the workloadmeta agent without a timeout
	config.BindEnvAndSetDefault("workloadmeta.remote.recv_without_timeout", true)

	config.BindEnvAndSetDefault("security_agent.internal_profiling.enabled", false, "DD_SECURITY_AGENT_INTERNAL_PROFILING_ENABLED")
	config.BindEnvAndSetDefault("security_agent.internal_profiling.site", DefaultSite, "DD_SECURITY_AGENT_INTERNAL_PROFILING_SITE", "DD_SITE")
	config.BindEnvAndSetDefault("security_agent.internal_profiling.profile_dd_url", "", "DD_SECURITY_AGENT_INTERNAL_PROFILING_DD_URL", "DD_APM_INTERNAL_PROFILING_DD_URL")
	config.BindEnvAndSetDefault("security_agent.internal_profiling.api_key", "", "DD_SECURITY_AGENT_INTERNAL_PROFILING_API_KEY", "DD_API_KEY")
	config.BindEnvAndSetDefault("security_agent.internal_profiling.env", "", "DD_SECURITY_AGENT_INTERNAL_PROFILING_ENV", "DD_ENV")
	config.BindEnvAndSetDefault("security_agent.internal_profiling.period", 5*time.Minute, "DD_SECURITY_AGENT_INTERNAL_PROFILING_PERIOD")
	config.BindEnvAndSetDefault("security_agent.internal_profiling.cpu_duration", 1*time.Minute, "DD_SECURITY_AGENT_INTERNAL_PROFILING_CPU_DURATION")
	config.BindEnvAndSetDefault("security_agent.internal_profiling.mutex_profile_fraction", 0)
	config.BindEnvAndSetDefault("security_agent.internal_profiling.block_profile_rate", 0)
	config.BindEnvAndSetDefault("security_agent.internal_profiling.enable_goroutine_stacktraces", false)
	config.BindEnvAndSetDefault("security_agent.internal_profiling.enable_block_profiling", false)
	config.BindEnvAndSetDefault("security_agent.internal_profiling.enable_mutex_profiling", false)
	config.BindEnvAndSetDefault("security_agent.internal_profiling.delta_profiles", true)
	config.BindEnvAndSetDefault("security_agent.internal_profiling.unix_socket", "")
	config.BindEnvAndSetDefault("security_agent.internal_profiling.extra_tags", []string{})

	// Datadog security agent (compliance)
	config.BindEnvAndSetDefault("compliance_config.enabled", false)
	config.BindEnvAndSetDefault("compliance_config.xccdf.enabled", false) // deprecated, use host_benchmarks instead
	config.BindEnvAndSetDefault("compliance_config.host_benchmarks.enabled", true)
	config.BindEnvAndSetDefault("compliance_config.database_benchmarks.enabled", false)
	config.BindEnvAndSetDefault("compliance_config.check_interval", 20*time.Minute)
	config.BindEnvAndSetDefault("compliance_config.check_max_events_per_run", 100)
	config.BindEnvAndSetDefault("compliance_config.dir", "/etc/datadog-agent/compliance.d")
	config.BindEnv("compliance_config.run_commands_as")
	bindEnvAndSetLogsConfigKeys(config, "compliance_config.endpoints.")
	config.BindEnvAndSetDefault("compliance_config.metrics.enabled", false)
	config.BindEnvAndSetDefault("compliance_config.opa.metrics.enabled", false)

	// Datadog security agent (runtime)
	config.BindEnvAndSetDefault("runtime_security_config.enabled", false)
	if runtime.GOOS == "windows" {
		config.BindEnvAndSetDefault("runtime_security_config.socket", "localhost:3334")
	} else {
		config.BindEnvAndSetDefault("runtime_security_config.socket", filepath.Join(InstallPath, "run/runtime-security.sock"))
	}
	config.BindEnvAndSetDefault("runtime_security_config.log_profiled_workloads", false)
	config.BindEnvAndSetDefault("runtime_security_config.use_secruntime_track", true)
	bindEnvAndSetLogsConfigKeys(config, "runtime_security_config.endpoints.")
	bindEnvAndSetLogsConfigKeys(config, "runtime_security_config.activity_dump.remote_storage.endpoints.")

	// trace-agent's evp_proxy
	config.BindEnv("evp_proxy_config.enabled")
	config.BindEnv("evp_proxy_config.dd_url")
	config.BindEnv("evp_proxy_config.api_key")
	config.BindEnv("evp_proxy_config.additional_endpoints")
	config.BindEnv("evp_proxy_config.max_payload_size")
	config.BindEnv("evp_proxy_config.receiver_timeout")

	// trace-agent's ol_proxy
	config.BindEnvAndSetDefault("ol_proxy_config.enabled", true)
	config.BindEnv("ol_proxy_config.dd_url")
	config.BindEnv("ol_proxy_config.api_key")
	config.BindEnv("ol_proxy_config.additional_endpoints")
	config.BindEnvAndSetDefault("ol_proxy_config.api_version", 2)

	// command line options
	config.SetKnown("cmd.check.fullsketches")

	// Windows Performance Counter refresh interval in seconds (introduced in 7.40, narrowed down
	// in 7.42). Additional information can be found where it is used (refreshPdhObjectCache())
	// The refresh can be disabled by setting the interval to 0.
	config.BindEnvAndSetDefault("windows_counter_refresh_interval", 60)

	// Added in Agent version 7.42
	// Limits the number of times a check will attempt to initialize a performance counter before ceasing
	// attempts to initialize the counter. This allows the Agent to stop incurring the overhead of trying
	// to initialize a counter that will probably never succeed. For example, when the performance counter
	// database needs to be rebuilt or the counter is disabled.
	// https://learn.microsoft.com/en-us/troubleshoot/windows-server/performance/manually-rebuild-performance-counters
	//
	// The value of this option should be chosen in consideration with the windows_counter_refresh_interval option.
	// The performance counter cache is refreshed during subsequent attempts to intiialize a counter that failed
	// the first time (with consideration of the windows_counter_refresh_interval value).
	// It is unknown if it is possible for a counter that failed to initialize to later succeed without a refresh
	// in between the attempts. Consequently, if windows_counter_refresh_interval is 0 (disabled), then this option should
	// be 1. If this option is too small compared to the windows_counter_refresh_interval, it is possible to reach the limit
	// before a refresh occurs. Typically there is one attempt per check run, and check runs are 15 seconds apart by default.
	//
	// Increasing this value may help in the rare instance where counters are not available for some time after host boot.
	//
	// Setting this option to 0 disables the limit and the Agent will attempt to initialize the counter forever.
	// The default value of 20 means the Agent will retry counter intialization for roughly 5 minutes.
	config.BindEnvAndSetDefault("windows_counter_init_failure_limit", 20)

	// Datadog Agent Manager System Tray
	config.BindEnvAndSetDefault("system_tray.log_file", "")

	// Language Detection
	config.BindEnvAndSetDefault("language_detection.enabled", false)
	config.BindEnvAndSetDefault("language_detection.reporting.enabled", true)
	// buffer period represents how frequently newly detected languages buffer is flushed by reporting its content to the language detection handler in the cluster agent
	config.BindEnvAndSetDefault("language_detection.reporting.buffer_period", "10s")
	// TTL refresh period represents how frequently actively detected languages are refreshed by reporting them again to the language detection handler in the cluster agent
	config.BindEnvAndSetDefault("language_detection.reporting.refresh_period", "20m")

	setupProcesses(config)

	// Installer configuration
	config.BindEnvAndSetDefault("remote_updates", false)
	config.BindEnvAndSetDefault("installer.mirror", "")
	config.BindEnvAndSetDefault("installer.registry.url", "")
	config.BindEnvAndSetDefault("installer.registry.auth", "")
	config.BindEnvAndSetDefault("installer.registry.username", "")
	config.BindEnvAndSetDefault("installer.registry.password", "")
	// Legacy installer configuration
	config.SetKnown("remote_policies")

	// Data Jobs Monitoring config
	config.BindEnvAndSetDefault("djm_config.enabled", false)

	// Reverse DNS Enrichment
	config.SetKnown("reverse_dns_enrichment.workers")
	config.SetKnown("reverse_dns_enrichment.chan_size")
	config.BindEnvAndSetDefault("reverse_dns_enrichment.rate_limiter.enabled", true)
	config.BindEnvAndSetDefault("reverse_dns_enrichment.cache.enabled", true)
	config.BindEnvAndSetDefault("reverse_dns_enrichment.cache.entry_ttl", time.Duration(0))
	config.BindEnvAndSetDefault("reverse_dns_enrichment.cache.clean_interval", time.Duration(0))
	config.BindEnvAndSetDefault("reverse_dns_enrichment.cache.persist_interval", time.Duration(0))
	config.BindEnvAndSetDefault("reverse_dns_enrichment.cache.max_retries", -1)
	config.SetKnown("reverse_dns_enrichment.cache.max_size")
	config.SetKnown("reverse_dns_enrichment.rate_limiter.limit_per_sec")
	config.SetKnown("reverse_dns_enrichment.rate_limiter.limit_throttled_per_sec")
	config.SetKnown("reverse_dns_enrichment.rate_limiter.throttle_error_threshold")
	config.SetKnown("reverse_dns_enrichment.rate_limiter.recovery_intervals")
	config.BindEnvAndSetDefault("reverse_dns_enrichment.rate_limiter.recovery_interval", time.Duration(0))

	// Remote agents
	config.BindEnvAndSetDefault("remote_agent_registry.enabled", false)
	config.BindEnvAndSetDefault("remote_agent_registry.idle_timeout", time.Duration(30*time.Second))
	config.BindEnvAndSetDefault("remote_agent_registry.query_timeout", time.Duration(3*time.Second))
	config.BindEnvAndSetDefault("remote_agent_registry.recommended_refresh_interval", time.Duration(10*time.Second))
}

func agent(config pkgconfigmodel.Setup) {
	config.BindEnv("api_key")

	// Agent
	// Don't set a default on 'site' to allow detecting with viper whether it's set in config
	config.BindEnv("site")
	config.BindEnv("dd_url", "DD_DD_URL", "DD_URL")
	config.BindEnvAndSetDefault("app_key", "")
	config.BindEnvAndSetDefault("cloud_provider_metadata", []string{"aws", "gcp", "azure", "alibaba", "oracle", "ibm"})
	config.SetDefault("proxy.http", "")
	config.SetDefault("proxy.https", "")
	config.SetDefault("proxy.no_proxy", []string{})

	config.BindEnvAndSetDefault("skip_ssl_validation", false)
	config.BindEnvAndSetDefault("sslkeylogfile", "")
	config.BindEnv("tls_handshake_timeout")
	config.BindEnv("http_dial_fallback_delay")
	config.BindEnvAndSetDefault("hostname", "")
	config.BindEnvAndSetDefault("hostname_file", "")
	config.BindEnvAndSetDefault("tags", []string{})
	config.BindEnvAndSetDefault("extra_tags", []string{})
	// If enabled, all origin detection mechanisms will be unified to use the same logic.
	// Will override all other origin detection settings in favor of the unified one.
	config.BindEnvAndSetDefault("origin_detection_unified", false)
	config.BindEnv("env")
	config.BindEnvAndSetDefault("tag_value_split_separator", map[string]string{})
	config.BindEnvAndSetDefault("conf_path", ".")
	config.BindEnvAndSetDefault("confd_path", defaultConfdPath)
	config.BindEnvAndSetDefault("additional_checksd", defaultAdditionalChecksPath)
	config.BindEnvAndSetDefault("jmx_log_file", "")
	// If enabling log_payloads, ensure the log level is set to at least DEBUG to be able to see the logs
	config.BindEnvAndSetDefault("log_payloads", false)
	config.BindEnvAndSetDefault("log_file", "")
	config.BindEnvAndSetDefault("log_file_max_size", "10Mb")
	config.BindEnvAndSetDefault("log_file_max_rolls", 1)
	config.BindEnvAndSetDefault("log_level", "info")
	config.BindEnvAndSetDefault("log_to_syslog", false)
	config.BindEnvAndSetDefault("log_to_console", true)
	config.BindEnvAndSetDefault("log_format_rfc3339", false)
	config.BindEnvAndSetDefault("log_all_goroutines_when_unhealthy", false)
	config.BindEnvAndSetDefault("logging_frequency", int64(500))
	config.BindEnvAndSetDefault("disable_file_logging", false)
	config.BindEnvAndSetDefault("syslog_uri", "")
	config.BindEnvAndSetDefault("syslog_rfc", false)
	config.BindEnvAndSetDefault("syslog_pem", "")
	config.BindEnvAndSetDefault("syslog_key", "")
	config.BindEnvAndSetDefault("syslog_tls_verify", true)
	config.BindEnv("ipc_address") // deprecated: use `cmd_host` instead
	config.BindEnvAndSetDefault("cmd_host", "localhost")
	config.BindEnvAndSetDefault("cmd_port", 5001)
	config.BindEnvAndSetDefault("agent_ipc.host", "localhost")
	config.BindEnvAndSetDefault("agent_ipc.port", 0)
	config.BindEnvAndSetDefault("agent_ipc.config_refresh_interval", 0)
	config.BindEnvAndSetDefault("default_integration_http_timeout", 9)
	config.BindEnvAndSetDefault("integration_tracing", false)
	config.BindEnvAndSetDefault("integration_tracing_exhaustive", false)
	config.BindEnvAndSetDefault("integration_profiling", false)
	config.BindEnvAndSetDefault("integration_check_status_enabled", false)
	config.BindEnvAndSetDefault("enable_metadata_collection", true)
	config.BindEnvAndSetDefault("enable_cluster_agent_metadata_collection", true)
	config.BindEnvAndSetDefault("enable_gohai", true)
	config.BindEnvAndSetDefault("enable_signing_metadata_collection", true)
	config.BindEnvAndSetDefault("metadata_provider_stop_timeout", 30*time.Second)
	config.BindEnvAndSetDefault("check_runners", int64(4))
	config.BindEnvAndSetDefault("check_cancel_timeout", 500*time.Millisecond)
	config.BindEnvAndSetDefault("check_system_probe_startup_time", 5*time.Minute)
	config.BindEnvAndSetDefault("check_system_probe_timeout", 60*time.Second)
	config.BindEnvAndSetDefault("auth_token_file_path", "")
	// used to override the path where the IPC cert/key files are stored/retrieved
	config.BindEnvAndSetDefault("ipc_cert_file_path", "")
	// used to override the acceptable duration for the agent to load or create auth artifacts (auth_token and IPC cert/key files)
	config.BindEnvAndSetDefault("auth_init_timeout", 30*time.Second)
	config.BindEnv("bind_host")
	config.BindEnvAndSetDefault("health_port", int64(0))
	config.BindEnvAndSetDefault("disable_py3_validation", false)
	config.BindEnvAndSetDefault("python_version", DefaultPython)
	config.BindEnvAndSetDefault("win_skip_com_init", false)
	config.BindEnvAndSetDefault("allow_arbitrary_tags", false)
	config.BindEnvAndSetDefault("use_proxy_for_cloud_metadata", false)

	// Configuration for TLS for outgoing connections
	config.BindEnvAndSetDefault("min_tls_version", "tlsv1.2")

	// Use to output logs in JSON format
	config.BindEnvAndSetDefault("log_format_json", false)

	// Yaml keys which values are stripped from flare
	config.BindEnvAndSetDefault("flare_stripped_keys", []string{})
	config.BindEnvAndSetDefault("scrubber.additional_keys", []string{})

	// Duration during which the host tags will be submitted with metrics.
	config.BindEnvAndSetDefault("expected_tags_duration", time.Duration(0))

	// Agent GUI access host
	// 		'http://localhost' is preferred over 'http://127.0.0.1' due to Internet Explorer behavior.
	// 		Internet Explorer High Security Level does not support setting cookies via HTTP Header response.
	// 		By default, 'http://localhost' is categorized as an "intranet" website, which is considered safer and allowed to use cookies. This is not the case for 'http://127.0.0.1'.
	config.BindEnvAndSetDefault("GUI_host", "localhost")
	// Agent GUI access port
	config.BindEnvAndSetDefault("GUI_port", defaultGuiPort)
	config.BindEnvAndSetDefault("GUI_session_expiration", 0)

	// Core agent (disabled for Error Tracking Standalone, Logs Collection Only)
	config.BindEnvAndSetDefault("core_agent.enabled", true)
	pkgconfigmodel.AddOverrideFunc(toggleDefaultPayloads)
}

func fleet(config pkgconfigmodel.Setup) {
	// Directory to store fleet policies
	config.BindEnv("fleet_policies_dir")
	config.SetDefault("fleet_layers", []string{})
	config.BindEnvAndSetDefault("config_id", "")
}

func autoscaling(config pkgconfigmodel.Setup) {
	// Autoscaling product
	config.BindEnvAndSetDefault("autoscaling.workload.enabled", false)
	config.BindEnvAndSetDefault("autoscaling.failover.enabled", false)
	config.BindEnvAndSetDefault("autoscaling.workload.limit", 1000)
	config.BindEnv("autoscaling.failover.metrics")
}

func fips(config pkgconfigmodel.Setup) {
	// Fips
	config.BindEnvAndSetDefault("fips.enabled", false)
	config.BindEnvAndSetDefault("fips.port_range_start", 9803)
	config.BindEnvAndSetDefault("fips.local_address", "localhost")
	config.BindEnvAndSetDefault("fips.https", true)
	config.BindEnvAndSetDefault("fips.tls_verify", true)
}

func remoteconfig(config pkgconfigmodel.Setup) {
	// Remote config
	config.BindEnvAndSetDefault("remote_configuration.enabled", true)
	config.BindEnvAndSetDefault("remote_configuration.key", "")
	config.BindEnv("remote_configuration.api_key")
	config.BindEnv("remote_configuration.rc_dd_url")
	config.BindEnvAndSetDefault("remote_configuration.no_tls", false)
	config.BindEnvAndSetDefault("remote_configuration.no_tls_validation", false)
	config.BindEnvAndSetDefault("remote_configuration.config_root", "")
	config.BindEnvAndSetDefault("remote_configuration.director_root", "")
	config.BindEnv("remote_configuration.refresh_interval")
	config.BindEnvAndSetDefault("remote_configuration.org_status_refresh_interval", 1*time.Minute)
	config.BindEnvAndSetDefault("remote_configuration.max_backoff_interval", 5*time.Minute)
	config.BindEnvAndSetDefault("remote_configuration.clients.ttl_seconds", 30*time.Second)
	config.BindEnvAndSetDefault("remote_configuration.clients.cache_bypass_limit", 5)
	// Remote config products
	config.BindEnvAndSetDefault("remote_configuration.apm_sampling.enabled", true)
	config.BindEnvAndSetDefault("remote_configuration.agent_integrations.enabled", false)
	config.BindEnvAndSetDefault("remote_configuration.agent_integrations.allow_list", defaultAllowedRCIntegrations)
	config.BindEnvAndSetDefault("remote_configuration.agent_integrations.block_list", []string{})
	config.BindEnvAndSetDefault("remote_configuration.agent_integrations.allow_log_config_scheduling", false)
}

func autoconfig(config pkgconfigmodel.Setup) {
	// Autoconfig
	// Where to look for check templates if no custom path is defined
	config.BindEnvAndSetDefault("autoconf_template_dir", "/datadog/check_configs")
	config.BindEnvAndSetDefault("autoconf_config_files_poll", false)
	config.BindEnvAndSetDefault("autoconf_config_files_poll_interval", 60)
	config.BindEnvAndSetDefault("exclude_pause_container", true)
	config.BindEnvAndSetDefault("ac_include", []string{})
	config.BindEnvAndSetDefault("ac_exclude", []string{})
	// ac_load_timeout is used to delay the introduction of sources other than
	// the ones automatically loaded by the AC, into the logs agent.
	// It is mainly here to delay the introduction of the container_collect_all
	// in the logs agent, to avoid it to tail all the available containers.
	config.BindEnvAndSetDefault("ac_load_timeout", 30000) // in milliseconds
	config.BindEnvAndSetDefault("container_include", []string{})
	config.BindEnvAndSetDefault("container_exclude", []string{})
	config.BindEnvAndSetDefault("container_include_metrics", []string{})
	config.BindEnvAndSetDefault("container_exclude_metrics", []string{})
	config.BindEnvAndSetDefault("container_include_logs", []string{})
	config.BindEnvAndSetDefault("container_exclude_logs", []string{})
	config.BindEnvAndSetDefault("container_exclude_stopped_age", DefaultAuditorTTL-1) // in hours
	config.BindEnvAndSetDefault("ad_config_poll_interval", int64(10))                 // in seconds
	config.BindEnvAndSetDefault("ad_allowed_env_vars", []string{})
	config.BindEnvAndSetDefault("ad_disable_env_var_resolution", false)
	config.BindEnvAndSetDefault("extra_listeners", []string{})
	config.BindEnvAndSetDefault("extra_config_providers", []string{})
	config.BindEnvAndSetDefault("ignore_autoconf", []string{})
	config.BindEnvAndSetDefault("autoconfig_from_environment", true)
	config.BindEnvAndSetDefault("autoconfig_exclude_features", []string{})
	config.BindEnvAndSetDefault("autoconfig_include_features", []string{})
}

func containerSyspath(config pkgconfigmodel.Setup) {
	if pkgconfigenv.IsContainerized() {
		// In serverless-containerized environments (e.g Fargate)
		// it's impossible to mount host volumes.
		// Make sure the host paths exist before setting-up the default values.
		// Fallback to the container paths if host paths aren't mounted.
		if pathExists("/host/proc") {
			config.SetDefault("procfs_path", "/host/proc")
			config.SetDefault("container_proc_root", "/host/proc")

			// Used by some librairies (like gopsutil)
			if v := os.Getenv("HOST_PROC"); v == "" {
				os.Setenv("HOST_PROC", "/host/proc")
			}
		} else {
			config.SetDefault("procfs_path", "/proc")
			config.SetDefault("container_proc_root", "/proc")
		}
		if pathExists("/host/sys/fs/cgroup/") {
			config.SetDefault("container_cgroup_root", "/host/sys/fs/cgroup/")
		} else {
			config.SetDefault("container_cgroup_root", "/sys/fs/cgroup/")
		}
	} else {
		config.SetDefault("container_proc_root", "/proc")
		// for amazon linux the cgroup directory on host is /cgroup/
		// we pick memory.stat to make sure it exists and not empty
		if _, err := os.Stat("/cgroup/memory/memory.stat"); !os.IsNotExist(err) {
			config.SetDefault("container_cgroup_root", "/cgroup/")
		} else {
			config.SetDefault("container_cgroup_root", "/sys/fs/cgroup/")
		}
	}

	config.BindEnv("procfs_path")
	config.BindEnv("container_proc_root")
	config.BindEnv("container_cgroup_root")
	config.BindEnv("container_pid_mapper")
	config.BindEnvAndSetDefault("ignore_host_etc", false)
	config.BindEnvAndSetDefault("use_improved_cgroup_parser", false)
	config.BindEnvAndSetDefault("proc_root", "/proc")
}

func debugging(config pkgconfigmodel.Setup) {
	// Debugging + C-land crash feature flags
	config.BindEnvAndSetDefault("c_stacktrace_collection", false)
	config.BindEnvAndSetDefault("c_core_dump", false)
	config.BindEnvAndSetDefault("go_core_dump", false)
	config.BindEnvAndSetDefault("memtrack_enabled", false)
	config.BindEnvAndSetDefault("tracemalloc_debug", false)
	config.BindEnvAndSetDefault("tracemalloc_include", "")
	config.BindEnvAndSetDefault("tracemalloc_exclude", "")
	config.BindEnvAndSetDefault("tracemalloc_whitelist", "") // deprecated
	config.BindEnvAndSetDefault("tracemalloc_blacklist", "") // deprecated
	config.BindEnvAndSetDefault("run_path", defaultRunPath)
	config.BindEnv("no_proxy_nonexact_match")
}

func telemetry(config pkgconfigmodel.Setup) {
	// Telemetry
	// Enable telemetry metrics on the internals of the Agent.
	// This create a lot of billable custom metrics.
	config.BindEnvAndSetDefault("telemetry.enabled", false)
	config.BindEnvAndSetDefault("telemetry.dogstatsd_origin", false)
	config.BindEnvAndSetDefault("telemetry.python_memory", true)
	config.BindEnv("telemetry.checks")
	// We're using []string as a default instead of []float64 because viper can only parse list of string from the environment
	//
	// The histogram buckets use to track the time in nanoseconds DogStatsD listeners are not reading/waiting new data
	config.BindEnvAndSetDefault("telemetry.dogstatsd.listeners_latency_buckets", []string{})
	// The histogram buckets use to track the time in nanoseconds it takes for the DogStatsD server to push data to the aggregator
	config.BindEnvAndSetDefault("telemetry.dogstatsd.aggregator_channel_latency_buckets", []string{})
	// The histogram buckets use to track the time in nanoseconds it takes for a DogStatsD listeners to push data to the server
	config.BindEnvAndSetDefault("telemetry.dogstatsd.listeners_channel_latency_buckets", []string{})

	// Agent Telemetry
	config.BindEnvAndSetDefault("agent_telemetry.enabled", true)
	// default compression first setup inside the next bindEnvAndSetLogsConfigKeys() function ...
	bindEnvAndSetLogsConfigKeys(config, "agent_telemetry.")
	// ... and overridden by the following two lines - do not switch these 3 lines order
	config.BindEnvAndSetDefault("agent_telemetry.compression_level", 1)
	config.BindEnvAndSetDefault("agent_telemetry.use_compression", true)
	config.BindEnvAndSetDefault("agent_telemetry.startup_trace_sampling", 0)
}

func serializer(config pkgconfigmodel.Setup) {
	// Serializer
	config.BindEnvAndSetDefault("enable_stream_payload_serialization", true)
	config.BindEnvAndSetDefault("enable_service_checks_stream_payload_serialization", true)
	config.BindEnvAndSetDefault("enable_events_stream_payload_serialization", true)
	config.BindEnvAndSetDefault("enable_sketch_stream_payload_serialization", true)
	config.BindEnvAndSetDefault("enable_json_stream_shared_compressor_buffers", true)

	// Warning: do not change the following values. Your payloads will get dropped by Datadog's intake.
	config.BindEnvAndSetDefault("serializer_max_payload_size", 2*megaByte+megaByte/2)
	config.BindEnvAndSetDefault("serializer_max_uncompressed_payload_size", 4*megaByte)
	config.BindEnvAndSetDefault("serializer_max_series_points_per_payload", 10000)
	config.BindEnvAndSetDefault("serializer_max_series_payload_size", 512000)
	config.BindEnvAndSetDefault("serializer_max_series_uncompressed_payload_size", 5242880)
	config.BindEnvAndSetDefault("serializer_compressor_kind", DefaultCompressorKind)
	config.BindEnvAndSetDefault("serializer_zstd_compressor_level", DefaultZstdCompressionLevel)

	config.BindEnvAndSetDefault("use_v2_api.series", true)
	// Serializer: allow user to blacklist any kind of payload to be sent
	config.BindEnvAndSetDefault("enable_payloads.events", true)
	config.BindEnvAndSetDefault("enable_payloads.series", true)
	config.BindEnvAndSetDefault("enable_payloads.service_checks", true)
	config.BindEnvAndSetDefault("enable_payloads.sketches", true)
	config.BindEnvAndSetDefault("enable_payloads.json_to_v1_intake", true)
}

func aggregator(config pkgconfigmodel.Setup) {
	config.BindEnvAndSetDefault("aggregator_stop_timeout", 2)
	config.BindEnvAndSetDefault("aggregator_buffer_size", 100)
	config.BindEnvAndSetDefault("aggregator_use_tags_store", true)
	config.BindEnvAndSetDefault("basic_telemetry_add_container_tags", false) // configure adding the agent container tags to the basic agent telemetry metrics (e.g. `datadog.agent.running`)
	config.BindEnvAndSetDefault("aggregator_flush_metrics_and_serialize_in_parallel_chan_size", 200)
	config.BindEnvAndSetDefault("aggregator_flush_metrics_and_serialize_in_parallel_buffer_size", 4000)
}

func serverless(config pkgconfigmodel.Setup) {
	// Serverless Agent
	config.SetDefault("serverless.enabled", false)
	config.BindEnvAndSetDefault("serverless.logs_enabled", true)
	config.BindEnvAndSetDefault("enhanced_metrics", true)
	config.BindEnvAndSetDefault("capture_lambda_payload", false)
	config.BindEnvAndSetDefault("capture_lambda_payload_max_depth", 10)
	config.BindEnvAndSetDefault("serverless.trace_enabled", true, "DD_TRACE_ENABLED")
	config.BindEnvAndSetDefault("serverless.trace_managed_services", true, "DD_TRACE_MANAGED_SERVICES")
	config.BindEnvAndSetDefault("serverless.service_mapping", "", "DD_SERVICE_MAPPING")
}

func forwarder(config pkgconfigmodel.Setup) {
	// Forwarder
	config.BindEnvAndSetDefault("additional_endpoints", map[string][]string{})
	config.BindEnvAndSetDefault("forwarder_timeout", 20)
	config.BindEnv("forwarder_retry_queue_max_size")                                                     // Deprecated in favor of `forwarder_retry_queue_payloads_max_size`
	config.BindEnv("forwarder_retry_queue_payloads_max_size")                                            // Default value is defined inside `NewOptions` in pkg/forwarder/forwarder.go
	config.BindEnvAndSetDefault("forwarder_connection_reset_interval", 0)                                // in seconds, 0 means disabled
	config.BindEnvAndSetDefault("forwarder_apikey_validation_interval", DefaultAPIKeyValidationInterval) // in minutes
	config.BindEnvAndSetDefault("forwarder_num_workers", 1)
	config.BindEnvAndSetDefault("forwarder_stop_timeout", 2)
	config.BindEnvAndSetDefault("forwarder_max_concurrent_requests", 10)
	// Forwarder retry settings
	config.BindEnvAndSetDefault("forwarder_backoff_factor", 2)
	config.BindEnvAndSetDefault("forwarder_backoff_base", 2)
	config.BindEnvAndSetDefault("forwarder_backoff_max", 64)
	config.BindEnvAndSetDefault("forwarder_recovery_interval", DefaultForwarderRecoveryInterval)
	config.BindEnvAndSetDefault("forwarder_recovery_reset", false)

	// Forwarder storage on disk
	config.BindEnvAndSetDefault("forwarder_storage_path", "")
	config.BindEnvAndSetDefault("forwarder_outdated_file_in_days", 10)
	config.BindEnvAndSetDefault("forwarder_flush_to_disk_mem_ratio", 0.5)
	config.BindEnvAndSetDefault("forwarder_storage_max_size_in_bytes", 0)                // 0 means disabled. This is a BETA feature.
	config.BindEnvAndSetDefault("forwarder_storage_max_disk_ratio", 0.80)                // Do not store transactions on disk when the disk usage exceeds 80% of the disk capacity. Use 80% as some applications do not behave well when the disk space is very small.
	config.BindEnvAndSetDefault("forwarder_retry_queue_capacity_time_interval_sec", 900) // 15 mins

	// Forwarder channels buffer size
	config.BindEnvAndSetDefault("forwarder_high_prio_buffer_size", 100)
	config.BindEnvAndSetDefault("forwarder_low_prio_buffer_size", 100)
	config.BindEnvAndSetDefault("forwarder_requeue_buffer_size", 100)
	config.BindEnvAndSetDefault("forwarder_http_protocol", "auto")
}

func dogstatsd(config pkgconfigmodel.Setup) {
	// Dogstatsd
	config.BindEnvAndSetDefault("use_dogstatsd", true)
	config.BindEnvAndSetDefault("dogstatsd_port", 8125)    // Notice: 0 means UDP port closed
	config.BindEnvAndSetDefault("dogstatsd_pipe_name", "") // experimental and not officially supported for now.
	// Experimental and not officially supported for now.
	// Options are: udp, uds, named_pipe
	config.BindEnvAndSetDefault("dogstatsd_eol_required", []string{})

	// The following options allow to configure how the dogstatsd intake buffers and queues incoming datagrams.
	// When a datagram is received it is first added to a datagrams buffer. This buffer fills up until
	// we reach `dogstatsd_packet_buffer_size` datagrams or after `dogstatsd_packet_buffer_flush_timeout` ms.
	// After this happens we flush this buffer of datagrams to a queue for processing. The size of this queue
	// is `dogstatsd_queue_size`.
	config.BindEnvAndSetDefault("dogstatsd_buffer_size", 1024*8)
	config.BindEnvAndSetDefault("dogstatsd_packet_buffer_size", 32)
	config.BindEnvAndSetDefault("dogstatsd_packet_buffer_flush_timeout", 100*time.Millisecond)
	config.BindEnvAndSetDefault("dogstatsd_queue_size", 1024)

	config.BindEnvAndSetDefault("dogstatsd_non_local_traffic", false)
	config.BindEnvAndSetDefault("dogstatsd_socket", defaultStatsdSocket) // Only enabled on unix systems
	config.BindEnvAndSetDefault("dogstatsd_stream_socket", "")           // Experimental || Notice: empty means feature disabled
	config.BindEnvAndSetDefault("dogstatsd_pipeline_autoadjust", false)
	config.BindEnvAndSetDefault("dogstatsd_pipeline_count", 1)
	config.BindEnvAndSetDefault("dogstatsd_stats_port", 5000)
	config.BindEnvAndSetDefault("dogstatsd_stats_enable", false)
	config.BindEnvAndSetDefault("dogstatsd_stats_buffer", 10)
	config.BindEnvAndSetDefault("dogstatsd_telemetry_enabled_listener_id", false)
	// Control how dogstatsd-stats logs can be generated
	config.BindEnvAndSetDefault("dogstatsd_log_file", "")
	config.BindEnvAndSetDefault("dogstatsd_logging_enabled", true)
	config.BindEnvAndSetDefault("dogstatsd_log_file_max_rolls", 3)
	config.BindEnvAndSetDefault("dogstatsd_log_file_max_size", "10Mb")
	// Control for how long counter would be sampled to 0 if not received
	config.BindEnvAndSetDefault("dogstatsd_expiry_seconds", 300)
	// Control how long we keep dogstatsd contexts in memory.
	config.BindEnvAndSetDefault("dogstatsd_context_expiry_seconds", 20)
	config.BindEnvAndSetDefault("dogstatsd_origin_detection", false) // Only supported for socket traffic
	config.BindEnvAndSetDefault("dogstatsd_origin_detection_client", false)
	config.BindEnvAndSetDefault("dogstatsd_origin_optout_enabled", true)
	config.BindEnvAndSetDefault("dogstatsd_so_rcvbuf", 0)
	config.BindEnvAndSetDefault("dogstatsd_metrics_stats_enable", false)
	config.BindEnvAndSetDefault("dogstatsd_tags", []string{})
	config.BindEnvAndSetDefault("dogstatsd_mapper_cache_size", 1000)
	config.BindEnvAndSetDefault("dogstatsd_string_interner_size", 4096)
	// Enable check for Entity-ID presence when enriching Dogstatsd metrics with tags
	config.BindEnvAndSetDefault("dogstatsd_entity_id_precedence", false)
	// Sends Dogstatsd parse errors to the Debug level instead of the Error level
	config.BindEnvAndSetDefault("dogstatsd_disable_verbose_logs", false)
	// Location to store dogstatsd captures by default
	config.BindEnvAndSetDefault("dogstatsd_capture_path", "")
	// Depth of the channel the capture writer reads before persisting to disk.
	// Default is 0 - blocking channel
	config.BindEnvAndSetDefault("dogstatsd_capture_depth", 0)
	// Enable the no-aggregation pipeline.
	config.BindEnvAndSetDefault("dogstatsd_no_aggregation_pipeline", true)
	// How many metrics maximum in payloads sent by the no-aggregation pipeline to the intake.
	config.BindEnvAndSetDefault("dogstatsd_no_aggregation_pipeline_batch_size", 2048)
	// Force the amount of dogstatsd workers (mainly used for benchmarks or some very specific use-case)
	config.BindEnvAndSetDefault("dogstatsd_workers_count", 0)

	// To enable the following feature, GODEBUG must contain `madvdontneed=1`
	config.BindEnvAndSetDefault("dogstatsd_mem_based_rate_limiter.enabled", false)
	config.BindEnvAndSetDefault("dogstatsd_mem_based_rate_limiter.low_soft_limit", 0.7)
	config.BindEnvAndSetDefault("dogstatsd_mem_based_rate_limiter.high_soft_limit", 0.8)
	config.BindEnvAndSetDefault("dogstatsd_mem_based_rate_limiter.go_gc", 1) // 0 means don't call SetGCPercent
	config.BindEnvAndSetDefault("dogstatsd_mem_based_rate_limiter.memory_ballast", int64(1024*1024*1024*8))
	config.BindEnvAndSetDefault("dogstatsd_mem_based_rate_limiter.rate_check.min", 0.01)
	config.BindEnvAndSetDefault("dogstatsd_mem_based_rate_limiter.rate_check.max", 1)
	config.BindEnvAndSetDefault("dogstatsd_mem_based_rate_limiter.rate_check.factor", 2)
	config.BindEnvAndSetDefault("dogstatsd_mem_based_rate_limiter.soft_limit_freeos_check.min", 0.01)
	config.BindEnvAndSetDefault("dogstatsd_mem_based_rate_limiter.soft_limit_freeos_check.max", 0.1)
	config.BindEnvAndSetDefault("dogstatsd_mem_based_rate_limiter.soft_limit_freeos_check.factor", 1.5)

	config.BindEnv("dogstatsd_mapper_profiles")
	config.ParseEnvAsSlice("dogstatsd_mapper_profiles", func(in string) []interface{} {
		var mappings []interface{}
		if err := json.Unmarshal([]byte(in), &mappings); err != nil {
			log.Errorf(`"dogstatsd_mapper_profiles" can not be parsed: %v`, err)
		}
		return mappings
	})

	config.BindEnvAndSetDefault("statsd_forward_host", "")
	config.BindEnvAndSetDefault("statsd_forward_port", 0)
	config.BindEnvAndSetDefault("statsd_metric_namespace", "")
	config.BindEnvAndSetDefault("statsd_metric_namespace_blacklist", StandardStatsdPrefixes)
	config.BindEnvAndSetDefault("statsd_metric_blocklist", []string{})
	config.BindEnvAndSetDefault("statsd_metric_blocklist_match_prefix", false)

	config.BindEnvAndSetDefault("histogram_copy_to_distribution", false)
	config.BindEnvAndSetDefault("histogram_copy_to_distribution_prefix", "")
	config.BindEnvAndSetDefault("histogram_aggregates", []string{"max", "median", "avg", "count"})
	config.BindEnvAndSetDefault("histogram_percentiles", []string{"0.95"})
}

func logsagent(config pkgconfigmodel.Setup) {
	// Logs Agent

	// External Use: modify those parameters to configure the logs-agent.
	// enable the logs-agent:
	config.BindEnvAndSetDefault("logs_enabled", false)
	config.BindEnvAndSetDefault("log_enabled", false) // deprecated, use logs_enabled instead
	// collect all logs from all containers:
	config.BindEnvAndSetDefault("logs_config.container_collect_all", false)
	// add a socks5 proxy:
	config.BindEnvAndSetDefault("logs_config.socks5_proxy_address", "")
	// disable distributed senders
	config.BindEnvAndSetDefault("logs_config.disable_distributed_senders", false)
	// specific logs-agent api-key
	config.BindEnv("logs_config.api_key")

	// Duration during which the host tags will be submitted with log events.
	config.BindEnvAndSetDefault("logs_config.expected_tags_duration", time.Duration(0)) // duration-formatted string (parsed by `time.ParseDuration`)
	// send the logs to the port 443 of the logs-backend via TCP:
	config.BindEnvAndSetDefault("logs_config.use_port_443", false)
	// increase the read buffer size of the UDP sockets:
	config.BindEnvAndSetDefault("logs_config.frame_size", 9000)
	// maximum log message size in bytes
	config.BindEnvAndSetDefault("logs_config.max_message_size_bytes", DefaultMaxMessageSizeBytes)

	// increase the number of files that can be tailed in parallel:
	if runtime.GOOS == "darwin" {
		// The default limit on darwin is 256.
		// This is configurable per process on darwin with `ulimit -n` or a launchDaemon config.
		config.BindEnvAndSetDefault("logs_config.open_files_limit", 200)
	} else {
		// There is no effective limit for windows due to use of CreateFile win32 API
		// The OS default for most linux distributions is 1024
		config.BindEnvAndSetDefault("logs_config.open_files_limit", 500)
	}
	// add global processing rules that are applied on all logs
	config.BindEnv("logs_config.processing_rules")
	// enforce the agent to use files to collect container logs on kubernetes environment
	config.BindEnvAndSetDefault("logs_config.k8s_container_use_file", false)
	// Tail a container's logs by querying the kubelet's API
	config.BindEnvAndSetDefault("logs_config.k8s_container_use_kubelet_api", false)
	// Enable the agent to use files to collect container logs on standalone docker environment, containers
	// with an existing registry offset will continue to be tailed from the docker socket unless
	// logs_config.docker_container_force_use_file is set to true.
	config.BindEnvAndSetDefault("logs_config.docker_container_use_file", true)
	// Force tailing from file for all docker container, even the ones with an existing registry entry
	config.BindEnvAndSetDefault("logs_config.docker_container_force_use_file", false)
	// While parsing Kubernetes pod logs, use /var/log/containers to validate that
	// the pod container ID is matching.
	config.BindEnvAndSetDefault("logs_config.validate_pod_container_id", true)
	// additional config to ensure initial logs are tagged with kubelet tags
	// wait (seconds) for tagger before start fetching tags of new AD services
	config.BindEnvAndSetDefault("logs_config.tagger_warmup_duration", 0) // Disabled by default (0 seconds)
	// Configurable docker client timeout while communicating with the docker daemon.
	// It could happen that the docker daemon takes a lot of time gathering timestamps
	// before starting to send any data when it has stored several large log files.
	// This field lets you increase the read timeout to prevent the client from
	// timing out too early in such a situation. Value in seconds.
	config.BindEnvAndSetDefault("logs_config.docker_client_read_timeout", 30)
	// Configurable API client timeout while communicating with the kubelet to stream logs. Value in seconds.
	config.BindEnvAndSetDefault("logs_config.kubelet_api_client_read_timeout", "30s")
	// Internal Use Only: avoid modifying those configuration parameters, this could lead to unexpected results.
	config.BindEnvAndSetDefault("logs_config.run_path", defaultRunPath)
	// DEPRECATED in favor of `logs_config.force_use_http`.
	config.BindEnvAndSetDefault("logs_config.use_http", false)
	config.BindEnvAndSetDefault("logs_config.force_use_http", false)
	// DEPRECATED in favor of `logs_config.force_use_tcp`.
	config.BindEnvAndSetDefault("logs_config.use_tcp", false)
	config.BindEnvAndSetDefault("logs_config.force_use_tcp", false)

	// Transport protocol for log payloads
	config.BindEnvAndSetDefault("logs_config.http_protocol", "auto")

	bindEnvAndSetLogsConfigKeys(config, "logs_config.")
	bindEnvAndSetLogsConfigKeys(config, "database_monitoring.samples.")
	bindEnvAndSetLogsConfigKeys(config, "database_monitoring.activity.")
	bindEnvAndSetLogsConfigKeys(config, "database_monitoring.metrics.")
	config.BindEnvAndSetDefault("database_monitoring.autodiscovery.aurora.enabled", false)
	config.BindEnvAndSetDefault("database_monitoring.autodiscovery.aurora.discovery_interval", 300)
	config.BindEnvAndSetDefault("database_monitoring.autodiscovery.aurora.region", "")
	config.BindEnvAndSetDefault("database_monitoring.autodiscovery.aurora.query_timeout", 10)
	config.BindEnvAndSetDefault("database_monitoring.autodiscovery.aurora.tags", []string{"datadoghq.com/scrape:true"})
	config.BindEnvAndSetDefault("database_monitoring.autodiscovery.aurora.dbm_tag", "datadoghq.com/dbm:true")
	config.BindEnvAndSetDefault("database_monitoring.autodiscovery.rds.enabled", false)
	config.BindEnvAndSetDefault("database_monitoring.autodiscovery.rds.discovery_interval", 300)
	config.BindEnvAndSetDefault("database_monitoring.autodiscovery.rds.region", "")
	config.BindEnvAndSetDefault("database_monitoring.autodiscovery.rds.query_timeout", 10)
	config.BindEnvAndSetDefault("database_monitoring.autodiscovery.rds.tags", []string{"datadoghq.com/scrape:true"})
	config.BindEnvAndSetDefault("database_monitoring.autodiscovery.rds.dbm_tag", "datadoghq.com/dbm:true")

	config.BindEnvAndSetDefault("logs_config.dd_port", 10516)
	config.BindEnvAndSetDefault("logs_config.dev_mode_use_proto", true)
	config.BindEnvAndSetDefault("logs_config.dd_url_443", "agent-443-intake.logs.datadoghq.com")
	config.BindEnvAndSetDefault("logs_config.stop_grace_period", 30)
	config.BindEnvAndSetDefault("logs_config.message_channel_size", 100)
	config.BindEnvAndSetDefault("logs_config.payload_channel_size", 10)

	// maximum time that the unix tailer will hold a log file open after it has been rotated
	config.BindEnvAndSetDefault("logs_config.close_timeout", 60)
	// maximum time that the windows tailer will hold a log file open, while waiting for
	// the downstream logs pipeline to be ready to accept more data
	config.BindEnvAndSetDefault("logs_config.windows_open_file_timeout", 5)

	// Auto multiline detection settings
	config.BindEnvAndSetDefault("logs_config.auto_multi_line_detection", false)
	config.BindEnv("logs_config.auto_multi_line_detection_custom_samples")
	config.SetKnown("logs_config.auto_multi_line_detection_custom_samples")
	config.BindEnvAndSetDefault("logs_config.auto_multi_line.enable_json_detection", true)
	config.BindEnvAndSetDefault("logs_config.auto_multi_line.enable_datetime_detection", true)
	config.BindEnvAndSetDefault("logs_config.auto_multi_line.timestamp_detector_match_threshold", 0.5)
	config.BindEnvAndSetDefault("logs_config.auto_multi_line.tokenizer_max_input_bytes", 60)
	config.BindEnvAndSetDefault("logs_config.auto_multi_line.pattern_table_max_size", 20)
	config.BindEnvAndSetDefault("logs_config.auto_multi_line.pattern_table_match_threshold", 0.75)
	config.BindEnvAndSetDefault("logs_config.auto_multi_line.enable_json_aggregation", true)
	config.BindEnvAndSetDefault("logs_config.auto_multi_line.tag_aggregated_json", false)

	// Enable the legacy auto multiline detection (v1)
	config.BindEnvAndSetDefault("logs_config.force_auto_multi_line_detection_v1", false)

	// The following auto_multi_line settings are settings for auto multiline detection v1
	config.BindEnvAndSetDefault("logs_config.auto_multi_line_extra_patterns", []string{})
	config.BindEnvAndSetDefault("logs_config.auto_multi_line_default_sample_size", 500)
	config.BindEnvAndSetDefault("logs_config.auto_multi_line_default_match_timeout", 30) // Seconds
	config.BindEnvAndSetDefault("logs_config.auto_multi_line_default_match_threshold", 0.48)

	// Add a tag to logs that are multiline aggregated
	config.BindEnvAndSetDefault("logs_config.tag_multi_line_logs", false)
	// Add a tag to logs that are truncated by the agent
	config.BindEnvAndSetDefault("logs_config.tag_truncated_logs", false)

	// Number of logs pipeline instances. Defaults to number of logical CPU cores as defined by GOMAXPROCS or 4, whichever is lower.
	logsPipelines := min(4, runtime.GOMAXPROCS(0))
	config.BindEnvAndSetDefault("logs_config.pipelines", logsPipelines)

	// If true, the agent looks for container logs in the location used by podman, rather
	// than docker.  This is a temporary configuration parameter to support podman logs until
	// a more substantial refactor of autodiscovery is made to determine this automatically.
	config.BindEnvAndSetDefault("logs_config.use_podman_logs", false)

	// If true, then a source_host tag (IP Address) will be added to TCP/UDP logs.
	config.BindEnvAndSetDefault("logs_config.use_sourcehost_tag", true)

	// If set, the agent will look in this path for docker container log files.  Use this option if
	// docker's `data-root` has been set to a custom path and you wish to ingest docker logs from files. In
	// order to check your docker data-root directory, run the command `docker info -f '{{.DockerRootDir}}'`
	// See more documentation here:
	// https://docs.docker.com/engine/reference/commandline/dockerd/.
	config.BindEnvAndSetDefault("logs_config.docker_path_override", "")

	config.BindEnvAndSetDefault("logs_config.auditor_ttl", DefaultAuditorTTL) // in hours
	// Timeout in milliseonds used when performing agreggation operations,
	// including multi-line log processing rules and chunked line reaggregation.
	// It may be useful to increase it when logs writing is slowed down, that
	// could happen while serializing large objects on log lines.
	config.BindEnvAndSetDefault("logs_config.aggregation_timeout", 1000)
	// Time in seconds
	config.BindEnvAndSetDefault("logs_config.file_scan_period", 10.0)

	// Controls how wildcard file log source are prioritized when there are more files
	// that match wildcard log configurations than the `logs_config.open_files_limit`
	//
	// Choices are 'by_name' and 'by_modification_time'. See config_template.yaml for full details.
	//
	// WARNING: 'by_modification_time' is less performant than 'by_name' and will trigger
	// more disk I/O at the wildcard log paths
	config.BindEnvAndSetDefault("logs_config.file_wildcard_selection_mode", "by_name")

	// Max size in MB an integration logs file can use
	config.BindEnvAndSetDefault("logs_config.integrations_logs_files_max_size", 10)
	// Max disk usage in MB all integrations logs files are allowed to use in total
	config.BindEnvAndSetDefault("logs_config.integrations_logs_total_usage", 100)
	// Do not store logs on disk when the disk usage exceeds 80% of the disk capacity.
	config.BindEnvAndSetDefault("logs_config.integrations_logs_disk_ratio", 0.80)

	// SDS logs blocking mechanism
	config.BindEnvAndSetDefault("logs_config.sds.wait_for_configuration", "")
	config.BindEnvAndSetDefault("logs_config.sds.buffer_max_size", 0)

	// Max size in MB to allow for integrations logs files
	config.BindEnvAndSetDefault("logs_config.integrations_logs_files_max_size", 100)

	// Control how the stream-logs log file is managed
	config.BindEnvAndSetDefault("logs_config.streaming.streamlogs_log_file", DefaultStreamlogsLogFile)

	// If true, then the registry file will be written atomically. This behavior is not supported on ECS Fargate.
	config.BindEnvAndSetDefault("logs_config.atomic_registry_write", !pkgconfigenv.IsECSFargate())
}

func vector(config pkgconfigmodel.Setup) {
	// Vector integration
	bindVectorOptions(config, Metrics)
	bindVectorOptions(config, Logs)
}

func cloudfoundry(config pkgconfigmodel.Setup) {
	// Cloud Foundry
	config.BindEnvAndSetDefault("cloud_foundry", false)
	config.BindEnvAndSetDefault("bosh_id", "")
	config.BindEnvAndSetDefault("cf_os_hostname_aliasing", false)
	config.BindEnvAndSetDefault("cloud_foundry_buildpack", false)
}

func containerd(config pkgconfigmodel.Setup) {
	// Containerd
	config.BindEnvAndSetDefault("containerd_namespace", []string{})
	config.BindEnvAndSetDefault("containerd_namespaces", []string{}) // alias for containerd_namespace
	config.BindEnvAndSetDefault("containerd_exclude_namespaces", []string{"moby"})
	config.BindEnvAndSetDefault("container_env_as_tags", map[string]string{})
	config.BindEnvAndSetDefault("container_labels_as_tags", map[string]string{})
}

func cri(config pkgconfigmodel.Setup) {
	// CRI
	config.BindEnvAndSetDefault("cri_socket_path", "")              // empty is disabled
	config.BindEnvAndSetDefault("cri_connection_timeout", int64(1)) // in seconds
	config.BindEnvAndSetDefault("cri_query_timeout", int64(5))      // in seconds
}

func kubernetes(config pkgconfigmodel.Setup) {
	// Kubernetes
	config.BindEnvAndSetDefault("kubernetes_kubelet_host", "")
	config.BindEnvAndSetDefault("kubernetes_kubelet_nodename", "")
	config.BindEnvAndSetDefault("eks_fargate", false)
	config.BindEnvAndSetDefault("kubelet_use_api_server", false)
	config.BindEnvAndSetDefault("kubernetes_http_kubelet_port", 10255)
	config.BindEnvAndSetDefault("kubernetes_https_kubelet_port", 10250)

	config.BindEnvAndSetDefault("kubelet_tls_verify", true)
	config.BindEnvAndSetDefault("kubelet_core_check_enabled", true)
	config.BindEnvAndSetDefault("collect_kubernetes_events", false)
	config.BindEnvAndSetDefault("kubernetes_events_source_detection.enabled", false)
	config.BindEnvAndSetDefault("kubelet_client_ca", "")

	config.BindEnvAndSetDefault("kubelet_auth_token_path", "")
	config.BindEnvAndSetDefault("kubelet_client_crt", "")
	config.BindEnvAndSetDefault("kubelet_client_key", "")

	config.BindEnvAndSetDefault("kubernetes_pod_expiration_duration", 15*60) // in seconds, default 15 minutes
	config.BindEnvAndSetDefault("kubelet_wait_on_missing_container", 0)
	config.BindEnvAndSetDefault("kubelet_cache_pods_duration", 5)       // Polling frequency in seconds of the agent to the kubelet "/pods" endpoint
	config.BindEnvAndSetDefault("kubelet_listener_polling_interval", 5) // Polling frequency in seconds of the pod watcher to detect new pods/containers (affected by kubelet_cache_pods_duration setting)
	config.BindEnvAndSetDefault("kubernetes_collect_metadata_tags", true)
	config.BindEnvAndSetDefault("kubernetes_use_endpoint_slices", false)
	config.BindEnvAndSetDefault("kubernetes_metadata_tag_update_freq", 60) // Polling frequency of the Agent to the DCA in seconds (gets the local cache if the DCA is disabled)
	config.BindEnvAndSetDefault("kubernetes_apiserver_client_timeout", 10)
	config.BindEnvAndSetDefault("kubernetes_apiserver_informer_client_timeout", 0)
	config.BindEnvAndSetDefault("kubernetes_map_services_on_ip", false) // temporary opt-out of the new mapping logic
	config.BindEnvAndSetDefault("kubernetes_apiserver_use_protobuf", false)
	config.BindEnvAndSetDefault("kubernetes_ad_tags_disabled", []string{})

	defaultPodresourcesSocket := "/var/lib/kubelet/pod-resources/kubelet.sock"
	if runtime.GOOS == "windows" {
		defaultPodresourcesSocket = `\\.\pipe\kubelet-pod-resources`
	}
	config.BindEnvAndSetDefault("kubernetes_kubelet_podresources_socket", defaultPodresourcesSocket)
}

func podman(config pkgconfigmodel.Setup) {
	config.BindEnvAndSetDefault("podman_db_path", "")
}

// LoadProxyFromEnv overrides the proxy settings with environment variables
func LoadProxyFromEnv(config pkgconfigmodel.Config) {
	// Viper doesn't handle mixing nested variables from files and set
	// manually.  If we manually set one of the sub value for "proxy" all
	// other values from the conf file will be shadowed when using
	// 'config.Get("proxy")'. For that reason we first get the value from
	// the conf files, overwrite them with the env variables and reset
	// everything.

	// When FIPS proxy is enabled we ignore proxy setting to force data to the local proxy
	if config.GetBool("fips.enabled") {
		log.Infof("'fips.enabled' has been set to true. Ignoring proxy setting.")
		return
	}

	log.Info("Loading proxy settings")

	lookupEnvCaseInsensitive := func(key string) (string, bool) {
		value, found := os.LookupEnv(key)
		if !found {
			value, found = os.LookupEnv(strings.ToLower(key))
		}
		if found {
			log.Infof("Found '%v' env var, using it for the Agent proxy settings", key)
		}
		return value, found
	}

	lookupEnv := func(key string) (string, bool) {
		value, found := os.LookupEnv(key)
		if found {
			log.Infof("Found '%v' env var, using it for the Agent proxy settings", key)
		}
		return value, found
	}

	var isSet bool
	p := &pkgconfigmodel.Proxy{}
	if isSet = config.IsSet("proxy"); isSet {
		if err := structure.UnmarshalKey(config, "proxy", p); err != nil {
			isSet = false
			log.Errorf("Could not load proxy setting from the configuration (ignoring): %s", err)
		}
	}

	if HTTP, found := lookupEnv("DD_PROXY_HTTP"); found {
		isSet = true
		p.HTTP = HTTP
	} else if HTTP, found := lookupEnvCaseInsensitive("HTTP_PROXY"); found {
		isSet = true
		p.HTTP = HTTP
	}

	if HTTPS, found := lookupEnv("DD_PROXY_HTTPS"); found {
		isSet = true
		p.HTTPS = HTTPS
	} else if HTTPS, found := lookupEnvCaseInsensitive("HTTPS_PROXY"); found {
		isSet = true
		p.HTTPS = HTTPS
	}

	if noProxy, found := lookupEnv("DD_PROXY_NO_PROXY"); found {
		isSet = true
		p.NoProxy = strings.Split(noProxy, " ") // space-separated list, consistent with viper
	} else if noProxy, found := lookupEnvCaseInsensitive("NO_PROXY"); found {
		isSet = true
		p.NoProxy = strings.Split(noProxy, ",") // comma-separated list, consistent with other tools that use the NO_PROXY env var
	}

	if !config.GetBool("use_proxy_for_cloud_metadata") {
		log.Debugf("'use_proxy_for_cloud_metadata' is enabled: adding cloud provider URL to the no_proxy list")
		isSet = true
		p.NoProxy = append(p.NoProxy,
			"169.254.169.254", // Azure, EC2, GCE
			"100.100.100.200", // Alibaba
		)
	}

	// We have to set each value individually so both config.Get("proxy")
	// and config.Get("proxy.http") work
	if isSet {
		config.Set("proxy.http", p.HTTP, pkgconfigmodel.SourceEnvVar)
		config.Set("proxy.https", p.HTTPS, pkgconfigmodel.SourceEnvVar)

		// If this is set to an empty []string, viper will have a type conflict when merging
		// this config during secrets resolution. It unmarshals empty yaml lists to type
		// []interface{}, which will then conflict with type []string and fail to merge.
		noProxy := make([]interface{}, len(p.NoProxy))
		for idx := range p.NoProxy {
			noProxy[idx] = p.NoProxy[idx]
		}
		config.Set("proxy.no_proxy", noProxy, pkgconfigmodel.SourceEnvVar)
	}
}

// LoadWithoutSecret reads configs files, initializes the config module without decrypting any secrets
func LoadWithoutSecret(config pkgconfigmodel.Config, additionalEnvVars []string) (*pkgconfigmodel.Warnings, error) {
	return LoadDatadogCustom(config, "datadog.yaml", option.None[secrets.Component](), additionalEnvVars)
}

// LoadWithSecret reads config files and initializes config with decrypted secrets
func LoadWithSecret(config pkgconfigmodel.Config, secretResolver secrets.Component, additionalEnvVars []string) (*pkgconfigmodel.Warnings, error) {
	return LoadDatadogCustom(config, "datadog.yaml", option.New[secrets.Component](secretResolver), additionalEnvVars)
}

// Merge will merge additional configuration into an existing configuration
func Merge(configPaths []string, config pkgconfigmodel.Config) error {
	for _, configPath := range configPaths {
		if f, err := os.Open(configPath); err == nil {
			err = config.MergeConfig(f)
			_ = f.Close()
			if err != nil {
				return fmt.Errorf("error merging %s config file: %w", configPath, err)
			}
		} else {
			log.Infof("no config exists at %s, ignoring...", configPath)
		}
	}

	return nil
}

func findUnknownKeys(config pkgconfigmodel.Config) []string {
	var unknownKeys []string
	knownKeys := config.GetKnownKeysLowercased()
	loadedKeys := config.AllKeysLowercased()
	for _, loadedKey := range loadedKeys {
		if _, found := knownKeys[loadedKey]; !found {
			nestedValue := false
			// If a value is within a known key it is considered known.
			for knownKey := range knownKeys {
				if strings.HasPrefix(loadedKey, knownKey+".") {
					nestedValue = true
					break
				}
			}
			if !nestedValue {
				unknownKeys = append(unknownKeys, loadedKey)
			}
		}
	}
	return unknownKeys
}

func findUnexpectedUnicode(config pkgconfigmodel.Config) []string {
	messages := make([]string, 0)
	checkAndRecordString := func(str string, prefix string) {
		if res := FindUnexpectedUnicode(str); len(res) != 0 {
			for _, detected := range res {
				msg := fmt.Sprintf("%s - Unexpected unicode %s codepoint '%U' detected at byte position %v", prefix, detected.reason, detected.codepoint, detected.position)
				messages = append(messages, msg)
			}
		}
	}

	var visitElement func(string, interface{})
	visitElement = func(key string, element interface{}) {
		switch elementValue := element.(type) {
		case string:
			checkAndRecordString(elementValue, fmt.Sprintf("For key '%s', configuration value string '%s'", key, elementValue))
		case []string:
			for _, s := range elementValue {
				checkAndRecordString(s, fmt.Sprintf("For key '%s', configuration value string '%s'", key, s))
			}
		case []interface{}:
			for _, listItem := range elementValue {
				visitElement(key, listItem)
			}
		}
	}

	allKeys := config.AllKeysLowercased()
	for _, key := range allKeys {
		checkAndRecordString(key, fmt.Sprintf("Configuration key string '%s'", key))
		if unknownValue := config.Get(key); unknownValue != nil {
			visitElement(key, unknownValue)
		}
	}

	return messages
}

func findUnknownEnvVars(config pkgconfigmodel.Config, environ []string, additionalKnownEnvVars []string) []string {
	var unknownVars []string

	knownVars := map[string]struct{}{
		// these variables are used by the agent, but not via the Config struct,
		// so must be listed separately.
		"DD_INSIDE_CI":      {},
		"DD_PROXY_HTTP":     {},
		"DD_PROXY_HTTPS":    {},
		"DD_PROXY_NO_PROXY": {},
		// these variables are used by serverless, but not via the Config struct
		"DD_AAS_DOTNET_EXTENSION_VERSION":          {},
		"DD_AAS_EXTENSION_VERSION":                 {},
		"DD_AAS_JAVA_EXTENSION_VERSION":            {},
		"DD_AGENT_PIPE_NAME":                       {},
		"DD_API_KEY_SECRET_ARN":                    {},
		"DD_APM_FLUSH_DEADLINE_MILLISECONDS":       {},
		"DD_APPSEC_ENABLED":                        {},
		"DD_AZURE_APP_SERVICES":                    {},
		"DD_DOGSTATSD_ARGS":                        {},
		"DD_DOGSTATSD_PATH":                        {},
		"DD_DOGSTATSD_WINDOWS_PIPE_NAME":           {},
		"DD_DOTNET_TRACER_HOME":                    {},
		"DD_EXTENSION_PATH":                        {},
		"DD_FLUSH_TO_LOG":                          {},
		"DD_KMS_API_KEY":                           {},
		"DD_INTEGRATIONS":                          {},
		"DD_INTERNAL_NATIVE_LOADER_PATH":           {},
		"DD_INTERNAL_PROFILING_NATIVE_ENGINE_PATH": {},
		"DD_LAMBDA_HANDLER":                        {},
		"DD_LOGS_INJECTION":                        {},
		"DD_MERGE_XRAY_TRACES":                     {},
		"DD_PROFILER_EXCLUDE_PROCESSES":            {},
		"DD_PROFILING_LOG_DIR":                     {},
		"DD_RUNTIME_METRICS_ENABLED":               {},
		"DD_SERVERLESS_APPSEC_ENABLED":             {},
		"DD_SERVERLESS_FLUSH_STRATEGY":             {},
		"DD_SERVICE":                               {},
		"DD_TRACE_AGENT_ARGS":                      {},
		"DD_TRACE_AGENT_PATH":                      {},
		"DD_TRACE_AGENT_URL":                       {},
		"DD_TRACE_LOG_DIRECTORY":                   {},
		"DD_TRACE_LOG_PATH":                        {},
		"DD_TRACE_METRICS_ENABLED":                 {},
		"DD_TRACE_PIPE_NAME":                       {},
		"DD_TRACE_TRANSPORT":                       {},
		"DD_VERSION":                               {},
		// this variable is used by the Kubernetes leader election mechanism
		"DD_POD_NAME": {},
		// this variable is used by tracers
		"DD_INSTRUMENTATION_TELEMETRY_ENABLED": {},
		// these variables are used by source code integration
		"DD_GIT_COMMIT_SHA":     {},
		"DD_GIT_REPOSITORY_URL": {},
		// signals whether or not ADP is enabled
		"DD_ADP_ENABLED": {},
	}
	for _, key := range config.GetEnvVars() {
		knownVars[key] = struct{}{}
	}
	for _, key := range additionalKnownEnvVars {
		knownVars[key] = struct{}{}
	}

	for _, equality := range environ {
		key := strings.SplitN(equality, "=", 2)[0]
		if !strings.HasPrefix(key, "DD_") {
			continue
		}
		if _, known := knownVars[key]; !known {
			unknownVars = append(unknownVars, key)
		}
	}
	return unknownVars
}

func useHostEtc(config pkgconfigmodel.Config) {
	if pkgconfigenv.IsContainerized() && pathExists("/host/etc") {
		if !config.GetBool("ignore_host_etc") {
			if val, isSet := os.LookupEnv("HOST_ETC"); !isSet {
				// We want to detect the host distro informations instead of the one from the container.
				// 'HOST_ETC' is used by some libraries like gopsutil and by the system-probe to
				// download the right kernel headers.
				os.Setenv("HOST_ETC", "/host/etc")
				log.Debug("Setting environment variable HOST_ETC to '/host/etc'")
			} else {
				log.Debugf("'/host/etc' folder detected but HOST_ETC is already set to '%s', leaving it untouched", val)
			}
		} else {
			log.Debug("/host/etc detected but ignored because 'ignore_host_etc' is set to true")
		}
	}
}

func checkConflictingOptions(config pkgconfigmodel.Config) error {
	// Verify that either use_podman_logs OR docker_path_override are set since they conflict
	if config.GetBool("logs_config.use_podman_logs") && len(config.GetString("logs_config.docker_path_override")) > 0 {
		log.Warnf("'use_podman_logs' is set to true and 'docker_path_override' is set, please use one or the other")
		return errors.New("'use_podman_logs' is set to true and 'docker_path_override' is set, please use one or the other")
	}

	return nil
}

// LoadDatadogCustom loads the datadog config in the given config
func LoadDatadogCustom(config pkgconfigmodel.Config, origin string, secretResolver option.Option[secrets.Component], additionalKnownEnvVars []string) (*pkgconfigmodel.Warnings, error) {
	// Feature detection running in a defer func as it always  need to run (whether config load has been successful or not)
	// Because some Agents (e.g. trace-agent) will run even if config file does not exist
	defer func() {
		// Environment feature detection needs to run before applying override funcs
		// as it may provide such overrides
		pkgconfigenv.DetectFeatures(config)
		pkgconfigmodel.ApplyOverrideFuncs(config)
	}()

	warnings := &pkgconfigmodel.Warnings{}
	err := LoadCustom(config, additionalKnownEnvVars)
	if err != nil {
		if errors.Is(err, os.ErrPermission) {
			return warnings, log.Warnf("Error loading config: %v (check config file permissions for dd-agent user)", err)
		}
		return warnings, err
	}

	// We resolve proxy setting before secrets. This allows setting secrets through DD_PROXY_* env variables
	LoadProxyFromEnv(config)

	if resolver, ok := secretResolver.Get(); ok {
		if err := ResolveSecrets(config, resolver, origin); err != nil {
			return warnings, err
		}
	}

	// Verify 'DD_URL' and 'DD_DD_URL' conflicts
	if EnvVarAreSetAndNotEqual("DD_DD_URL", "DD_URL") {
		log.Warnf("'DD_URL' and 'DD_DD_URL' variables are both set in environment. Using 'DD_DD_URL' value")
	}

	useHostEtc(config)

	err = checkConflictingOptions(config)
	if err != nil {
		return warnings, err
	}

	// If this variable is set to true, we'll use DefaultPython for the Python version,
	// ignoring the python_version configuration value.
	if ForceDefaultPython == "true" && config.IsKnown("python_version") {
		pv := config.GetString("python_version")
		if pv != DefaultPython {
			log.Warnf("Python version has been forced to %s", DefaultPython)
		}

		pkgconfigmodel.AddOverride("python_version", DefaultPython)
	}

	sanitizeAPIKeyConfig(config, "api_key")
	sanitizeAPIKeyConfig(config, "logs_config.api_key")
	// setTracemallocEnabled *must* be called before setNumWorkers
	warnings.TraceMallocEnabledWithPy2 = setTracemallocEnabled(config)
	setNumWorkers(config)

	flareStrippedKeys := config.GetStringSlice("flare_stripped_keys")
	if len(flareStrippedKeys) > 0 {
		log.Warn("flare_stripped_keys is deprecated, please use scrubber.additional_keys instead.")
		scrubber.AddStrippedKeys(flareStrippedKeys)
	}
	scrubberAdditionalKeys := config.GetStringSlice("scrubber.additional_keys")
	if len(scrubberAdditionalKeys) > 0 {
		scrubber.AddStrippedKeys(scrubberAdditionalKeys)
	}

	return warnings, setupFipsEndpoints(config)
}

// LoadCustom reads config into the provided config object
func LoadCustom(config pkgconfigmodel.Config, additionalKnownEnvVars []string) error {
	log.Info("Starting to load the configuration")
	if err := config.ReadInConfig(); err != nil {
		if pkgconfigenv.IsServerless() {
			log.Debug("No config file detected, using environment variable based configuration only")
			// The remaining code in LoadCustom is not run to keep a low cold start time
			return nil
		}
		return err
	}

	for _, key := range findUnknownKeys(config) {
		log.Warnf("Unknown key in config file: %v", key)
	}

	for _, v := range findUnknownEnvVars(config, os.Environ(), additionalKnownEnvVars) {
		log.Warnf("Unknown environment variable: %v", v)
	}

	for _, warningMsg := range findUnexpectedUnicode(config) {
		log.Warnf("%s", warningMsg)
	}

	return nil
}

// setupFipsEndpoints overwrites the Agent endpoint for outgoing data to be sent to the local FIPS proxy. The local FIPS
// proxy will be in charge of forwarding data to the Datadog backend following FIPS standard. Starting from
// fips.port_range_start we will assign a dedicated port per product (metrics, logs, traces, ...).
func setupFipsEndpoints(config pkgconfigmodel.Config) error {
	// Each port is dedicated to a specific data type:
	//
	// port_range_start: HAProxy stats
	// port_range_start + 1:  metrics
	// port_range_start + 2:  traces
	// port_range_start + 3:  profiles
	// port_range_start + 4:  processes
	// port_range_start + 5:  logs
	// port_range_start + 6:  databases monitoring metrics, metadata and activity
	// port_range_start + 7:  databases monitoring samples
	// port_range_start + 8:  network devices metadata
	// port_range_start + 9:  network devices snmp traps
	// port_range_start + 10: instrumentation telemetry
	// port_range_start + 11: appsec events (unused)
	// port_range_start + 12: orchestrator explorer
	// port_range_start + 13: runtime security
	// port_range_start + 14: compliance
	// port_range_start + 15: network devices netflow

	// The `datadog-fips-agent` flavor is incompatible with the fips-proxy and we do not want to downgrade to http or
	// route traffic through a proxy for the above products
	fipsFlavor, err := pkgfips.Enabled()
	if err != nil {
		return err
	}

	if fipsFlavor {
		log.Debug("FIPS mode is enabled in the agent. Ignoring fips-proxy settings")
		return nil
	}

	if !config.GetBool("fips.enabled") {
		log.Debug("FIPS mode is disabled")
		return nil
	}

	log.Warn("The FIPS Agent (`datadog-fips-agent`) will replace the FIPS Proxy as the FIPS-compliant implementation of the Agent in the future. Please ensure that you transition to `datadog-fips-agent` as soon as possible.")

	const (
		proxyStats                 = 0
		metrics                    = 1
		traces                     = 2
		profiles                   = 3
		processes                  = 4
		logs                       = 5
		databasesMonitoringMetrics = 6
		databasesMonitoringSamples = 7
		networkDevicesMetadata     = 8
		networkDevicesSnmpTraps    = 9
		instrumentationTelemetry   = 10
		appsecEvents               = 11
		orchestratorExplorer       = 12
		runtimeSecurity            = 13
		compliance                 = 14
		networkDevicesNetflow      = 15
	)

	localAddress, err := system.IsLocalAddress(config.GetString("fips.local_address"))
	if err != nil {
		return fmt.Errorf("fips.local_address: %s", err)
	}

	portRangeStart := config.GetInt("fips.port_range_start")
	urlFor := func(port int) string { return net.JoinHostPort(localAddress, strconv.Itoa(portRangeStart+port)) }

	log.Warnf("FIPS mode is enabled! All communication to DataDog will be routed to the local FIPS proxy on '%s' starting from port %d", localAddress, portRangeStart)

	// Disabling proxy to make sure all data goes directly to the FIPS proxy
	os.Unsetenv("HTTP_PROXY")
	os.Unsetenv("HTTPS_PROXY")

	config.Set("fips.https", config.GetBool("fips.https"), pkgconfigmodel.SourceAgentRuntime)

	// HTTP for now, will soon be updated to HTTPS
	protocol := "http://"
	if config.GetBool("fips.https") {
		protocol = "https://"
		config.Set("skip_ssl_validation", !config.GetBool("fips.tls_verify"), pkgconfigmodel.SourceAgentRuntime)
	}

	// The following overwrites should be sync with the documentation for the fips.enabled config setting in the
	// config_template.yaml

	// Metrics
	config.Set("dd_url", protocol+urlFor(metrics), pkgconfigmodel.SourceAgentRuntime)

	// Logs
	setupFipsLogsConfig(config, "logs_config.", urlFor(logs))

	// APM
	config.Set("apm_config.apm_dd_url", protocol+urlFor(traces), pkgconfigmodel.SourceAgentRuntime)
	// Adding "/api/v2/profile" because it's not added to the 'apm_config.profiling_dd_url' value by the Agent
	config.Set("apm_config.profiling_dd_url", protocol+urlFor(profiles)+"/api/v2/profile", pkgconfigmodel.SourceAgentRuntime)
	config.Set("apm_config.telemetry.dd_url", protocol+urlFor(instrumentationTelemetry), pkgconfigmodel.SourceAgentRuntime)

	// Processes
	config.Set("process_config.process_dd_url", protocol+urlFor(processes), pkgconfigmodel.SourceAgentRuntime)

	// Database monitoring
	// Historically we used a different port for samples because the intake hostname defined in epforwarder.go was different
	// (even though the underlying IPs were the same as the ones for DBM metrics intake hostname). We're keeping 2 ports for backward compatibility reason.
	setupFipsLogsConfig(config, "database_monitoring.metrics.", urlFor(databasesMonitoringMetrics))
	setupFipsLogsConfig(config, "database_monitoring.activity.", urlFor(databasesMonitoringMetrics))
	setupFipsLogsConfig(config, "database_monitoring.samples.", urlFor(databasesMonitoringSamples))

	// Network devices
	// Internally, Viper uses multiple storages for the configuration values and values from datadog.yaml are stored
	// in a different place from where overrides (created with config.Set(...)) are stored.
	// Some NDM products are using UnmarshalKey() which either uses overridden data or either configuration file data but not
	// both at the same time (see https://github.com/spf13/viper/issues/1106)
	//
	// Because of that we need to put all the NDM config in the overridden data store (using Set) in order to get
	// data from the config + data created by the FIPS mode when using UnmarshalKey()

	config.Set("network_devices.snmp_traps", config.Get("network_devices.snmp_traps"), pkgconfigmodel.SourceAgentRuntime)
	setupFipsLogsConfig(config, "network_devices.metadata.", urlFor(networkDevicesMetadata))
	config.Set("network_devices.netflow", config.Get("network_devices.netflow"), pkgconfigmodel.SourceAgentRuntime)
	setupFipsLogsConfig(config, "network_devices.snmp_traps.forwarder.", urlFor(networkDevicesSnmpTraps))
	setupFipsLogsConfig(config, "network_devices.netflow.forwarder.", urlFor(networkDevicesNetflow))

	// Orchestrator Explorer
	config.Set("orchestrator_explorer.orchestrator_dd_url", protocol+urlFor(orchestratorExplorer), pkgconfigmodel.SourceAgentRuntime)

	// CWS
	setupFipsLogsConfig(config, "runtime_security_config.endpoints.", urlFor(runtimeSecurity))

	// Compliance
	setupFipsLogsConfig(config, "compliance_config.endpoints.", urlFor(compliance))

	return nil
}

func setupFipsLogsConfig(config pkgconfigmodel.Config, configPrefix string, url string) {
	config.Set(configPrefix+"use_http", true, pkgconfigmodel.SourceAgentRuntime)
	config.Set(configPrefix+"logs_no_ssl", !config.GetBool("fips.https"), pkgconfigmodel.SourceAgentRuntime)
	config.Set(configPrefix+"logs_dd_url", url, pkgconfigmodel.SourceAgentRuntime)
}

// ResolveSecrets merges all the secret values from origin into config. Secret values
// are identified by a value of the form "ENC[key]" where key is the secret key.
// See: https://github.com/DataDog/datadog-agent/blob/main/docs/agent/secrets.md
func ResolveSecrets(config pkgconfigmodel.Config, secretResolver secrets.Component, origin string) error {
	log.Info("Starting to resolve secrets")
	// We have to init the secrets package before we can use it to decrypt
	// anything.
	secretResolver.Configure(secrets.ConfigParams{
		Command:                config.GetString("secret_backend_command"),
		Arguments:              config.GetStringSlice("secret_backend_arguments"),
		Timeout:                config.GetInt("secret_backend_timeout"),
		MaxSize:                config.GetInt("secret_backend_output_max_size"),
		RefreshInterval:        config.GetInt("secret_refresh_interval"),
		RefreshIntervalScatter: config.GetBool("secret_refresh_scatter"),
		GroupExecPerm:          config.GetBool("secret_backend_command_allow_group_exec_perm"),
		RemoveLinebreak:        config.GetBool("secret_backend_remove_trailing_line_break"),
		RunPath:                config.GetString("run_path"),
		AuditFileMaxSize:       config.GetInt("secret_audit_file_max_size"),
	})

	if config.GetString("secret_backend_command") != "" {
		// Viper doesn't expose the final location of the file it
		// loads. Since we are searching for 'datadog.yaml' in multiple
		// locations we let viper determine the one to use before
		// updating it.
		yamlConf, err := yaml.Marshal(config.AllSettings())
		if err != nil {
			return fmt.Errorf("unable to marshal configuration to YAML to decrypt secrets: %v", err)
		}

		secretResolver.SubscribeToChanges(func(handle, settingOrigin string, settingPath []string, _, newValue any) {
			if origin != settingOrigin {
				return
			}
			if err := configAssignAtPath(config, settingPath, newValue); err != nil {
				log.Errorf("Could not assign new value of secret %s (%+q) to config: %s", handle, settingPath, err)
			}
		})
		if _, err = secretResolver.Resolve(yamlConf, origin); err != nil {
			return fmt.Errorf("unable to decrypt secret from datadog.yaml: %v", err)
		}
	}
	log.Info("Finished resolving secrets")
	return nil
}

// confgAssignAtPath assigns a value to the given setting of the config
// This works around viper issues that prevent us from assigning to fields that have a dot in the
// name (example: 'additional_endpoints.http://url.com') and also allows us to assign to individual
// elements of a slice of items (example: 'proxy.no_proxy.0' to assign index 0 of 'no_proxy')
func configAssignAtPath(config pkgconfigmodel.Config, settingPath []string, newValue any) error {
	settingName := strings.Join(settingPath, ".")
	if config.IsKnown(settingName) {
		config.Set(settingName, newValue, pkgconfigmodel.SourceAgentRuntime)
		return nil
	}

	// Trying to assign to an unknown config field can happen when trying to set a
	// value inside of a compound object (a slice or a map) which allows arbitrary key
	// values. Some settings where this happens include `additional_endpoints`, or
	// `kubernetes_node_annotations_as_tags`, etc. Since these arbitrary keys can
	// contain a '.' character, we are unable to use the standard `config.Set` method.
	// Instead, we remove trailing elements from the end of the path until we find a known
	// config field, retrieve the compound object at that point, and then use the trailing
	// elements to figure out how to modify that particular object, before setting it back
	// on the config.
	//
	// Example with the follow configuration:
	//
	//    process_config:
	//      additional_endpoints:
	//        http://url.com:
	//         - ENC[handle_to_password]
	//
	// Calling this function like:
	//
	//   configAssignAtPath(config, ['process_config', 'additional_endpoints', 'http://url.com', '0'], 'password')
	//
	// This is split into:
	//   ['process_config', 'additional_endpoints']  // a known config field
	// and:
	//   ['http://url.com', '0']                     // trailing elements
	//
	// This function will effectively do:
	//
	// var original map[string][]string = config.Get('process_config.additional_endpoints')
	// var slice []string               = original['http://url.com']
	// slice[0] = 'password'
	// config.Set('process_config.additional_endpoints', original)

	trailingElements := make([]string, 0, len(settingPath))
	// copy the path and hold onto the original, useful for error messages
	path := slices.Clone(settingPath)
	for {
		if len(path) == 0 {
			return fmt.Errorf("unknown config setting '%s'", settingPath)
		}
		// get the last element from the path and add it to the trailing elements
		lastElem := path[len(path)-1]
		trailingElements = append(trailingElements, lastElem)
		// remove that element from the path and see if we've reached a known field
		path = path[:len(path)-1]
		settingName = strings.Join(path, ".")
		if config.IsKnown(settingName) {
			break
		}
	}
	slices.Reverse(trailingElements)

	// retrieve the config value at the known field
	startingValue := config.Get(settingName)
	iterateValue := startingValue
	// iterate down until we find the final object that we are able to modify
	for k, elem := range trailingElements {
		switch modifyValue := iterateValue.(type) {
		case map[string]interface{}:
			if k == len(trailingElements)-1 {
				// if we reached the final object, modify it directly by assigning the newValue parameter
				modifyValue[elem] = newValue
			} else {
				// otherwise iterate inside that compound object
				iterateValue = modifyValue[elem]
			}
		case map[interface{}]interface{}:
			if k == len(trailingElements)-1 {
				modifyValue[elem] = newValue
			} else {
				iterateValue = modifyValue[elem]
			}
		case []string:
			index, err := strconv.Atoi(elem)
			if err != nil {
				return err
			}
			if index >= len(modifyValue) {
				return fmt.Errorf("index out of range %d >= %d", index, len(modifyValue))
			}
			if k == len(trailingElements)-1 {
				modifyValue[index] = fmt.Sprintf("%s", newValue)
			} else {
				iterateValue = modifyValue[index]
			}
		case []interface{}:
			index, err := strconv.Atoi(elem)
			if err != nil {
				return err
			}
			if index >= len(modifyValue) {
				return fmt.Errorf("index out of range %d >= %d", index, len(modifyValue))
			}
			if k == len(trailingElements)-1 {
				modifyValue[index] = newValue
			} else {
				iterateValue = modifyValue[index]
			}
		default:
			return fmt.Errorf("cannot assign to setting '%s' of type %T", settingPath, iterateValue)
		}
	}

	config.Set(settingName, startingValue, pkgconfigmodel.SourceAgentRuntime)
	return nil
}

// EnvVarAreSetAndNotEqual returns true if two given variables are set in environment and are not equal.
func EnvVarAreSetAndNotEqual(lhsName string, rhsName string) bool {
	lhsValue, lhsIsSet := os.LookupEnv(lhsName)
	rhsValue, rhsIsSet := os.LookupEnv(rhsName)

	return lhsIsSet && rhsIsSet && lhsValue != rhsValue
}

// sanitizeAPIKeyConfig strips newlines and other control characters from a given key.
func sanitizeAPIKeyConfig(config pkgconfigmodel.Config, key string) {
	if !config.IsKnown(key) || !config.IsSet(key) {
		return
	}
	config.Set(key, strings.TrimSpace(config.GetString(key)), config.GetSource(key))
}

// sanitizeExternalMetricsProviderChunkSize ensures the value of `external_metrics_provider.chunk_size` is within an acceptable range
func sanitizeExternalMetricsProviderChunkSize(config pkgconfigmodel.Config) {
	if !config.IsKnown("external_metrics_provider.chunk_size") {
		return
	}

	chunkSize := config.GetInt("external_metrics_provider.chunk_size")
	if chunkSize <= 0 {
		log.Warnf("external_metrics_provider.chunk_size cannot be negative: %d", chunkSize)
		config.Set("external_metrics_provider.chunk_size", 1, pkgconfigmodel.SourceAgentRuntime)
	}
	if chunkSize > maxExternalMetricsProviderChunkSize {
		log.Warnf("external_metrics_provider.chunk_size has been set to %d, which is higher than the maximum allowed value %d. Using %d.", chunkSize, maxExternalMetricsProviderChunkSize, maxExternalMetricsProviderChunkSize)
		config.Set("external_metrics_provider.chunk_size", maxExternalMetricsProviderChunkSize, pkgconfigmodel.SourceAgentRuntime)
	}
}

func toggleDefaultPayloads(config pkgconfigmodel.Config) {
	// Disables metric data submission (including Custom Metrics) so that hosts stop showing up in Datadog.
	// Used namely for Error Tracking Standalone where it is not needed.
	if !config.GetBool("core_agent.enabled") {
		config.Set("enable_payloads.events", false, pkgconfigmodel.SourceAgentRuntime)
		config.Set("enable_payloads.series", false, pkgconfigmodel.SourceAgentRuntime)
		config.Set("enable_payloads.service_checks", false, pkgconfigmodel.SourceAgentRuntime)
		config.Set("enable_payloads.sketches", false, pkgconfigmodel.SourceAgentRuntime)
	}
}

func bindEnvAndSetLogsConfigKeys(config pkgconfigmodel.Setup, prefix string) {
	config.BindEnv(prefix + "logs_dd_url") // Send the logs to a proxy. Must respect format '<HOST>:<PORT>' and '<PORT>' to be an integer
	config.BindEnv(prefix + "dd_url")
	config.BindEnv(prefix + "additional_endpoints")
	config.BindEnvAndSetDefault(prefix+"use_compression", true)
	config.BindEnvAndSetDefault(prefix+"compression_kind", DefaultLogCompressionKind)
	config.BindEnvAndSetDefault(prefix+"zstd_compression_level", DefaultZstdCompressionLevel) // Default level for the zstd algorithm
	config.BindEnvAndSetDefault(prefix+"compression_level", DefaultGzipCompressionLevel)      // Default level for the gzip algorithm
	config.BindEnvAndSetDefault(prefix+"batch_wait", DefaultBatchWait)
	config.BindEnvAndSetDefault(prefix+"connection_reset_interval", 0) // in seconds, 0 means disabled
	config.BindEnvAndSetDefault(prefix+"logs_no_ssl", false)
	config.BindEnvAndSetDefault(prefix+"batch_max_concurrent_send", DefaultBatchMaxConcurrentSend)
	config.BindEnvAndSetDefault(prefix+"batch_max_content_size", DefaultBatchMaxContentSize)
	config.BindEnvAndSetDefault(prefix+"batch_max_size", DefaultBatchMaxSize)
	config.BindEnvAndSetDefault(prefix+"input_chan_size", DefaultInputChanSize) // Only used by EP Forwarder for now, not used by logs
	config.BindEnvAndSetDefault(prefix+"sender_backoff_factor", DefaultLogsSenderBackoffFactor)
	config.BindEnvAndSetDefault(prefix+"sender_backoff_base", DefaultLogsSenderBackoffBase)
	config.BindEnvAndSetDefault(prefix+"sender_backoff_max", DefaultLogsSenderBackoffMax)
	config.BindEnvAndSetDefault(prefix+"sender_recovery_interval", DefaultForwarderRecoveryInterval)
	config.BindEnvAndSetDefault(prefix+"sender_recovery_reset", false)
	config.BindEnvAndSetDefault(prefix+"use_v2_api", true)
	config.SetKnown(prefix + "dev_mode_no_ssl")
}

// IsCloudProviderEnabled checks the cloud provider family provided in
// pkg/util/<cloud_provider>.go against the value for cloud_provider: on the
// global config object Datadog
func IsCloudProviderEnabled(cloudProviderName string, config pkgconfigmodel.Reader) bool {
	cloudProviderFromConfig := config.GetStringSlice("cloud_provider_metadata")

	for _, cloudName := range cloudProviderFromConfig {
		if strings.EqualFold(cloudName, cloudProviderName) {
			log.Debugf("cloud_provider_metadata is set to %s in agent configuration, trying endpoints for %s Cloud Provider",
				cloudProviderFromConfig,
				cloudProviderName)
			return true
		}
	}

	log.Debugf("cloud_provider_metadata is set to %s in agent configuration, skipping %s Cloud Provider",
		cloudProviderFromConfig,
		cloudProviderName)
	return false
}

// pathExists returns true if the given path exists
func pathExists(path string) bool {
	_, err := os.Stat(path)
	return !os.IsNotExist(err)
}

// setTracemallocEnabled is a helper to get the effective tracemalloc
// configuration.
func setTracemallocEnabled(config pkgconfigmodel.Config) bool {
	if !config.IsKnown("tracemalloc_debug") {
		return false
	}

	pyVersion := config.GetString("python_version")
	wTracemalloc := config.GetBool("tracemalloc_debug")
	traceMallocEnabledWithPy2 := false
	if pyVersion == "2" && wTracemalloc {
		log.Warnf("Tracemalloc was enabled but unavailable with python version %q, disabling.", pyVersion)
		traceMallocEnabledWithPy2 = true

		// update config with the actual effective tracemalloc
		config.Set("tracemalloc_debug", false, pkgconfigmodel.SourceAgentRuntime)
	}

	return traceMallocEnabledWithPy2
}

// setNumWorkers is a helper to set the effective number of workers for
// a given config.
func setNumWorkers(config pkgconfigmodel.Config) {
	if !config.IsKnown("check_runners") {
		return
	}

	wTracemalloc := config.GetBool("tracemalloc_debug")
	if wTracemalloc {
		log.Infof("Tracemalloc enabled, only one check runner enabled to run checks serially")

		// update config with the actual effective number of workers
		config.Set("check_runners", 1, pkgconfigmodel.SourceAgentRuntime)
	}
}

// IsCLCRunner returns whether the Agent is in cluster check runner mode
func IsCLCRunner(config pkgconfigmodel.Reader) bool {
	if !config.GetBool("clc_runner_enabled") {
		return false
	}

	var cps []ConfigurationProviders
	if err := structure.UnmarshalKey(config, "config_providers", &cps); err != nil {
		return false
	}

	for _, name := range config.GetStringSlice("extra_config_providers") {
		cps = append(cps, ConfigurationProviders{Name: name})
	}

	// A cluster check runner is an Agent configured to run clusterchecks only
	// We want exactly one ConfigProvider named clusterchecks
	if len(cps) == 0 {
		return false
	}

	for _, cp := range cps {
		if cp.Name != "clusterchecks" {
			return false
		}
	}

	return true
}

// GetBindHost returns `bind_host` variable or default value
// Not using `config.BindEnvAndSetDefault` as some processes need to know
// if value was default one or not (e.g. trace-agent)
func GetBindHost(config pkgconfigmodel.Reader) string {
	return GetBindHostFromConfig(config)
}

// GetBindHostFromConfig returns the bind_host value from the config
func GetBindHostFromConfig(cfg pkgconfigmodel.Reader) string {
	if cfg.IsSet("bind_host") {
		return cfg.GetString("bind_host")
	}
	return "localhost"
}

// GetValidHostAliases validates host aliases set in `host_aliases` variable and returns
// only valid ones.
func GetValidHostAliases(_ context.Context, config pkgconfigmodel.Reader) ([]string, error) {
	return getValidHostAliasesWithConfig(config), nil
}

func getValidHostAliasesWithConfig(config pkgconfigmodel.Reader) []string {
	aliases := []string{}
	for _, alias := range config.GetStringSlice("host_aliases") {
		if err := validate.ValidHostname(alias); err == nil {
			aliases = append(aliases, alias)
		} else {
			log.Warnf("skipping invalid host alias '%s': %s", alias, err)
		}
	}

	return aliases
}

func bindVectorOptions(config pkgconfigmodel.Setup, datatype DataType) {
	config.BindEnvAndSetDefault(fmt.Sprintf("observability_pipelines_worker.%s.enabled", datatype), false)
	config.BindEnvAndSetDefault(fmt.Sprintf("observability_pipelines_worker.%s.url", datatype), "")

	config.BindEnvAndSetDefault(fmt.Sprintf("vector.%s.enabled", datatype), false)
	config.BindEnvAndSetDefault(fmt.Sprintf("vector.%s.url", datatype), "")
}

// GetObsPipelineURL returns the URL under the 'observability_pipelines_worker.' prefix for the given datatype
func GetObsPipelineURL(datatype DataType, config pkgconfigmodel.Reader) (string, error) {
	if config.GetBool(fmt.Sprintf("observability_pipelines_worker.%s.enabled", datatype)) {
		return getObsPipelineURLForPrefix(datatype, "observability_pipelines_worker", config)
	} else if config.GetBool(fmt.Sprintf("vector.%s.enabled", datatype)) {
		// Fallback to the `vector` config if observability_pipelines_worker is not set.
		return getObsPipelineURLForPrefix(datatype, "vector", config)
	}
	return "", nil
}

func getObsPipelineURLForPrefix(datatype DataType, prefix string, config pkgconfigmodel.Reader) (string, error) {
	if config.GetBool(fmt.Sprintf("%s.%s.enabled", prefix, datatype)) {
		pipelineURL := config.GetString(fmt.Sprintf("%s.%s.url", prefix, datatype))
		if pipelineURL == "" {
			log.Errorf("%s.%s.enabled is set to true, but %s.%s.url is empty", prefix, datatype, prefix, datatype)
			return "", nil
		}
		_, err := url.Parse(pipelineURL)
		if err != nil {
			return "", fmt.Errorf("could not parse %s %s endpoint: %s", prefix, datatype, err)
		}
		return pipelineURL, nil
	}
	return "", nil
}

// IsRemoteConfigEnabled returns true if Remote Configuration should be enabled
func IsRemoteConfigEnabled(cfg pkgconfigmodel.Reader) bool {
	// Disable Remote Config for GovCloud
	isFipsAgent, _ := pkgfips.Enabled()
	if cfg.GetBool("fips.enabled") || isFipsAgent || cfg.GetString("site") == "ddog-gov.com" {
		return false
	}
	return cfg.GetBool("remote_configuration.enabled")
}

// GetRemoteConfigurationAllowedIntegrations returns the list of integrations that can be scheduled
// with remote-config
func GetRemoteConfigurationAllowedIntegrations(cfg pkgconfigmodel.Reader) map[string]bool {
	allowList := cfg.GetStringSlice("remote_configuration.agent_integrations.allow_list")
	allowMap := map[string]bool{}
	for _, integration := range allowList {
		allowMap[strings.ToLower(integration)] = true
	}

	blockList := cfg.GetStringSlice("remote_configuration.agent_integrations.block_list")
	for _, blockedIntegration := range blockList {
		allowMap[strings.ToLower(blockedIntegration)] = false
	}

	return allowMap
}

// IsAgentTelemetryEnabled returns true if Agent Telemetry is enabled
func IsAgentTelemetryEnabled(cfg pkgconfigmodel.Reader) bool {
	// Disable Agent Telemetry for GovCloud
	if cfg.GetBool("fips.enabled") || cfg.GetString("site") == "ddog-gov.com" {
		return false
	}
	return cfg.GetBool("agent_telemetry.enabled")
}<|MERGE_RESOLUTION|>--- conflicted
+++ resolved
@@ -313,14 +313,12 @@
 	// Otherwise, Python is loaded when the collector is initialized.
 	config.BindEnvAndSetDefault("python_lazy_loading", true)
 
-<<<<<<< HEAD
 	// If false, the core check will be skipped.
 	config.BindEnvAndSetDefault("disk_check.use_core_loader", false)
 	config.BindEnvAndSetDefault("network_check.use_core_loader", false)
-=======
+
 	// If true, then the go loader will be prioritized over the python loader.
 	config.BindEnvAndSetDefault("prioritize_go_check_loader", false)
->>>>>>> 0b2a5b1e
 
 	// If true, then new version of disk v2 check will be used.
 	// Otherwise, the old version of disk check will be used (maintaining backward compatibility).
