--- conflicted
+++ resolved
@@ -41,11 +41,8 @@
 	TraceAgent        bool
 	ClusterChecks     bool
 	CloudFoundryBBS   bool
-<<<<<<< HEAD
+	Compliance        bool
 	SNMP              bool
-=======
-	Compliance        bool
->>>>>>> 0dae643a
 }
 
 func mkContext(buildType string) context {
@@ -72,11 +69,8 @@
 		TraceAgent:        true,
 		Kubelet:           true,
 		KubeApiServer:     true, // TODO: remove when phasing out from node-agent
-<<<<<<< HEAD
-		SNMP:              true,
-=======
 		Compliance:        true,
->>>>>>> 0dae643a
+  	SNMP:              true,
 	}
 
 	switch buildType {
