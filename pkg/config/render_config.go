--- conflicted
+++ resolved
@@ -42,11 +42,8 @@
 	ClusterChecks     bool
 	CloudFoundryBBS   bool
 	Compliance        bool
-<<<<<<< HEAD
 	SNMP              bool
-=======
 	SecurityModule    bool
->>>>>>> cab77045
 }
 
 func mkContext(buildType string) context {
@@ -74,11 +71,8 @@
 		Kubelet:           true,
 		KubeApiServer:     true, // TODO: remove when phasing out from node-agent
 		Compliance:        true,
-<<<<<<< HEAD
   	SNMP:              true,
-=======
 		SecurityModule:    true,
->>>>>>> cab77045
 	}
 
 	switch buildType {
