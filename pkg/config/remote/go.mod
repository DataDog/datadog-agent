--- conflicted
+++ resolved
@@ -118,17 +118,10 @@
 	go.opentelemetry.io/otel v1.38.0 // indirect
 	go.opentelemetry.io/otel/metric v1.38.0 // indirect
 	go.opentelemetry.io/otel/trace v1.38.0 // indirect
-<<<<<<< HEAD
-	golang.org/x/crypto v0.44.0 // indirect
-	golang.org/x/exp v0.0.0-20251113190631-e25ba8c21ef6 // indirect
-	golang.org/x/net v0.47.0 // indirect
-	golang.org/x/oauth2 v0.32.0 // indirect
-=======
 	golang.org/x/crypto v0.45.0 // indirect
 	golang.org/x/exp v0.0.0-20251113190631-e25ba8c21ef6 // indirect
 	golang.org/x/net v0.47.0 // indirect
 	golang.org/x/oauth2 v0.33.0 // indirect
->>>>>>> 433139dd
 	golang.org/x/sys v0.38.0 // indirect
 	golang.org/x/text v0.31.0 // indirect
 	golang.org/x/time v0.14.0
