--- conflicted
+++ resolved
@@ -140,13 +140,8 @@
 	github.com/spf13/jwalterweatherman v1.1.0 // indirect
 	github.com/spf13/pflag v1.0.5 // indirect
 	github.com/stretchr/objx v0.5.2 // indirect
-<<<<<<< HEAD
 	github.com/tinylib/msgp v1.2.5 // indirect
-	golang.org/x/net v0.32.0 // indirect
-=======
-	github.com/tinylib/msgp v1.2.4 // indirect
 	golang.org/x/net v0.33.0 // indirect
->>>>>>> 37634072
 	golang.org/x/sys v0.28.0 // indirect
 	golang.org/x/text v0.21.0 // indirect
 	google.golang.org/genproto v0.0.0-20240903143218-8af14fe29dc1 // indirect
