--- conflicted
+++ resolved
@@ -137,43 +137,13 @@
 	})
 }
 
-<<<<<<< HEAD
 func (c *Client) updateConfigs() {
 	newConfigs := c.stateClient.GetConfigs(time.Now().Unix())
 	updatedProducts := newConfigs.Diff(c.currentConfigs)
 	c.currentConfigs = newConfigs
 	if updatedProducts.APMSampling {
 		c.apmSamplingUpdates <- newConfigs.APMSamplingConfigs
-=======
-func (c *Client) buildConfigFiles() (configFiles, error) {
-	targets, err := c.partialClient.Targets()
-	if err != nil {
-		return nil, err
 	}
-	var configFiles configFiles
-	for targetPath, target := range targets {
-		targetPathMeta, err := data.ParseConfigPath(targetPath)
-		if err != nil {
-			return nil, err
-		}
-		if _, productEnabled := c.enabledProducts[data.Product(targetPathMeta.Product)]; productEnabled {
-			targetContent, err := c.partialClient.TargetFile(targetPath)
-			if err != nil {
-				return nil, err
-			}
-			targetVersion, err := targetVersion(target.Custom)
-			if err != nil {
-				return nil, err
-			}
-			configFiles = append(configFiles, configFile{
-				pathMeta: targetPathMeta,
-				version:  targetVersion,
-				raw:      targetContent,
-			})
-		}
->>>>>>> d2034395
-	}
-
 }
 
 func (c *Client) configStates() []*pbgo.ConfigState {
