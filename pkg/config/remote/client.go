--- conflicted
+++ resolved
@@ -72,16 +72,7 @@
 
 	state *state.Repository
 
-<<<<<<< HEAD
 	listeners map[string][]func(update map[string]state.RawConfig)
-=======
-	// Listeners
-	apmListeners         []func(update map[string]state.APMSamplingConfig)
-	cwsListeners         []func(update map[string]state.ConfigCWSDD)
-	cwsCustomListeners   []func(update map[string]state.ConfigCWSCustom)
-	cwsProfilesListeners []func(update map[string]state.ConfigCWSProfiles)
-	apmTracingListeners  []func(update map[string]state.APMTracingConfig)
->>>>>>> 0c98c9c0
 }
 
 // agentGRPCConfigFetcher defines how to retrieve config updates over a
@@ -191,7 +182,6 @@
 	ctx, close := context.WithCancel(context.Background())
 
 	return &Client{
-<<<<<<< HEAD
 		ID:            generateID(),
 		startupSync:   sync.Once{},
 		ctx:           ctx,
@@ -199,32 +189,14 @@
 		agentName:     agentName,
 		agentVersion:  agentVersion,
 		clusterName:   clusterName,
+		clusterID:     clusterID,
+		cwsWorkloads:  make([]string, 0),
 		products:      data.ProductListToString(products),
 		state:         repository,
 		pollInterval:  pollInterval,
 		backoffPolicy: backoffPolicy,
 		listeners:     make(map[string][]func(update map[string]state.RawConfig)),
 		updater:       updater,
-=======
-		ID:                  generateID(),
-		startupSync:         sync.Once{},
-		ctx:                 ctx,
-		close:               close,
-		agentName:           agentName,
-		agentVersion:        agentVersion,
-		clusterName:         clusterName,
-		clusterID:           clusterID,
-		cwsWorkloads:        make([]string, 0),
-		products:            data.ProductListToString(products),
-		state:               repository,
-		pollInterval:        pollInterval,
-		backoffPolicy:       backoffPolicy,
-		apmListeners:        make([]func(update map[string]state.APMSamplingConfig), 0),
-		cwsListeners:        make([]func(update map[string]state.ConfigCWSDD), 0),
-		cwsCustomListeners:  make([]func(update map[string]state.ConfigCWSCustom), 0),
-		apmTracingListeners: make([]func(update map[string]state.APMTracingConfig), 0),
-		updater:             updater,
->>>>>>> 0c98c9c0
 	}, nil
 }
 
@@ -256,6 +228,13 @@
 	c.m.Lock()
 	defer c.m.Unlock()
 	return c.state.GetConfigs(product)
+}
+
+// SetCWSWorkloads updates the list of workloads that needs cws profiles
+func (c *Client) SetCWSWorkloads(workloads []string) {
+	c.m.Lock()
+	defer c.m.Unlock()
+	c.cwsWorkloads = workloads
 }
 
 func (c *Client) startFn() {
@@ -315,37 +294,11 @@
 
 	c.m.Lock()
 	defer c.m.Unlock()
-<<<<<<< HEAD
 	for product, productListeners := range c.listeners {
 		if containsProduct(changedProducts, product) {
 			for _, listener := range productListeners {
 				listener(c.state.GetConfigs(product))
 			}
-=======
-	if containsProduct(changedProducts, state.ProductAPMSampling) {
-		for _, listener := range c.apmListeners {
-			listener(c.state.APMConfigs())
-		}
-	}
-	if containsProduct(changedProducts, state.ProductCWSDD) {
-		for _, listener := range c.cwsListeners {
-			listener(c.state.CWSDDConfigs())
-		}
-	}
-	if containsProduct(changedProducts, state.ProductCWSCustom) {
-		for _, listener := range c.cwsCustomListeners {
-			listener(c.state.CWSCustomConfigs())
-		}
-	}
-	if containsProduct(changedProducts, state.ProductCWSProfiles) {
-		for _, listener := range c.cwsProfilesListeners {
-			listener(c.state.CWSProfilesConfigs())
-		}
-	}
-	if containsProduct(changedProducts, state.ProductAPMTracing) {
-		for _, listener := range c.apmTracingListeners {
-			listener(c.state.APMTracingConfigs())
->>>>>>> 0c98c9c0
 		}
 	}
 	return nil
@@ -361,68 +314,6 @@
 	return false
 }
 
-<<<<<<< HEAD
-=======
-// RegisterAPMUpdate registers a callback function to be called after a successful client update that will
-// contain the current state of the APMSampling product.
-func (c *Client) RegisterAPMUpdate(fn func(update map[string]state.APMSamplingConfig)) {
-	c.m.Lock()
-	defer c.m.Unlock()
-	c.apmListeners = append(c.apmListeners, fn)
-	fn(c.state.APMConfigs())
-}
-
-// RegisterCWSDDUpdate registers a callback function to be called after a successful client update that will
-// contain the current state of the CWSDD product.
-func (c *Client) RegisterCWSDDUpdate(fn func(update map[string]state.ConfigCWSDD)) {
-	c.m.Lock()
-	defer c.m.Unlock()
-	c.cwsListeners = append(c.cwsListeners, fn)
-	fn(c.state.CWSDDConfigs())
-}
-
-// RegisterCWSCustomUpdate registers a callback function to be called after a successful client update that will
-// contain the current state of the CWS_CUSTOM product.
-func (c *Client) RegisterCWSCustomUpdate(fn func(update map[string]state.ConfigCWSCustom)) {
-	c.m.Lock()
-	defer c.m.Unlock()
-	c.cwsCustomListeners = append(c.cwsCustomListeners, fn)
-	fn(c.state.CWSCustomConfigs())
-}
-
-// RegisterCWSCustomUpdate registers a callback function to be called after a successful client update that will
-// contain the current state of the CWS_SECURITY_PROFILES product.
-func (c *Client) RegisterCWSProfilesUpdate(fn func(update map[string]state.ConfigCWSProfiles)) {
-	c.m.Lock()
-	defer c.m.Unlock()
-	c.cwsProfilesListeners = append(c.cwsProfilesListeners, fn)
-	fn(c.state.CWSProfilesConfigs())
-}
-
-// RegisterAPMTracing registers a callback function to be called after a successful client update that will
-// contain the current state of the APMTracing product.
-func (c *Client) RegisterAPMTracing(fn func(update map[string]state.APMTracingConfig)) {
-	c.m.Lock()
-	defer c.m.Unlock()
-	c.apmTracingListeners = append(c.apmTracingListeners, fn)
-	fn(c.state.APMTracingConfigs())
-}
-
-// APMTracingConfigs returns the current set of valid APM Tracing configs
-func (c *Client) APMTracingConfigs() map[string]state.APMTracingConfig {
-	c.m.Lock()
-	defer c.m.Unlock()
-	return c.state.APMTracingConfigs()
-}
-
-// SetCWSWorkloads updates the list of workloads that needs cws profiles
-func (c *Client) SetCWSWorkloads(workloads []string) {
-	c.m.Lock()
-	defer c.m.Unlock()
-	c.cwsWorkloads = workloads
-}
-
->>>>>>> 0c98c9c0
 func (c *Client) applyUpdate(pbUpdate *pbgo.ClientGetConfigsResponse) ([]string, error) {
 	fileMap := make(map[string][]byte, len(pbUpdate.TargetFiles))
 	for _, f := range pbUpdate.TargetFiles {
