--- conflicted
+++ resolved
@@ -67,7 +67,6 @@
 	return *metaVersion.Signed.Version, nil
 }
 
-<<<<<<< HEAD
 func metaCustom(rawMeta json.RawMessage) ([]byte, error) {
 	var metaVersion struct {
 		Signed *struct {
@@ -82,11 +81,11 @@
 		return nil, fmt.Errorf("invalid meta: signed is missing")
 	}
 	return []byte(metaVersion.Signed.Custom), nil
-=======
+}
+
 func metaHash(rawMeta json.RawMessage) string {
 	hash := sha256.Sum256(rawMeta)
 	return hex.EncodeToString(hash[:])
->>>>>>> ba759eae
 }
 
 func trimHashTargetPath(targetPath string) string {
