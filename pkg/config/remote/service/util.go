--- conflicted
+++ resolved
@@ -10,14 +10,11 @@
 	"fmt"
 	"os"
 
-<<<<<<< HEAD
-	"github.com/DataDog/datadog-agent/pkg/proto/msgpgo"
-=======
 	"github.com/DataDog/datadog-agent/pkg/config/remote/data"
 	"github.com/DataDog/datadog-agent/pkg/config/remote/uptane"
+	"github.com/DataDog/datadog-agent/pkg/proto/msgpgo"
 	"github.com/DataDog/datadog-agent/pkg/proto/pbgo"
 	"github.com/DataDog/datadog-agent/pkg/version"
->>>>>>> 2fdb2244
 	"go.etcd.io/bbolt"
 )
 
@@ -48,14 +45,7 @@
 	if key.AppKey == "" || key.Datacenter == "" || key.OrgID == 0 {
 		return nil, fmt.Errorf("invalid remote config key")
 	}
-<<<<<<< HEAD
 	return &key, nil
-=======
-	return remoteConfigKey{
-		orgID:      orgID,
-		appKey:     split[2],
-		datacenter: split[0],
-	}, nil
 }
 
 func buildLatestConfigsRequest(hostname string, state uptane.State, activeClients []*pbgo.Client, products map[data.Product]struct{}, newProducts map[data.Product]struct{}) *pbgo.LatestConfigsRequest {
@@ -82,5 +72,4 @@
 		CurrentDirectorRootVersion:   state.DirectorRootVersion,
 		ActiveClients:                activeClients,
 	}
->>>>>>> 2fdb2244
 }