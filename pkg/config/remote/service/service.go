// Unless explicitly stated otherwise all files in this repository are licensed
// under the Apache License Version 2.0.
// This product includes software developed at Datadog (https://www.datadoghq.com/).
// Copyright 2016-present Datadog, Inc.

// Package service represents the agent's core remoteconfig service
//
// The `Service` type provides a communication layer for downstream clients to request
// configuration, as well as the ability to track clients for requesting complete update
// payloads from the remote config backend.
package service

import (
	"context"
	"encoding/hex"
	"encoding/json"
	"errors"
	"expvar"
	"fmt"
	"net/url"
	"path"
	"strconv"
	"sync"
	"time"

	"github.com/DataDog/datadog-agent/pkg/remoteconfig/state"
	"gopkg.in/DataDog/dd-trace-go.v1/ddtrace/tracer"

	"github.com/DataDog/go-tuf/data"
	tufutil "github.com/DataDog/go-tuf/util"
	"github.com/benbjohnson/clock"
	"github.com/secure-systems-lab/go-securesystemslib/cjson"
	"google.golang.org/grpc/codes"
	"google.golang.org/grpc/status"

	"go.etcd.io/bbolt"

	"github.com/DataDog/datadog-agent/pkg/config/model"
	"github.com/DataDog/datadog-agent/pkg/config/remote/api"
	rdata "github.com/DataDog/datadog-agent/pkg/config/remote/data"
	"github.com/DataDog/datadog-agent/pkg/config/remote/uptane"
	pbgo "github.com/DataDog/datadog-agent/pkg/proto/pbgo/core"
	"github.com/DataDog/datadog-agent/pkg/util/backoff"
	"github.com/DataDog/datadog-agent/pkg/util/log"
)

const (
	defaultRefreshInterval  = 1 * time.Minute
	minimalRefreshInterval  = 5 * time.Second
	defaultClientsTTL       = 30 * time.Second
	maxClientsTTL           = 60 * time.Second
	newClientBlockTTL       = 2 * time.Second
	defaultCacheBypassLimit = 5
	minCacheBypassLimit     = 1
	maxCacheBypassLimit     = 10
	orgStatusPollInterval   = 1 * time.Minute
<<<<<<< HEAD
	// Number of /configurations where we get 503 or 504 errors until the log level is increased to ERROR
	maxFetchConfigsUntilLogLevelErrors = 5
	// Number of /status calls where we get 503 or 504 errors until the log level is increased to ERROR
	maxFetchOrgStatusUntilLogLevelErrors = 5
=======
	initialUpdateDeadline   = 1 * time.Hour
>>>>>>> 113cf0fa
)

// Constraints on the maximum backoff time when errors occur
const (
	minimalMaxBackoffTime = 2 * time.Minute
	maximalMaxBackoffTime = 5 * time.Minute
)

const (
	// When the agent continuously has the same authorization error when fetching RC updates
	// The first initialLogRefreshError are logged as ERROR, and then it's only logged as INFO
	initialFetchErrorLog uint64 = 5
)

const (
	// the minimum amount of time that must pass before a new cache
	// bypass request is allowed for the CDN client
	maxCDNUpdateFrequency = 50 * time.Second
)

var (
	exportedMapStatus = expvar.NewMap("remoteConfigStatus")
	// Status expvar exported
	exportedStatusOrgEnabled    = expvar.String{}
	exportedStatusKeyAuthorized = expvar.String{}
	exportedLastUpdateErr       = expvar.String{}
)

// Service defines the remote config management service responsible for fetching, storing
// and dispatching the configurations
type Service struct {
	sync.Mutex

	// rcType is used to differentiate multiple RC services running in a single agent.
	// Today, it is simply logged as a prefix in all log messages to help when triaging
	// via logs.
	rcType string

	db *bbolt.DB
}

func (s *Service) getNewDirectorRoots(uptane uptaneClient, currentVersion uint64, newVersion uint64) ([][]byte, error) {
	var roots [][]byte
	for i := currentVersion + 1; i <= newVersion; i++ {
		root, err := uptane.DirectorRoot(i)
		if err != nil {
			return nil, err
		}
		canonicalRoot, err := enforceCanonicalJSON(root)
		if err != nil {
			return nil, err
		}
		roots = append(roots, canonicalRoot)
	}
	return roots, nil
}

func (s *Service) getTargetFiles(uptaneClient uptaneClient, targetFilePaths []string) ([]*pbgo.File, error) {
	files, err := uptaneClient.TargetFiles(targetFilePaths)
	if err != nil {
		return nil, err
	}

	var configFiles []*pbgo.File
	for path, contents := range files {
		// Note: This unconditionally succeeds as long as we don't change bufferDestination earlier
		configFiles = append(configFiles, &pbgo.File{
			Path: path,
			Raw:  contents,
		})
	}

	return configFiles, nil
}

// CoreAgentService fetches  Remote Configurations from the RC backend
type CoreAgentService struct {
	Service
	firstUpdate bool

	// We record the startup time to ensure we flush client configs if we can't contact the backend in time
	startupTime time.Time

	defaultRefreshInterval         time.Duration
	refreshIntervalOverrideAllowed bool

	// The backoff policy used for retries when errors are encountered
	backoffPolicy backoff.Policy
	// The number of errors we're currently tracking within the context of our backoff policy
	backoffErrorCount int

	// Channels to stop the services main goroutines
	stopOrgPoller    chan struct{}
	stopConfigPoller chan struct{}

	clock         clock.Clock
	hostname      string
	tagsGetter    func() []string
	traceAgentEnv string
	uptane        coreAgentUptaneClient
	api           api.API

	products           map[rdata.Product]struct{}
	newProducts        map[rdata.Product]struct{}
	clients            *clients
	cacheBypassClients cacheBypassClients

	// Used to report metrics on cache bypass requests
	telemetryReporter RcTelemetryReporter

	lastUpdateErr error

	// Used to rate limit the 4XX error logs
	fetchErrorCount    uint64
	lastFetchErrorType error
	//  Number of /configurations calls where we get 503 or 504 errors
	fetchConfigs503And504ErrCount uint64

	//  Number of /status calls where we get 503 or 504 errors
	fetchOrgStatus503And504ErrCount uint64

	// Previous /status response
	previousOrgStatus *pbgo.OrgStatusResponse

	agentVersion string

	disableConfigPollLoop bool
}

// uptaneClient provides functions to get TUF/uptane repo data.
type uptaneClient interface {
	State() (uptane.State, error)
	DirectorRoot(version uint64) ([]byte, error)
	StoredOrgUUID() (string, error)
	Targets() (data.TargetFiles, error)
	TargetFile(path string) ([]byte, error)
	TargetFiles(files []string) (map[string][]byte, error)
	TargetsMeta() ([]byte, error)
	UnsafeTargetsMeta() ([]byte, error)
	TargetsCustom() ([]byte, error)
	TimestampExpires() (time.Time, error)
	TUFVersionState() (uptane.TUFVersions, error)
}

// coreAgentUptaneClient provides functions to get TUF/uptane repo data and update the agent's state via the RC backend.
type coreAgentUptaneClient interface {
	uptaneClient
	Update(response *pbgo.LatestConfigsResponse) error
}

// cdnUptaneClient provides functions to get TUF/uptane repo data and update the agent's state via the CDN.
type cdnUptaneClient interface {
	uptaneClient
	Update(ctx context.Context) error
}

// RcTelemetryReporter should be implemented by the agent to publish metrics on exceptional cache bypass request events
type RcTelemetryReporter interface {
	// IncRateLimit is invoked when a cache bypass request is prevented due to rate limiting
	IncRateLimit()
	// IncTimeout is invoked when a cache bypass request is cancelled due to timeout or a previous cache bypass request is still pending
	IncTimeout()
}

func init() {
	// Exported variable to get the state of remote-config
	exportedMapStatus.Init()
	exportedMapStatus.Set("orgEnabled", &exportedStatusOrgEnabled)
	exportedMapStatus.Set("apiKeyScoped", &exportedStatusKeyAuthorized)
	exportedMapStatus.Set("lastError", &exportedLastUpdateErr)
}

type options struct {
	site                           string
	rcKey                          string
	apiKey                         string
	parJWT                         string
	traceAgentEnv                  string
	databaseFileName               string
	databaseFilePath               string
	configRootOverride             string
	directorRootOverride           string
	clientCacheBypassLimit         int
	refresh                        time.Duration
	refreshIntervalOverrideAllowed bool
	maxBackoff                     time.Duration
	clientTTL                      time.Duration
	disableConfigPollLoop          bool
}

var defaultOptions = options{
	rcKey:                          "",
	apiKey:                         "",
	parJWT:                         "",
	traceAgentEnv:                  "",
	databaseFileName:               "remote-config.db",
	databaseFilePath:               "",
	configRootOverride:             "",
	directorRootOverride:           "",
	clientCacheBypassLimit:         defaultCacheBypassLimit,
	refresh:                        defaultRefreshInterval,
	refreshIntervalOverrideAllowed: true,
	maxBackoff:                     minimalMaxBackoffTime,
	clientTTL:                      defaultClientsTTL,
	disableConfigPollLoop:          false,
}

// Option is a service option
type Option func(s *options)

// WithTraceAgentEnv sets the service trace-agent environment variable
func WithTraceAgentEnv(env string) func(s *options) {
	return func(s *options) { s.traceAgentEnv = env }
}

// WithDatabaseFileName sets the service database file name
func WithDatabaseFileName(fileName string) func(s *options) {
	return func(s *options) { s.databaseFileName = fileName }
}

// WithDatabasePath sets the service database path
func WithDatabasePath(path string) func(s *options) {
	return func(s *options) { s.databaseFilePath = path }
}

// WithConfigRootOverride sets the service config root override
func WithConfigRootOverride(site string, override string) func(s *options) {
	return func(opts *options) {
		opts.site = site
		opts.configRootOverride = override
	}
}

// WithDirectorRootOverride sets the service director root override
func WithDirectorRootOverride(site string, override string) func(s *options) {
	return func(opts *options) {
		opts.site = site
		opts.directorRootOverride = override
	}
}

// WithRefreshInterval validates and sets the service refresh interval
func WithRefreshInterval(interval time.Duration, cfgPath string) func(s *options) {
	if interval < minimalRefreshInterval {
		log.Warnf("%s is set to %v which is below the minimum of %v - using default refresh interval %v", cfgPath, interval, minimalRefreshInterval, defaultRefreshInterval)
		return func(s *options) {
			s.refresh = defaultRefreshInterval
			s.refreshIntervalOverrideAllowed = true
		}
	}
	return func(s *options) {
		s.refresh = interval
		s.refreshIntervalOverrideAllowed = false
	}
}

// WithMaxBackoffInterval validates sets the service maximum retry backoff time
func WithMaxBackoffInterval(interval time.Duration, cfgPath string) func(s *options) {
	if interval < minimalMaxBackoffTime {
		log.Warnf("%s is set to %v which is below the minimum of %v - setting value to %v", cfgPath, interval, minimalMaxBackoffTime, minimalMaxBackoffTime)
		return func(s *options) {
			s.maxBackoff = minimalMaxBackoffTime
		}
	} else if interval > maximalMaxBackoffTime {
		log.Warnf("%s is set to %v which is above the maximum of %v - setting value to %v", cfgPath, interval, maximalMaxBackoffTime, maximalMaxBackoffTime)
		return func(s *options) {
			s.maxBackoff = maximalMaxBackoffTime
		}
	}

	return func(s *options) {
		s.maxBackoff = interval
	}
}

// WithRcKey sets the service remote configuration key
func WithRcKey(rcKey string) func(s *options) {
	return func(s *options) { s.rcKey = rcKey }
}

// WithAPIKey sets the service API key
func WithAPIKey(apiKey string) func(s *options) {
	return func(s *options) { s.apiKey = apiKey }
}

// WithPARJWT sets the JWT for the private action runner
func WithPARJWT(jwt string) func(s *options) {
	return func(s *options) { s.parJWT = jwt }
}

// WithClientCacheBypassLimit validates and sets the service client cache bypass limit
func WithClientCacheBypassLimit(limit int, cfgPath string) func(s *options) {
	if limit < minCacheBypassLimit || limit > maxCacheBypassLimit {
		log.Warnf(
			"%s is not within accepted range (%d - %d): %d. Defaulting to %d",
			cfgPath, minCacheBypassLimit, maxCacheBypassLimit, limit, defaultCacheBypassLimit,
		)
		return func(s *options) {
			s.clientCacheBypassLimit = defaultCacheBypassLimit
		}
	}
	return func(s *options) {
		s.clientCacheBypassLimit = limit
	}
}

// WithClientTTL validates and sets the service client TTL
func WithClientTTL(interval time.Duration, cfgPath string) func(s *options) {
	if interval < minimalRefreshInterval || interval > maxClientsTTL {
		log.Warnf("%s is not within accepted range (%s - %s): %s. Defaulting to %s", cfgPath, minimalRefreshInterval, maxClientsTTL, interval, defaultClientsTTL)
		return func(s *options) {
			s.clientTTL = defaultClientsTTL
		}
	}
	return func(s *options) {
		s.clientTTL = interval
	}
}

// WithAgentPollLoopDisabled disables the config poll loop
func WithAgentPollLoopDisabled() func(s *options) {
	return func(s *options) {
		s.disableConfigPollLoop = true
	}
}

// NewService instantiates a new remote configuration management service
func NewService(cfg model.Reader, rcType, baseRawURL, hostname string, tagsGetter func() []string, telemetryReporter RcTelemetryReporter, agentVersion string, opts ...Option) (*CoreAgentService, error) {
	options := defaultOptions
	for _, opt := range opts {
		opt(&options)
	}

	// A backoff is calculated as a range from which a random value will be selected. The formula is as follows.
	//
	// min = baseBackoffTime * 2^<NumErrors> / minBackoffFactor
	// max = min(maxBackoffTime, baseBackoffTime * 2 ^<NumErrors>)
	//
	// The following values mean each range will always be [30*2^<NumErrors-1>, min(maxBackoffTime, 30*2^<NumErrors>)].
	// Every success will cause numErrors to shrink by 2.
	// This is a sensible default backoff pattern, and there isn't really any need to
	// let clients configure this at this time.
	minBackoffFactor := 2.0
	baseBackoffTime := 30.0
	recoveryInterval := 2
	recoveryReset := false

	backoffPolicy := backoff.NewExpBackoffPolicy(minBackoffFactor, baseBackoffTime,
		options.maxBackoff.Seconds(), recoveryInterval, recoveryReset)

	authKeys, err := getRemoteConfigAuthKeys(options.apiKey, options.rcKey, options.parJWT)
	if err != nil {
		return nil, err
	}

	baseURL, err := url.Parse(baseRawURL)
	if err != nil {
		return nil, err
	}
	http, err := api.NewHTTPClient(authKeys.apiAuth(), cfg, baseURL)
	if err != nil {
		return nil, err
	}

	databaseFilePath := cfg.GetString("run_path")
	if options.databaseFilePath != "" {
		databaseFilePath = options.databaseFilePath
	}
	dbPath := path.Join(databaseFilePath, options.databaseFileName)
	db, err := openCacheDB(dbPath, agentVersion, authKeys.apiKey, baseURL.String())
	if err != nil {
		return nil, err
	}
	configRoot := options.configRootOverride
	directorRoot := options.directorRootOverride
	opt := []uptane.ClientOption{
		uptane.WithConfigRootOverride(options.site, configRoot),
		uptane.WithDirectorRootOverride(options.site, directorRoot),
	}
	if authKeys.rcKeySet {
		opt = append(opt, uptane.WithOrgIDCheck(authKeys.rcKey.OrgID))
	}
	uptaneClient, err := uptane.NewCoreAgentClient(
		db,
		newRCBackendOrgUUIDProvider(http),
		opt...,
	)
	if err != nil {
		db.Close()
		return nil, err
	}

	clock := clock.New()

	now := clock.Now().UTC()
	cas := &CoreAgentService{
		Service: Service{
			rcType: rcType,
			db:     db,
		},
		firstUpdate:                    true,
		startupTime:                    now,
		defaultRefreshInterval:         options.refresh,
		refreshIntervalOverrideAllowed: options.refreshIntervalOverrideAllowed,
		backoffErrorCount:              0,
		backoffPolicy:                  backoffPolicy,
		products:                       make(map[rdata.Product]struct{}),
		newProducts:                    make(map[rdata.Product]struct{}),
		hostname:                       hostname,
		tagsGetter:                     tagsGetter,
		clock:                          clock,
		traceAgentEnv:                  options.traceAgentEnv,
		api:                            http,
		uptane:                         uptaneClient,
		clients:                        newClients(clock, options.clientTTL),
		cacheBypassClients: cacheBypassClients{
			clock:    clock,
			requests: make(chan chan struct{}),

			// By default, allows for 5 cache bypass every refreshInterval seconds
			// in addition to the usual refresh.
			currentWindow:  time.Now().UTC(),
			windowDuration: options.refresh,
			capacity:       options.clientCacheBypassLimit,
			allowance:      options.clientCacheBypassLimit,
		},
		telemetryReporter:     telemetryReporter,
		agentVersion:          agentVersion,
		stopOrgPoller:         make(chan struct{}),
		stopConfigPoller:      make(chan struct{}),
		disableConfigPollLoop: options.disableConfigPollLoop,
	}

	cfg.OnUpdate(cas.apiKeyUpdateCallback())

	return cas, nil
}

func newRCBackendOrgUUIDProvider(http api.API) uptane.OrgUUIDProvider {
	return func() (string, error) {
		// XXX: We may want to tune the context timeout here
		resp, err := http.FetchOrgData(context.Background())
		return resp.GetUuid(), err
	}
}

// Start the remote configuration management service
func (s *CoreAgentService) Start() {
	go func() {
		s.pollOrgStatus()
		for {
			select {
			case <-s.clock.After(orgStatusPollInterval):
				s.pollOrgStatus()
			case <-s.stopOrgPoller:
				log.Infof("[%s] Stopping Remote Config org status poller", s.rcType)
				return
			}
		}
	}()
	go func() {
		defer func() {
			close(s.stopOrgPoller)
		}()
		if s.disableConfigPollLoop {
			startWithoutAgentPollLoop(s)
		} else {
			startWithAgentPollLoop(s)
		}

	}()
}

// UpdatePARJWT updates the stored JWT for Private Action Runners
// for authentication to the remote config backend.
func (s *CoreAgentService) UpdatePARJWT(jwt string) {
	s.api.UpdatePARJWT(jwt)
}

func startWithAgentPollLoop(s *CoreAgentService) {
	err := s.refresh()
	if err != nil {
		logRefreshError(s, err)
	}

	for {
		var err error
		refreshInterval := s.calculateRefreshInterval()
		select {
		case <-s.clock.After(refreshInterval):
			err = s.refresh()
		// New clients detected, request refresh
		case response := <-s.cacheBypassClients.requests:
			if !s.cacheBypassClients.Limit() {
				err = s.refresh()
			} else {
				s.telemetryReporter.IncRateLimit()
			}
			close(response)
		case <-s.stopConfigPoller:
			log.Infof("[%s] Stopping Remote Config configuration poller", s.rcType)
			return
		}

		if err != nil {
			logRefreshError(s, err)
		}
	}
}

func startWithoutAgentPollLoop(s *CoreAgentService) {
	for {
		var err error
		response := <-s.cacheBypassClients.requests
		if !s.cacheBypassClients.Limit() {
			err = s.refresh()
		} else {
			err = errors.New("cache bypass limit exceeded")
			s.lastUpdateErr = err
			s.telemetryReporter.IncRateLimit()
		}
		close(response)
		if err != nil {
			logRefreshError(s, err)
		}
	}
}

func logRefreshError(s *CoreAgentService, err error) {
	if s.previousOrgStatus != nil && s.previousOrgStatus.Enabled && s.previousOrgStatus.Authorized {
		exportedLastUpdateErr.Set(err.Error())
		if s.fetchConfigs503And504ErrCount < maxFetchConfigsUntilLogLevelErrors {
			log.Warnf("[%s] Could not refresh Remote Config: %v", s.rcType, err)
		} else {
			log.Errorf("[%s] Could not refresh Remote Config: %v", s.rcType, err)
		}
	} else {
		log.Debugf("[%s] Could not refresh Remote Config (org is disabled or key is not authorized): %v", s.rcType, err)
	}
}

// Stop stops the refresh loop and closes the on-disk DB cache
func (s *CoreAgentService) Stop() error {
	if s.stopConfigPoller != nil {
		close(s.stopConfigPoller)
	}

	return s.db.Close()
}

func (s *CoreAgentService) pollOrgStatus() {
	response, err := s.api.FetchOrgStatus(context.Background())
	if err != nil {
		// Unauthorized and proxy error are caught by the main loop requesting the latest config,
		// and it limits the error log.
		if errors.Is(err, api.ErrGatewayTimeout) || errors.Is(err, api.ErrServiceUnavailable) {
			s.fetchOrgStatus503And504ErrCount++
		}

		if s.fetchOrgStatus503And504ErrCount < maxFetchOrgStatusUntilLogLevelErrors {
			log.Warnf("[%s] Could not refresh Remote Config: %v", s.rcType, err)
		} else {
			log.Errorf("[%s] Could not refresh Remote Config: %v", s.rcType, err)
		}
		return
	}
	s.fetchOrgStatus503And504ErrCount = 0

	// Print info log when the new status is different from the previous one, or if it's the first run
	if s.previousOrgStatus == nil ||
		s.previousOrgStatus.Enabled != response.Enabled ||
		s.previousOrgStatus.Authorized != response.Authorized {
		if response.Enabled {
			if response.Authorized {
				log.Infof("[%s] Remote Configuration is enabled for this organization and agent.", s.rcType)
			} else {
				log.Infof(
					"[%s] Remote Configuration is enabled for this organization but disabled for this agent. Add the Remote Configuration Read permission to its API key to enable it for this agent.", s.rcType)
			}
		} else {
			if response.Authorized {
				log.Infof("[%s] Remote Configuration is disabled for this organization.", s.rcType)
			} else {
				log.Infof("[%s] Remote Configuration is disabled for this organization and agent.", s.rcType)
			}
		}
	}
	s.previousOrgStatus = &pbgo.OrgStatusResponse{
		Enabled:    response.Enabled,
		Authorized: response.Authorized,
	}
	exportedStatusOrgEnabled.Set(strconv.FormatBool(response.Enabled))
	exportedStatusKeyAuthorized.Set(strconv.FormatBool(response.Authorized))
}

func (s *CoreAgentService) calculateRefreshInterval() time.Duration {
	backoffTime := s.backoffPolicy.GetBackoffDuration(s.backoffErrorCount)

	return s.defaultRefreshInterval + backoffTime
}

func (s *CoreAgentService) refresh() error {
	s.Lock()
	activeClients := s.clients.activeClients()
	s.refreshProducts(activeClients)
	previousState, err := s.uptane.TUFVersionState()
	if err != nil {
		log.Warnf("[%s] could not get previous TUF version state: %v", s.rcType, err)
	}
	if s.forceRefresh() || err != nil {
		previousState = uptane.TUFVersions{}
	}
	clientState, err := s.getClientState()
	if err != nil {
		log.Warnf("[%s] could not get previous backend client state: %v", s.rcType, err)
	}
	orgUUID, err := s.uptane.StoredOrgUUID()
	if err != nil {
		s.Unlock()
		return err
	}

	request := buildLatestConfigsRequest(s.hostname, s.agentVersion, s.tagsGetter(), s.traceAgentEnv, orgUUID, previousState, activeClients, s.products, s.newProducts, s.lastUpdateErr, clientState)
	s.Unlock()
	ctx := context.Background()
	response, err := s.api.Fetch(ctx, request)
	s.Lock()
	defer s.Unlock()
	s.lastUpdateErr = nil
	if err != nil {
		s.backoffErrorCount = s.backoffPolicy.IncError(s.backoffErrorCount)
		s.lastUpdateErr = fmt.Errorf("api: %v", err)
		if s.lastFetchErrorType != err {
			s.lastFetchErrorType = err
			s.fetchErrorCount = 0
		}

		if errors.Is(err, api.ErrUnauthorized) || errors.Is(err, api.ErrProxy) {
			if s.fetchErrorCount < initialFetchErrorLog {
				s.fetchErrorCount++
				return err
			}
			// If we saw the error enough time, we consider that RC not working is a normal behavior
			// And we only log as DEBUG
			// The agent will eventually log this error as DEBUG every maximalMaxBackoffTime
			log.Debugf("[%s] Could not refresh Remote Config: %v", s.rcType, err)
			return nil
		}

		if errors.Is(err, api.ErrGatewayTimeout) || errors.Is(err, api.ErrServiceUnavailable) {
			s.fetchConfigs503And504ErrCount++
		}
		return err
	}
	s.fetchErrorCount = 0
	s.fetchConfigs503And504ErrCount = 0
	err = s.uptane.Update(response)
	if err != nil {
		s.backoffErrorCount = s.backoffPolicy.IncError(s.backoffErrorCount)
		s.lastUpdateErr = fmt.Errorf("tuf: %v", err)
		return err
	}
	// If a user hasn't explicitly set the refresh interval, allow the backend to override it based
	// on the contents of our update request
	if s.refreshIntervalOverrideAllowed {
		ri, err := s.getRefreshInterval()
		if err == nil && ri > 0 && s.defaultRefreshInterval != ri {
			s.defaultRefreshInterval = ri
			s.cacheBypassClients.windowDuration = ri
			log.Infof("[%s] Overriding agent's base refresh interval to %v due to backend recommendation", s.rcType, ri)
		}
	}

	s.firstUpdate = false
	for product := range s.newProducts {
		s.products[product] = struct{}{}
	}
	s.newProducts = make(map[rdata.Product]struct{})

	s.backoffErrorCount = s.backoffPolicy.DecError(s.backoffErrorCount)

	exportedLastUpdateErr.Set("")

	return nil
}

func (s *CoreAgentService) forceRefresh() bool {
	return s.firstUpdate
}

func (s *CoreAgentService) refreshProducts(activeClients []*pbgo.Client) {
	for _, client := range activeClients {
		for _, product := range client.Products {
			if _, hasProduct := s.products[rdata.Product(product)]; !hasProduct {
				s.newProducts[rdata.Product(product)] = struct{}{}
			}
		}
	}
}

func (s *CoreAgentService) getClientState() ([]byte, error) {
	rawTargetsCustom, err := s.uptane.TargetsCustom()
	if err != nil {
		return nil, err
	}
	custom, err := parseTargetsCustom(rawTargetsCustom)
	if err != nil {
		return nil, err
	}
	return custom.OpaqueBackendState, nil
}

func (s *CoreAgentService) getRefreshInterval() (time.Duration, error) {
	rawTargetsCustom, err := s.uptane.TargetsCustom()
	if err != nil {
		return 0, err
	}
	custom, err := parseTargetsCustom(rawTargetsCustom)
	if err != nil {
		return 0, err
	}

	// We only allow intervals to be overridden if they are between [1s, 1m]
	value := time.Second * time.Duration(custom.AgentRefreshInterval)
	if value < time.Second || value > time.Minute {
		return 0, nil
	}

	return value, nil
}

func (s *CoreAgentService) flushCacheResponse() (*pbgo.ClientGetConfigsResponse, error) {
	targets, err := s.uptane.UnsafeTargetsMeta()
	if err != nil {
		return nil, err
	}
	return &pbgo.ClientGetConfigsResponse{
		Roots:         nil,
		Targets:       targets,
		TargetFiles:   nil,
		ClientConfigs: nil,
		ConfigStatus:  pbgo.ConfigStatus_CONFIG_STATUS_EXPIRED,
	}, nil
}

// ClientGetConfigs is the polling API called by tracers and agents to get the latest configurations
//
//nolint:revive // TODO(RC) Fix revive linter
func (s *CoreAgentService) ClientGetConfigs(_ context.Context, request *pbgo.ClientGetConfigsRequest) (*pbgo.ClientGetConfigsResponse, error) {
	s.Lock()
	defer s.Unlock()
	err := validateRequest(request)
	if err != nil {
		return nil, err
	}

	if !s.clients.active(request.Client) {
		// Trigger a bypass to directly get configurations from the agent.
		// This will timeout to avoid blocking the tracer if:
		// - The previous request is still pending
		// - The triggered request takes too long

		s.clients.seen(request.Client)
		s.Unlock()

		response := make(chan struct{})
		bypassStart := time.Now()

		// Timeout in case the previous request is still pending
		// and we can't request another one
		select {
		case s.cacheBypassClients.requests <- response:
		case <-time.After(newClientBlockTTL):
			// No need to add telemetry here, it'll be done in the second
			// timeout case that will automatically be triggered
		}

		partialNewClientBlockTTL := newClientBlockTTL - time.Since(bypassStart)

		// Timeout if the response is taking too long
		select {
		case <-response:
		case <-time.After(partialNewClientBlockTTL):
			s.telemetryReporter.IncTimeout()
		}

		s.Lock()
	}
	if s.disableConfigPollLoop && s.lastUpdateErr != nil {
		return nil, s.lastUpdateErr
	}

	s.clients.seen(request.Client)
	tufVersions, err := s.uptane.TUFVersionState()
	if err != nil {
		return nil, err
	}

	// If we have made our initial update (or the deadline has expired)
	if !s.firstUpdate || s.clock.Now().UTC().After(s.startupTime.UTC().Add(initialUpdateDeadline)) {
		// get the expiration time of timestamp.json
		expires, err := s.uptane.TimestampExpires()
		if err != nil {
			return nil, err
		}
		// If timestamp.json has expired and we've waited to ensure connection to the backend,
		// all clients must flush their configuration state.
		if expires.Before(time.Now()) {
			log.Warnf("Timestamp expired at %s, flushing cache", expires.Format(time.RFC3339))
			return s.flushCacheResponse()
		}
	}

	if tufVersions.DirectorTargets == request.Client.State.TargetsVersion {
		return &pbgo.ClientGetConfigsResponse{}, nil
	}
	roots, err := s.getNewDirectorRoots(s.uptane, request.Client.State.RootVersion, tufVersions.DirectorRoot)
	if err != nil {
		return nil, err
	}

	directorTargets, err := s.uptane.Targets()
	if err != nil {
		return nil, err
	}
	matchedClientConfigs, err := executeTracerPredicates(request.Client, directorTargets)
	if err != nil {
		return nil, err
	}

	neededFiles, err := filterNeededTargetFiles(matchedClientConfigs, request.CachedTargetFiles, directorTargets)
	if err != nil {
		return nil, err
	}

	targetFiles, err := s.getTargetFiles(s.uptane, neededFiles)
	if err != nil {
		return nil, err
	}

	targetsRaw, err := s.uptane.TargetsMeta()
	if err != nil {
		return nil, err
	}
	canonicalTargets, err := enforceCanonicalJSON(targetsRaw)
	if err != nil {
		return nil, err
	}

	return &pbgo.ClientGetConfigsResponse{
		Roots:         roots,
		Targets:       canonicalTargets,
		TargetFiles:   targetFiles,
		ClientConfigs: matchedClientConfigs,
		ConfigStatus:  pbgo.ConfigStatus_CONFIG_STATUS_OK,
	}, nil
}

func filterNeededTargetFiles(neededConfigs []string, cachedTargetFiles []*pbgo.TargetFileMeta, tufTargets data.TargetFiles) ([]string, error) {
	// Build an O(1) lookup of cached target files
	cachedTargetsMap := make(map[string]data.FileMeta)
	for _, cachedTarget := range cachedTargetFiles {
		hashes := make(data.Hashes)
		for _, hash := range cachedTarget.Hashes {
			h, err := hex.DecodeString(hash.Hash)
			if err != nil {
				return nil, err
			}
			hashes[hash.Algorithm] = h
		}
		cachedTargetsMap[cachedTarget.Path] = data.FileMeta{
			Hashes: hashes,
			Length: cachedTarget.Length,
		}
	}

	// We don't need to pull the raw contents if the client already has the exact version of the file cached
	filteredList := make([]string, 0, len(neededConfigs))
	for _, path := range neededConfigs {
		if notEqualErr := tufutil.FileMetaEqual(cachedTargetsMap[path], tufTargets[path].FileMeta); notEqualErr == nil {
			continue
		}

		filteredList = append(filteredList, path)
	}

	return filteredList, nil
}

func (s *CoreAgentService) apiKeyUpdateCallback() func(string, any, any) {
	return func(setting string, _, newvalue any) {
		if setting != "api_key" {
			return
		}

		newKey, ok := newvalue.(string)

		if !ok {
			log.Errorf("Could not convert API key to string")
			return
		}
		s.Lock()
		defer s.Unlock()

		s.api.UpdateAPIKey(newKey)

		// Verify that the Org UUID hasn't changed
		storedOrgUUID, err := s.uptane.StoredOrgUUID()
		if err != nil {
			log.Warnf("Could not get org uuid: %s", err)
			return
		}
		newOrgUUID, err := s.api.FetchOrgData(context.Background())
		if err != nil {
			log.Warnf("Could not get org uuid: %s", err)
			return
		}

		if storedOrgUUID != newOrgUUID.Uuid {
			log.Errorf("Error switching API key: new API key is from a different organization")
		}
	}
}

// ConfigGetState returns the state of the configuration and the director repos in the local store
func (s *CoreAgentService) ConfigGetState() (*pbgo.GetStateConfigResponse, error) {
	state, err := s.uptane.State()
	if err != nil {
		return nil, err
	}

	response := &pbgo.GetStateConfigResponse{
		ConfigState:     map[string]*pbgo.FileMetaState{},
		DirectorState:   map[string]*pbgo.FileMetaState{},
		TargetFilenames: map[string]string{},
		ActiveClients:   s.clients.activeClients(),
	}

	for metaName, metaState := range state.ConfigState {
		response.ConfigState[metaName] = &pbgo.FileMetaState{Version: metaState.Version, Hash: metaState.Hash}
	}

	for metaName, metaState := range state.DirectorState {
		response.DirectorState[metaName] = &pbgo.FileMetaState{Version: metaState.Version, Hash: metaState.Hash}
	}

	for targetName, targetHash := range state.TargetFilenames {
		response.TargetFilenames[targetName] = targetHash
	}

	return response, nil
}

func validateRequest(request *pbgo.ClientGetConfigsRequest) error {
	if request.Client == nil {
		return status.Error(codes.InvalidArgument, "client is a required field for client config update requests")
	}

	if request.Client.State == nil {
		return status.Error(codes.InvalidArgument, "client.state is a required field for client config update requests")
	}

	if request.Client.State.RootVersion <= 0 {
		return status.Error(codes.InvalidArgument, "client.state.root_version must be >= 1 (clients must start with the base TUF director root)")
	}

	if request.Client.IsAgent && request.Client.ClientAgent == nil {
		return status.Error(codes.InvalidArgument, "client.client_agent is a required field for agent client config update requests")
	}

	if request.Client.IsTracer && request.Client.ClientTracer == nil {
		return status.Error(codes.InvalidArgument, "client.client_tracer is a required field for tracer client config update requests")
	}

	if request.Client.IsUpdater && request.Client.ClientUpdater == nil {
		return status.Error(codes.InvalidArgument, "client.client_updater is a required field for updater client config update requests")
	}

	if (request.Client.IsTracer && request.Client.IsAgent) || (request.Client.IsTracer && request.Client.IsUpdater) || (request.Client.IsAgent && request.Client.IsUpdater) {
		return status.Error(codes.InvalidArgument, "client.is_tracer, client.is_agent, and client.is_updater are mutually exclusive")
	}

	if !request.Client.IsTracer && !request.Client.IsAgent && !request.Client.IsUpdater {
		return status.Error(codes.InvalidArgument, "agents only support remote config updates from tracer or agent or updater at this time")
	}

	if request.Client.Id == "" {
		return status.Error(codes.InvalidArgument, "client.id is a required field for client config update requests")
	}

	// Validate tracer-specific fields
	if request.Client.IsTracer {
		if request.Client.ClientTracer == nil {
			return status.Error(codes.InvalidArgument, "client.client_tracer must be set if client.is_tracer is true")
		}
		if request.Client.ClientAgent != nil {
			return status.Error(codes.InvalidArgument, "client.client_agent must not be set if client.is_tracer is true")
		}

		clientTracer := request.Client.ClientTracer

		if request.Client.Id == clientTracer.RuntimeId {
			return status.Error(codes.InvalidArgument, "client.id must be different from client.client_tracer.runtime_id")
		}

		if request.Client.ClientTracer.Language == "" {
			return status.Error(codes.InvalidArgument, "client.client_tracer.language is a required field for tracer client config update requests")
		}

	}

	// Validate agent-specific fields
	if request.Client.IsAgent {
		if request.Client.ClientAgent == nil {
			return status.Error(codes.InvalidArgument, "client.client_agent must be set if client.is_agent is true")
		}
		if request.Client.ClientTracer != nil {
			return status.Error(codes.InvalidArgument, "client.client_tracer must not be set if client.is_agent is true")
		}
	}

	// Validate cached target files fields
	for targetFileIndex, targetFile := range request.CachedTargetFiles {
		if targetFile.Path == "" {
			return status.Errorf(codes.InvalidArgument, "cached_target_files[%d].path is a required field for client config update requests", targetFileIndex)
		}
		_, err := rdata.ParseConfigPath(targetFile.Path)
		if err != nil {
			return status.Errorf(codes.InvalidArgument, "cached_target_files[%d].path is not a valid path: %s", targetFileIndex, err.Error())
		}
		if targetFile.Length == 0 {
			return status.Errorf(codes.InvalidArgument, "cached_target_files[%d].length must be >= 1 (no empty file allowed)", targetFileIndex)
		}
		if len(targetFile.Hashes) == 0 {
			return status.Error(codes.InvalidArgument, "cached_target_files[%d].hashes is a required field for client config update requests")
		}
		for hashIndex, hash := range targetFile.Hashes {
			if hash.Algorithm == "" {
				return status.Errorf(codes.InvalidArgument, "cached_target_files[%d].hashes[%d].algorithm is a required field for client config update requests", targetFileIndex, hashIndex)
			}
			if len(hash.Hash) == 0 {
				return status.Errorf(codes.InvalidArgument, "cached_target_files[%d].hashes[%d].hash is a required field for client config update requests", targetFileIndex, hashIndex)
			}
		}
	}

	return nil
}

func enforceCanonicalJSON(raw []byte) ([]byte, error) {
	canonical, err := cjson.EncodeCanonical(json.RawMessage(raw))
	if err != nil {
		return nil, err
	}

	return canonical, nil
}

// HTTPClient fetches Remote Configurations from an HTTP(s)-based backend
type HTTPClient struct {
	Service
	lastUpdate time.Time
	uptane     cdnUptaneClient
}

// NewHTTPClient creates a new HTTPClient that can be used to fetch Remote Configurations from an HTTP(s)-based backend
// It uses a local db to cache the fetched configurations. Only one HTTPClient should be created per agent.
// An HTTPClient must be closed via HTTPClient.Close() before creating a new one.
func NewHTTPClient(runPath, site, apiKey, agentVersion string) (*HTTPClient, error) {
	dbPath := path.Join(runPath, "remote-config-cdn.db")
	db, err := openCacheDB(dbPath, agentVersion, apiKey, site)
	if err != nil {
		return nil, err
	}

	uptaneCDNClient, err := uptane.NewCDNClient(db, site, apiKey)
	if err != nil {
		return nil, err
	}

	return &HTTPClient{
		Service: Service{
			rcType: "CDN",
			db:     db,
		},
		uptane: uptaneCDNClient,
	}, nil
}

// Close closes the HTTPClient and cleans up any resources. Close must be called
// before any other HTTPClients are instantiated via NewHTTPClient
func (c *HTTPClient) Close() error {
	return c.db.Close()
}

// GetCDNConfigUpdate returns any updated configs. If multiple requests have been made
// in a short amount of time, a cached response is returned. If RC has been disabled,
// an error is returned. If there is no update (the targets version is up-to-date) nil
// is returned for both the update and error.
func (c *HTTPClient) GetCDNConfigUpdate(
	ctx context.Context,
	products []string,
	currentTargetsVersion, currentRootVersion uint64,
	cachedTargetFiles []*pbgo.TargetFileMeta,
) (*state.Update, error) {
	var err error
	span, ctx := tracer.StartSpanFromContext(ctx, "HTTPClient.GetCDNConfigUpdate")
	defer span.Finish(tracer.WithError(err))
	if !c.shouldUpdate() {
		span.SetTag("use_cache", true)
		return c.getUpdate(ctx, products, currentTargetsVersion, currentRootVersion, cachedTargetFiles)
	}

	err = c.update(ctx)
	if err != nil {
		span.SetTag("cache_update_error", true)
		_ = log.Warn(fmt.Sprintf("Error updating CDN config repo: %v", err))
	}

	u, err := c.getUpdate(ctx, products, currentTargetsVersion, currentRootVersion, cachedTargetFiles)
	return u, err
}

func (c *HTTPClient) update(ctx context.Context) error {
	var err error
	span, ctx := tracer.StartSpanFromContext(ctx, "HTTPClient.update")
	defer span.Finish(tracer.WithError(err))
	c.Lock()
	defer c.Unlock()

	err = c.uptane.Update(ctx)
	if err != nil {
		return err
	}

	return nil
}

func (c *HTTPClient) shouldUpdate() bool {
	c.Lock()
	defer c.Unlock()
	if time.Since(c.lastUpdate) > maxCDNUpdateFrequency {
		c.lastUpdate = time.Now()
		return true
	}
	return false
}

func (c *HTTPClient) getUpdate(
	ctx context.Context,
	products []string,
	currentTargetsVersion, currentRootVersion uint64,
	cachedTargetFiles []*pbgo.TargetFileMeta,
) (*state.Update, error) {
	c.Lock()
	defer c.Unlock()
	span, _ := tracer.StartSpanFromContext(ctx, "HTTPClient.getUpdate")
	defer span.Finish()
	span.SetTag("products", products)
	span.SetTag("current_targets_version", currentTargetsVersion)
	span.SetTag("current_root_version", currentRootVersion)
	span.SetTag("cached_target_files", cachedTargetFiles)

	tufVersions, err := c.uptane.TUFVersionState()
	if err != nil {
		return nil, err
	}
	if tufVersions.DirectorTargets == currentTargetsVersion {
		return nil, nil
	}

	// Filter out files that either:
	//	- don't correspond to the product list the client is requesting
	//	- have expired
	directorTargets, err := c.uptane.Targets()
	if err != nil {
		return nil, err
	}
	productsMap := make(map[string]struct{})
	for _, product := range products {
		productsMap[product] = struct{}{}
	}
	configs := make([]string, 0)
	expiredConfigs := make([]string, 0)
	for path, meta := range directorTargets {
		pathMeta, err := rdata.ParseConfigPath(path)
		if err != nil {
			return nil, err
		}
		if _, productRequested := productsMap[pathMeta.Product]; !productRequested {
			continue
		}
		configMetadata, err := parseFileMetaCustom(meta.Custom)
		if err != nil {
			return nil, err
		}
		if configExpired(configMetadata.Expires) {
			expiredConfigs = append(expiredConfigs, path)
			continue
		}

		configs = append(configs, path)
	}
	span.SetTag("configs.returned", configs)
	span.SetTag("configs.expired", expiredConfigs)

	// Gather the files and map-ify them for the state data structure
	targetFiles, err := c.getTargetFiles(c.uptane, configs)
	if err != nil {
		return nil, err
	}
	fileMap := make(map[string][]byte, len(targetFiles))
	for _, f := range targetFiles {
		fileMap[f.Path] = f.Raw
	}

	// Gather some TUF metadata files we need to send down
	roots, err := c.getNewDirectorRoots(c.uptane, currentRootVersion, tufVersions.DirectorRoot)
	if err != nil {
		return nil, err
	}
	targetsRaw, err := c.uptane.TargetsMeta()
	if err != nil {
		return nil, err
	}
	canonicalTargets, err := enforceCanonicalJSON(targetsRaw)
	if err != nil {
		return nil, err
	}

	return &state.Update{
		TUFRoots:      roots,
		TUFTargets:    canonicalTargets,
		TargetFiles:   fileMap,
		ClientConfigs: configs,
	}, nil
}<|MERGE_RESOLUTION|>--- conflicted
+++ resolved
@@ -54,14 +54,11 @@
 	minCacheBypassLimit     = 1
 	maxCacheBypassLimit     = 10
 	orgStatusPollInterval   = 1 * time.Minute
-<<<<<<< HEAD
 	// Number of /configurations where we get 503 or 504 errors until the log level is increased to ERROR
 	maxFetchConfigsUntilLogLevelErrors = 5
 	// Number of /status calls where we get 503 or 504 errors until the log level is increased to ERROR
 	maxFetchOrgStatusUntilLogLevelErrors = 5
-=======
-	initialUpdateDeadline   = 1 * time.Hour
->>>>>>> 113cf0fa
+	initialUpdateDeadline                = 1 * time.Hour
 )
 
 // Constraints on the maximum backoff time when errors occur
