--- conflicted
+++ resolved
@@ -84,11 +84,7 @@
 		return nil, err
 	}
 	backendURL := config.Datadog.GetString("remote_configuration.endpoint")
-<<<<<<< HEAD
-	client := client.NewHTTPClient(backendURL, apiKey, remoteConfigKey.AppKey, hostname)
-=======
-	http := api.NewHTTPClient(backendURL, apiKey, remoteConfigKey.appKey)
->>>>>>> 2fdb2244
+	http := api.NewHTTPClient(backendURL, apiKey, remoteConfigKey.AppKey)
 
 	dbPath := path.Join(config.Datadog.GetString("run_path"), "remote-config.db")
 	db, err := openCacheDB(dbPath)
@@ -111,16 +107,10 @@
 		ctx:             context.Background(),
 		firstUpdate:     true,
 		refreshInterval: refreshInterval,
-<<<<<<< HEAD
-		products:        make(map[pbgo.Product]struct{}),
-		newProducts:     make(map[pbgo.Product]struct{}),
-=======
-		remoteConfigKey: remoteConfigKey,
 		products:        make(map[rdata.Product]struct{}),
 		newProducts:     make(map[rdata.Product]struct{}),
 		hostname:        hostname,
 		clock:           clock,
->>>>>>> 2fdb2244
 		db:              db,
 		api:             http,
 		uptane:          uptaneClient,
