// Unless explicitly stated otherwise all files in this repository are licensed
// under the Apache License Version 2.0.
// This product includes software developed at Datadog (https://www.datadoghq.com/).
// Copyright 2016-present Datadog, Inc.

// Package service represents the agent's core remoteconfig service
//
// The `Service` type provides a communication layer for downstream clients to request
// configuration, as well as the ability to track clients for requesting complete update
// payloads from the remote config backend.
package service

import (
	"context"
	"crypto/sha256"
	"encoding/hex"
	"encoding/json"
	"errors"
	"expvar"
	"fmt"
	"net/url"
	"path"
	"strconv"
	"sync"
	"time"

	"github.com/DataDog/go-tuf/data"
	tufutil "github.com/DataDog/go-tuf/util"
	"github.com/benbjohnson/clock"
	"github.com/secure-systems-lab/go-securesystemslib/cjson"
	"google.golang.org/grpc/codes"
	"google.golang.org/grpc/status"

	"go.etcd.io/bbolt"

	"github.com/DataDog/datadog-agent/pkg/config/model"
	"github.com/DataDog/datadog-agent/pkg/config/remote/api"
	rdata "github.com/DataDog/datadog-agent/pkg/config/remote/data"
	"github.com/DataDog/datadog-agent/pkg/config/remote/meta"
	"github.com/DataDog/datadog-agent/pkg/config/remote/uptane"
	pbgo "github.com/DataDog/datadog-agent/pkg/proto/pbgo/core"
	"github.com/DataDog/datadog-agent/pkg/util/backoff"
	"github.com/DataDog/datadog-agent/pkg/util/log"
)

const (
	defaultRefreshInterval  = 1 * time.Minute
	minimalRefreshInterval  = 5 * time.Second
	defaultClientsTTL       = 30 * time.Second
	maxClientsTTL           = 60 * time.Second
	newClientBlockTTL       = 2 * time.Second
	defaultCacheBypassLimit = 5
	minCacheBypassLimit     = 1
	maxCacheBypassLimit     = 10
	orgStatusPollInterval   = 1 * time.Minute
)

// Constraints on the maximum backoff time when errors occur
const (
	minimalMaxBackoffTime = 2 * time.Minute
	maximalMaxBackoffTime = 5 * time.Minute
)

const (
	// When the agent continuously has the same authorization error when fetching RC updates
	// The first initialLogRefreshError are logged as ERROR, and then it's only logged as INFO
	initialFetchErrorLog uint64 = 5
)

var (
	exportedMapStatus = expvar.NewMap("remoteConfigStatus")
	// Status expvar exported
	exportedStatusOrgEnabled    = expvar.String{}
	exportedStatusKeyAuthorized = expvar.String{}
	exportedLastUpdateErr       = expvar.String{}
)

// Service defines the remote config management service responsible for fetching, storing
// and dispatching the configurations
type Service struct {
	sync.Mutex
	firstUpdate bool

	defaultRefreshInterval         time.Duration
	refreshIntervalOverrideAllowed bool

	// The backoff policy used for retries when errors are encountered
	backoffPolicy backoff.Policy
	// The number of errors we're currently tracking within the context of our backoff policy
	backoffErrorCount int

	// Handle to stop the services main goroutine
	cancel context.CancelFunc

	clock         clock.Clock
	hostname      string
	tags          []string
	traceAgentEnv string
	db            *bbolt.DB
	uptane        uptaneClient
	api           api.API

	products           map[rdata.Product]struct{}
	newProducts        map[rdata.Product]struct{}
	clients            *clients
	cacheBypassClients cacheBypassClients

	// Used to report metrics on cache bypass requests
	telemetryReporter RcTelemetryReporter

	lastUpdateErr error

	// Used to rate limit the 4XX error logs
	fetchErrorCount    uint64
	lastFetchErrorType error

	// Previous /status response
	previousOrgStatus *pbgo.OrgStatusResponse

	agentVersion string
}

// uptaneClient is used to mock the uptane component for testing
type uptaneClient interface {
	Update(response *pbgo.LatestConfigsResponse) error
	State() (uptane.State, error)
	DirectorRoot(version uint64) ([]byte, error)
	StoredOrgUUID() (string, error)
	Targets() (data.TargetFiles, error)
	TargetFile(path string) ([]byte, error)
	TargetsMeta() ([]byte, error)
	TargetsCustom() ([]byte, error)
	TUFVersionState() (uptane.TUFVersions, error)
}

// RcTelemetryReporter should be implemented by the agent to publish metrics on exceptional cache bypass request events
type RcTelemetryReporter interface {
	// IncRateLimit is invoked when a cache bypass request is prevented due to rate limiting
	IncRateLimit()
	// IncTimeout is invoked when a cache bypass request is cancelled due to timeout or a previous cache bypass request is still pending
	IncTimeout()
}

func init() {
	// Exported variable to get the state of remote-config
	exportedMapStatus.Init()
	exportedMapStatus.Set("orgEnabled", &exportedStatusOrgEnabled)
	exportedMapStatus.Set("apiKeyScoped", &exportedStatusKeyAuthorized)
	exportedMapStatus.Set("lastError", &exportedLastUpdateErr)
}

type options struct {
	traceAgentEnv    string
	databaseFileName string
}

var defaultOptions = options{
	traceAgentEnv:    "",
	databaseFileName: "remote-config.db",
}

// Option is a service option
type Option func(s *options)

// WithTraceAgentEnv sets the service trace-agent environment variable
func WithTraceAgentEnv(env string) func(s *options) {
	return func(s *options) { s.traceAgentEnv = env }
}

// WithDatabaseFileName sets the service database file name
func WithDatabaseFileName(fileName string) func(s *options) {
	return func(s *options) { s.databaseFileName = fileName }
}

// NewService instantiates a new remote configuration management service
<<<<<<< HEAD
func NewService(cfg model.Reader, apiKey, baseRawURL, hostname string, telemetryReporter RcTelemetryReporter, agentVersion string, opts ...Option) (*Service, error) {
	options := defaultOptions
	for _, opt := range opts {
		opt(&options)
	}

=======
func NewService(cfg model.Reader, apiKey, baseRawURL, hostname string, tags []string, telemetryReporter RcTelemetryReporter, agentVersion string, opts ...func(s *Service)) (*Service, error) {
>>>>>>> 7b0edbb1
	refreshIntervalOverrideAllowed := false // If a user provides a value we don't want to override

	var refreshInterval time.Duration
	if cfg.IsSet("remote_configuration.refresh_interval") {
		refreshInterval = cfg.GetDuration("remote_configuration.refresh_interval")
	} else {
		refreshIntervalOverrideAllowed = true
		refreshInterval = defaultRefreshInterval
	}

	// Either invalid (which resolves to 0) or was explicitly set below minimal. If it was invalid there would
	// be an additional error message describing the failure to parse the value.
	if refreshInterval < minimalRefreshInterval {
		log.Warnf("remote_configuration.refresh_interval is set to %v which is below the minimum of %v - using default refresh interval %v", refreshInterval, minimalRefreshInterval, defaultRefreshInterval)
		refreshInterval = defaultRefreshInterval
		refreshIntervalOverrideAllowed = true
	}

	maxBackoffTime := cfg.GetDuration("remote_configuration.max_backoff_interval")
	if maxBackoffTime < minimalMaxBackoffTime {
		log.Warnf("remote_configuration.max_backoff_time is set to %v which is below the minimum of %v - setting value to %v", maxBackoffTime, minimalMaxBackoffTime, minimalMaxBackoffTime)
		maxBackoffTime = minimalMaxBackoffTime
	} else if maxBackoffTime > maximalMaxBackoffTime {
		log.Warnf("remote_configuration.max_backoff_time is set to %v which is above the maximum of %v - setting value to %v", maxBackoffTime, maximalMaxBackoffTime, maximalMaxBackoffTime)
		maxBackoffTime = maximalMaxBackoffTime
	}

	// A backoff is calculated as a range from which a random value will be selected. The formula is as follows.
	//
	// min = baseBackoffTime * 2^<NumErrors> / minBackoffFactor
	// max = min(maxBackoffTime, baseBackoffTime * 2 ^<NumErrors>)
	//
	// The following values mean each range will always be [30*2^<NumErrors-1>, min(maxBackoffTime, 30*2^<NumErrors>)].
	// Every success will cause numErrors to shrink by 2.
	// This is a sensible default backoff pattern, and there isn't really any need to
	// let clients configure this at this time.
	minBackoffFactor := 2.0
	baseBackoffTime := 30.0
	recoveryInterval := 2
	recoveryReset := false

	backoffPolicy := backoff.NewExpBackoffPolicy(minBackoffFactor, baseBackoffTime,
		maxBackoffTime.Seconds(), recoveryInterval, recoveryReset)

	rcKey := cfg.GetString("remote_configuration.key")
	authKeys, err := getRemoteConfigAuthKeys(apiKey, rcKey)
	if err != nil {
		return nil, err
	}

	baseURL, err := url.Parse(baseRawURL)
	if err != nil {
		return nil, err
	}
	http, err := api.NewHTTPClient(authKeys.apiAuth(), cfg, baseURL)
	if err != nil {
		return nil, err
	}

	dbPath := path.Join(cfg.GetString("run_path"), options.databaseFileName)
	db, err := openCacheDB(dbPath, agentVersion)
	if err != nil {
		return nil, err
	}
	configRoot := cfg.GetString("remote_configuration.config_root")
	directorRoot := cfg.GetString("remote_configuration.director_root")
	cacheKey := generateCacheKey(apiKey, configRoot)
	opt := []uptane.ClientOption{}
	if authKeys.rcKeySet {
		opt = append(opt, uptane.WithOrgIDCheck(authKeys.rcKey.OrgID))
	}
	if configRoot != "" {
		opt = append(opt, uptane.WithConfigRootOverride(configRoot))
	}
	if directorRoot != "" {
		opt = append(opt, uptane.WithDirectorRootOverride(directorRoot))
	}
	uptaneClient, err := uptane.NewClient(
		db,
		cacheKey,
		newRCBackendOrgUUIDProvider(http),
		opt...,
	)
	if err != nil {
		return nil, err
	}

	clientsTTL := cfg.GetDuration("remote_configuration.clients.ttl_seconds")
	if clientsTTL < minimalRefreshInterval || clientsTTL > maxClientsTTL {
		log.Warnf("Configured clients ttl is not within accepted range (%s - %s): %s. Defaulting to %s", minimalRefreshInterval, maxClientsTTL, clientsTTL, defaultClientsTTL)
		clientsTTL = defaultClientsTTL
	}
	clock := clock.New()

	clientsCacheBypassLimit := cfg.GetInt("remote_configuration.clients.cache_bypass_limit")
	if clientsCacheBypassLimit < minCacheBypassLimit || clientsCacheBypassLimit > maxCacheBypassLimit {
		log.Warnf(
			"Configured clients cache bypass limit is not within accepted range (%d - %d): %d. Defaulting to %d",
			minCacheBypassLimit, maxCacheBypassLimit, clientsCacheBypassLimit, defaultCacheBypassLimit,
		)
		clientsCacheBypassLimit = defaultCacheBypassLimit
	}

	s := &Service{
		firstUpdate:                    true,
		defaultRefreshInterval:         refreshInterval,
		refreshIntervalOverrideAllowed: refreshIntervalOverrideAllowed,
		backoffErrorCount:              0,
		backoffPolicy:                  backoffPolicy,
		products:                       make(map[rdata.Product]struct{}),
		newProducts:                    make(map[rdata.Product]struct{}),
		hostname:                       hostname,
		tags:                           tags,
		clock:                          clock,
		db:                             db,
		api:                            http,
		uptane:                         uptaneClient,
		clients:                        newClients(clock, clientsTTL),
		cacheBypassClients: cacheBypassClients{
			clock:    clock,
			requests: make(chan chan struct{}),

			// By default, allows for 5 cache bypass every refreshInterval seconds
			// in addition to the usual refresh.
			currentWindow:  time.Now().UTC(),
			windowDuration: refreshInterval,
			capacity:       clientsCacheBypassLimit,
			allowance:      clientsCacheBypassLimit,
		},
		telemetryReporter: telemetryReporter,
		agentVersion:      agentVersion,
		traceAgentEnv:     options.traceAgentEnv,
	}
	return s, nil
}

func newRCBackendOrgUUIDProvider(http api.API) uptane.OrgUUIDProvider {
	return func() (string, error) {
		// XXX: We may want to tune the context timeout here
		resp, err := http.FetchOrgData(context.Background())
		return resp.GetUuid(), err
	}
}

// Start the remote configuration management service
func (s *Service) Start(ctx context.Context) {
	ctx, cancel := context.WithCancel(ctx)
	s.cancel = cancel
	go func() {
		s.pollOrgStatus()
		for {
			select {
			case <-s.clock.After(orgStatusPollInterval):
				s.pollOrgStatus()
			case <-ctx.Done():
				return
			}
		}
	}()
	go func() {
		defer cancel()

		err := s.refresh()
		if err != nil {
			if s.previousOrgStatus != nil && s.previousOrgStatus.Enabled && s.previousOrgStatus.Authorized {
				log.Errorf("Could not refresh Remote Config: %v", err)
			} else {
				log.Debugf("Could not refresh Remote Config (org is disabled or key is not authorized): %v", err)
			}
		}

		for {
			var err error
			refreshInterval := s.calculateRefreshInterval()
			select {
			case <-s.clock.After(refreshInterval):
				err = s.refresh()
			// New clients detected, request refresh
			case response := <-s.cacheBypassClients.requests:
				if !s.cacheBypassClients.Limit() {
					err = s.refresh()
				} else {
					s.telemetryReporter.IncRateLimit()
				}
				close(response)
			case <-ctx.Done():
				return
			}

			if err != nil {
				if s.previousOrgStatus != nil && s.previousOrgStatus.Enabled && s.previousOrgStatus.Authorized {
					exportedLastUpdateErr.Set(err.Error())
					log.Errorf("Could not refresh Remote Config: %v", err)
				} else {
					log.Debugf("Could not refresh Remote Config (org is disabled or key is not authorized): %v", err)
				}
			}
		}
	}()
}

// Stop stops the refresh loop and closes the on-disk DB cache
func (s *Service) Stop() error {
	if s.cancel != nil {
		s.cancel()
	}

	return s.db.Close()
}

func (s *Service) pollOrgStatus() {
	response, err := s.api.FetchOrgStatus(context.Background())
	if err != nil {
		// Unauthorized and proxy error are caught by the main loop requesting the latest config,
		// and it limits the error log.
		if !errors.Is(err, api.ErrUnauthorized) && !errors.Is(err, api.ErrProxy) {
			log.Errorf("Could not refresh Remote Config: %v", err)
		}
		return
	}

	// Print info log when the new status is different from the previous one, or if it's the first run
	if s.previousOrgStatus == nil ||
		s.previousOrgStatus.Enabled != response.Enabled ||
		s.previousOrgStatus.Authorized != response.Authorized {
		if response.Enabled {
			if response.Authorized {
				log.Infof("Remote Configuration is enabled for this organization and agent.")
			} else {
				log.Infof(
					"Remote Configuration is enabled for this organization but disabled for this agent. " +
						"Add the Remote Configuration Read permission to its API key to enable it for this agent.",
				)
			}
		} else {
			if response.Authorized {
				log.Infof("Remote Configuration is disabled for this organization.")
			} else {
				log.Infof("Remote Configuration is disabled for this organization and agent.")
			}
		}
	}
	s.previousOrgStatus = &pbgo.OrgStatusResponse{
		Enabled:    response.Enabled,
		Authorized: response.Authorized,
	}
	exportedStatusOrgEnabled.Set(strconv.FormatBool(response.Enabled))
	exportedStatusKeyAuthorized.Set(strconv.FormatBool(response.Authorized))
}

func (s *Service) calculateRefreshInterval() time.Duration {
	backoffTime := s.backoffPolicy.GetBackoffDuration(s.backoffErrorCount)

	return s.defaultRefreshInterval + backoffTime
}

func (s *Service) refresh() error {
	s.Lock()
	activeClients := s.clients.activeClients()
	s.refreshProducts(activeClients)
	previousState, err := s.uptane.TUFVersionState()
	if err != nil {
		log.Warnf("could not get previous TUF version state: %v", err)
	}
	if s.forceRefresh() || err != nil {
		previousState = uptane.TUFVersions{}
	}
	clientState, err := s.getClientState()
	if err != nil {
		log.Warnf("could not get previous backend client state: %v", err)
	}
	orgUUID, err := s.uptane.StoredOrgUUID()
	if err != nil {
		s.Unlock()
		return err
	}

	request := buildLatestConfigsRequest(s.hostname, s.agentVersion, s.tags, s.traceAgentEnv, orgUUID, previousState, activeClients, s.products, s.newProducts, s.lastUpdateErr, clientState)
	s.Unlock()
	ctx := context.Background()
	response, err := s.api.Fetch(ctx, request)
	s.Lock()
	defer s.Unlock()
	s.lastUpdateErr = nil
	if err != nil {
		s.backoffErrorCount = s.backoffPolicy.IncError(s.backoffErrorCount)
		s.lastUpdateErr = fmt.Errorf("api: %v", err)
		if s.lastFetchErrorType != err {
			s.lastFetchErrorType = err
			s.fetchErrorCount = 0
		}

		if errors.Is(err, api.ErrUnauthorized) || errors.Is(err, api.ErrProxy) {
			if s.fetchErrorCount < initialFetchErrorLog {
				s.fetchErrorCount++
				return err
			}
			// If we saw the error enough time, we consider that RC not working is a normal behavior
			// And we only log as DEBUG
			// The agent will eventually log this error as DEBUG every maximalMaxBackoffTime
			log.Debugf("Could not refresh Remote Config: %v", err)
			return nil
		}
		return err
	}
	s.fetchErrorCount = 0
	err = s.uptane.Update(response)
	if err != nil {
		s.backoffErrorCount = s.backoffPolicy.IncError(s.backoffErrorCount)
		s.lastUpdateErr = fmt.Errorf("tuf: %v", err)
		return err
	}

	// If a user hasn't explicitly set the refresh interval, allow the backend to override it based
	// on the contents of our update request
	if s.refreshIntervalOverrideAllowed {
		ri, err := s.getRefreshInterval()
		if err == nil && ri > 0 && s.defaultRefreshInterval != ri {
			s.defaultRefreshInterval = ri
			s.cacheBypassClients.windowDuration = ri
			log.Infof("Overriding agent's base refresh interval to %v due to backend recommendation", ri)
		}
	}

	s.firstUpdate = false
	for product := range s.newProducts {
		s.products[product] = struct{}{}
	}
	s.newProducts = make(map[rdata.Product]struct{})

	s.backoffErrorCount = s.backoffPolicy.DecError(s.backoffErrorCount)

	exportedLastUpdateErr.Set("")

	return nil
}

func (s *Service) forceRefresh() bool {
	return s.firstUpdate
}

func (s *Service) refreshProducts(activeClients []*pbgo.Client) {
	for _, client := range activeClients {
		for _, product := range client.Products {
			if _, hasProduct := s.products[rdata.Product(product)]; !hasProduct {
				s.newProducts[rdata.Product(product)] = struct{}{}
			}
		}
	}
}

func (s *Service) getClientState() ([]byte, error) {
	rawTargetsCustom, err := s.uptane.TargetsCustom()
	if err != nil {
		return nil, err
	}
	custom, err := parseTargetsCustom(rawTargetsCustom)
	if err != nil {
		return nil, err
	}
	return custom.OpaqueBackendState, nil
}

func (s *Service) getRefreshInterval() (time.Duration, error) {
	rawTargetsCustom, err := s.uptane.TargetsCustom()
	if err != nil {
		return 0, err
	}
	custom, err := parseTargetsCustom(rawTargetsCustom)
	if err != nil {
		return 0, err
	}

	// We only allow intervals to be overridden if they are between [1s, 1m]
	value := time.Second * time.Duration(custom.AgentRefreshInterval)
	if value < time.Second || value > time.Minute {
		return 0, nil
	}

	return value, nil
}

// ClientGetConfigs is the polling API called by tracers and agents to get the latest configurations
//
//nolint:revive // TODO(RC) Fix revive linter
func (s *Service) ClientGetConfigs(_ context.Context, request *pbgo.ClientGetConfigsRequest) (*pbgo.ClientGetConfigsResponse, error) {
	s.Lock()
	defer s.Unlock()
	err := validateRequest(request)
	if err != nil {
		return nil, err
	}

	if !s.clients.active(request.Client) {
		// Trigger a bypass to directly get configurations from the agent.
		// This will timeout to avoid blocking the tracer if:
		// - The previous request is still pending
		// - The triggered request takes too long

		s.clients.seen(request.Client)
		s.Unlock()

		response := make(chan struct{})
		bypassStart := time.Now()

		// Timeout in case the previous request is still pending
		// and we can't request another one
		select {
		case s.cacheBypassClients.requests <- response:
		case <-time.After(newClientBlockTTL):
			// No need to add telemetry here, it'll be done in the second
			// timeout case that will automatically be triggered
		}

		partialNewClientBlockTTL := newClientBlockTTL - time.Since(bypassStart)

		// Timeout if the response is taking too long
		select {
		case <-response:
		case <-time.After(partialNewClientBlockTTL):
			s.telemetryReporter.IncTimeout()
		}

		s.Lock()
	}

	s.clients.seen(request.Client)
	tufVersions, err := s.uptane.TUFVersionState()
	if err != nil {
		return nil, err
	}
	if tufVersions.DirectorTargets == request.Client.State.TargetsVersion {
		return &pbgo.ClientGetConfigsResponse{}, nil
	}
	roots, err := s.getNewDirectorRoots(request.Client.State.RootVersion, tufVersions.DirectorRoot)
	if err != nil {
		return nil, err
	}
	targetsRaw, err := s.uptane.TargetsMeta()
	if err != nil {
		return nil, err
	}
	targetFiles, err := s.getTargetFiles(rdata.StringListToProduct(request.Client.Products), request.CachedTargetFiles)
	if err != nil {
		return nil, err
	}

	directorTargets, err := s.uptane.Targets()
	if err != nil {
		return nil, err
	}
	matchedClientConfigs, err := executeTracerPredicates(request.Client, directorTargets)
	if err != nil {
		return nil, err
	}

	// filter files to only return the ones that predicates marked for this client
	matchedConfigsMap := make(map[string]interface{})
	for _, configPointer := range matchedClientConfigs {
		matchedConfigsMap[configPointer] = struct{}{}
	}
	filteredFiles := make([]*pbgo.File, 0, len(matchedClientConfigs))
	for _, targetFile := range targetFiles {
		if _, ok := matchedConfigsMap[targetFile.Path]; ok {
			filteredFiles = append(filteredFiles, targetFile)
		}
	}

	canonicalTargets, err := enforceCanonicalJSON(targetsRaw)
	if err != nil {
		return nil, err
	}

	return &pbgo.ClientGetConfigsResponse{
		Roots:         roots,
		Targets:       canonicalTargets,
		TargetFiles:   filteredFiles,
		ClientConfigs: matchedClientConfigs,
	}, nil
}

// ConfigGetState returns the state of the configuration and the director repos in the local store
func (s *Service) ConfigGetState() (*pbgo.GetStateConfigResponse, error) {
	state, err := s.uptane.State()
	if err != nil {
		return nil, err
	}

	response := &pbgo.GetStateConfigResponse{
		ConfigState:     map[string]*pbgo.FileMetaState{},
		DirectorState:   map[string]*pbgo.FileMetaState{},
		TargetFilenames: map[string]string{},
		ActiveClients:   s.clients.activeClients(),
	}

	for metaName, metaState := range state.ConfigState {
		response.ConfigState[metaName] = &pbgo.FileMetaState{Version: metaState.Version, Hash: metaState.Hash}
	}

	for metaName, metaState := range state.DirectorState {
		response.DirectorState[metaName] = &pbgo.FileMetaState{Version: metaState.Version, Hash: metaState.Hash}
	}

	for targetName, targetHash := range state.TargetFilenames {
		response.TargetFilenames[targetName] = targetHash
	}

	return response, nil
}

func (s *Service) getNewDirectorRoots(currentVersion uint64, newVersion uint64) ([][]byte, error) {
	var roots [][]byte
	for i := currentVersion + 1; i <= newVersion; i++ {
		root, err := s.uptane.DirectorRoot(i)
		if err != nil {
			return nil, err
		}
		canonicalRoot, err := enforceCanonicalJSON(root)
		if err != nil {
			return nil, err
		}
		roots = append(roots, canonicalRoot)
	}
	return roots, nil
}

func (s *Service) getTargetFiles(products []rdata.Product, cachedTargetFiles []*pbgo.TargetFileMeta) ([]*pbgo.File, error) {
	productSet := make(map[rdata.Product]struct{})
	for _, product := range products {
		productSet[product] = struct{}{}
	}
	targets, err := s.uptane.Targets()
	if err != nil {
		return nil, err
	}
	cachedTargets := make(map[string]data.FileMeta)
	for _, cachedTarget := range cachedTargetFiles {
		hashes := make(data.Hashes)
		for _, hash := range cachedTarget.Hashes {
			h, err := hex.DecodeString(hash.Hash)
			if err != nil {
				return nil, err
			}
			hashes[hash.Algorithm] = h
		}
		cachedTargets[cachedTarget.Path] = data.FileMeta{
			Hashes: hashes,
			Length: cachedTarget.Length,
		}
	}
	var configFiles []*pbgo.File
	for targetPath, targetMeta := range targets {
		configPathMeta, err := rdata.ParseConfigPath(targetPath)
		if err != nil {
			return nil, err
		}
		if _, inClientProducts := productSet[rdata.Product(configPathMeta.Product)]; inClientProducts {
			if notEqualErr := tufutil.FileMetaEqual(cachedTargets[targetPath], targetMeta.FileMeta); notEqualErr == nil {
				continue
			}
			fileContents, err := s.uptane.TargetFile(targetPath)
			if err != nil {
				return nil, err
			}
			configFiles = append(configFiles, &pbgo.File{
				Path: targetPath,
				Raw:  fileContents,
			})
		}
	}
	return configFiles, nil
}

func validateRequest(request *pbgo.ClientGetConfigsRequest) error {
	if request.Client == nil {
		return status.Error(codes.InvalidArgument, "client is a required field for client config update requests")
	}

	if request.Client.State == nil {
		return status.Error(codes.InvalidArgument, "client.state is a required field for client config update requests")
	}

	if request.Client.State.RootVersion <= 0 {
		return status.Error(codes.InvalidArgument, "client.state.root_version must be >= 1 (clients must start with the base TUF director root)")
	}

	if request.Client.IsAgent && request.Client.ClientAgent == nil {
		return status.Error(codes.InvalidArgument, "client.client_agent is a required field for agent client config update requests")
	}

	if request.Client.IsTracer && request.Client.ClientTracer == nil {
		return status.Error(codes.InvalidArgument, "client.client_tracer is a required field for tracer client config update requests")
	}

	if request.Client.IsUpdater && request.Client.ClientUpdater == nil {
		return status.Error(codes.InvalidArgument, "client.client_updater is a required field for updater client config update requests")
	}

	if (request.Client.IsTracer && request.Client.IsAgent) || (request.Client.IsTracer && request.Client.IsUpdater) || (request.Client.IsAgent && request.Client.IsUpdater) {
		return status.Error(codes.InvalidArgument, "client.is_tracer, client.is_agent, and client.is_updater are mutually exclusive")
	}

	if !request.Client.IsTracer && !request.Client.IsAgent && !request.Client.IsUpdater {
		return status.Error(codes.InvalidArgument, "agents only support remote config updates from tracer or agent or updater at this time")
	}

	if request.Client.Id == "" {
		return status.Error(codes.InvalidArgument, "client.id is a required field for client config update requests")
	}

	// Validate tracer-specific fields
	if request.Client.IsTracer {
		if request.Client.ClientTracer == nil {
			return status.Error(codes.InvalidArgument, "client.client_tracer must be set if client.is_tracer is true")
		}
		if request.Client.ClientAgent != nil {
			return status.Error(codes.InvalidArgument, "client.client_agent must not be set if client.is_tracer is true")
		}

		clientTracer := request.Client.ClientTracer

		if request.Client.Id == clientTracer.RuntimeId {
			return status.Error(codes.InvalidArgument, "client.id must be different from client.client_tracer.runtime_id")
		}

		if request.Client.ClientTracer.Language == "" {
			return status.Error(codes.InvalidArgument, "client.client_tracer.language is a required field for tracer client config update requests")
		}

	}

	// Validate agent-specific fields
	if request.Client.IsAgent {
		if request.Client.ClientAgent == nil {
			return status.Error(codes.InvalidArgument, "client.client_agent must be set if client.is_agent is true")
		}
		if request.Client.ClientTracer != nil {
			return status.Error(codes.InvalidArgument, "client.client_tracer must not be set if client.is_agent is true")
		}
	}

	// Validate cached target files fields
	for targetFileIndex, targetFile := range request.CachedTargetFiles {
		if targetFile.Path == "" {
			return status.Errorf(codes.InvalidArgument, "cached_target_files[%d].path is a required field for client config update requests", targetFileIndex)
		}
		_, err := rdata.ParseConfigPath(targetFile.Path)
		if err != nil {
			return status.Errorf(codes.InvalidArgument, "cached_target_files[%d].path is not a valid path: %s", targetFileIndex, err.Error())
		}
		if targetFile.Length == 0 {
			return status.Errorf(codes.InvalidArgument, "cached_target_files[%d].length must be >= 1 (no empty file allowed)", targetFileIndex)
		}
		if len(targetFile.Hashes) == 0 {
			return status.Error(codes.InvalidArgument, "cached_target_files[%d].hashes is a required field for client config update requests")
		}
		for hashIndex, hash := range targetFile.Hashes {
			if hash.Algorithm == "" {
				return status.Errorf(codes.InvalidArgument, "cached_target_files[%d].hashes[%d].algorithm is a required field for client config update requests", targetFileIndex, hashIndex)
			}
			if len(hash.Hash) == 0 {
				return status.Errorf(codes.InvalidArgument, "cached_target_files[%d].hashes[%d].hash is a required field for client config update requests", targetFileIndex, hashIndex)
			}
		}
	}

	return nil
}

func enforceCanonicalJSON(raw []byte) ([]byte, error) {
	canonical, err := cjson.EncodeCanonical(json.RawMessage(raw))
	if err != nil {
		return nil, err
	}

	return canonical, nil
}

func generateCacheKey(apiKey, configRootOverride string) string {
	h := sha256.New()
	h.Write([]byte(apiKey))

	// Hash the API Key with the initial root. This prevents the agent from being locked
	// to a root chain if a developer accidentally forgets to use the development roots
	// in a testing environment
	embeddedRoots := meta.RootsConfig(configRootOverride)
	if r, ok := embeddedRoots[1]; ok {
		h.Write(r)
	}

	hash := h.Sum(nil)

	return fmt.Sprintf("%x/", hash)
}<|MERGE_RESOLUTION|>--- conflicted
+++ resolved
@@ -173,17 +173,12 @@
 }
 
 // NewService instantiates a new remote configuration management service
-<<<<<<< HEAD
-func NewService(cfg model.Reader, apiKey, baseRawURL, hostname string, telemetryReporter RcTelemetryReporter, agentVersion string, opts ...Option) (*Service, error) {
+func NewService(cfg model.Reader, apiKey, baseRawURL, hostname string, tags []string, telemetryReporter RcTelemetryReporter, agentVersion string, opts ...Option) (*Service, error) {
+	refreshIntervalOverrideAllowed := false // If a user provides a value we don't want to override
 	options := defaultOptions
 	for _, opt := range opts {
 		opt(&options)
 	}
-
-=======
-func NewService(cfg model.Reader, apiKey, baseRawURL, hostname string, tags []string, telemetryReporter RcTelemetryReporter, agentVersion string, opts ...func(s *Service)) (*Service, error) {
->>>>>>> 7b0edbb1
-	refreshIntervalOverrideAllowed := false // If a user provides a value we don't want to override
 
 	var refreshInterval time.Duration
 	if cfg.IsSet("remote_configuration.refresh_interval") {
