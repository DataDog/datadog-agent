--- conflicted
+++ resolved
@@ -323,16 +323,10 @@
 	if err != nil {
 		return nil, err
 	}
-<<<<<<< HEAD
+	site := cfg.GetString("site")
 	configRoot := options.configRootOverride
 	directorRoot := options.directorRootOverride
-	cacheKey := generateCacheKey(options.apiKey, configRoot)
-=======
-	site := cfg.GetString("site")
-	configRoot := cfg.GetString("remote_configuration.config_root")
-	directorRoot := cfg.GetString("remote_configuration.director_root")
-	cacheKey := generateCacheKey(apiKey, site, configRoot)
->>>>>>> 8879d8e0
+	cacheKey := generateCacheKey(options.apiKey, site, configRoot)
 	opt := []uptane.ClientOption{}
 	if authKeys.rcKeySet {
 		opt = append(opt, uptane.WithOrgIDCheck(authKeys.rcKey.OrgID))
