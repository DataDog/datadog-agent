--- conflicted
+++ resolved
@@ -444,13 +444,8 @@
 
 	clock := clock.New()
 
-<<<<<<< HEAD
 	now := clock.Now().UTC()
-
-	return &CoreAgentService{
-=======
 	cas := &CoreAgentService{
->>>>>>> cf6b9b73
 		Service: Service{
 			rcType: rcType,
 			db:     db,
