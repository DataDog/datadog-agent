--- conflicted
+++ resolved
@@ -13,12 +13,9 @@
 	github.com/DataDog/datadog-agent/pkg/version v0.59.1 // indirect
 	github.com/cihub/seelog v0.0.0-20170130134532-f561c5e57575 // indirect
 	go.uber.org/atomic v1.11.0 // indirect
-<<<<<<< HEAD
-=======
 	golang.org/x/sys v0.30.0 // indirect
 	golang.org/x/text v0.21.0 // indirect
 	gopkg.in/yaml.v2 v2.4.0 // indirect
->>>>>>> 60c996c1
 	gopkg.in/yaml.v3 v3.0.1 // indirect
 )
 
