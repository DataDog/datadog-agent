--- conflicted
+++ resolved
@@ -29,15 +29,9 @@
 	github.com/spf13/jwalterweatherman v1.1.0 // indirect
 	github.com/spf13/pflag v1.0.5 // indirect
 	go.uber.org/atomic v1.11.0 // indirect
-<<<<<<< HEAD
 	golang.org/x/exp v0.0.0-20241204233417-43b7b7cde48d // indirect
 	golang.org/x/sys v0.28.0 // indirect
 	golang.org/x/text v0.21.0 // indirect
-=======
-	golang.org/x/exp v0.0.0-20241108190413-2d47ceb2692f // indirect
-	golang.org/x/sys v0.28.0 // indirect
-	golang.org/x/text v0.20.0 // indirect
->>>>>>> 22edfebf
 	gopkg.in/yaml.v2 v2.4.0 // indirect
 )
 
