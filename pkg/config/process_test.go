// Unless explicitly stated otherwise all files in this repository are licensed
// under the Apache License Version 2.0.
// This product includes software developed at Datadog (https://www.datadoghq.com/).
// Copyright 2016-present Datadog, Inc.

package config

import (
	"fmt"
	"strings"
	"testing"
	"time"

	"github.com/stretchr/testify/assert"
)

// TestProcessDefaults tests to ensure that the config has set process settings correctly
func TestProcessDefaultConfig(t *testing.T) {
	cfg := setupConf()

	for _, tc := range []struct {
		key          string
		defaultValue interface{}
	}{
		{
			key:          "process_config.dd_agent_bin",
			defaultValue: DefaultDDAgentBin,
		},
		{
			key:          "process_config.log_file",
			defaultValue: DefaultProcessAgentLogFile,
		},
		{
			key:          "process_config.grpc_connection_timeout_secs",
			defaultValue: DefaultGRPCConnectionTimeoutSecs,
		},
		{
			key:          "process_config.remote_tagger",
			defaultValue: false,
		},
		{
			key:          "process_config.process_discovery.enabled",
			defaultValue: true,
		},
		{
			key:          "process_config.process_discovery.interval",
			defaultValue: 4 * time.Hour,
		},
		{
			key:          "process_config.process_collection.enabled",
			defaultValue: false,
		},
		{
			key:          "process_config.container_collection.enabled",
			defaultValue: true,
		},
		{
			key:          "process_config.queue_size",
			defaultValue: DefaultProcessQueueSize,
		},
		{
			key:          "process_config.rt_queue_size",
			defaultValue: DefaultProcessRTQueueSize,
		},
		{
			key:          "process_config.process_queue_bytes",
			defaultValue: DefaultProcessQueueBytes,
		},
		{
			key:          "process_config.windows.use_perf_counters",
			defaultValue: false,
		},
		{
<<<<<<< HEAD
			key:          "process_config.process_dd_url",
			defaultValue: DefaultProcessEndpoint,
		},
		{
			key:          "process_config.additional_endpoints",
			defaultValue: make(map[string][]string),
=======
			key:          "process_config.internal_profiling.enabled",
			defaultValue: false,
>>>>>>> 91a42498
		},
	} {
		t.Run(tc.key+" default", func(t *testing.T) {
			assert.Equal(t, tc.defaultValue, cfg.Get(tc.key))
		})
	}
}

// TestPrefixes tests that for every corresponding `DD_PROCESS_CONFIG` prefix, there is a `DD_PROCESS_AGENT` prefix as well.
func TestProcessAgentPrefixes(t *testing.T) {
	envVarSlice := setupConf().GetEnvVars()
	envVars := make(map[string]struct{}, len(envVarSlice))
	for _, envVar := range envVarSlice {
		envVars[envVar] = struct{}{}
	}

	for envVar := range envVars {
		if !strings.HasPrefix(envVar, "DD_PROCESS_CONFIG") {
			continue
		}

		processAgentEnvVar := strings.Replace(envVar, "PROCESS_CONFIG", "PROCESS_AGENT", 1)
		t.Run(fmt.Sprintf("%s and %s", envVar, processAgentEnvVar), func(t *testing.T) {
			_, ok := envVars[processAgentEnvVar]
			assert.Truef(t, ok, "%s is defined but not %s", envVar, processAgentEnvVar)
		})
	}
}

// TestPrefixes tests that for every corresponding `DD_PROCESS_AGENT` prefix, there is a `DD_PROCESS_CONFIG` prefix as well.
func TestProcessConfigPrefixes(t *testing.T) {
	envVarSlice := setupConf().GetEnvVars()
	envVars := make(map[string]struct{}, len(envVarSlice))
	for _, envVar := range envVarSlice {
		envVars[envVar] = struct{}{}
	}

	for envVar := range envVars {
		if !strings.HasPrefix(envVar, "DD_PROCESS_AGENT") {
			continue
		}

		processAgentEnvVar := strings.Replace(envVar, "PROCESS_AGENT", "PROCESS_CONFIG", 1)
		t.Run(fmt.Sprintf("%s and %s", envVar, processAgentEnvVar), func(t *testing.T) {
			// Check to see if envVars contains processAgentEnvVar. We can't use assert.Contains,
			// because when it fails the library prints all of envVars which is too noisy
			_, ok := envVars[processAgentEnvVar]
			assert.Truef(t, ok, "%s is defined but not %s", envVar, processAgentEnvVar)
		})
	}
}

func TestEnvVarOverride(t *testing.T) {
	cfg := setupConf()

	for _, tc := range []struct {
		key, env, value string
		expected        interface{}
	}{
		{
			key:      "log_level",
			env:      "DD_LOG_LEVEL",
			value:    "warn",
			expected: "warn",
		},
		{
			key:      "log_to_console",
			env:      "DD_LOG_TO_CONSOLE",
			value:    "false",
			expected: false,
		},
		{
			key:      "process_config.log_file",
			env:      "DD_PROCESS_CONFIG_LOG_FILE",
			value:    "test",
			expected: "test",
		},
		{
			key:      "process_config.dd_agent_bin",
			env:      "DD_PROCESS_AGENT_DD_AGENT_BIN",
			value:    "test",
			expected: "test",
		},
		{
			key:      "process_config.grpc_connection_timeout_secs",
			env:      "DD_PROCESS_CONFIG_GRPC_CONNECTION_TIMEOUT_SECS",
			value:    "1",
			expected: 1,
		},
		{
			key:      "process_config.remote_tagger",
			env:      "DD_PROCESS_CONFIG_REMOTE_TAGGER",
			value:    "true",
			expected: true,
		},
		{
			key:      "process_config.process_discovery.enabled",
			env:      "DD_PROCESS_CONFIG_PROCESS_DISCOVERY_ENABLED",
			value:    "true",
			expected: true,
		},
		{
			key:      "process_config.process_discovery.interval",
			env:      "DD_PROCESS_CONFIG_PROCESS_DISCOVERY_INTERVAL",
			value:    "1h",
			expected: time.Hour,
		},
		{
			key:      "process_config.disable_realtime_checks",
			env:      "DD_PROCESS_CONFIG_DISABLE_REALTIME_CHECKS",
			value:    "true",
			expected: true,
		},
		{
			key:      "process_config.enabled",
			env:      "DD_PROCESS_CONFIG_ENABLED",
			value:    "true",
			expected: "true",
		},
		{
			key:      "process_config.process_collection.enabled",
			env:      "DD_PROCESS_CONFIG_PROCESS_COLLECTION_ENABLED",
			value:    "true",
			expected: true,
		},
		{
			key:      "process_config.container_collection.enabled",
			env:      "DD_PROCESS_CONFIG_CONTAINER_COLLECTION_ENABLED",
			value:    "true",
			expected: true,
		},
		{
			key:      "process_config.enabled",
			env:      "DD_PROCESS_CONFIG_ENABLED",
			value:    "false",
			expected: "disabled",
		},
		{
			key:      "process_config.queue_size",
			env:      "DD_PROCESS_CONFIG_QUEUE_SIZE",
			value:    "42",
			expected: 42,
		},
		{
			key:      "process_config.rt_queue_size",
			env:      "DD_PROCESS_CONFIG_RT_QUEUE_SIZE",
			value:    "10",
			expected: 10,
		},
		{
			key:      "process_config.process_queue_bytes",
			env:      "DD_PROCESS_CONFIG_PROCESS_QUEUE_BYTES",
			value:    "20000",
			expected: 20000,
		},
		{
			key:      "process_config.windows.use_perf_counters",
			env:      "DD_PROCESS_CONFIG_WINDOWS_USE_PERF_COUNTERS",
			value:    "true",
			expected: true,
		},
		{
<<<<<<< HEAD
			key:      "process_config.process_dd_url",
			env:      "DD_PROCESS_AGENT_URL",
			value:    "datacat.com",
			expected: "datacat.com",
=======
			key:      "process_config.internal_profiling.enabled",
			env:      "DD_PROCESS_CONFIG_INTERNAL_PROFILING_ENABLED",
			value:    "true",
			expected: true,
>>>>>>> 91a42498
		},
	} {
		t.Run(tc.env, func(t *testing.T) {
			reset := setEnvForTest(tc.env, tc.value)
			assert.Equal(t, tc.expected, cfg.Get(tc.key))
			reset()
		})

		// Also test the DD_PROCESS_AGENT prefix if it has one
		if strings.HasPrefix(tc.env, "DD_PROCESS_CONFIG") {
			env := strings.Replace(tc.env, "PROCESS_CONFIG", "PROCESS_AGENT", 1)
			t.Run(env, func(t *testing.T) {
				reset := setEnvForTest(env, tc.value)
				assert.Equal(t, tc.expected, cfg.Get(tc.key))
				reset()
			})
		}
	}

	// StringMapStringSlice can't be converted by `Config.Get` so we need to test this separately
	t.Run("DD_PROCESS_CONFIG_ADDITIONAL_ENDPOINTS", func(t *testing.T) {
		reset := setEnvForTest("DD_PROCESS_CONFIG_ADDITIONAL_ENDPOINTS", `{"https://process.datadoghq.com": ["fakeAPIKey"]}`)
		assert.Equal(t, map[string][]string{
			"https://process.datadoghq.com": {
				"fakeAPIKey",
			},
		}, cfg.GetStringMapStringSlice("process_config.additional_endpoints"))
		reset()
	})
}

func TestProcBindEnvAndSetDefault(t *testing.T) {
	cfg := setupConf()
	procBindEnvAndSetDefault(cfg, "process_config.foo.bar", "asdf")

	envs := map[string]struct{}{}
	for _, env := range cfg.GetEnvVars() {
		envs[env] = struct{}{}
	}

	_, ok := envs["DD_PROCESS_CONFIG_FOO_BAR"]
	assert.True(t, ok)

	_, ok = envs["DD_PROCESS_AGENT_FOO_BAR"]
	assert.True(t, ok)

	// Make sure the default is set properly
	assert.Equal(t, "asdf", cfg.GetString("process_config.foo.bar"))
}

func TestProcBindEnv(t *testing.T) {
	cfg := setupConf()
	procBindEnv(cfg, "process_config.foo.bar")

	envs := map[string]struct{}{}
	for _, env := range cfg.GetEnvVars() {
		envs[env] = struct{}{}
	}

	_, ok := envs["DD_PROCESS_CONFIG_FOO_BAR"]
	assert.True(t, ok)

	_, ok = envs["DD_PROCESS_AGENT_FOO_BAR"]
	assert.True(t, ok)

	// Make sure that DD_PROCESS_CONFIG_FOO_BAR shows up as unset by default
	assert.False(t, cfg.IsSet("process_config.foo.bar"))

	// Try and set DD_PROCESS_CONFIG_FOO_BAR and make sure it shows up in the config
	reset := setEnvForTest("DD_PROCESS_CONFIG_FOO_BAR", "baz")
	assert.True(t, cfg.IsSet("process_config.foo.bar"))
	assert.Equal(t, "baz", cfg.GetString("process_config.foo.bar"))
	reset()
}

func TestProcConfigEnabledTransform(t *testing.T) {
	for _, tc := range []struct {
		procConfigEnabled                                      string
		expectedContainerCollection, expectedProcessCollection bool
	}{
		{
			procConfigEnabled:           "true",
			expectedContainerCollection: false,
			expectedProcessCollection:   true,
		},
		{
			procConfigEnabled:           "false",
			expectedContainerCollection: true,
			expectedProcessCollection:   false,
		},
		{
			procConfigEnabled:           "disabled",
			expectedContainerCollection: false,
			expectedProcessCollection:   false,
		},
	} {
		t.Run("process_config.enabled="+tc.procConfigEnabled, func(t *testing.T) {
			cfg := setupConf()
			cfg.Set("process_config.enabled", tc.procConfigEnabled)
			loadProcessTransforms(cfg)

			assert.Equal(t, tc.expectedContainerCollection, cfg.GetBool("process_config.container_collection.enabled"))
			assert.Equal(t, tc.expectedProcessCollection, cfg.GetBool("process_config.process_collection.enabled"))
		})
	}

}<|MERGE_RESOLUTION|>--- conflicted
+++ resolved
@@ -71,17 +71,16 @@
 			defaultValue: false,
 		},
 		{
-<<<<<<< HEAD
 			key:          "process_config.process_dd_url",
 			defaultValue: DefaultProcessEndpoint,
 		},
 		{
 			key:          "process_config.additional_endpoints",
 			defaultValue: make(map[string][]string),
-=======
+		},
+		{
 			key:          "process_config.internal_profiling.enabled",
 			defaultValue: false,
->>>>>>> 91a42498
 		},
 	} {
 		t.Run(tc.key+" default", func(t *testing.T) {
@@ -244,17 +243,16 @@
 			expected: true,
 		},
 		{
-<<<<<<< HEAD
 			key:      "process_config.process_dd_url",
 			env:      "DD_PROCESS_AGENT_URL",
 			value:    "datacat.com",
 			expected: "datacat.com",
-=======
-			key:      "process_config.internal_profiling.enabled",
+    },
+		{
+      key:      "process_config.internal_profiling.enabled",
 			env:      "DD_PROCESS_CONFIG_INTERNAL_PROFILING_ENABLED",
 			value:    "true",
 			expected: true,
->>>>>>> 91a42498
 		},
 	} {
 		t.Run(tc.env, func(t *testing.T) {
