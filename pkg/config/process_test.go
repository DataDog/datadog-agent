--- conflicted
+++ resolved
@@ -67,11 +67,11 @@
 			defaultValue: DefaultProcessQueueBytes,
 		},
 		{
-<<<<<<< HEAD
+			key:          "process_config.windows.use_perf_counters",
+			defaultValue: false,
+		},
+		{
 			key:          "process_config.internal_profiling.enabled",
-=======
-			key:          "process_config.windows.use_perf_counters",
->>>>>>> 84621f85
 			defaultValue: false,
 		},
 	} {
@@ -229,13 +229,14 @@
 			expected: 20000,
 		},
 		{
-<<<<<<< HEAD
+			key:      "process_config.windows.use_perf_counters",
+			env:      "DD_PROCESS_CONFIG_WINDOWS_USE_PERF_COUNTERS",
+			value:    "true",
+			expected: true,
+		},
+		{
 			key:      "process_config.internal_profiling.enabled",
 			env:      "DD_PROCESS_CONFIG_INTERNAL_PROFILING_ENABLED",
-=======
-			key:      "process_config.windows.use_perf_counters",
-			env:      "DD_PROCESS_CONFIG_WINDOWS_USE_PERF_COUNTERS",
->>>>>>> 84621f85
 			value:    "true",
 			expected: true,
 		},
