--- conflicted
+++ resolved
@@ -33,11 +33,7 @@
 	github.com/spf13/jwalterweatherman v1.1.0 // indirect
 	github.com/spf13/pflag v1.0.7 // indirect
 	golang.org/x/sys v0.35.0 // indirect
-<<<<<<< HEAD
-	golang.org/x/text v0.27.0 // indirect
-=======
 	golang.org/x/text v0.28.0 // indirect
->>>>>>> a55a9d79
 	golang.org/x/time v0.12.0 // indirect
 	gopkg.in/yaml.v3 v3.0.1 // indirect
 )
