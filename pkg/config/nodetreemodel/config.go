--- conflicted
+++ resolved
@@ -837,20 +837,6 @@
 	c.envKeyReplacer = r
 }
 
-<<<<<<< HEAD
-// UnmarshalKey unmarshals the data for the given key
-// DEPRECATED: use pkg/config/structure.UnmarshalKey instead
-func (c *ntmConfig) UnmarshalKey(key string, _rawVal interface{}, _opts ...func(*mapstructure.DecoderConfig)) error {
-	c.maybeRebuild()
-
-	c.RLock()
-	defer c.RUnlock()
-	c.checkKnownKey(key)
-	return errors.New("nodetreemodel.UnmarshalKey not available, use pkg/config/structure.UnmarshalKey instead")
-}
-
-=======
->>>>>>> 85c6f0a5
 // MergeConfig merges in another config
 func (c *ntmConfig) MergeConfig(in io.Reader) error {
 	c.Lock()
