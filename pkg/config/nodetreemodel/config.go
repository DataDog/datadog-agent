// Unless explicitly stated otherwise all files in this repository are licensed
// under the Apache License Version 2.0.
// This product includes software developed at Datadog (https://www.datadoghq.com/).
// Copyright 2016-present Datadog, Inc.

// Package nodetreemodel defines a model for the config using a tree of nodes
package nodetreemodel

import (
	"errors"
	"fmt"
	"io"
	"maps"
	"os"
	"path/filepath"
	"reflect"
	"slices"
	"sort"
	"strings"
	"sync"

	"go.uber.org/atomic"

	"github.com/DataDog/datadog-agent/pkg/config/model"
	"github.com/DataDog/datadog-agent/pkg/config/viperconfig"
	"github.com/DataDog/datadog-agent/pkg/util/log"
)

// sources lists the known sources, following the order of hierarchy between them
var sources = []model.Source{
	model.SourceDefault,
	model.SourceUnknown,
	model.SourceInfraMode,
	model.SourceFile,
	model.SourceEnvVar,
	model.SourceFleetPolicies,
	model.SourceAgentRuntime,
	model.SourceLocalConfigProcess,
	model.SourceRC,
	model.SourceCLI,
}

var splitKeyFunc = splitKey

// ntmConfig implements Config
// - wraps a tree of node that represent config data
// - uses a lock to synchronize all methods
// - contains metadata about known keys, env var support
type ntmConfig struct {
	sync.RWMutex

	// ready is whether the schema has been built, which marks the config as ready for use
	ready *atomic.Bool

	// Bellow are all the different configuration layers. Each layers represents a source for our configuration.
	// They are merge into the 'root' tree following order of importance (see pkg/model/viper.go:sourcesPriority).

	// schema holds all the settings with or without value. Settings are added to the schema through BindEnv and
	// SetDefault.
	//
	// This solved the difference between 'AllKeysLowercased' which returns the configuration schema and
	// 'AllSettings' which only returns settings with a value.
	//
	// A setting register with BindEnv without default might not have a value depending on the environment. Such
	// settings are part of the schema but won't appear in the configuration (through Get, AllSettings, ...). This
	// mimic the behavior from Viper. Once we enfore a default value for all settings we will be able to merge
	// 'schema' and 'defaults' fields.
	schema *nodeImpl

	// flag only used by tests, allows tests to treat the config as though its schema was dynamic
	// - it's okay to read the config before its schema is built
	// - it's okay to modify the config schema after it gets built
	// - unknown keys can be assigned and retrieved
	allowDynamicSchema *atomic.Bool
	// state of env vars, only used by tests to decide when to rebuild the env var layer. Necessary because
	// viper would lookup env vars at runtime, instead of storing them, and many many tests rely on this behavior
	lastEnvVarState string

	// tree debugger is used by the Stringify method, useful for debugging and test assertions
	td *treeDebugger

	// defaults contains the settings with a default value
	defaults *nodeImpl
	// unknown contains the settings set at runtime from unknown source. This should only evey be used by tests.
<<<<<<< HEAD
	unknown InnerNode
	// infraMode contains the settings set by infrastructure mode configurations
	infraMode InnerNode
=======
	unknown *nodeImpl
>>>>>>> 623a352d
	// file contains the settings pulled from YAML files
	file *nodeImpl
	// envs contains config settings created by environment variables
	envs *nodeImpl
	// runtime contains the settings set from the agent code itself at runtime (self configured values).
	runtime *nodeImpl
	// localConfigProcess contains the settings pulled from the config process (process owning the source of truth
	// for the coniguration and mirrored by other processes).
	localConfigProcess *nodeImpl
	// remoteConfig contains the settings pulled from Remote Config.
	remoteConfig *nodeImpl
	// fleetPolicies contains the settings pulled from fleetPolicies.
	fleetPolicies *nodeImpl
	// cli contains the settings set by users at runtime through the CLI.
	cli *nodeImpl

	// root contains the final configuration, it's the result of merging all other tree by ordre of priority
	root *nodeImpl

	envPrefix      string
	envKeyReplacer *strings.Replacer
	envTransform   map[string]func(string) interface{}

	notificationReceivers []model.NotificationReceiver
	sequenceID            uint64

	// Proxy settings
	proxies *model.Proxy

	configName string
	configFile string
	configType string
	// configPaths is the set of path to look for the configuration file
	configPaths []string

	// configEnvVars is the set of env vars that are consulted for
	// any given configuration key. Multiple env vars can be associated with one key
	configEnvVars map[string][]string

	// known keys are all the keys that meet at least one of these criteria:
	// 1) have a default, 2) have an environment variable binded, 3) are an alias or 4) have been SetKnown()
	knownKeys map[string]struct{}
	// keys that have been used but are unknown
	// used to warn (a single time) on use
	unknownKeys map[string]struct{}
	// allSettings contains all settings that we have a value for in the default tree
	allSettings []string

	// extraConfigFilePaths represents additional configuration file paths that will be merged into the main configuration when ReadInConfig() is called.
	extraConfigFilePaths []string

	// yamlWarnings contains a list of warnings about loaded YAML file.
	// TODO: remove 'findUnknownKeys' function from pkg/config/setup in favor of those warnings. We should return
	// them from ReadConfig and ReadInConfig.
	warnings []error
}

// NodeTreeConfig is an interface that gives access to nodes
type NodeTreeConfig interface {
	GetNode(string) (Node, error)
}

// OnUpdate adds a callback to the list of receivers to be called each time a value is changed in the configuration
// by a call to the 'Set' method.
// Callbacks are only called if the value is effectively changed.
func (c *ntmConfig) OnUpdate(callback model.NotificationReceiver) {
	c.Lock()
	defer c.Unlock()
	c.notificationReceivers = append(c.notificationReceivers, callback)
}

func (c *ntmConfig) addToSchema(key string, source model.Source) {
	parts := splitKey(key)
	_ = c.schema.setAt(parts, nil, source)
	c.addToKnownKeys(key)
}

func (c *ntmConfig) getTreeBySource(source model.Source) (*nodeImpl, error) {
	switch source {
	case "root":
		return c.root, nil
	case model.SourceDefault:
		return c.defaults, nil
	case model.SourceUnknown:
		return c.unknown, nil
	case model.SourceInfraMode:
		return c.infraMode, nil
	case model.SourceFile:
		return c.file, nil
	case model.SourceEnvVar:
		return c.envs, nil
	case model.SourceAgentRuntime:
		return c.runtime, nil
	case model.SourceLocalConfigProcess:
		return c.localConfigProcess, nil
	case model.SourceRC:
		return c.remoteConfig, nil
	case model.SourceFleetPolicies:
		return c.fleetPolicies, nil
	case model.SourceCLI:
		return c.cli, nil
	}
	return nil, fmt.Errorf("invalid source: %s", source)
}

// SetTestOnlyDynamicSchema allows more flexible usage of the config, should only be used by tests
func (c *ntmConfig) SetTestOnlyDynamicSchema(allow bool) {
	c.allowDynamicSchema.Store(allow)
}

// RevertFinishedBackToBuilder returns an interface that can build more on the current
// config, instead of treating it as sealed
// NOTE: Only used by OTel, no new uses please!
func (c *ntmConfig) RevertFinishedBackToBuilder() model.BuildableConfig {
	c.ready.Store(false)
	return c
}

// Set assigns the newValue to the given key and marks it as originating from the given source
func (c *ntmConfig) Set(key string, newValue interface{}, source model.Source) {
	if source == model.SourceEnvVar {
		panicInTest("Writing to env var layers is not allowed, use SourceAgentRuntime instead.")
	}

	c.maybeRebuild()

	c.Lock()

	if !c.isKnownKey(key) {
		if c.allowDynamicSchema.Load() {
			log.Errorf("set value for unknown key '%s'", key)
		} else {
			log.Errorf("could not set '%s' unknown key", key)
			c.Unlock()
			return
		}
	}
	schemaNode := c.nodeAtPathFromNode(key, c.schema)
	if schemaNode.IsInnerNode() {
		panicInTest("Key '%s' is partial path of a setting. 'Set' does not allow configuring multiple settings at once using maps", key)
		c.Unlock()
		return
	}

	// convert the key to lower case for the logs line and the notification
	key = strings.ToLower(key)

	previousValue := c.leafAtPathFromNode(key, c.root).Get()

	newTree, err := c.insertValueIntoTree(key, newValue, source)
	if err != nil {
		log.Errorf("could not insert value: %s", err)
		c.Unlock()
		return
	} else if newTree != nil {
		// a new node was allocated, merge it into root
		c.root, _ = c.root.Merge(newTree)
	}

	receivers := slices.Clone(c.notificationReceivers)

	// if no value has changed we don't notify
	if reflect.DeepEqual(previousValue, newValue) {
		c.Unlock()
		return
	}

	c.sequenceID++
	c.Unlock()

	// notifying all receiver about the updated setting
	for _, receiver := range receivers {
		receiver(key, source, previousValue, newValue, c.sequenceID)
	}
}

func (c *ntmConfig) insertValueIntoTree(key string, value interface{}, source model.Source) (*nodeImpl, error) {
	tree, err := c.getTreeBySource(source)
	if err != nil {
		return nil, log.Errorf("Set invalid source: %s", source)
	}

	parts := splitKey(key)
	err = tree.setAt(parts, value, source)
	return tree, err
}

// SetWithoutSource assigns the value to the given key using source Unknown, may only be called from tests
func (c *ntmConfig) SetWithoutSource(key string, value interface{}) {
	c.assertIsTest("SetWithoutSource")
	if !viperconfig.ValidateBasicTypes(value) {
		panic(fmt.Errorf("SetWithoutSource can only be called with basic types (int, string, slice, map, etc), got %v", value))
	}
	c.Set(key, value, model.SourceUnknown)

	c.Lock()
	defer c.Unlock()
	c.computeAllSettings()
}

// SetDefault assigns the value to the given key using source Default
func (c *ntmConfig) SetDefault(key string, value interface{}) {
	c.Lock()
	defer c.Unlock()

	if c.isReady() && !c.allowDynamicSchema.Load() {
		panic("cannot SetDefault() once the config has been marked as ready for use")
	}
	key = strings.ToLower(key)
	c.addToSchema(key, model.SourceDefault)

	parts := splitKey(key)
	// TODO: Ensure that for default tree, setting nil to a node will not override
	// an existing value
	_ = c.defaults.setAt(parts, value, model.SourceDefault)
}

func (c *ntmConfig) findPreviousSourceNode(key string, source model.Source) (*nodeImpl, error) {
	iter := source
	for iter != model.SourceDefault {
		iter = iter.PreviousSource()
		tree, err := c.getTreeBySource(iter)
		if err != nil {
			return nil, err
		}
		node := c.leafAtPathFromNode(key, tree)
		if node != missingLeaf {
			return node, nil
		}
	}
	return nil, ErrNotFound
}

// UnsetForSource unsets a config entry for a given source
func (c *ntmConfig) UnsetForSource(key string, source model.Source) {
	c.Lock()
	defer c.Unlock()

	key = strings.ToLower(key)
	previousValue := c.leafAtPathFromNode(key, c.root).Get()

	// Remove it from the original source tree
	tree, err := c.getTreeBySource(source)
	if err != nil {
		log.Errorf("%s", err)
		return
	}
	parentNode, childName, err := c.parentOfNode(tree, key)
	if err != nil {
		return
	}
	// Only remove if the setting is a leaf
	if child, err := parentNode.GetChild(childName); err == nil {
		if child.IsLeafNode() {
			parentNode.RemoveChild(childName)
		} else {
			log.Errorf("cannot remove setting %q, not a leaf", key)
			return
		}
	}

	// If the node in the merged tree doesn't match the source we expect, we're done
	if c.leafAtPathFromNode(key, c.root).Source() != source {
		return
	}

	// Find what the previous value used to be, based upon the previous source
	prevNode, findPreviousSourceError := c.findPreviousSourceNode(key, source)

	// Get the parent node of the leaf we're unsetting
	parentNode, childName, err = c.parentOfNode(c.root, key)
	if err != nil {
		return
	}

	// If there was no previous source with a node of this name, simply remove it from the parent
	if findPreviousSourceError != nil {
		parentNode.RemoveChild(childName)
		return
	}

	// Replace the child with the node from the previous layer
	parentNode.InsertChildNode(childName, prevNode.Clone())

	newValue := c.leafAtPathFromNode(key, c.root).Get()

	// Value has not changed, do not notify
	if reflect.DeepEqual(previousValue, newValue) {
		return
	}

	c.sequenceID++
	receivers := slices.Clone(c.notificationReceivers)

	// notifying all receiver about the updated setting
	for _, receiver := range receivers {
		receiver(key, source, previousValue, newValue, c.sequenceID)
	}
}

func (c *ntmConfig) parentOfNode(node *nodeImpl, key string) (*nodeImpl, string, error) {
	parts := splitKey(key)
	lastPart := parts[len(parts)-1]
	parts = parts[:len(parts)-1]
	var err error
	for _, p := range parts {
		node, err = node.GetChild(p)
		if err != nil {
			return nil, "", err
		}
	}
	if node.IsLeafNode() {
		return nil, "", ErrNotFound
	}
	return node, lastPart, nil
}

func (c *ntmConfig) addToKnownKeys(key string) {
	base := ""
	keyParts := splitKey(key)
	for _, part := range keyParts {
		base = joinKey(base, part)
		c.knownKeys[base] = struct{}{}
	}
}

// SetKnown adds a key to the set of known valid config keys.
//
// Important: this doesn't add the key to the schema. The "known keys" are a legacy feature we inherited from our Viper
// wrapper. Once all settings have a default we'll be able to remove this concept entirely.
func (c *ntmConfig) SetKnown(key string) {
	c.Lock()
	defer c.Unlock()
	if c.isReady() && !c.allowDynamicSchema.Load() {
		panic("cannot SetKnown() once the config has been marked as ready for use")
	}

	c.addToSchema(key, model.SourceSchema)
}

// IsKnown returns whether a key is in the set of "known keys", which is a legacy feature from Viper
func (c *ntmConfig) IsKnown(key string) bool {
	c.RLock()
	defer c.RUnlock()
	return c.isKnownKey(key)
}

// isKnownKey returns whether the key is known.
// Must be called with the lock read-locked.
func (c *ntmConfig) isKnownKey(key string) bool {
	key = strings.ToLower(key)
	_, found := c.knownKeys[key]
	return found
}

func (c *ntmConfig) maybeRebuild() {
	if c.allowDynamicSchema.Load() {
		// Write-lock because the root will be written to in order to rebuild the state
		c.Lock()
		defer c.Unlock()

		// Only need to rebuild if env vars have different state than last rebuild
		envs := os.Environ()
		sort.Strings(envs)
		envVarState := strings.Join(envs, "$")
		if c.lastEnvVarState == envVarState {
			return
		}
		c.lastEnvVarState = envVarState

		// building the schema may access data from the config, disable the dynamic schema
		// flag to prevent recursive rebuilds
		c.allowDynamicSchema.Store(false)
		defer func() { c.allowDynamicSchema.Store(true) }()

		c.buildSchema()
	}
}

// checkKnownKey checks if a key is known, and if not logs a warning
// Only a single warning will be logged per unknown key.
//
// Must be called with the lock read-locked.
func (c *ntmConfig) checkKnownKey(key string) {
	if c.isKnownKey(key) {
		return
	}

	key = strings.ToLower(key)
	if _, ok := c.unknownKeys[key]; ok {
		return
	}

	c.unknownKeys[key] = struct{}{}
	log.Warnf("config key %v is unknown", key)
}

func (c *ntmConfig) mergeAllLayers() error {
	// We intentionally don't merge the schema layer as it hold no values
	treeList := []*nodeImpl{
		c.defaults,
		c.unknown,
		c.file,
		c.envs,
		c.fleetPolicies,
		c.runtime,
		c.localConfigProcess,
		c.remoteConfig,
		c.cli,
	}

	merged := newInnerNode(nil)
	for _, tree := range treeList {
		next, err := merged.Merge(tree)
		if err != nil {
			return err
		}
		merged = next
	}

	c.root = merged
	// recompile allSettings now that we have the full config
	c.computeAllSettings()
	return nil
}

func (c *ntmConfig) computeAllSettings() {
	keySet := make(map[string]struct{})

	// 1. Collect all known keys from schema
	c.collectKeysFromNode(c.schema, "", keySet, true)

	// 2. Collect all keys from merged tree (only ones with values)
	c.collectKeysFromNode(c.root, "", keySet, false)

	allKeys := slices.Collect(maps.Keys(keySet))
	slices.Sort(allKeys)
	c.allSettings = allKeys
}

func (c *ntmConfig) collectKeysFromNode(node *nodeImpl, path string, keySet map[string]struct{}, includeAllKeys bool) {
	for _, name := range node.ChildrenKeys() {
		newPath := joinKey(path, name)

		child, _ := node.GetChild(name)

		if child.IsLeafNode() {
			// Include all keys if requested
			// For other nodes, only include if they have actual values
			if includeAllKeys || child != missingLeaf {
				keySet[newPath] = struct{}{}
			}
		} else {
			c.collectKeysFromNode(child, newPath, keySet, includeAllKeys)
		}
	}
}

// BuildSchema is called when Setup is complete, and the config is ready to be used
func (c *ntmConfig) BuildSchema() {
	c.Lock()
	defer c.Unlock()
	c.buildSchema()
}

func (c *ntmConfig) buildSchema() {
	c.buildEnvVars()
	c.ready.Store(true)
	if err := c.mergeAllLayers(); err != nil {
		c.warnings = append(c.warnings, err)
	}
	c.computeAllSettings()
}

// Stringify stringifies the config, but only with the test build tag
func (c *ntmConfig) Stringify(source model.Source, opts ...model.StringifyOption) string {
	c.Lock()
	defer c.Unlock()
	// only does anything if the build tag "test" is enabled
	text, err := c.toDebugString(source, opts...)
	if err != nil {
		return fmt.Sprintf("Stringify error: %s", err)
	}
	return text
}

func (c *ntmConfig) isReady() bool {
	return c.ready.Load()
}

func (c *ntmConfig) buildEnvVars() {
	root := newInnerNode(nil)
	envWarnings := []error{}

	for configKey, listEnvVars := range c.configEnvVars {
		for _, envVar := range listEnvVars {
			if value, ok := os.LookupEnv(envVar); ok && value != "" {
				if err := c.insertNodeFromString(root, configKey, value); err != nil {
					envWarnings = append(envWarnings, err)
				} else {
					// Stop looping since we set the config key with the value of the highest precedence env var
					break
				}
			}
		}
	}
	c.envs = root
	c.warnings = append(c.warnings, envWarnings...)
}

func (c *ntmConfig) insertNodeFromString(curr *nodeImpl, key string, envval string) error {
	var actualValue interface{} = envval
	// TODO: When nodetreemodel has a schema with type information, we should
	// use this type to convert the value, instead of requiring a transformer
	if transformer, found := c.envTransform[key]; found {
		actualValue = transformer(envval)
	}
	parts := splitKeyFunc(key)
	return curr.setAt(parts, actualValue, model.SourceEnvVar)
}

// ParseEnvAsStringSlice registers a transform function to parse an environment variable as a []string.
func (c *ntmConfig) ParseEnvAsStringSlice(key string, fn func(string) []string) {
	c.Lock()
	defer c.Unlock()
	if _, exists := c.envTransform[strings.ToLower(key)]; exists {
		panic(fmt.Sprintf("env transform for %s already exists", key))
	}
	c.envTransform[strings.ToLower(key)] = func(k string) interface{} { return fn(k) }
}

// ParseEnvAsMapStringInterface registers a transform function to parse an environment variable as a map[string]interface{}
func (c *ntmConfig) ParseEnvAsMapStringInterface(key string, fn func(string) map[string]interface{}) {
	c.Lock()
	defer c.Unlock()
	if _, exists := c.envTransform[strings.ToLower(key)]; exists {
		panic(fmt.Sprintf("env transform for %s already exists", key))
	}
	c.envTransform[strings.ToLower(key)] = func(k string) interface{} { return fn(k) }
}

// ParseEnvAsSliceMapString registers a transform function to parse an environment variable as a []map[string]string
func (c *ntmConfig) ParseEnvAsSliceMapString(key string, fn func(string) []map[string]string) {
	c.Lock()
	defer c.Unlock()
	if _, exists := c.envTransform[strings.ToLower(key)]; exists {
		panic(fmt.Sprintf("env transform for %s already exists", key))
	}
	c.envTransform[strings.ToLower(key)] = func(k string) interface{} { return fn(k) }
}

// ParseEnvAsSlice registers a transform function to parse an environment variable as a []interface
func (c *ntmConfig) ParseEnvAsSlice(key string, fn func(string) []interface{}) {
	c.Lock()
	defer c.Unlock()
	if _, exists := c.envTransform[strings.ToLower(key)]; exists {
		panic(fmt.Sprintf("env transform for %s already exists", key))
	}
	c.envTransform[strings.ToLower(key)] = func(k string) interface{} { return fn(k) }
}

// IsSet checks if a key is set in the config
func (c *ntmConfig) IsSet(key string) bool {
	c.maybeRebuild()

	c.RLock()
	defer c.RUnlock()

	if !c.isReady() && !c.allowDynamicSchema.Load() {
		log.Errorf("attempt to read key before config is constructed: %s", key)
		return false
	}

	pathParts := splitKey(key)
	curr := c.root
	for _, part := range pathParts {
		next, err := curr.GetChild(part)
		if err != nil {
			return false
		}
		curr = next
	}
	return true
}

func hasNonDefaultLeaf(node *nodeImpl) bool {
	// We're on an InnerNode, we need to check if any child leaf are not defaults
	for _, name := range node.ChildrenKeys() {
		child, _ := node.GetChild(name)
		if child.IsLeafNode() {
			// Leaf has to be on a non-default layer and have a non-nil value
			if child.Source().IsGreaterThan(model.SourceDefault) && child.Get() != nil {
				return true
			}
			continue
		}
		if hasNonDefaultLeaf(child) {
			return true
		}
	}
	return false
}

// IsConfigured checks if a key is set in the config but not from the defaults
func (c *ntmConfig) IsConfigured(key string) bool {
	c.RLock()
	defer c.RUnlock()

	if !c.isReady() && !c.allowDynamicSchema.Load() {
		log.Errorf("attempt to read key before config is constructed: %s", key)
		return false
	}

	pathParts := splitKey(key)
	curr := c.root
	for _, part := range pathParts {
		next, err := curr.GetChild(part)
		if err != nil {
			return false
		}
		curr = next
	}
	// if key is a leaf, we just check the source
	if curr.IsLeafNode() {
		return curr.Source().IsGreaterThan(model.SourceDefault) && curr.Get() != nil
	}

	// if the key was an InnerNode we need to check all the inner leaf node to check if one was set by the user
	return hasNonDefaultLeaf(curr)
}

func isInnerOrLeafWithNilValue(node *nodeImpl) bool {
	if node == missingLeaf {
		return false
	}
	if node.IsInnerNode() {
		return true
	}
	if node.IsLeafNode() {
		return node.Get() == nil
	}
	return false
}

// HasSection returns true if the setting is either an inner node,
// or a leaf node with a nil value
func (c *ntmConfig) HasSection(key string) bool {
	c.RLock()
	defer c.RUnlock()

	for _, src := range model.Sources {
		if src == model.SourceDefault {
			continue
		}
		tree, _ := c.getTreeBySource(src)
		if isInnerOrLeafWithNilValue(c.nodeAtPathFromNode(key, tree)) {
			return true
		}
	}
	return false
}

// AllKeysLowercased returns all keys lower-cased from the default tree, including keys that are merely marked as known
func (c *ntmConfig) AllKeysLowercased() []string {
	c.RLock()
	defer c.RUnlock()

	return slices.Clone(c.allSettings)
}

func (c *ntmConfig) leafAtPathFromNode(key string, curr *nodeImpl) *nodeImpl {
	node := c.nodeAtPathFromNode(key, curr)
	if node.IsLeafNode() {
		return node
	}
	return missingLeaf
}

func (c *ntmConfig) nodeAtPathFromNode(key string, curr *nodeImpl) *nodeImpl {
	pathParts := splitKey(key)
	for _, part := range pathParts {
		next, err := curr.GetChild(part)
		if err != nil {
			return missingLeaf
		}
		curr = next
	}
	return curr
}

// GetNode returns a *nodeImpl for the given key
func (c *ntmConfig) GetNode(key string) (Node, error) {
	if !c.isReady() && !c.allowDynamicSchema.Load() {
		return nil, log.Errorf("attempt to read key before config is constructed: %s", key)
	}
	pathParts := splitKey(key)
	curr := c.root
	for _, part := range pathParts {
		next, err := curr.GetChild(part)
		if err != nil {
			return nil, err
		}
		curr = next
	}
	return curr, nil
}

// SetEnvPrefix sets the environment variable prefix to use
func (c *ntmConfig) SetEnvPrefix(in string) {
	c.Lock()
	defer c.Unlock()
	c.envTransform = make(map[string]func(string) interface{})
	c.envPrefix = in
}

// mergeWithEnvPrefix derives the environment variable to use for a given key.
func (c *ntmConfig) mergeWithEnvPrefix(key string) string {
	return strings.Join([]string{c.envPrefix, strings.ToUpper(key)}, "_")
}

// BindEnv binds one or more environment variables to the given key
func (c *ntmConfig) BindEnv(key string, envvars ...string) {
	c.Lock()
	defer c.Unlock()

	if c.isReady() && !c.allowDynamicSchema.Load() {
		panic("cannot BindEnv() once the config has been marked as ready for use")
	}
	key = strings.ToLower(key)

	// If only a key was given, with no associated envvars, then derive
	// an envvar from the key name
	if len(envvars) == 0 {
		envvars = []string{c.mergeWithEnvPrefix(key)}
	}

	for _, envvar := range envvars {
		if c.envKeyReplacer != nil {
			envvar = c.envKeyReplacer.Replace(envvar)
		}
		c.configEnvVars[key] = append(c.configEnvVars[key], envvar)
	}

	c.addToSchema(key, model.SourceEnvVar)
}

// SetEnvKeyReplacer binds a replacer function for keys
func (c *ntmConfig) SetEnvKeyReplacer(r *strings.Replacer) {
	c.Lock()
	defer c.Unlock()
	if c.isReady() && !c.allowDynamicSchema.Load() {
		panic("cannot SetEnvKeyReplacer() once the config has been marked as ready for use")
	}
	c.envKeyReplacer = r
}

// MergeConfig merges in another config
func (c *ntmConfig) MergeConfig(in io.Reader) error {
	c.Lock()
	defer c.Unlock()

	if !c.isReady() && !c.allowDynamicSchema.Load() {
		return errors.New("attempt to MergeConfig before config is constructed")
	}

	content, err := io.ReadAll(in)
	if err != nil {
		return err
	}

	other := newInnerNode(nil)
	if err = c.readConfigurationContent(other, model.SourceFile, content); err != nil {
		return err
	}

	merged, err := c.root.Merge(other)
	if err != nil {
		return err
	}
	c.root = merged
	return nil
}

// MergeFleetPolicy merges the configuration from the reader given with an existing config
// it overrides the existing values with the new ones in the FleetPolicies source, and updates the main config
// according to sources priority order.
//
// Note: this should only be called at startup, as notifiers won't receive a notification when this loads
func (c *ntmConfig) MergeFleetPolicy(configPath string) error {
	c.Lock()
	defer c.Unlock()

	// Check file existence & open it
	_, err := os.Stat(configPath)
	if err != nil && !os.IsNotExist(err) {
		return fmt.Errorf("unable to open config file %s: %w", configPath, err)
	} else if err != nil && os.IsNotExist(err) {
		return nil
	}
	in, err := os.Open(configPath)
	if err != nil {
		return fmt.Errorf("unable to open config file %s: %w", configPath, err)
	}
	defer in.Close()

	content, err := io.ReadAll(in)
	if err != nil {
		return err
	}

	other := newInnerNode(nil)
	if err = c.readConfigurationContent(other, model.SourceFleetPolicies, content); err != nil {
		return err
	}

	merged, err := c.root.Merge(other)
	if err != nil {
		return err
	}
	c.root = merged
	return nil
}

// AllSettings returns all settings from the config
func (c *ntmConfig) AllSettings() map[string]interface{} {
	c.maybeRebuild()

	c.RLock()
	defer c.RUnlock()

	return c.root.DumpSettings(func(model.Source) bool { return true })
}

// AllSettingsWithoutDefault returns a copy of the all the settings in the configuration without defaults
func (c *ntmConfig) AllSettingsWithoutDefault() map[string]interface{} {
	c.maybeRebuild()

	c.RLock()
	defer c.RUnlock()

	// We only want to include leaf with a source higher than SourceDefault
	return c.root.DumpSettings(func(source model.Source) bool { return source.IsGreaterThan(model.SourceDefault) })
}

// AllSettingsBySource returns the settings from each source (file, env vars, ...)
func (c *ntmConfig) AllSettingsBySource() map[model.Source]interface{} {
	c.maybeRebuild()

	c.RLock()
	defer c.RUnlock()

	// We don't return include unknown settings
	return map[model.Source]interface{}{
		model.SourceDefault:            c.defaults.DumpSettings(func(model.Source) bool { return true }),
		model.SourceUnknown:            c.unknown.DumpSettings(func(model.Source) bool { return true }),
		model.SourceInfraMode:          c.infraMode.DumpSettings(func(model.Source) bool { return true }),
		model.SourceFile:               c.file.DumpSettings(func(model.Source) bool { return true }),
		model.SourceEnvVar:             c.envs.DumpSettings(func(model.Source) bool { return true }),
		model.SourceFleetPolicies:      c.fleetPolicies.DumpSettings(func(model.Source) bool { return true }),
		model.SourceAgentRuntime:       c.runtime.DumpSettings(func(model.Source) bool { return true }),
		model.SourceLocalConfigProcess: c.localConfigProcess.DumpSettings(func(model.Source) bool { return true }),
		model.SourceRC:                 c.remoteConfig.DumpSettings(func(model.Source) bool { return true }),
		model.SourceCLI:                c.cli.DumpSettings(func(model.Source) bool { return true }),
		model.SourceProvided:           c.root.DumpSettings(func(src model.Source) bool { return src != model.SourceDefault }),
	}
}

// AllSettingsWithSequenceID returns the settings and the sequence ID.
func (c *ntmConfig) AllSettingsWithSequenceID() (map[string]interface{}, uint64) {
	c.maybeRebuild()

	c.RLock()
	defer c.RUnlock()
	return c.root.DumpSettings(func(model.Source) bool { return true }), c.sequenceID
}

// AddConfigPath adds another config for the given path
func (c *ntmConfig) AddConfigPath(in string) {
	c.Lock()
	defer c.Unlock()

	if !filepath.IsAbs(in) {
		var err error
		in, err = filepath.Abs(in)
		if err != nil {
			log.Errorf("could not get absolute path for configuration %q: %s", in, err)
			return
		}
	}

	in = filepath.Clean(in)
	if !slices.Contains(c.configPaths, in) {
		c.configPaths = append(c.configPaths, in)
	}
}

// AddExtraConfigPaths allows adding additional configuration files
// which will be merged into the main configuration during the ReadInConfig call.
// Configuration files are merged sequentially. If a key already exists and the foreign value type matches the existing one, the foreign value overrides it.
// If both the existing value and the new value are nested configurations, they are merged recursively following the same principles.
func (c *ntmConfig) AddExtraConfigPaths(ins []string) error {
	if len(ins) == 0 {
		return nil
	}
	c.Lock()
	defer c.Unlock()
	var pathsToAdd []string
	var errs []error
	for _, in := range ins {
		in, err := filepath.Abs(in)
		if err != nil {
			errs = append(errs, fmt.Errorf("could not get absolute path of extra config file '%s': %s", in, err))
			continue
		}
		if slices.Index(c.extraConfigFilePaths, in) == -1 && slices.Index(pathsToAdd, in) == -1 {
			pathsToAdd = append(pathsToAdd, in)
		}
	}
	err := errors.Join(errs...)
	if err == nil {
		c.extraConfigFilePaths = append(c.extraConfigFilePaths, pathsToAdd...)
	}
	return err
}

// SetConfigName sets the name of the config
func (c *ntmConfig) SetConfigName(in string) {
	c.Lock()
	defer c.Unlock()
	c.configName = in
	c.configFile = ""
}

// SetConfigFile sets the config file
func (c *ntmConfig) SetConfigFile(in string) {
	c.Lock()
	defer c.Unlock()
	c.configFile = in
}

// SetConfigType sets the type of the config
func (c *ntmConfig) SetConfigType(in string) {
	c.Lock()
	defer c.Unlock()
	c.configType = in
}

// ConfigFileUsed returns the config file
func (c *ntmConfig) ConfigFileUsed() string {
	c.RLock()
	defer c.RUnlock()
	return c.configFile
}

// GetSubfields returns the names of child fields of this setting
func (c *ntmConfig) GetSubfields(key string) []string {
	n, err := c.GetNode(key)
	if err != nil {
		return nil
	}
	if n.IsInnerNode() {
		return n.ChildrenKeys()
	}
	return nil
}

// BindEnvAndSetDefault binds an environment variable and sets a default for the given key
func (c *ntmConfig) BindEnvAndSetDefault(key string, val interface{}, envvars ...string) {
	c.BindEnv(key, envvars...) //nolint:forbidigo // TODO: replace by 'SetDefaultAndBindEnv' //nolint:errcheck
	c.SetDefault(key, val)
}

// Warnings just returns nil
func (c *ntmConfig) Warnings() *model.Warnings {
	return &model.Warnings{Errors: c.warnings}
}

// Object returns the config as a Reader interface
func (c *ntmConfig) Object() model.Reader {
	return c
}

// NewNodeTreeConfig returns a new Config object.
func NewNodeTreeConfig(name string, envPrefix string, envKeyReplacer *strings.Replacer) model.BuildableConfig {
	config := ntmConfig{
		ready:              atomic.NewBool(false),
		allowDynamicSchema: atomic.NewBool(false),
		sequenceID:         0,
		configEnvVars:      map[string][]string{},
		knownKeys:          map[string]struct{}{},
		allSettings:        []string{},
		unknownKeys:        map[string]struct{}{},
		schema:             newInnerNode(nil),
		defaults:           newInnerNode(nil),
		file:               newInnerNode(nil),
		unknown:            newInnerNode(nil),
		infraMode:          newInnerNode(nil),
		envs:               newInnerNode(nil),
		runtime:            newInnerNode(nil),
		localConfigProcess: newInnerNode(nil),
		remoteConfig:       newInnerNode(nil),
		fleetPolicies:      newInnerNode(nil),
		cli:                newInnerNode(nil),
		root:               newInnerNode(nil),
		envTransform:       make(map[string]func(string) interface{}),
		configName:         "datadog",
	}

	config.SetConfigName(name)
	config.SetEnvPrefix(envPrefix)
	config.SetEnvKeyReplacer(envKeyReplacer)

	return &config
}

// ExtraConfigFilesUsed returns the additional config files used
func (c *ntmConfig) ExtraConfigFilesUsed() []string {
	c.Lock()
	defer c.Unlock()
	res := make([]string, len(c.extraConfigFilePaths))
	copy(res, c.extraConfigFilePaths)
	return res
}

func (c *ntmConfig) GetSequenceID() uint64 {
	c.RLock()
	defer c.RUnlock()
	return c.sequenceID
}<|MERGE_RESOLUTION|>--- conflicted
+++ resolved
@@ -82,13 +82,10 @@
 	// defaults contains the settings with a default value
 	defaults *nodeImpl
 	// unknown contains the settings set at runtime from unknown source. This should only evey be used by tests.
-<<<<<<< HEAD
 	unknown InnerNode
 	// infraMode contains the settings set by infrastructure mode configurations
 	infraMode InnerNode
-=======
 	unknown *nodeImpl
->>>>>>> 623a352d
 	// file contains the settings pulled from YAML files
 	file *nodeImpl
 	// envs contains config settings created by environment variables
