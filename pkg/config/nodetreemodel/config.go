// Unless explicitly stated otherwise all files in this repository are licensed
// under the Apache License Version 2.0.
// This product includes software developed at Datadog (https://www.datadoghq.com/).
// Copyright 2016-present Datadog, Inc.

// Package nodetreemodel defines a model for the config using a tree of nodes
package nodetreemodel

import (
	"errors"
	"fmt"
	"io"
	"os"
	"reflect"
	"strconv"
	"strings"
	"sync"
	"time"

	"path/filepath"

	"github.com/DataDog/viper"
	"github.com/mohae/deepcopy"
	"github.com/spf13/afero"
	"golang.org/x/exp/slices"

	"github.com/DataDog/datadog-agent/pkg/config/model"
	"github.com/DataDog/datadog-agent/pkg/util/log"
)

// sources list the known sources, following the order of hierarchy between them
var sources = []model.Source{
	model.SourceDefault,
	model.SourceUnknown,
	model.SourceFile,
	model.SourceEnvVar,
	model.SourceFleetPolicies,
	model.SourceAgentRuntime,
	model.SourceLocalConfigProcess,
	model.SourceRC,
	model.SourceCLI,
}

// ntmConfig implements Config
// - wraps a tree of node that represent config data
// - uses a lock to synchronize all methods
// - contains metadata about known keys, env var support
type ntmConfig struct {
	sync.RWMutex
	root   Node
	noimpl notImplementedMethods

	envPrefix      string
	envKeyReplacer *strings.Replacer

	notificationReceivers []model.NotificationReceiver

	// Proxy settings
	proxies *model.Proxy

	configName string
	configFile string
	configType string

	// configEnvVars is the set of env vars that are consulted for
	// configuration values.
	configEnvVars map[string]struct{}

	// known keys are all the keys that meet at least one of these criteria:
	// 1) have a default, 2) have an environment variable binded, 3) are an alias or 4) have been SetKnown()
	knownKeys map[string]struct{}
	// keys that have been used but are unknown
	// used to warn (a single time) on use
	unknownKeys map[string]struct{}

	// extraConfigFilePaths represents additional configuration file paths that will be merged into the main configuration when ReadInConfig() is called.
	extraConfigFilePaths []string
}

// OnUpdate adds a callback to the list receivers to be called each time a value is changed in the configuration
// by a call to the 'Set' method.
// Callbacks are only called if the value is effectively changed.
func (c *ntmConfig) OnUpdate(callback model.NotificationReceiver) {
	c.Lock()
	defer c.Unlock()
	c.notificationReceivers = append(c.notificationReceivers, callback)
}

// getValue gets a value, should only be called within a locked mutex
func (c *ntmConfig) getValue(key string) (interface{}, error) {
	return c.leafAtPath(key).GetAny()
}

func (c *ntmConfig) setValueSource(key string, newValue interface{}, source model.Source) {
	err := c.leafAtPath(key).SetWithSource(newValue, source)
	if err != nil {
		log.Errorf("%s", err)
	}
}

// Set wraps Viper for concurrent access
func (c *ntmConfig) Set(key string, newValue interface{}, source model.Source) {
	if source == model.SourceDefault {
		c.SetDefault(key, newValue)
		return
	}

	// modify the config then release the lock to avoid deadlocks while notifying
	var receivers []model.NotificationReceiver
	c.Lock()
	previousValue, _ := c.getValue(key)
	c.setValueSource(key, newValue, source)
	if !reflect.DeepEqual(previousValue, newValue) {
		// if the value has not changed, do not duplicate the slice so that no callback is called
		receivers = slices.Clone(c.notificationReceivers)
	}
	c.Unlock()

	// notifying all receiver about the updated setting
	for _, receiver := range receivers {
		receiver(key, previousValue, newValue)
	}
}

// SetWithoutSource sets the given value using source Unknown
func (c *ntmConfig) SetWithoutSource(key string, value interface{}) {
	c.Set(key, value, model.SourceUnknown)
}

// SetDefault wraps Viper for concurrent access
func (c *ntmConfig) SetDefault(key string, value interface{}) {
	c.Set(key, value, model.SourceDefault)
}

// UnsetForSource unsets a config entry for a given source
func (c *ntmConfig) UnsetForSource(_key string, _source model.Source) {
	// modify the config then release the lock to avoid deadlocks while notifying
	//var receivers []model.NotificationReceiver
	// TODO: Is this needed by anything?
	c.Lock()
	c.logErrorNotImplemented("UnsetForSource")
	c.Unlock()

	// notifying all receiver about the updated setting
	//for _, receiver := range receivers {
	//receiver(key, previousValue, newValue)
	//}
}

// SetKnown adds a key to the set of known valid config keys
func (c *ntmConfig) SetKnown(key string) {
	c.Lock()
	defer c.Unlock()
	key = strings.ToLower(key)
	c.knownKeys[key] = struct{}{}
}

// IsKnown returns whether a key is known
func (c *ntmConfig) IsKnown(key string) bool {
	c.RLock()
	defer c.RUnlock()
	key = strings.ToLower(key)
	_, found := c.knownKeys[key]
	return found
}

// checkKnownKey checks if a key is known, and if not logs a warning
// Only a single warning will be logged per unknown key.
//
// Must be called with the lock read-locked.
// The lock can be released and re-locked.
func (c *ntmConfig) checkKnownKey(key string) {
	if c.IsKnown(key) {
		return
	}

	if _, ok := c.unknownKeys[key]; ok {
		return
	}

	c.unknownKeys[key] = struct{}{}
	log.Warnf("config key %v is unknown", key)
}

// GetKnownKeysLowercased returns all the keys that meet at least one of these criteria:
// 1) have a default, 2) have an environment variable binded or 3) have been SetKnown()
// Note that it returns the keys lowercased.
func (c *ntmConfig) GetKnownKeysLowercased() map[string]interface{} {
	c.RLock()
	defer c.RUnlock()

	// GetKnownKeysLowercased returns a fresh map, so the caller may do with it
	// as they please without holding the lock.
	ret := make(map[string]interface{})
	for key, value := range c.knownKeys {
		ret[key] = value
	}
	return ret
}

// ParseEnvAsStringSlice registers a transformer function to parse an an environment variables as a []string.
func (c *ntmConfig) ParseEnvAsStringSlice(key string, fn func(string) []string) {
	c.Lock()
	defer c.Unlock()
	c.noimpl.SetEnvKeyTransformer(key, func(data string) interface{} { return fn(data) })
}

// ParseEnvAsMapStringInterface registers a transformer function to parse an an environment variables as a
// map[string]interface{}.
func (c *ntmConfig) ParseEnvAsMapStringInterface(key string, fn func(string) map[string]interface{}) {
	c.Lock()
	defer c.Unlock()
	c.noimpl.SetEnvKeyTransformer(key, func(data string) interface{} { return fn(data) })
}

// ParseEnvAsSliceMapString registers a transformer function to parse an an environment variables as a []map[string]string.
func (c *ntmConfig) ParseEnvAsSliceMapString(key string, fn func(string) []map[string]string) {
	c.Lock()
	defer c.Unlock()
	c.noimpl.SetEnvKeyTransformer(key, func(data string) interface{} { return fn(data) })
}

// ParseEnvAsSlice registers a transformer function to parse an an environment variables as a
// []interface{}.
func (c *ntmConfig) ParseEnvAsSlice(key string, fn func(string) []interface{}) {
	c.Lock()
	defer c.Unlock()
	c.noimpl.SetEnvKeyTransformer(key, func(data string) interface{} { return fn(data) })
}

// SetFs wraps Viper for concurrent access
func (c *ntmConfig) SetFs(fs afero.Fs) {
	c.Lock()
	defer c.Unlock()
	c.noimpl.SetFs(fs)
}

// IsSet wraps Viper for concurrent access
func (c *ntmConfig) IsSet(key string) bool {
	c.RLock()
	defer c.RUnlock()
	return c.noimpl.IsSet(key)
}

func (c *ntmConfig) AllKeysLowercased() []string {
	c.RLock()
	defer c.RUnlock()
	return c.noimpl.AllKeys()
}

func (c *ntmConfig) leafAtPath(key string) LeafNode {
	pathParts := strings.Split(key, ".")
	curr := c.root
	for _, part := range pathParts {
		next, err := curr.GetChild(part)
		if err != nil {
			return &missingLeaf
		}
		curr = next
	}
	if leaf, ok := curr.(LeafNode); ok {
		return leaf
	}
	return &missingLeaf
}

// Get wraps Viper for concurrent access
func (c *ntmConfig) Get(key string) interface{} {
	c.RLock()
	defer c.RUnlock()
	c.checkKnownKey(key)
	val, err := c.getValue(key)
	if err != nil {
		log.Warnf("failed to get configuration value for key %q: %s", key, err)
	}
	// TODO: should only need to deepcopy for `Get`, because it can be an arbitrary value,
	// and we shouldn't ever return complex types like maps and slices that could be modified
	// by callers accidentally or on purpose. By copying, the caller may modify the result safetly
	return deepcopy.Copy(val)
}

// GetAllSources returns the value of a key for each source
func (c *ntmConfig) GetAllSources(key string) []model.ValueWithSource {
	c.RLock()
	defer c.RUnlock()
	c.checkKnownKey(key)
	vals := make([]model.ValueWithSource, len(sources))
	c.logErrorNotImplemented("GetAllSources")
	return vals
}

// GetString wraps Viper for concurrent access
func (c *ntmConfig) GetString(key string) string {
	c.RLock()
	defer c.RUnlock()
	c.checkKnownKey(key)
	str, err := c.leafAtPath(key).GetString()
	if err != nil {
		log.Warnf("failed to get configuration value for key %q: %s", key, err)
	}
	return str
}

// GetBool wraps Viper for concurrent access
func (c *ntmConfig) GetBool(key string) bool {
	c.RLock()
	defer c.RUnlock()
	c.checkKnownKey(key)
	b, err := c.leafAtPath(key).GetBool()
	if err != nil {
		log.Warnf("failed to get configuration value for key %q: %s", key, err)
	}
	return b
}

// GetInt wraps Viper for concurrent access
func (c *ntmConfig) GetInt(key string) int {
	c.RLock()
	defer c.RUnlock()
	c.checkKnownKey(key)
	val, err := c.leafAtPath(key).GetInt()
	if err != nil {
		log.Warnf("failed to get configuration value for key %q: %s", key, err)
	}
	return val
}

// GetInt32 wraps Viper for concurrent access
func (c *ntmConfig) GetInt32(key string) int32 {
	c.RLock()
	defer c.RUnlock()
	c.checkKnownKey(key)
	val, err := c.leafAtPath(key).GetInt()
	if err != nil {
		log.Warnf("failed to get configuration value for key %q: %s", key, err)
	}
	return int32(val)
}

// GetInt64 wraps Viper for concurrent access
func (c *ntmConfig) GetInt64(key string) int64 {
	c.RLock()
	defer c.RUnlock()
	c.checkKnownKey(key)
	val, err := c.leafAtPath(key).GetInt()
	if err != nil {
		log.Warnf("failed to get configuration value for key %q: %s", key, err)
	}
	return int64(val)
}

// GetFloat64 wraps Viper for concurrent access
func (c *ntmConfig) GetFloat64(key string) float64 {
	c.RLock()
	defer c.RUnlock()
	c.checkKnownKey(key)
	val, err := c.leafAtPath(key).GetFloat()
	if err != nil {
		log.Warnf("failed to get configuration value for key %q: %s", key, err)
	}
	return val
}

// GetTime wraps Viper for concurrent access
func (c *ntmConfig) GetTime(key string) time.Time {
	c.RLock()
	defer c.RUnlock()
	c.checkKnownKey(key)
	val, err := c.leafAtPath(key).GetTime()
	if err != nil {
		log.Warnf("failed to get configuration value for key %q: %s", key, err)
	}
	return val
}

// GetDuration wraps Viper for concurrent access
func (c *ntmConfig) GetDuration(key string) time.Duration {
	c.RLock()
	defer c.RUnlock()
	c.checkKnownKey(key)
	val, err := c.leafAtPath(key).GetDuration()
	if err != nil {
		log.Warnf("failed to get configuration value for key %q: %s", key, err)
	}
	return val
}

// GetStringSlice wraps Viper for concurrent access
func (c *ntmConfig) GetStringSlice(key string) []string {
	c.RLock()
	defer c.RUnlock()
	c.checkKnownKey(key)
	val, err := c.noimpl.GetStringSliceE(key)
	if err != nil {
		log.Warnf("failed to get configuration value for key %q: %s", key, err)
	}
	return slices.Clone(val)
}

// GetFloat64SliceE loads a key as a []float64
func (c *ntmConfig) GetFloat64SliceE(key string) ([]float64, error) {
	c.RLock()
	defer c.RUnlock()
	c.checkKnownKey(key)

	// We're using GetStringSlice because viper can only parse list of string from env variables
	list, err := c.noimpl.GetStringSliceE(key)
	if err != nil {
		return nil, fmt.Errorf("'%v' is not a list", key)
	}

	res := []float64{}
	for _, item := range list {
		nb, err := strconv.ParseFloat(item, 64)
		if err != nil {
			return nil, fmt.Errorf("value '%v' from '%v' is not a float64", item, key)
		}
		res = append(res, nb)
	}
	return res, nil
}

// GetStringMap wraps Viper for concurrent access
func (c *ntmConfig) GetStringMap(key string) map[string]interface{} {
	c.RLock()
	defer c.RUnlock()
	c.checkKnownKey(key)
	val, err := c.noimpl.GetStringMapE(key)
	if err != nil {
		log.Warnf("failed to get configuration value for key %q: %s", key, err)
	}
	return deepcopy.Copy(val).(map[string]interface{})
}

// GetStringMapString wraps Viper for concurrent access
func (c *ntmConfig) GetStringMapString(key string) map[string]string {
	c.RLock()
	defer c.RUnlock()
	c.checkKnownKey(key)
	val, err := c.noimpl.GetStringMapStringE(key)
	if err != nil {
		log.Warnf("failed to get configuration value for key %q: %s", key, err)
	}
	return deepcopy.Copy(val).(map[string]string)
}

// GetStringMapStringSlice wraps Viper for concurrent access
func (c *ntmConfig) GetStringMapStringSlice(key string) map[string][]string {
	c.RLock()
	defer c.RUnlock()
	c.checkKnownKey(key)
	val, err := c.noimpl.GetStringMapStringSliceE(key)
	if err != nil {
		log.Warnf("failed to get configuration value for key %q: %s", key, err)
	}
	return deepcopy.Copy(val).(map[string][]string)
}

// GetSizeInBytes wraps Viper for concurrent access
func (c *ntmConfig) GetSizeInBytes(key string) uint {
	c.RLock()
	defer c.RUnlock()
	c.checkKnownKey(key)
	val, err := c.noimpl.GetSizeInBytesE(key)
	if err != nil {
		log.Warnf("failed to get configuration value for key %q: %s", key, err)
	}
	return val
}

func (c *ntmConfig) logErrorNotImplemented(method string) error {
	err := fmt.Errorf("not implemented: %s", method)
	log.Error(err)
	return err
}

// GetSource wraps Viper for concurrent access
func (c *ntmConfig) GetSource(key string) model.Source {
	c.RLock()
	defer c.RUnlock()
	c.checkKnownKey(key)
	c.logErrorNotImplemented("GetSource")
	return model.SourceUnknown
}

// SetEnvPrefix wraps Viper for concurrent access, and keeps the envPrefix for
// future reference
func (c *ntmConfig) SetEnvPrefix(in string) {
	c.Lock()
	defer c.Unlock()
	c.envPrefix = in
}

// mergeWithEnvPrefix derives the environment variable that Viper will use for a given key.
// mergeWithEnvPrefix must be called while holding the config log (read or write).
func (c *ntmConfig) mergeWithEnvPrefix(key string) string {
	return strings.Join([]string{c.envPrefix, strings.ToUpper(key)}, "_")
}

// BindEnv wraps Viper for concurrent access, and adds tracking of the configurable env vars
<<<<<<< HEAD
func (c *ntmConfig) BindEnv(input ...string) {
=======
func (c *safeConfig) BindEnv(key string, envvars ...string) {
>>>>>>> 8802a204
	c.Lock()
	defer c.Unlock()
	var envKeys []string

	// If one input is given, viper derives an env key from it; otherwise, all inputs after
	// the first are literal env vars.
	if len(envvars) == 0 {
		envKeys = []string{c.mergeWithEnvPrefix(key)}
	} else {
		envKeys = envvars
	}

	for _, key := range envKeys {
		// apply EnvKeyReplacer to each key
		if c.envKeyReplacer != nil {
			key = c.envKeyReplacer.Replace(key)
		}
		c.configEnvVars[key] = struct{}{}
	}

<<<<<<< HEAD
	c.logErrorNotImplemented("BindEnv")
=======
	newKeys := append([]string{key}, envvars...)
	_ = c.configSources[model.SourceEnvVar].BindEnv(newKeys...)
	_ = c.Viper.BindEnv(newKeys...)
>>>>>>> 8802a204
}

// SetEnvKeyReplacer wraps Viper for concurrent access
func (c *ntmConfig) SetEnvKeyReplacer(_r *strings.Replacer) {
	c.Lock()
	defer c.Unlock()
	c.logErrorNotImplemented("SetEnvKeyReplacer")
}

// UnmarshalKey wraps Viper for concurrent access
// DEPRECATED: use pkg/config/structure.UnmarshalKey instead
func (c *ntmConfig) UnmarshalKey(key string, _rawVal interface{}, _opts ...viper.DecoderConfigOption) error {
	c.RLock()
	defer c.RUnlock()
	c.checkKnownKey(key)
	return c.logErrorNotImplemented("UnmarshalKey")
}

// Unmarshal wraps Viper for concurrent access
func (c *ntmConfig) Unmarshal(_rawVal interface{}) error {
	c.RLock()
	defer c.RUnlock()
	return c.logErrorNotImplemented("Unmarshal")
}

// UnmarshalExact wraps Viper for concurrent access
func (c *ntmConfig) UnmarshalExact(_rawVal interface{}) error {
	c.RLock()
	defer c.RUnlock()
	return c.logErrorNotImplemented("UnmarshalExact")
}

// MergeConfig wraps Viper for concurrent access
func (c *ntmConfig) MergeConfig(_in io.Reader) error {
	c.Lock()
	defer c.Unlock()
	return c.logErrorNotImplemented("MergeConfig")
}

// MergeFleetPolicy merges the configuration from the reader given with an existing config
// it overrides the existing values with the new ones in the FleetPolicies source, and updates the main config
// according to sources priority order.
//
// Note: this should only be called at startup, as notifiers won't receive a notification when this loads
func (c *ntmConfig) MergeFleetPolicy(configPath string) error {
	c.Lock()
	defer c.Unlock()

	// Check file existence & open it
	_, err := os.Stat(configPath)
	if err != nil && !os.IsNotExist(err) {
		return fmt.Errorf("unable to open config file %s: %w", configPath, err)
	} else if err != nil && os.IsNotExist(err) {
		return nil
	}
	in, err := os.Open(configPath)
	if err != nil {
		return fmt.Errorf("unable to open config file %s: %w", configPath, err)
	}
	defer in.Close()

	// TODO: Implement merging, merge in the policy that was read
	return c.logErrorNotImplemented("MergeFleetPolicy")
}

// MergeConfigMap merges the configuration from the map given with an existing config.
// Note that the map given may be modified.
func (c *ntmConfig) MergeConfigMap(_cfg map[string]any) error {
	c.Lock()
	defer c.Unlock()
	c.logErrorNotImplemented("AllSettings")
	return nil
}

// AllSettings wraps Viper for concurrent access
func (c *ntmConfig) AllSettings() map[string]interface{} {
	c.RLock()
	defer c.RUnlock()
	c.logErrorNotImplemented("AllSettings")
	return nil
}

// AllSettingsWithoutDefault returns a copy of the all the settings in the configuration without defaults
func (c *ntmConfig) AllSettingsWithoutDefault() map[string]interface{} {
	c.RLock()
	defer c.RUnlock()
	c.logErrorNotImplemented("AllSettingsWithoutDefault")
	return nil
}

// AllSettingsBySource returns the settings from each source (file, env vars, ...)
func (c *ntmConfig) AllSettingsBySource() map[model.Source]interface{} {
	c.RLock()
	defer c.RUnlock()

	res := map[model.Source]interface{}{}
	c.logErrorNotImplemented("AllSettingsBySource")
	return res
}

// AddConfigPath wraps Viper for concurrent access
func (c *ntmConfig) AddConfigPath(_in string) {
	c.Lock()
	defer c.Unlock()
	c.logErrorNotImplemented("AddConfigPath")
}

// AddExtraConfigPaths allows adding additional configuration files
// which will be merged into the main configuration during the ReadInConfig call.
// Configuration files are merged sequentially. If a key already exists and the foreign value type matches the existing one, the foreign value overrides it.
// If both the existing value and the new value are nested configurations, they are merged recursively following the same principles.
func (c *ntmConfig) AddExtraConfigPaths(ins []string) error {
	if len(ins) == 0 {
		return nil
	}
	c.Lock()
	defer c.Unlock()
	var pathsToAdd []string
	var errs []error
	for _, in := range ins {
		in, err := filepath.Abs(in)
		if err != nil {
			errs = append(errs, fmt.Errorf("could not get absolute path of extra config file '%s': %s", in, err))
			continue
		}
		if slices.Index(c.extraConfigFilePaths, in) == -1 && slices.Index(pathsToAdd, in) == -1 {
			pathsToAdd = append(pathsToAdd, in)
		}
	}
	err := errors.Join(errs...)
	if err == nil {
		c.extraConfigFilePaths = append(c.extraConfigFilePaths, pathsToAdd...)
	}
	return err
}

// SetConfigName wraps Viper for concurrent access
func (c *ntmConfig) SetConfigName(in string) {
	c.Lock()
	defer c.Unlock()
	c.configName = in
	c.configFile = ""
}

// SetConfigFile wraps Viper for concurrent access
func (c *ntmConfig) SetConfigFile(in string) {
	c.Lock()
	defer c.Unlock()
	c.configFile = in
}

// SetConfigType wraps Viper for concurrent access
func (c *ntmConfig) SetConfigType(in string) {
	c.Lock()
	defer c.Unlock()
	c.configType = in
}

// ConfigFileUsed wraps Viper for concurrent access
func (c *ntmConfig) ConfigFileUsed() string {
	c.RLock()
	defer c.RUnlock()
	return c.configFile
}

func (c *ntmConfig) SetTypeByDefaultValue(_in bool) {
	c.Lock()
	defer c.Unlock()
	c.logErrorNotImplemented("SetTypeByDefaultValue")
}

// GetEnvVars implements the Config interface
func (c *ntmConfig) GetEnvVars() []string {
	c.RLock()
	defer c.RUnlock()
	vars := make([]string, 0, len(c.configEnvVars))
	for v := range c.configEnvVars {
		vars = append(vars, v)
	}
	return vars
}

// BindEnvAndSetDefault implements the Config interface
<<<<<<< HEAD
func (c *ntmConfig) BindEnvAndSetDefault(key string, val interface{}, env ...string) {
=======
func (c *safeConfig) BindEnvAndSetDefault(key string, val interface{}, envvars ...string) {
>>>>>>> 8802a204
	c.SetDefault(key, val)
	c.BindEnv(key, envvars...) //nolint:errcheck
}

func (c *ntmConfig) Warnings() *model.Warnings {
	return nil
}

func (c *ntmConfig) Object() model.Reader {
	return c
}

// NewConfig returns a new Config object.
func NewConfig(name string, envPrefix string, envKeyReplacer *strings.Replacer) model.Config {
	config := ntmConfig{
		noimpl:        &notImplMethodsImpl{},
		configEnvVars: map[string]struct{}{},
		knownKeys:     map[string]struct{}{},
		unknownKeys:   map[string]struct{}{},
	}

	config.SetTypeByDefaultValue(true)
	config.SetConfigName(name)
	config.SetEnvPrefix(envPrefix)
	config.SetEnvKeyReplacer(envKeyReplacer)

	return &config
}

// CopyConfig copies the given config to the receiver config. This should only be used in tests as replacing
// the global config reference is unsafe.
func (c *ntmConfig) CopyConfig(cfg model.Config) {
	c.Lock()
	defer c.Unlock()
	c.logErrorNotImplemented("CopyConfig")
	if cfg, ok := cfg.(*ntmConfig); ok {
		// TODO: Probably a bug, should be a deep copy, add a test and verify
		c.root = cfg.root
		c.envPrefix = cfg.envPrefix
		c.envKeyReplacer = cfg.envKeyReplacer
		c.proxies = cfg.proxies
		c.configEnvVars = cfg.configEnvVars
		c.unknownKeys = cfg.unknownKeys
		c.notificationReceivers = cfg.notificationReceivers
		return
	}
	panic("Replacement config must be an instance of ntmConfig")
}

// GetProxies returns the proxy settings from the configuration
func (c *ntmConfig) GetProxies() *model.Proxy {
	c.Lock()
	hasProxies := c.proxies
	c.Unlock()
	if hasProxies != nil {
		return hasProxies
	}
	if c.GetBool("fips.enabled") {
		return nil
	}
	if !c.IsSet("proxy.http") && !c.IsSet("proxy.https") && !c.IsSet("proxy.no_proxy") {
		return nil
	}
	p := &model.Proxy{
		HTTP:    c.GetString("proxy.http"),
		HTTPS:   c.GetString("proxy.https"),
		NoProxy: c.GetStringSlice("proxy.no_proxy"),
	}
	c.proxies = p
	return c.proxies
}

func (c *ntmConfig) ExtraConfigFilesUsed() []string {
	c.Lock()
	defer c.Unlock()
	res := make([]string, len(c.extraConfigFilePaths))
	copy(res, c.extraConfigFilePaths)
	return res
}<|MERGE_RESOLUTION|>--- conflicted
+++ resolved
@@ -498,11 +498,7 @@
 }
 
 // BindEnv wraps Viper for concurrent access, and adds tracking of the configurable env vars
-<<<<<<< HEAD
-func (c *ntmConfig) BindEnv(input ...string) {
-=======
-func (c *safeConfig) BindEnv(key string, envvars ...string) {
->>>>>>> 8802a204
+func (c *ntmConfig) BindEnv(key string, envvars ...string) {
 	c.Lock()
 	defer c.Unlock()
 	var envKeys []string
@@ -523,13 +519,7 @@
 		c.configEnvVars[key] = struct{}{}
 	}
 
-<<<<<<< HEAD
 	c.logErrorNotImplemented("BindEnv")
-=======
-	newKeys := append([]string{key}, envvars...)
-	_ = c.configSources[model.SourceEnvVar].BindEnv(newKeys...)
-	_ = c.Viper.BindEnv(newKeys...)
->>>>>>> 8802a204
 }
 
 // SetEnvKeyReplacer wraps Viper for concurrent access
@@ -713,11 +703,7 @@
 }
 
 // BindEnvAndSetDefault implements the Config interface
-<<<<<<< HEAD
-func (c *ntmConfig) BindEnvAndSetDefault(key string, val interface{}, env ...string) {
-=======
-func (c *safeConfig) BindEnvAndSetDefault(key string, val interface{}, envvars ...string) {
->>>>>>> 8802a204
+func (c *ntmConfig) BindEnvAndSetDefault(key string, val interface{}, envvars ...string) {
 	c.SetDefault(key, val)
 	c.BindEnv(key, envvars...) //nolint:errcheck
 }
