--- conflicted
+++ resolved
@@ -19,10 +19,6 @@
 
 	"github.com/DataDog/viper"
 	"go.uber.org/atomic"
-<<<<<<< HEAD
-	"golang.org/x/exp/slices"
-=======
->>>>>>> 3db398a4
 
 	"github.com/DataDog/datadog-agent/pkg/config/model"
 	"github.com/DataDog/datadog-agent/pkg/util/log"
@@ -337,12 +333,7 @@
 		panic("cannot SetKnown() once the config has been marked as ready for use")
 	}
 
-<<<<<<< HEAD
-	key = strings.ToLower(key)
-	c.knownKeys[key] = struct{}{}
-=======
 	c.addToKnownKeys(key)
->>>>>>> 3db398a4
 }
 
 // IsKnown returns whether a key is known
@@ -426,11 +417,7 @@
 	if err := c.mergeAllLayers(); err != nil {
 		c.warnings = append(c.warnings, err.Error())
 	}
-<<<<<<< HEAD
-	c.allSettings = computeAllSettings(c.defaults, "")
-=======
 	c.allSettings = computeAllSettings(c.schema, "")
->>>>>>> 3db398a4
 }
 
 // Stringify stringifies the config, but only with the test build tag
@@ -538,13 +525,6 @@
 	defer c.RUnlock()
 
 	return slices.Clone(c.allSettings)
-<<<<<<< HEAD
-}
-
-func (c *ntmConfig) leafAtPath(key string) LeafNode {
-	return c.leafAtPathFromNode(key, c.root)
-=======
->>>>>>> 3db398a4
 }
 
 func (c *ntmConfig) leafAtPathFromNode(key string, curr Node) LeafNode {
@@ -647,11 +627,7 @@
 	}
 
 	other := newInnerNode(nil)
-<<<<<<< HEAD
-	if err = c.readConfigurationContent(other, content); err != nil {
-=======
 	if err = c.readConfigurationContent(other, model.SourceFile, content); err != nil {
->>>>>>> 3db398a4
 		return err
 	}
 
