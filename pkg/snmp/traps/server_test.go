// Unless explicitly stated otherwise all files in this repository are licensed
// under the Apache License Version 2.0.
// This product includes software developed at Datadog (https://www.datadoghq.com/).
// Copyright 2020-present Datadog, Inc.

package traps

import (
	"testing"

	"github.com/stretchr/testify/require"

	"github.com/DataDog/datadog-agent/comp/core/log"
	"github.com/DataDog/datadog-agent/comp/core/log/logimpl"
	"github.com/DataDog/datadog-agent/pkg/aggregator/mocksender"
	"github.com/DataDog/datadog-agent/pkg/snmp/traps/config"
	"github.com/DataDog/datadog-agent/pkg/snmp/traps/formatter"
	"github.com/DataDog/datadog-agent/pkg/snmp/traps/status"
	"github.com/DataDog/datadog-agent/pkg/util/fxutil"

	ndmtestutils "github.com/DataDog/datadog-agent/pkg/networkdevice/testutils"
)

func TestStartFailure(t *testing.T) {
	/*
		Start two servers with the same config to trigger an "address already in use" error.
	*/
<<<<<<< HEAD
	logger := fxutil.Test[log.Component](t, log.MockModule())
=======
	logger := fxutil.Test[log.Component](t, logimpl.MockModule)
>>>>>>> bc6a27c1

	freePort, err := ndmtestutils.GetFreePort()
	require.NoError(t, err)
	config := &config.TrapsConfig{Port: freePort, CommunityStrings: []string{"public"}}

	mockSender := mocksender.NewMockSender("snmp-traps-listener")
	mockSender.SetupAcceptAll()
	status := status.NewMock()

	sucessServer, err := NewTrapServer(config, &formatter.DummyFormatter{}, mockSender, logger, status)
	require.NoError(t, err)
	require.NotNil(t, sucessServer)
	defer sucessServer.Stop()

	failedServer, err := NewTrapServer(config, &formatter.DummyFormatter{}, mockSender, logger, status)
	require.Nil(t, failedServer)
	require.Error(t, err)
}<|MERGE_RESOLUTION|>--- conflicted
+++ resolved
@@ -25,11 +25,7 @@
 	/*
 		Start two servers with the same config to trigger an "address already in use" error.
 	*/
-<<<<<<< HEAD
-	logger := fxutil.Test[log.Component](t, log.MockModule())
-=======
-	logger := fxutil.Test[log.Component](t, logimpl.MockModule)
->>>>>>> bc6a27c1
+	logger := fxutil.Test[log.Component](t, logimpl.MockModule())
 
 	freePort, err := ndmtestutils.GetFreePort()
 	require.NoError(t, err)
