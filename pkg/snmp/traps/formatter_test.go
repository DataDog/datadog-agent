--- conflicted
+++ resolved
@@ -783,7 +783,6 @@
 	})
 }
 
-<<<<<<< HEAD
 func TestIsBitEnabled(t *testing.T) {
 	data := []struct {
 		description string
@@ -879,7 +878,9 @@
 				t.Errorf("result mismatch, wanted %t, got %t", d.expected, actual)
 			}
 		})
-=======
+	}
+}
+
 func TestIsValidOID_PropertyBasedTesting(t *testing.T) {
 	rand.Seed(time.Now().Unix())
 	testSize := 100
@@ -939,6 +940,5 @@
 
 	for oid, expected := range cases {
 		require.Equal(t, expected, IsValidOID(oid))
->>>>>>> e6a418e6
 	}
 }