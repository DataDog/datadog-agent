// Unless explicitly stated otherwise all files in this repository are licensed
// under the Apache License Version 2.0.
// This product includes software developed at Datadog (https://www.datadoghq.com/).
// Copyright 2020-present Datadog, Inc.

package traps

import (
	"encoding/json"
	"fmt"
	"net"
	"sort"
	"testing"

	"github.com/google/go-cmp/cmp"
	"github.com/gosnmp/gosnmp"
	"github.com/stretchr/testify/assert"
	"github.com/stretchr/testify/require"
)

type (
	// NoOpOIDResolver is a dummy OIDResolver implementation that is unable to get any Trap or Variable metadata.
	NoOpOIDResolver struct{}
)

// GetTrapMetadata always return an error in this OIDResolver implementation
func (or NoOpOIDResolver) GetTrapMetadata(trapOID string) (TrapMetadata, error) {
	return TrapMetadata{}, fmt.Errorf("trap OID %s is not defined", trapOID)
}

// GetVariableMetadata always return an error in this OIDResolver implementation
func (or NoOpOIDResolver) GetVariableMetadata(trapOID string, varOID string) (VariableMetadata, error) {
	return VariableMetadata{}, fmt.Errorf("trap OID %s is not defined", trapOID)
}

var (
	defaultFormatter, _ = NewJSONFormatter(NoOpOIDResolver{})

	// LinkUp Example Trap V2+
	LinkUpExampleV2Trap = gosnmp.SnmpTrap{
		Variables: []gosnmp.SnmpPDU{
			// sysUpTimeInstance
			{Name: "1.3.6.1.2.1.1.3.0", Type: gosnmp.TimeTicks, Value: uint32(1000)},
			// snmpTrapOID
			{Name: "1.3.6.1.6.3.1.1.4.1.0", Type: gosnmp.OctetString, Value: "1.3.6.1.6.3.1.1.5.4"},
			// ifIndex
			{Name: "1.3.6.1.2.1.2.2.1.1", Type: gosnmp.Integer, Value: 9001},
			// ifAdminStatus
			{Name: "1.3.6.1.2.1.2.2.1.7", Type: gosnmp.Integer, Value: 2},
			// ifOperStatus
			{Name: "1.3.6.1.2.1.2.2.1.8", Type: gosnmp.Integer, Value: 7},
		},
	}

	// LinkUp Example Trap with bad value V2+
	BadValueExampleV2Trap = gosnmp.SnmpTrap{
		Variables: []gosnmp.SnmpPDU{
			// sysUpTimeInstance
			{Name: "1.3.6.1.2.1.1.3.0", Type: gosnmp.TimeTicks, Value: uint32(1000)},
			// snmpTrapOID
			{Name: "1.3.6.1.6.3.1.1.4.1.0", Type: gosnmp.OctetString, Value: "1.3.6.1.6.3.1.1.5.4"},
			// ifIndex
			{Name: "1.3.6.1.2.1.2.2.1.1", Type: gosnmp.Integer, Value: 9001},
			// ifAdminStatus
			{Name: "1.3.6.1.2.1.2.2.1.7", Type: gosnmp.Integer, Value: "test"}, // type is set to integer, but we have a string
			// ifOperStatus
			{Name: "1.3.6.1.2.1.2.2.1.8", Type: gosnmp.Integer, Value: 7},
		},
	}

	// LinkUp Example Trap with value not found in enum V2+
	NoEnumMappingExampleV2Trap = gosnmp.SnmpTrap{
		Variables: []gosnmp.SnmpPDU{
			// sysUpTimeInstance
			{Name: "1.3.6.1.2.1.1.3.0", Type: gosnmp.TimeTicks, Value: uint32(1000)},
			// snmpTrapOID
			{Name: "1.3.6.1.6.3.1.1.4.1.0", Type: gosnmp.OctetString, Value: "1.3.6.1.6.3.1.1.5.4"},
			// ifIndex
			{Name: "1.3.6.1.2.1.2.2.1.1", Type: gosnmp.Integer, Value: 9001},
			// ifAdminStatus
			{Name: "1.3.6.1.2.1.2.2.1.7", Type: gosnmp.Integer, Value: 8}, // 8 does not exist in the ifAdminStatus enum
			// ifOperStatus
			{Name: "1.3.6.1.2.1.2.2.1.8", Type: gosnmp.Integer, Value: 7},
		},
	}
)

func createTestV1GenericPacket() *SnmpPacket {
	examplePacket := &gosnmp.SnmpPacket{Version: gosnmp.Version1, SnmpTrap: LinkDownv1GenericTrap}
	examplePacket.Variables = examplePacket.SnmpTrap.Variables
	return &SnmpPacket{
		Content: examplePacket,
		Addr:    &net.UDPAddr{IP: net.ParseIP("127.0.0.1"), Port: 13156},
	}
}

func createTestV1SpecificPacket() *SnmpPacket {
	examplePacket := &gosnmp.SnmpPacket{Version: gosnmp.Version1, SnmpTrap: AlarmActiveStatev1SpecificTrap}
	examplePacket.Variables = examplePacket.SnmpTrap.Variables
	return &SnmpPacket{
		Content: examplePacket,
		Addr:    &net.UDPAddr{IP: net.ParseIP("127.0.0.1"), Port: 13156},
	}
}

func createTestPacket(trap gosnmp.SnmpTrap) *SnmpPacket {
	examplePacket := &gosnmp.SnmpPacket{
		Version:   gosnmp.Version2c,
		Community: "public",
		Variables: trap.Variables,
	}
	return &SnmpPacket{
		Content: examplePacket,
		Addr:    &net.UDPAddr{IP: net.ParseIP("127.0.0.1"), Port: 13156},
	}
}

func TestFormatPacketV1Generic(t *testing.T) {
	packet := createTestV1GenericPacket()
	formattedPacket, err := defaultFormatter.FormatPacket(packet)
	require.NoError(t, err)
	data := make(map[string]interface{})
	err = json.Unmarshal(formattedPacket, &data)
	require.NoError(t, err)
	trapContent := data["trap"].(map[string]interface{})

	assert.Equal(t, "snmp-traps", trapContent["ddsource"])
	assert.Equal(t, "snmp_version:1,device_namespace:default,snmp_device:127.0.0.1", trapContent["ddtags"])

	assert.Equal(t, "1.3.6.1.6.3.1.1.5.3", trapContent["snmpTrapOID"])
	assert.NotNil(t, trapContent["uptime"])
	assert.NotNil(t, trapContent["enterpriseOID"])
	assert.NotNil(t, trapContent["genericTrap"])
	assert.NotNil(t, trapContent["specificTrap"])

	variables := make([]map[string]interface{}, 3)
	for i := 0; i < 3; i++ {
		variables[i] = trapContent["variables"].([]interface{})[i].(map[string]interface{})
	}

	assert.Equal(t, "1.3.6.1.6.3.1.1.5", trapContent["enterpriseOID"])
	assert.EqualValues(t, 2, trapContent["genericTrap"])
	assert.EqualValues(t, 0, trapContent["specificTrap"])

	ifIndex := variables[0]
	assert.EqualValues(t, ifIndex["oid"], "1.3.6.1.2.1.2.2.1.1")
	assert.EqualValues(t, ifIndex["type"], "integer")
	assert.EqualValues(t, ifIndex["value"], 2)

	ifAdminStatus := variables[1]
	assert.EqualValues(t, ifAdminStatus["oid"], "1.3.6.1.2.1.2.2.1.7")
	assert.EqualValues(t, ifAdminStatus["type"], "integer")
	assert.EqualValues(t, ifAdminStatus["value"], 1)

	ifOperStatus := variables[2]
	assert.EqualValues(t, ifOperStatus["oid"], "1.3.6.1.2.1.2.2.1.8")
	assert.EqualValues(t, ifOperStatus["type"], "integer")
	assert.EqualValues(t, ifOperStatus["value"], 2)
}

func TestFormatPacketV1Specific(t *testing.T) {
	packet := createTestV1SpecificPacket()
	formattedPacket, err := defaultFormatter.FormatPacket(packet)
	require.NoError(t, err)
	data := make(map[string]interface{})
	err = json.Unmarshal(formattedPacket, &data)
	require.NoError(t, err)
	trapContent := data["trap"].(map[string]interface{})

	assert.Equal(t, "snmp-traps", trapContent["ddsource"])
	assert.Equal(t, "snmp_version:1,device_namespace:default,snmp_device:127.0.0.1", trapContent["ddtags"])

	assert.Equal(t, "1.3.6.1.2.1.118.0.2", trapContent["snmpTrapOID"])
	assert.NotNil(t, trapContent["uptime"])
	assert.NotNil(t, trapContent["enterpriseOID"])
	assert.NotNil(t, trapContent["genericTrap"])
	assert.NotNil(t, trapContent["specificTrap"])

	variables := make([]map[string]interface{}, 2)
	for i := 0; i < 2; i++ {
		variables[i] = trapContent["variables"].([]interface{})[i].(map[string]interface{})
	}

	assert.Equal(t, "1.3.6.1.2.1.118", trapContent["enterpriseOID"])
	assert.EqualValues(t, 6, trapContent["genericTrap"])
	assert.EqualValues(t, 2, trapContent["specificTrap"])

	alarmActiveModelPointer := variables[0]
	assert.Equal(t, alarmActiveModelPointer["oid"], "1.3.6.1.2.1.118.1.2.2.1.13")
	assert.EqualValues(t, alarmActiveModelPointer["type"], "string")
	assert.EqualValues(t, alarmActiveModelPointer["value"], "foo")

	alarmActiveResourceID := variables[1]
	assert.Equal(t, alarmActiveResourceID["oid"], "1.3.6.1.2.1.118.1.2.2.1.10")
	assert.EqualValues(t, alarmActiveResourceID["type"], "string")
	assert.EqualValues(t, alarmActiveResourceID["value"], "bar")

}

func TestFormatPacketToJSON(t *testing.T) {
	packet := createTestPacket(NetSNMPExampleHeartbeatNotification)

	formattedPacket, err := defaultFormatter.FormatPacket(packet)
	require.NoError(t, err)
	data := make(map[string]interface{})
	err = json.Unmarshal(formattedPacket, &data)
	require.NoError(t, err)
	trapContent := data["trap"].(map[string]interface{})

	assert.Equal(t, "snmp-traps", trapContent["ddsource"])
	assert.Equal(t, "snmp_version:2,device_namespace:default,snmp_device:127.0.0.1", trapContent["ddtags"])

	assert.Equal(t, "1.3.6.1.4.1.8072.2.3.0.1", trapContent["snmpTrapOID"])
	assert.NotNil(t, trapContent["uptime"])

	variables := make([]map[string]interface{}, 2)
	for i := 0; i < 2; i++ {
		variables[i] = trapContent["variables"].([]interface{})[i].(map[string]interface{})
	}

	heartBeatRate := variables[0]
	assert.Equal(t, heartBeatRate["oid"], "1.3.6.1.4.1.8072.2.3.2.1")
	assert.EqualValues(t, heartBeatRate["type"], "integer")
	assert.EqualValues(t, heartBeatRate["value"], 1024)

	heartBeatName := variables[1]
	assert.Equal(t, heartBeatName["oid"], "1.3.6.1.4.1.8072.2.3.2.2")
	assert.EqualValues(t, heartBeatName["type"], "string")
	assert.EqualValues(t, heartBeatName["value"], "test")
}

func TestFormatPacketToJSONShouldFailIfNotEnoughVariables(t *testing.T) {
	packet := createTestPacket(NetSNMPExampleHeartbeatNotification)

	packet.Content.Variables = []gosnmp.SnmpPDU{
		// No variables at all.
	}
	_, err := defaultFormatter.FormatPacket(packet)
	require.Error(t, err)

	packet.Content.Variables = []gosnmp.SnmpPDU{
		// sysUpTimeInstance and data, but no snmpsnmpTrapOID
		{Name: "1.3.6.1.2.1.1.3.0", Type: gosnmp.TimeTicks, Value: uint32(1000)},
		{Name: "1.3.6.1.4.1.8072.2.3.2.1", Type: gosnmp.Integer, Value: 1024},
		{Name: "1.3.6.1.4.1.8072.2.3.2.2", Type: gosnmp.OctetString, Value: "test"},
	}
	_, err = defaultFormatter.FormatPacket(packet)
	require.Error(t, err)

	packet.Content.Variables = []gosnmp.SnmpPDU{
		// snmpsnmpTrapOID and data, but no sysUpTimeInstance
		{Name: "1.3.6.1.6.3.1.1.4.1.0", Type: gosnmp.OctetString, Value: "1.3.6.1.4.1.8072.2.3.0.1"},
		{Name: "1.3.6.1.4.1.8072.2.3.2.1", Type: gosnmp.Integer, Value: 1024},
		{Name: "1.3.6.1.4.1.8072.2.3.2.2", Type: gosnmp.OctetString, Value: "test"},
	}
	_, err = defaultFormatter.FormatPacket(packet)
	require.Error(t, err)
}

func TestGetTags(t *testing.T) {
<<<<<<< HEAD
	packet := createTestPacket()
	assert.Equal(t, defaultFormatter.getTags(packet), []string{
=======
	packet := createTestPacket(NetSNMPExampleHeartbeatNotification)
	assert.Equal(t, defaultFormatter.GetTags(packet), []string{
>>>>>>> fc2f0353
		"snmp_version:2",
		"device_namespace:default",
		"snmp_device:127.0.0.1",
	})
}

func TestGetTagsForUnsupportedVersionShouldStillSucceed(t *testing.T) {
	packet := createTestPacket(NetSNMPExampleHeartbeatNotification)
	packet.Content.Version = 12
	assert.Equal(t, defaultFormatter.getTags(packet), []string{
		"snmp_version:unknown",
		"device_namespace:default",
		"snmp_device:127.0.0.1",
	})
}

func TestNewJSONFormatterWithNilStillWorks(t *testing.T) {
	var formatter, err = NewJSONFormatter(NoOpOIDResolver{})
	require.NoError(t, err)
	packet := createTestPacket(NetSNMPExampleHeartbeatNotification)
	_, err = formatter.FormatPacket(packet)
	require.NoError(t, err)
	tags := formatter.getTags(packet)
	assert.Equal(t, tags, []string{
		"snmp_version:2",
		"device_namespace:default",
		"snmp_device:127.0.0.1",
	})
}

func TestFormatterWithResolverAndTrapV2(t *testing.T) {
<<<<<<< HEAD
	formatter, err := NewJSONFormatter(resolverWithData)
	require.NoError(t, err)
	packet := createTestPacket()
	data, err := formatter.FormatPacket(packet)
	require.NoError(t, err)
	content := make(map[string]interface{})
	err = json.Unmarshal(data, &content)
	require.NoError(t, err)
	trapContent := content["trap"].(map[string]interface{})

	assert.Equal(t, "snmp-traps", trapContent["ddsource"])
	assert.Equal(t, "snmp_version:2,device_namespace:default,snmp_device:127.0.0.1", trapContent["ddtags"])

	assert.EqualValues(t, "netSnmpExampleHeartbeatNotification", trapContent["snmpTrapName"])
	assert.EqualValues(t, "NET-SNMP-EXAMPLES-MIB", trapContent["snmpTrapMIB"])
	assert.EqualValues(t, 1024, trapContent["netSnmpExampleHeartbeatRate"])

	tags := formatter.getTags(packet)
	assert.Equal(t, tags, []string{
		"snmp_version:2",
		"device_namespace:default",
		"snmp_device:127.0.0.1",
	})
=======
	data := []struct {
		description     string
		trap            gosnmp.SnmpTrap
		resolver        *MockedResolver
		expectedContent map[string]interface{}
		expectedTags    []string
	}{
		{
			description: "test no enum variable resolution with netSnmpExampleHeartbeatNotification",
			trap:        NetSNMPExampleHeartbeatNotification,
			resolver:    resolverWithData,
			expectedContent: map[string]interface{}{
				"uptime":                      float64(1000),
				"snmpTrapName":                "netSnmpExampleHeartbeatNotification",
				"snmpTrapMIB":                 "NET-SNMP-EXAMPLES-MIB",
				"snmpTrapOID":                 "1.3.6.1.4.1.8072.2.3.0.1",
				"netSnmpExampleHeartbeatRate": float64(1024),
				"variables": []interface{}{
					map[string]interface{}{
						"oid":   "1.3.6.1.4.1.8072.2.3.2.1",
						"type":  "integer",
						"value": float64(1024),
					},
					map[string]interface{}{
						"oid":   "1.3.6.1.4.1.8072.2.3.2.2",
						"type":  "string",
						"value": "test",
					},
				},
			},
			expectedTags: []string{
				"snmp_version:2",
				"device_namespace:default",
				"snmp_device:127.0.0.1",
			},
		},
		{
			description: "test enum variable resolution with linkDown",
			trap:        LinkUpExampleV2Trap,
			resolver:    resolverWithData,
			expectedContent: map[string]interface{}{
				"snmpTrapName":  "linkUp",
				"snmpTrapMIB":   "IF-MIB",
				"snmpTrapOID":   "1.3.6.1.6.3.1.1.5.4",
				"ifIndex":       float64(9001),
				"ifAdminStatus": "down",
				"ifOperStatus":  "lowerLayerDown",
				"uptime":        float64(1000),
				"variables": []interface{}{
					map[string]interface{}{
						"oid":   "1.3.6.1.2.1.2.2.1.1",
						"type":  "integer",
						"value": float64(9001),
					},
					map[string]interface{}{
						"oid":   "1.3.6.1.2.1.2.2.1.7",
						"type":  "integer",
						"value": float64(2),
					},
					map[string]interface{}{
						"oid":   "1.3.6.1.2.1.2.2.1.8",
						"type":  "integer",
						"value": float64(7),
					},
				},
			},
			expectedTags: []string{
				"snmp_version:2",
				"device_namespace:default",
				"snmp_device:127.0.0.1",
			},
		},
		{
			description: "test enum variable resolution with bad variable",
			trap:        BadValueExampleV2Trap,
			resolver:    resolverWithData,
			expectedContent: map[string]interface{}{
				"snmpTrapName":  "linkUp",
				"snmpTrapMIB":   "IF-MIB",
				"snmpTrapOID":   "1.3.6.1.6.3.1.1.5.4",
				"ifIndex":       float64(9001),
				"ifAdminStatus": "test",
				"ifOperStatus":  "lowerLayerDown",
				"uptime":        float64(1000),
				"variables": []interface{}{
					map[string]interface{}{
						"oid":   "1.3.6.1.2.1.2.2.1.1",
						"type":  "integer",
						"value": float64(9001),
					},
					map[string]interface{}{
						"oid":   "1.3.6.1.2.1.2.2.1.7",
						"type":  "integer",
						"value": "test",
					},
					map[string]interface{}{
						"oid":   "1.3.6.1.2.1.2.2.1.8",
						"type":  "integer",
						"value": float64(7),
					},
				},
			},
			expectedTags: []string{
				"snmp_version:2",
				"device_namespace:default",
				"snmp_device:127.0.0.1",
			},
		},
		{
			description: "test enum variable resolution when mapping absent",
			trap:        NoEnumMappingExampleV2Trap,
			resolver:    resolverWithData,
			expectedContent: map[string]interface{}{
				"snmpTrapName":  "linkUp",
				"snmpTrapMIB":   "IF-MIB",
				"snmpTrapOID":   "1.3.6.1.6.3.1.1.5.4",
				"ifIndex":       float64(9001),
				"ifAdminStatus": float64(8),
				"ifOperStatus":  "lowerLayerDown",
				"uptime":        float64(1000),
				"variables": []interface{}{
					map[string]interface{}{
						"oid":   "1.3.6.1.2.1.2.2.1.1",
						"type":  "integer",
						"value": float64(9001),
					},
					map[string]interface{}{
						"oid":   "1.3.6.1.2.1.2.2.1.7",
						"type":  "integer",
						"value": float64(8),
					},
					map[string]interface{}{
						"oid":   "1.3.6.1.2.1.2.2.1.8",
						"type":  "integer",
						"value": float64(7),
					},
				},
			},
			expectedTags: []string{
				"snmp_version:2",
				"device_namespace:default",
				"snmp_device:127.0.0.1",
			},
		},
	}

	for _, d := range data {
		t.Run(d.description, func(t *testing.T) {
			formatter, err := NewJSONFormatter(d.resolver)
			require.NoError(t, err)
			packet := createTestPacket(d.trap)
			data, err := formatter.FormatPacket(packet)
			require.NoError(t, err)
			content := make(map[string]interface{})
			json.Unmarshal(data, &content)

			// map comparisons shouldn't be reliant on ordering with this lib
			// however variables are a slice, they must be sorted
			if diff := cmp.Diff(content, d.expectedContent); diff != "" {
				t.Error(diff)
			}

			// sort strings lexographically as comparison is order sensitive
			tags := formatter.GetTags(packet)
			sort.Strings(tags)
			sort.Strings(d.expectedTags)
			if diff := cmp.Diff(tags, d.expectedTags); diff != "" {
				t.Error(diff)
			}
		})
	}
>>>>>>> fc2f0353
}

func TestFormatterWithResolverAndTrapV1Generic(t *testing.T) {
	formatter, err := NewJSONFormatter(resolverWithData)
	require.NoError(t, err)
	packet := createTestV1GenericPacket()
	data, err := formatter.FormatPacket(packet)
	require.NoError(t, err)
	content := make(map[string]interface{})
	err = json.Unmarshal(data, &content)
	require.NoError(t, err)
	trapContent := content["trap"].(map[string]interface{})

	assert.Equal(t, "snmp-traps", trapContent["ddsource"])
	assert.Equal(t, "snmp_version:1,device_namespace:default,snmp_device:127.0.0.1", trapContent["ddtags"])

<<<<<<< HEAD
	assert.EqualValues(t, "ifDown", trapContent["snmpTrapName"])
	assert.EqualValues(t, "IF-MIB", trapContent["snmpTrapMIB"])
	assert.EqualValues(t, 2, trapContent["ifIndex"])
	assert.EqualValues(t, 1, trapContent["ifAdminStatus"])
	assert.EqualValues(t, 2, trapContent["ifOperStatus"])
=======
	assert.EqualValues(t, "ifDown", content["snmpTrapName"])
	assert.EqualValues(t, "IF-MIB", content["snmpTrapMIB"])
	assert.EqualValues(t, 2, content["ifIndex"])
	assert.EqualValues(t, "up", content["ifAdminStatus"])
	assert.EqualValues(t, "down", content["ifOperStatus"])
>>>>>>> fc2f0353

	tags := formatter.getTags(packet)
	assert.Equal(t, tags, []string{
		"snmp_version:1",
		"device_namespace:default",
		"snmp_device:127.0.0.1",
	})
}<|MERGE_RESOLUTION|>--- conflicted
+++ resolved
@@ -258,13 +258,8 @@
 }
 
 func TestGetTags(t *testing.T) {
-<<<<<<< HEAD
-	packet := createTestPacket()
+	packet := createTestPacket(NetSNMPExampleHeartbeatNotification)
 	assert.Equal(t, defaultFormatter.getTags(packet), []string{
-=======
-	packet := createTestPacket(NetSNMPExampleHeartbeatNotification)
-	assert.Equal(t, defaultFormatter.GetTags(packet), []string{
->>>>>>> fc2f0353
 		"snmp_version:2",
 		"device_namespace:default",
 		"snmp_device:127.0.0.1",
@@ -296,31 +291,6 @@
 }
 
 func TestFormatterWithResolverAndTrapV2(t *testing.T) {
-<<<<<<< HEAD
-	formatter, err := NewJSONFormatter(resolverWithData)
-	require.NoError(t, err)
-	packet := createTestPacket()
-	data, err := formatter.FormatPacket(packet)
-	require.NoError(t, err)
-	content := make(map[string]interface{})
-	err = json.Unmarshal(data, &content)
-	require.NoError(t, err)
-	trapContent := content["trap"].(map[string]interface{})
-
-	assert.Equal(t, "snmp-traps", trapContent["ddsource"])
-	assert.Equal(t, "snmp_version:2,device_namespace:default,snmp_device:127.0.0.1", trapContent["ddtags"])
-
-	assert.EqualValues(t, "netSnmpExampleHeartbeatNotification", trapContent["snmpTrapName"])
-	assert.EqualValues(t, "NET-SNMP-EXAMPLES-MIB", trapContent["snmpTrapMIB"])
-	assert.EqualValues(t, 1024, trapContent["netSnmpExampleHeartbeatRate"])
-
-	tags := formatter.getTags(packet)
-	assert.Equal(t, tags, []string{
-		"snmp_version:2",
-		"device_namespace:default",
-		"snmp_device:127.0.0.1",
-	})
-=======
 	data := []struct {
 		description     string
 		trap            gosnmp.SnmpTrap
@@ -475,16 +445,17 @@
 			data, err := formatter.FormatPacket(packet)
 			require.NoError(t, err)
 			content := make(map[string]interface{})
-			json.Unmarshal(data, &content)
-
+	    err = json.Unmarshal(data, &content)
+	    require.NoError(t, err)
+	    trapContent := content["trap"].(map[string]interface{})
 			// map comparisons shouldn't be reliant on ordering with this lib
 			// however variables are a slice, they must be sorted
-			if diff := cmp.Diff(content, d.expectedContent); diff != "" {
+			if diff := cmp.Diff(trapContent, d.expectedContent); diff != "" {
 				t.Error(diff)
 			}
 
 			// sort strings lexographically as comparison is order sensitive
-			tags := formatter.GetTags(packet)
+			tags := formatter.getTags(packet)
 			sort.Strings(tags)
 			sort.Strings(d.expectedTags)
 			if diff := cmp.Diff(tags, d.expectedTags); diff != "" {
@@ -492,7 +463,6 @@
 			}
 		})
 	}
->>>>>>> fc2f0353
 }
 
 func TestFormatterWithResolverAndTrapV1Generic(t *testing.T) {
@@ -509,19 +479,11 @@
 	assert.Equal(t, "snmp-traps", trapContent["ddsource"])
 	assert.Equal(t, "snmp_version:1,device_namespace:default,snmp_device:127.0.0.1", trapContent["ddtags"])
 
-<<<<<<< HEAD
 	assert.EqualValues(t, "ifDown", trapContent["snmpTrapName"])
 	assert.EqualValues(t, "IF-MIB", trapContent["snmpTrapMIB"])
 	assert.EqualValues(t, 2, trapContent["ifIndex"])
-	assert.EqualValues(t, 1, trapContent["ifAdminStatus"])
-	assert.EqualValues(t, 2, trapContent["ifOperStatus"])
-=======
-	assert.EqualValues(t, "ifDown", content["snmpTrapName"])
-	assert.EqualValues(t, "IF-MIB", content["snmpTrapMIB"])
-	assert.EqualValues(t, 2, content["ifIndex"])
-	assert.EqualValues(t, "up", content["ifAdminStatus"])
-	assert.EqualValues(t, "down", content["ifOperStatus"])
->>>>>>> fc2f0353
+	assert.EqualValues(t, "up", trapContent["ifAdminStatus"])
+	assert.EqualValues(t, "down", trapContent["ifOperStatus"])
 
 	tags := formatter.getTags(packet)
 	assert.Equal(t, tags, []string{
