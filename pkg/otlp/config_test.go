// Unless explicitly stated otherwise all files in this repository are licensed
// under the Apache License Version 2.0.
// This product includes software developed at Datadog (https://www.datadoghq.com/).
// Copyright 2021-present Datadog, Inc.

//go:build test
// +build test

package otlp

import (
	"fmt"
	"strings"
	"testing"

	"github.com/DataDog/datadog-agent/pkg/config"
	"github.com/DataDog/datadog-agent/pkg/otlp/internal/testutil"
	"github.com/stretchr/testify/assert"
	"github.com/stretchr/testify/require"
)

func loadConfig(path string) (config.Config, error) {
	cfg := config.NewConfig("datadog", "DD", strings.NewReplacer(".", "_"))
	config.SetupOTLP(cfg)
	cfg.SetConfigFile(path)
	err := cfg.ReadInConfig()
	if err != nil {
		return nil, err
	}

	return cfg, nil
}

func TestIsEnabled(t *testing.T) {
	tests := []struct {
		path    string
		enabled bool
	}{
		{path: "port/bindhost.yaml", enabled: true},
		{path: "port/disabled.yaml", enabled: false},
		{path: "port/invalid.yaml", enabled: true},
		{path: "port/nobindhost.yaml", enabled: true},
		{path: "port/nonlocal.yaml", enabled: true},
	}

	for _, testInstance := range tests {
		t.Run(testInstance.path, func(t *testing.T) {
			cfg, err := loadConfig("./testdata/" + testInstance.path)
			require.NoError(t, err)
			assert.Equal(t, testInstance.enabled, IsEnabled(cfg))
		})
	}
}

func TestFromAgentConfigPort(t *testing.T) {
	tests := []struct {
		path string
		cfg  PipelineConfig
		err  string
	}{
		{
			path: "port/bindhost.yaml",
			cfg: PipelineConfig{
<<<<<<< HEAD
				BindHost:       "bindhost",
				HTTPPort:       1234,
				GRPCPort:       5678,
				TracePort:      5003,
				MetricsEnabled: true,
				TracesEnabled:  true,
				Metrics:        map[string]interface{}{},
=======
				OTLPReceiverConfig: testutil.OTLPConfigFromPorts("bindhost", 5678, 1234),
				TracePort:          5003,
				MetricsEnabled:     true,
				TracesEnabled:      true,
>>>>>>> b46bd47d
			},
		},
		{
			path: "port/nobindhost.yaml",
			cfg: PipelineConfig{
<<<<<<< HEAD
				BindHost:       "localhost",
				HTTPPort:       1234,
				GRPCPort:       5678,
				TracePort:      5003,
				MetricsEnabled: true,
				TracesEnabled:  true,
				Metrics:        map[string]interface{}{},
=======
				OTLPReceiverConfig: testutil.OTLPConfigFromPorts("localhost", 5678, 1234),
				TracePort:          5003,
				MetricsEnabled:     true,
				TracesEnabled:      true,
>>>>>>> b46bd47d
			},
		},
		{
			path: "port/invalid.yaml",
			err: fmt.Sprintf("OTLP receiver port-based configuration is invalid: %s",
				strings.Join([]string{
					"HTTP port is invalid: -1 is out of [0, 65535] range",
					"gRPC port is invalid: -1 is out of [0, 65535] range",
					"internal trace port is invalid: -1 is out of [0, 65535] range",
				},
					"; ",
				),
			),
		},
		{
			path: "port/nonlocal.yaml",
			cfg: PipelineConfig{
<<<<<<< HEAD
				BindHost:       "0.0.0.0",
				HTTPPort:       1234,
				GRPCPort:       5678,
				TracePort:      5003,
				MetricsEnabled: true,
				TracesEnabled:  true,
				Metrics:        map[string]interface{}{},
			},
		},
		{
			name: "custom metrics exporter config",
			path: "./testdata/metrics_config.yaml",
			cfg: PipelineConfig{
				BindHost:       "localhost",
				HTTPPort:       1234,
				GRPCPort:       5678,
				TracePort:      5003,
				MetricsEnabled: true,
				TracesEnabled:  true,
				Metrics: map[string]interface{}{
					"delta_ttl":                                2400,
					"report_quantiles":                         false,
					"send_monotonic_counter":                   true,
					"resource_attributes_as_tags":              true,
					"instrumentation_library_metadata_as_tags": true,
					"histograms": map[string]interface{}{
						"mode":                   "counters",
						"send_count_sum_metrics": true,
					},
				},
=======
				OTLPReceiverConfig: testutil.OTLPConfigFromPorts("0.0.0.0", 5678, 1234),
				TracePort:          5003,
				MetricsEnabled:     true,
				TracesEnabled:      true,
>>>>>>> b46bd47d
			},
		},
		{
			path: "port/alldisabled.yaml",
			err:  "at least one OTLP signal needs to be enabled",
		},
	}

	for _, testInstance := range tests {
		t.Run(testInstance.path, func(t *testing.T) {
			cfg, err := loadConfig("./testdata/" + testInstance.path)
			require.NoError(t, err)
			pcfg, err := FromAgentConfig(cfg)
			if err != nil || testInstance.err != "" {
				assert.Equal(t, testInstance.err, err.Error())
			} else {
				assert.Equal(t, testInstance.cfg, pcfg)
			}
		})
	}
}<|MERGE_RESOLUTION|>--- conflicted
+++ resolved
@@ -61,39 +61,21 @@
 		{
 			path: "port/bindhost.yaml",
 			cfg: PipelineConfig{
-<<<<<<< HEAD
-				BindHost:       "bindhost",
-				HTTPPort:       1234,
-				GRPCPort:       5678,
-				TracePort:      5003,
-				MetricsEnabled: true,
-				TracesEnabled:  true,
-				Metrics:        map[string]interface{}{},
-=======
 				OTLPReceiverConfig: testutil.OTLPConfigFromPorts("bindhost", 5678, 1234),
 				TracePort:          5003,
 				MetricsEnabled:     true,
 				TracesEnabled:      true,
->>>>>>> b46bd47d
+				Metrics:            map[string]interface{}{},
 			},
 		},
 		{
 			path: "port/nobindhost.yaml",
 			cfg: PipelineConfig{
-<<<<<<< HEAD
-				BindHost:       "localhost",
-				HTTPPort:       1234,
-				GRPCPort:       5678,
-				TracePort:      5003,
-				MetricsEnabled: true,
-				TracesEnabled:  true,
-				Metrics:        map[string]interface{}{},
-=======
 				OTLPReceiverConfig: testutil.OTLPConfigFromPorts("localhost", 5678, 1234),
 				TracePort:          5003,
 				MetricsEnabled:     true,
 				TracesEnabled:      true,
->>>>>>> b46bd47d
+				Metrics:            map[string]interface{}{},
 			},
 		},
 		{
@@ -111,43 +93,11 @@
 		{
 			path: "port/nonlocal.yaml",
 			cfg: PipelineConfig{
-<<<<<<< HEAD
-				BindHost:       "0.0.0.0",
-				HTTPPort:       1234,
-				GRPCPort:       5678,
-				TracePort:      5003,
-				MetricsEnabled: true,
-				TracesEnabled:  true,
-				Metrics:        map[string]interface{}{},
-			},
-		},
-		{
-			name: "custom metrics exporter config",
-			path: "./testdata/metrics_config.yaml",
-			cfg: PipelineConfig{
-				BindHost:       "localhost",
-				HTTPPort:       1234,
-				GRPCPort:       5678,
-				TracePort:      5003,
-				MetricsEnabled: true,
-				TracesEnabled:  true,
-				Metrics: map[string]interface{}{
-					"delta_ttl":                                2400,
-					"report_quantiles":                         false,
-					"send_monotonic_counter":                   true,
-					"resource_attributes_as_tags":              true,
-					"instrumentation_library_metadata_as_tags": true,
-					"histograms": map[string]interface{}{
-						"mode":                   "counters",
-						"send_count_sum_metrics": true,
-					},
-				},
-=======
 				OTLPReceiverConfig: testutil.OTLPConfigFromPorts("0.0.0.0", 5678, 1234),
 				TracePort:          5003,
 				MetricsEnabled:     true,
 				TracesEnabled:      true,
->>>>>>> b46bd47d
+				Metrics:            map[string]interface{}{},
 			},
 		},
 		{
@@ -168,4 +118,46 @@
 			}
 		})
 	}
+}
+
+func TestFromAgentConfigMetrics(t *testing.T) {
+	tests := []struct {
+		path string
+		cfg  PipelineConfig
+		err  string
+	}{
+		{
+			path: "metrics/allconfig.yaml",
+			cfg: PipelineConfig{
+				OTLPReceiverConfig: testutil.OTLPConfigFromPorts("localhost", 5678, 1234),
+				TracePort:          5003,
+				MetricsEnabled:     true,
+				TracesEnabled:      true,
+				Metrics: map[string]interface{}{
+					"delta_ttl":                                2400,
+					"report_quantiles":                         false,
+					"send_monotonic_counter":                   true,
+					"resource_attributes_as_tags":              true,
+					"instrumentation_library_metadata_as_tags": true,
+					"histograms": map[string]interface{}{
+						"mode":                   "counters",
+						"send_count_sum_metrics": true,
+					},
+				},
+			},
+		},
+	}
+
+	for _, testInstance := range tests {
+		t.Run(testInstance.path, func(t *testing.T) {
+			cfg, err := loadConfig("./testdata/" + testInstance.path)
+			require.NoError(t, err)
+			pcfg, err := FromAgentConfig(cfg)
+			if err != nil || testInstance.err != "" {
+				assert.Equal(t, testInstance.err, err.Error())
+			} else {
+				assert.Equal(t, testInstance.cfg, pcfg)
+			}
+		})
+	}
 }