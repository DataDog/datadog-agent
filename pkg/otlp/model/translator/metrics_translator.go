--- conflicted
+++ resolved
@@ -426,15 +426,9 @@
 						} else {
 							t.mapNumberMetrics(ctx, consumer, md.Name(), Gauge, md.Sum().DataPoints(), additionalTags, host)
 						}
-<<<<<<< HEAD
 					case pdata.MetricAggregationTemporalityDelta:
-						t.mapNumberMetrics(ctx, consumer, md.Name(), Count, md.Sum().DataPoints(), attributeTags, host)
+						t.mapNumberMetrics(ctx, consumer, md.Name(), Count, md.Sum().DataPoints(), additionalTags, host)
 					default: // pdata.MetricAggregationTemporalityUnspecified or any other not supported type
-=======
-					case pdata.AggregationTemporalityDelta:
-						t.mapNumberMetrics(ctx, consumer, md.Name(), Count, md.Sum().DataPoints(), additionalTags, host)
-					default: // pdata.AggregationTemporalityUnspecified or any other not supported type
->>>>>>> 09291cdb
 						t.logger.Debug("Unknown or unsupported aggregation temporality",
 							zap.String(metricName, md.Name()),
 							zap.Any("aggregation temporality", md.Sum().AggregationTemporality()),
@@ -443,17 +437,10 @@
 					}
 				case pdata.MetricDataTypeHistogram:
 					switch md.Histogram().AggregationTemporality() {
-<<<<<<< HEAD
 					case pdata.MetricAggregationTemporalityCumulative, pdata.MetricAggregationTemporalityDelta:
 						delta := md.Histogram().AggregationTemporality() == pdata.MetricAggregationTemporalityDelta
-						t.mapHistogramMetrics(ctx, consumer, md.Name(), md.Histogram().DataPoints(), delta, attributeTags, host)
+						t.mapHistogramMetrics(ctx, consumer, md.Name(), md.Histogram().DataPoints(), delta, additionalTags, host)
 					default: // pdata.MetricAggregationTemporalityUnspecified or any other not supported type
-=======
-					case pdata.AggregationTemporalityCumulative, pdata.AggregationTemporalityDelta:
-						delta := md.Histogram().AggregationTemporality() == pdata.AggregationTemporalityDelta
-						t.mapHistogramMetrics(ctx, consumer, md.Name(), md.Histogram().DataPoints(), delta, additionalTags, host)
-					default: // pdata.AggregationTemporalityUnspecified or any other not supported type
->>>>>>> 09291cdb
 						t.logger.Debug("Unknown or unsupported aggregation temporality",
 							zap.String("metric name", md.Name()),
 							zap.Any("aggregation temporality", md.Histogram().AggregationTemporality()),
