// Copyright The OpenTelemetry Authors
//
// Licensed under the Apache License, Version 2.0 (the "License");
// you may not use this file except in compliance with the License.
// You may obtain a copy of the License at
//
//     http://www.apache.org/licenses/LICENSE-2.0
//
// Unless required by applicable law or agreed to in writing, software
// distributed under the License is distributed on an "AS IS" BASIS,
// WITHOUT WARRANTIES OR CONDITIONS OF ANY KIND, either express or implied.
// See the License for the specific language governing permissions and
// limitations under the License.

package translator

import (
	"context"
	"fmt"
	"math"
	"testing"
	"time"

	gocache "github.com/patrickmn/go-cache"
	"github.com/stretchr/testify/assert"
	"github.com/stretchr/testify/require"
	"go.opentelemetry.io/collector/pdata/pcommon"
	"go.opentelemetry.io/collector/pdata/pmetric"
	conventions "go.opentelemetry.io/collector/semconv/v1.6.1"
	"go.uber.org/zap"
	"go.uber.org/zap/zapcore"
	"go.uber.org/zap/zaptest/observer"

	"github.com/DataDog/datadog-agent/pkg/otlp/model/attributes"
	"github.com/DataDog/datadog-agent/pkg/otlp/model/source"
	"github.com/DataDog/datadog-agent/pkg/quantile"
	"github.com/DataDog/datadog-agent/pkg/quantile/summary"
)

func TestIsCumulativeMonotonic(t *testing.T) {
	// Some of these examples are from the hostmetrics receiver
	// and reflect the semantic meaning of the metrics there.
	//
	// If the receiver changes these examples should be added here too

	{ // Sum: Cumulative but not monotonic
		metric := pmetric.NewMetric()
		metric.SetName("system.filesystem.usage")
		metric.SetDescription("Filesystem bytes used.")
		metric.SetUnit("bytes")
		metric.SetEmptySum()
		sum := metric.Sum()
		sum.SetIsMonotonic(false)
		sum.SetAggregationTemporality(pmetric.AggregationTemporalityCumulative)

		assert.False(t, isCumulativeMonotonic(metric))
	}

	{ // Sum: Cumulative and monotonic
		metric := pmetric.NewMetric()
		metric.SetName("system.network.packets")
		metric.SetDescription("The number of packets transferred.")
		metric.SetUnit("1")
		metric.SetEmptySum()
		sum := metric.Sum()
		sum.SetIsMonotonic(true)
		sum.SetAggregationTemporality(pmetric.AggregationTemporalityCumulative)

		assert.True(t, isCumulativeMonotonic(metric))
	}

	{ // DoubleSumL Cumulative and monotonic
		metric := pmetric.NewMetric()
		metric.SetName("metric.example")
		metric.SetEmptySum()
		sum := metric.Sum()
		sum.SetIsMonotonic(true)
		sum.SetAggregationTemporality(pmetric.AggregationTemporalityCumulative)

		assert.True(t, isCumulativeMonotonic(metric))
	}

	{ // Not IntSum
		metric := pmetric.NewMetric()
		metric.SetName("system.cpu.load_average.1m")
		metric.SetDescription("Average CPU Load over 1 minute.")
		metric.SetUnit("1")
		metric.SetEmptyGauge()

		assert.False(t, isCumulativeMonotonic(metric))
	}
}

var _ source.Provider = (*testProvider)(nil)

type testProvider string

func (t testProvider) Source(context.Context) (source.Source, error) {
	return source.Source{
		Kind:       source.HostnameKind,
		Identifier: string(t),
	}, nil
}

func newTranslator(t *testing.T, logger *zap.Logger, opts ...Option) *Translator {
	options := append([]Option{
		WithFallbackSourceProvider(testProvider("fallbackHostname")),
		WithHistogramMode(HistogramModeDistributions),
		WithNumberMode(NumberModeCumulativeToDelta),
	}, opts...)

	tr, err := New(
		logger,
		options...,
	)

	require.NoError(t, err)
	return tr
}

type metric struct {
	name      string
	typ       MetricDataType
	timestamp uint64
	value     float64
	tags      []string
	host      string
}

type sketch struct {
	name      string
	basic     summary.Summary
	timestamp uint64
	tags      []string
	host      string
}

var _ TimeSeriesConsumer = (*mockTimeSeriesConsumer)(nil)

type mockTimeSeriesConsumer struct {
	metrics []metric
}

func (m *mockTimeSeriesConsumer) ConsumeTimeSeries(
	_ context.Context,
	dimensions *Dimensions,
	typ MetricDataType,
	ts uint64,
	val float64,
) {
	m.metrics = append(m.metrics,
		metric{
			name:      dimensions.Name(),
			typ:       typ,
			timestamp: ts,
			value:     val,
			tags:      dimensions.Tags(),
			host:      dimensions.Host(),
		},
	)
}

func newDims(name string) *Dimensions {
	return &Dimensions{name: name, tags: []string{}}
}

func newGauge(dims *Dimensions, ts uint64, val float64) metric {
	return metric{name: dims.name, typ: Gauge, timestamp: ts, value: val, tags: dims.tags}
}

func newCount(dims *Dimensions, ts uint64, val float64) metric {
	return metric{name: dims.name, typ: Count, timestamp: ts, value: val, tags: dims.tags}
}

func newSketch(dims *Dimensions, ts uint64, s summary.Summary) sketch {
	return sketch{name: dims.name, basic: s, timestamp: ts, tags: dims.tags}
}

func TestMapIntMetrics(t *testing.T) {
	ts := pcommon.NewTimestampFromTime(time.Now())
	slice := pmetric.NewNumberDataPointSlice()
	point := slice.AppendEmpty()
	point.SetIntValue(17)
	point.SetTimestamp(ts)
	ctx := context.Background()
	tr := newTranslator(t, zap.NewNop())

	consumer := &mockTimeSeriesConsumer{}
	dims := newDims("int64.test")
	tr.mapNumberMetrics(ctx, consumer, dims, Gauge, slice)
	assert.ElementsMatch(t,
		consumer.metrics,
		[]metric{newGauge(dims, uint64(ts), 17)},
	)

	consumer = &mockTimeSeriesConsumer{}
	dims = newDims("int64.delta.test")
	tr.mapNumberMetrics(ctx, consumer, dims, Count, slice)
	assert.ElementsMatch(t,
		consumer.metrics,
		[]metric{newCount(dims, uint64(ts), 17)},
	)

	// With attribute tags
	consumer = &mockTimeSeriesConsumer{}
	dims = &Dimensions{name: "int64.test", tags: []string{"attribute_tag:attribute_value"}}
	tr.mapNumberMetrics(ctx, consumer, dims, Gauge, slice)
	assert.ElementsMatch(t,
		consumer.metrics,
		[]metric{newGauge(dims, uint64(ts), 17)},
	)
}

func TestMapDoubleMetrics(t *testing.T) {
	ts := pcommon.NewTimestampFromTime(time.Now())
	slice := pmetric.NewNumberDataPointSlice()
	point := slice.AppendEmpty()
	point.SetDoubleValue(math.Pi)
	point.SetTimestamp(ts)
	ctx := context.Background()
	tr := newTranslator(t, zap.NewNop())

	consumer := &mockTimeSeriesConsumer{}
	dims := newDims("float64.test")
	tr.mapNumberMetrics(ctx, consumer, dims, Gauge, slice)
	assert.ElementsMatch(t,
		consumer.metrics,
		[]metric{newGauge(dims, uint64(ts), math.Pi)},
	)

	consumer = &mockTimeSeriesConsumer{}
	dims = newDims("float64.delta.test")
	tr.mapNumberMetrics(ctx, consumer, dims, Count, slice)
	assert.ElementsMatch(t,
		consumer.metrics,
		[]metric{newCount(dims, uint64(ts), math.Pi)},
	)

	// With attribute tags
	consumer = &mockTimeSeriesConsumer{}
	dims = &Dimensions{name: "float64.test", tags: []string{"attribute_tag:attribute_value"}}
	tr.mapNumberMetrics(ctx, consumer, dims, Gauge, slice)
	assert.ElementsMatch(t,
		consumer.metrics,
		[]metric{newGauge(dims, uint64(ts), math.Pi)},
	)
}

func seconds(i int) pcommon.Timestamp {
	return pcommon.NewTimestampFromTime(time.Unix(int64(i), 0))
}

var exampleDims = newDims("metric.example")

func TestMapIntMonotonicMetrics(t *testing.T) {
	// Create list of values
	deltas := []int64{1, 2, 200, 3, 7, 0}
	cumulative := make([]int64, len(deltas)+1)
	cumulative[0] = 0
	for i := 1; i < len(cumulative); i++ {
		cumulative[i] = cumulative[i-1] + deltas[i-1]
	}

	//Map to OpenTelemetry format
	slice := pmetric.NewNumberDataPointSlice()
	slice.EnsureCapacity(len(cumulative))
	for i, val := range cumulative {
		point := slice.AppendEmpty()
		point.SetIntValue(val)
		point.SetTimestamp(seconds(i))
	}

	// Map to Datadog format
	expected := make([]metric, len(deltas))
	for i, val := range deltas {
		expected[i] = newCount(exampleDims, uint64(seconds(i+1)), float64(val))
	}

	ctx := context.Background()
	consumer := &mockTimeSeriesConsumer{}
	tr := newTranslator(t, zap.NewNop())
	tr.mapNumberMonotonicMetrics(ctx, consumer, exampleDims, slice)

	assert.ElementsMatch(t, expected, consumer.metrics)
}

func TestMapIntMonotonicDifferentDimensions(t *testing.T) {
	slice := pmetric.NewNumberDataPointSlice()

	// No tags
	point := slice.AppendEmpty()
	point.SetTimestamp(seconds(0))

	point = slice.AppendEmpty()
	point.SetIntValue(20)
	point.SetTimestamp(seconds(1))

	// One tag: valA
	point = slice.AppendEmpty()
	point.SetTimestamp(seconds(0))
	point.Attributes().PutStr("key1", "valA")

	point = slice.AppendEmpty()
	point.SetIntValue(30)
	point.SetTimestamp(seconds(1))
	point.Attributes().PutStr("key1", "valA")

	// same tag: valB
	point = slice.AppendEmpty()
	point.SetTimestamp(seconds(0))
	point.Attributes().PutStr("key1", "valB")

	point = slice.AppendEmpty()
	point.SetIntValue(40)
	point.SetTimestamp(seconds(1))
	point.Attributes().PutStr("key1", "valB")

	ctx := context.Background()
	tr := newTranslator(t, zap.NewNop())

	consumer := &mockTimeSeriesConsumer{}
	tr.mapNumberMonotonicMetrics(ctx, consumer, exampleDims, slice)
	assert.ElementsMatch(t,
		consumer.metrics,
		[]metric{
			newCount(exampleDims, uint64(seconds(1)), 20),
			newCount(exampleDims.AddTags("key1:valA"), uint64(seconds(1)), 30),
			newCount(exampleDims.AddTags("key1:valB"), uint64(seconds(1)), 40),
		},
	)
}

func TestMapIntMonotonicWithReboot(t *testing.T) {
	values := []int64{0, 30, 0, 20}
	slice := pmetric.NewNumberDataPointSlice()
	slice.EnsureCapacity(len(values))

	for i, val := range values {
		point := slice.AppendEmpty()
		point.SetTimestamp(seconds(i))
		point.SetIntValue(val)
	}

	ctx := context.Background()
	tr := newTranslator(t, zap.NewNop())
	consumer := &mockTimeSeriesConsumer{}
	tr.mapNumberMonotonicMetrics(ctx, consumer, exampleDims, slice)
	assert.ElementsMatch(t,
		consumer.metrics,
		[]metric{
			newCount(exampleDims, uint64(seconds(1)), 30),
			newCount(exampleDims, uint64(seconds(3)), 20),
		},
	)
}

func TestMapIntMonotonicOutOfOrder(t *testing.T) {
	stamps := []int{1, 0, 2, 3}
	values := []int64{0, 1, 2, 3}

	slice := pmetric.NewNumberDataPointSlice()
	slice.EnsureCapacity(len(values))

	for i, val := range values {
		point := slice.AppendEmpty()
		point.SetTimestamp(seconds(stamps[i]))
		point.SetIntValue(val)
	}

	ctx := context.Background()
	tr := newTranslator(t, zap.NewNop())
	consumer := &mockTimeSeriesConsumer{}
	tr.mapNumberMonotonicMetrics(ctx, consumer, exampleDims, slice)
	assert.ElementsMatch(t,
		consumer.metrics,
		[]metric{
			newCount(exampleDims, uint64(seconds(2)), 2),
			newCount(exampleDims, uint64(seconds(3)), 1),
		},
	)
}

func TestMapDoubleMonotonicMetrics(t *testing.T) {
	deltas := []float64{1, 2, 200, 3, 7, 0}
	cumulative := make([]float64, len(deltas)+1)
	cumulative[0] = 0
	for i := 1; i < len(cumulative); i++ {
		cumulative[i] = cumulative[i-1] + deltas[i-1]
	}

	//Map to OpenTelemetry format
	slice := pmetric.NewNumberDataPointSlice()
	slice.EnsureCapacity(len(cumulative))
	for i, val := range cumulative {
		point := slice.AppendEmpty()
		point.SetDoubleValue(val)
		point.SetTimestamp(seconds(i))
	}

	// Map to Datadog format
	expected := make([]metric, len(deltas))
	for i, val := range deltas {
		expected[i] = newCount(exampleDims, uint64(seconds(i+1)), val)
	}

	ctx := context.Background()
	consumer := &mockTimeSeriesConsumer{}
	tr := newTranslator(t, zap.NewNop())
	tr.mapNumberMonotonicMetrics(ctx, consumer, exampleDims, slice)

	assert.ElementsMatch(t, expected, consumer.metrics)
}

func TestMapDoubleMonotonicDifferentDimensions(t *testing.T) {
	slice := pmetric.NewNumberDataPointSlice()

	// No tags
	point := slice.AppendEmpty()
	point.SetTimestamp(seconds(0))

	point = slice.AppendEmpty()
	point.SetDoubleValue(20)
	point.SetTimestamp(seconds(1))

	// One tag: valA
	point = slice.AppendEmpty()
	point.SetTimestamp(seconds(0))
	point.Attributes().PutStr("key1", "valA")

	point = slice.AppendEmpty()
	point.SetDoubleValue(30)
	point.SetTimestamp(seconds(1))
	point.Attributes().PutStr("key1", "valA")

	// one tag: valB
	point = slice.AppendEmpty()
	point.SetTimestamp(seconds(0))
	point.Attributes().PutStr("key1", "valB")

	point = slice.AppendEmpty()
	point.SetDoubleValue(40)
	point.SetTimestamp(seconds(1))
	point.Attributes().PutStr("key1", "valB")

	ctx := context.Background()
	tr := newTranslator(t, zap.NewNop())

	consumer := &mockTimeSeriesConsumer{}
	tr.mapNumberMonotonicMetrics(ctx, consumer, exampleDims, slice)
	assert.ElementsMatch(t,
		consumer.metrics,
		[]metric{
			newCount(exampleDims, uint64(seconds(1)), 20),
			newCount(exampleDims.AddTags("key1:valA"), uint64(seconds(1)), 30),
			newCount(exampleDims.AddTags("key1:valB"), uint64(seconds(1)), 40),
		},
	)
}

func TestMapDoubleMonotonicWithReboot(t *testing.T) {
	values := []float64{0, 30, 0, 20}
	slice := pmetric.NewNumberDataPointSlice()
	slice.EnsureCapacity(len(values))

	for i, val := range values {
		point := slice.AppendEmpty()
		point.SetTimestamp(seconds(2 * i))
		point.SetDoubleValue(val)
	}

	ctx := context.Background()
	tr := newTranslator(t, zap.NewNop())
	consumer := &mockTimeSeriesConsumer{}
	tr.mapNumberMonotonicMetrics(ctx, consumer, exampleDims, slice)
	assert.ElementsMatch(t,
		consumer.metrics,
		[]metric{
			newCount(exampleDims, uint64(seconds(2)), 30),
			newCount(exampleDims, uint64(seconds(6)), 20),
		},
	)
}

func TestMapDoubleMonotonicOutOfOrder(t *testing.T) {
	stamps := []int{1, 0, 2, 3}
	values := []float64{0, 1, 2, 3}

	slice := pmetric.NewNumberDataPointSlice()
	slice.EnsureCapacity(len(values))

	for i, val := range values {
		point := slice.AppendEmpty()
		point.SetTimestamp(seconds(stamps[i]))
		point.SetDoubleValue(val)
	}

	ctx := context.Background()
	tr := newTranslator(t, zap.NewNop())
	consumer := &mockTimeSeriesConsumer{}
	tr.mapNumberMonotonicMetrics(ctx, consumer, exampleDims, slice)
	assert.ElementsMatch(t,
		consumer.metrics,
		[]metric{
			newCount(exampleDims, uint64(seconds(2)), 2),
			newCount(exampleDims, uint64(seconds(3)), 1),
		},
	)
}

var _ SketchConsumer = (*mockFullConsumer)(nil)

type mockFullConsumer struct {
	mockTimeSeriesConsumer
	sketches []sketch
}

func (c *mockFullConsumer) ConsumeSketch(_ context.Context, dimensions *Dimensions, ts uint64, sk *quantile.Sketch) {
	c.sketches = append(c.sketches,
		sketch{
			name:      dimensions.Name(),
			basic:     sk.Basic,
			timestamp: ts,
			tags:      dimensions.Tags(),
			host:      dimensions.Host(),
		},
	)
}

func dimsWithBucket(dims *Dimensions, lowerBound string, upperBound string) *Dimensions {
	dims = dims.WithSuffix("bucket")
	return dims.AddTags(
		fmt.Sprintf("lower_bound:%s", lowerBound),
		fmt.Sprintf("upper_bound:%s", upperBound),
	)
}

<<<<<<< HEAD
=======
func TestMapDeltaHistogramMetrics(t *testing.T) {
	ts := pcommon.NewTimestampFromTime(time.Now())
	slice := pmetric.NewHistogramDataPointSlice()
	point := slice.AppendEmpty()
	point.SetCount(20)
	point.SetSum(math.Pi)
	point.SetMin(-15)
	point.SetMax(100)
	point.BucketCounts().FromRaw([]uint64{2, 18})
	point.ExplicitBounds().FromRaw([]float64{0})
	point.SetTimestamp(ts)

	dims := newDims("doubleHist.test")
	dimsTags := dims.AddTags("attribute_tag:attribute_value")
	counts := []metric{
		newCount(dims.WithSuffix("count"), uint64(ts), 20),
		newCount(dims.WithSuffix("sum"), uint64(ts), math.Pi),
	}

	countsAttributeTags := []metric{
		newCount(dimsTags.WithSuffix("count"), uint64(ts), 20),
		newCount(dimsTags.WithSuffix("sum"), uint64(ts), math.Pi),
	}

	bucketsCounts := []metric{
		newCount(dimsWithBucket(dims, "-inf", "0"), uint64(ts), 2),
		newCount(dimsWithBucket(dims, "0", "inf"), uint64(ts), 18),
	}

	bucketsCountsAttributeTags := []metric{
		newCount(dimsWithBucket(dimsTags, "-inf", "0"), uint64(ts), 2),
		newCount(dimsWithBucket(dimsTags, "0", "inf"), uint64(ts), 18),
	}

	sketches := []sketch{
		newSketch(dims, uint64(ts), summary.Summary{
			Min: -15,
			Max: 100,
			Sum: point.Sum(),
			Avg: point.Sum() / float64(point.Count()),
			Cnt: int64(point.Count()),
		}),
	}

	sketchesAttributeTags := []sketch{
		newSketch(dimsTags, uint64(ts), summary.Summary{
			Min: -15,
			Max: 100,
			Sum: point.Sum(),
			Avg: point.Sum() / float64(point.Count()),
			Cnt: 20,
		}),
	}

	ctx := context.Background()
	delta := true

	tests := []struct {
		name             string
		histogramMode    HistogramMode
		sendCountSum     bool
		tags             []string
		expectedMetrics  []metric
		expectedSketches []sketch
	}{
		{
			name:             "No buckets: send count & sum metrics, no attribute tags",
			histogramMode:    HistogramModeNoBuckets,
			sendCountSum:     true,
			expectedMetrics:  counts,
			expectedSketches: []sketch{},
		},
		{
			name:             "No buckets: send count & sum metrics, attribute tags",
			histogramMode:    HistogramModeNoBuckets,
			sendCountSum:     true,
			tags:             []string{"attribute_tag:attribute_value"},
			expectedMetrics:  countsAttributeTags,
			expectedSketches: []sketch{},
		},
		{
			name:             "Counters: do not send count & sum metrics, no tags",
			histogramMode:    HistogramModeCounters,
			sendCountSum:     false,
			tags:             []string{},
			expectedMetrics:  bucketsCounts,
			expectedSketches: []sketch{},
		},
		{
			name:             "Counters: do not send count & sum metrics, attribute tags",
			histogramMode:    HistogramModeCounters,
			sendCountSum:     false,
			tags:             []string{"attribute_tag:attribute_value"},
			expectedMetrics:  bucketsCountsAttributeTags,
			expectedSketches: []sketch{},
		},
		{
			name:             "Counters: send count & sum metrics, no tags",
			histogramMode:    HistogramModeCounters,
			sendCountSum:     true,
			tags:             []string{},
			expectedMetrics:  append(counts, bucketsCounts...),
			expectedSketches: []sketch{},
		},
		{
			name:             "Counters: send count & sum metrics, attribute tags",
			histogramMode:    HistogramModeCounters,
			sendCountSum:     true,
			tags:             []string{"attribute_tag:attribute_value"},
			expectedMetrics:  append(countsAttributeTags, bucketsCountsAttributeTags...),
			expectedSketches: []sketch{},
		},
		{
			name:             "Distributions: do not send count & sum metrics, no tags",
			histogramMode:    HistogramModeDistributions,
			sendCountSum:     false,
			tags:             []string{},
			expectedMetrics:  []metric{},
			expectedSketches: sketches,
		},
		{
			name:             "Distributions: do not send count & sum metrics, attribute tags",
			histogramMode:    HistogramModeDistributions,
			sendCountSum:     false,
			tags:             []string{"attribute_tag:attribute_value"},
			expectedMetrics:  []metric{},
			expectedSketches: sketchesAttributeTags,
		},
		{
			name:             "Distributions: send count & sum metrics, no tags",
			histogramMode:    HistogramModeDistributions,
			sendCountSum:     true,
			tags:             []string{},
			expectedMetrics:  counts,
			expectedSketches: sketches,
		},
		{
			name:             "Distributions: send count & sum metrics, attribute tags",
			histogramMode:    HistogramModeDistributions,
			sendCountSum:     true,
			tags:             []string{"attribute_tag:attribute_value"},
			expectedMetrics:  countsAttributeTags,
			expectedSketches: sketchesAttributeTags,
		},
	}

	for _, testInstance := range tests {
		t.Run(testInstance.name, func(t *testing.T) {
			tr := newTranslator(t, zap.NewNop())
			tr.cfg.HistMode = testInstance.histogramMode
			tr.cfg.SendCountSum = testInstance.sendCountSum
			consumer := &mockFullConsumer{}
			dims := &Dimensions{name: "doubleHist.test", tags: testInstance.tags}
			tr.mapHistogramMetrics(ctx, consumer, dims, slice, delta)
			assert.ElementsMatch(t, consumer.metrics, testInstance.expectedMetrics)
			assert.ElementsMatch(t, consumer.sketches, testInstance.expectedSketches)
		})
	}
}

>>>>>>> cbbc8b05
func TestMapCumulativeHistogramMetrics(t *testing.T) {
	slice := pmetric.NewHistogramDataPointSlice()
	point := slice.AppendEmpty()
	point.SetCount(20)
	point.SetSum(math.Pi)
	point.BucketCounts().FromRaw([]uint64{2, 18})
	point.ExplicitBounds().FromRaw([]float64{0})
	point.SetTimestamp(seconds(0))

	point = slice.AppendEmpty()
	point.SetCount(20 + 30)
	point.SetSum(math.Pi + 20)
	point.BucketCounts().FromRaw([]uint64{2 + 11, 18 + 19})
	point.ExplicitBounds().FromRaw([]float64{0})
	point.SetTimestamp(seconds(2))

	dims := newDims("doubleHist.test")
	counts := []metric{
		newCount(dims.WithSuffix("count"), uint64(seconds(2)), 30),
		newCount(dims.WithSuffix("sum"), uint64(seconds(2)), 20),
	}

	bucketsCounts := []metric{
		newCount(dimsWithBucket(dims, "-inf", "0"), uint64(seconds(2)), 11),
		newCount(dimsWithBucket(dims, "0", "inf"), uint64(seconds(2)), 19),
	}

	sketches := []sketch{
		newSketch(dims, uint64(seconds(2)), summary.Summary{
			Min: 0,
			Max: 0,
			Sum: 20,
			Avg: 20.0 / 30.0,
			Cnt: 30,
		}),
	}

	ctx := context.Background()
	delta := false

	tests := []struct {
		name             string
		histogramMode    HistogramMode
		sendCountSum     bool
		expectedMetrics  []metric
		expectedSketches []sketch
	}{
		{
			name:             "No buckets: send count & sum metrics",
			histogramMode:    HistogramModeNoBuckets,
			sendCountSum:     true,
			expectedMetrics:  counts,
			expectedSketches: []sketch{},
		},
		{
			name:             "Counters: do not send count & sum metrics",
			histogramMode:    HistogramModeCounters,
			sendCountSum:     false,
			expectedMetrics:  bucketsCounts,
			expectedSketches: []sketch{},
		},
		{
			name:             "Counters: send count & sum metrics",
			histogramMode:    HistogramModeCounters,
			sendCountSum:     true,
			expectedMetrics:  append(counts, bucketsCounts...),
			expectedSketches: []sketch{},
		},
		{
			name:             "Distributions: do not send count & sum metrics",
			histogramMode:    HistogramModeDistributions,
			sendCountSum:     false,
			expectedMetrics:  []metric{},
			expectedSketches: sketches,
		},
		{
			name:             "Distributions: send count & sum metrics",
			histogramMode:    HistogramModeDistributions,
			sendCountSum:     true,
			expectedMetrics:  counts,
			expectedSketches: sketches,
		},
	}

	for _, testInstance := range tests {
		t.Run(testInstance.name, func(t *testing.T) {
			tr := newTranslator(t, zap.NewNop())
			tr.cfg.HistMode = testInstance.histogramMode
			tr.cfg.SendCountSum = testInstance.sendCountSum
			consumer := &mockFullConsumer{}
			dims := newDims("doubleHist.test")
			tr.mapHistogramMetrics(ctx, consumer, dims, slice, delta)
			assert.ElementsMatch(t, consumer.metrics, testInstance.expectedMetrics)
			assert.ElementsMatch(t, consumer.sketches, testInstance.expectedSketches)
		})
	}
}

func TestLegacyBucketsTags(t *testing.T) {
	// Test that passing the same tags slice doesn't reuse the slice.
	ctx := context.Background()
	tr := newTranslator(t, zap.NewNop())

	tags := make([]string, 0, 10)

	pointOne := pmetric.NewHistogramDataPoint()
	pointOne.BucketCounts().FromRaw([]uint64{2, 18})
	pointOne.ExplicitBounds().FromRaw([]float64{0})
	pointOne.SetTimestamp(seconds(0))
	consumer := &mockTimeSeriesConsumer{}
	dims := &Dimensions{name: "test.histogram.one", tags: tags}
	tr.getLegacyBuckets(ctx, consumer, dims, pointOne, true)
	seriesOne := consumer.metrics

	pointTwo := pmetric.NewHistogramDataPoint()
	pointTwo.BucketCounts().FromRaw([]uint64{2, 18})
	pointTwo.ExplicitBounds().FromRaw([]float64{1})
	pointTwo.SetTimestamp(seconds(0))
	consumer = &mockTimeSeriesConsumer{}
	dims = &Dimensions{name: "test.histogram.two", tags: tags}
	tr.getLegacyBuckets(ctx, consumer, dims, pointTwo, true)
	seriesTwo := consumer.metrics

	assert.ElementsMatch(t, seriesOne[0].tags, []string{"lower_bound:-inf", "upper_bound:0"})
	assert.ElementsMatch(t, seriesTwo[0].tags, []string{"lower_bound:-inf", "upper_bound:1.0"})
}

func TestFormatFloat(t *testing.T) {
	tests := []struct {
		f float64
		s string
	}{
		{f: 0, s: "0"},
		{f: 0.001, s: "0.001"},
		{f: 0.9, s: "0.9"},
		{f: 0.95, s: "0.95"},
		{f: 0.99, s: "0.99"},
		{f: 0.999, s: "0.999"},
		{f: 1, s: "1.0"},
		{f: 2, s: "2.0"},
		{f: math.Inf(1), s: "inf"},
		{f: math.Inf(-1), s: "-inf"},
		{f: math.NaN(), s: "nan"},
		{f: 1e-10, s: "1e-10"},
	}

	for _, test := range tests {
		assert.Equal(t, test.s, formatFloat(test.f))
	}
}

func exampleSummaryDataPointSlice(ts pcommon.Timestamp, sum float64, count uint64) pmetric.SummaryDataPointSlice {
	slice := pmetric.NewSummaryDataPointSlice()
	point := slice.AppendEmpty()
	point.SetCount(count)
	point.SetSum(sum)
	qSlice := point.QuantileValues()

	qMin := qSlice.AppendEmpty()
	qMin.SetQuantile(0.0)
	qMin.SetValue(0)

	qMedian := qSlice.AppendEmpty()
	qMedian.SetQuantile(0.5)
	qMedian.SetValue(100)

	q999 := qSlice.AppendEmpty()
	q999.SetQuantile(0.999)
	q999.SetValue(500)

	qMax := qSlice.AppendEmpty()
	qMax.SetQuantile(1)
	qMax.SetValue(600)
	point.SetTimestamp(ts)
	return slice
}

func TestMapSummaryMetrics(t *testing.T) {
	ts := pcommon.NewTimestampFromTime(time.Now())
	slice := exampleSummaryDataPointSlice(ts, 10_001, 101)

	newTranslator := func(tags []string, quantiles bool) *Translator {
		c := newTestCache()
		c.cache.Set((&Dimensions{name: "summary.example.count", tags: tags}).String(), numberCounter{0, 0, 1}, gocache.NoExpiration)
		c.cache.Set((&Dimensions{name: "summary.example.sum", tags: tags}).String(), numberCounter{0, 0, 1}, gocache.NoExpiration)
		options := []Option{WithFallbackSourceProvider(testProvider("fallbackHostname"))}
		if quantiles {
			options = append(options, WithQuantiles())
		}
		tr, err := New(zap.NewNop(), options...)
		require.NoError(t, err)
		tr.prevPts = c
		return tr
	}

	dims := newDims("summary.example")
	noQuantiles := []metric{
		newCount(dims.WithSuffix("count"), uint64(ts), 100),
		newCount(dims.WithSuffix("sum"), uint64(ts), 10_000),
	}
	qBaseDims := dims.WithSuffix("quantile")
	quantiles := []metric{
		newGauge(qBaseDims.AddTags("quantile:0"), uint64(ts), 0),
		newGauge(qBaseDims.AddTags("quantile:0.5"), uint64(ts), 100),
		newGauge(qBaseDims.AddTags("quantile:0.999"), uint64(ts), 500),
		newGauge(qBaseDims.AddTags("quantile:1.0"), uint64(ts), 600),
	}
	ctx := context.Background()
	tr := newTranslator([]string{}, false)
	consumer := &mockTimeSeriesConsumer{}
	tr.mapSummaryMetrics(ctx, consumer, dims, slice)
	assert.ElementsMatch(t,
		consumer.metrics,
		noQuantiles,
	)
	tr = newTranslator([]string{}, true)
	consumer = &mockTimeSeriesConsumer{}
	tr.mapSummaryMetrics(ctx, consumer, dims, slice)
	assert.ElementsMatch(t,
		consumer.metrics,
		append(noQuantiles, quantiles...),
	)

	dimsTags := dims.AddTags("attribute_tag:attribute_value")
	noQuantilesAttr := []metric{
		newCount(dimsTags.WithSuffix("count"), uint64(ts), 100),
		newCount(dimsTags.WithSuffix("sum"), uint64(ts), 10_000),
	}

	qBaseDimsTags := dimsTags.WithSuffix("quantile")
	quantilesAttr := []metric{
		newGauge(qBaseDimsTags.AddTags("quantile:0"), uint64(ts), 0),
		newGauge(qBaseDimsTags.AddTags("quantile:0.5"), uint64(ts), 100),
		newGauge(qBaseDimsTags.AddTags("quantile:0.999"), uint64(ts), 500),
		newGauge(qBaseDimsTags.AddTags("quantile:1.0"), uint64(ts), 600),
	}
	tr = newTranslator([]string{"attribute_tag:attribute_value"}, false)
	consumer = &mockTimeSeriesConsumer{}
	tr.mapSummaryMetrics(ctx, consumer, dimsTags, slice)
	assert.ElementsMatch(t,
		consumer.metrics,
		noQuantilesAttr,
	)
	tr = newTranslator([]string{"attribute_tag:attribute_value"}, true)
	consumer = &mockTimeSeriesConsumer{}
	tr.mapSummaryMetrics(ctx, consumer, dimsTags, slice)
	assert.ElementsMatch(t,
		consumer.metrics,
		append(noQuantilesAttr, quantilesAttr...),
	)
}

const (
	testHostname = "res-hostname"
)

func createTestMetrics(additionalAttributes map[string]string, name, version string) pmetric.Metrics {
	md := pmetric.NewMetrics()
	rms := md.ResourceMetrics()
	rm := rms.AppendEmpty()

	attrs := rm.Resource().Attributes()
	attrs.PutStr(attributes.AttributeDatadogHostname, testHostname)
	for attr, val := range additionalAttributes {
		attrs.PutStr(attr, val)
	}
	ilms := rm.ScopeMetrics()

	ilm := ilms.AppendEmpty()
	ilm.Scope().SetName(name)
	ilm.Scope().SetVersion(version)
	metricsArray := ilm.Metrics()
	metricsArray.AppendEmpty() // first one is TypeNone to test that it's ignored

	// IntGauge
	met := metricsArray.AppendEmpty()
	met.SetName("int.gauge")
	met.SetEmptyGauge()
	dpsInt := met.Gauge().DataPoints()
	dpInt := dpsInt.AppendEmpty()
	dpInt.SetTimestamp(seconds(0))
	dpInt.SetIntValue(1)

	// DoubleGauge
	met = metricsArray.AppendEmpty()
	met.SetName("double.gauge")
	met.SetEmptyGauge()
	dpsDouble := met.Gauge().DataPoints()
	dpDouble := dpsDouble.AppendEmpty()
	dpDouble.SetTimestamp(seconds(0))
	dpDouble.SetDoubleValue(math.Pi)

	// aggregation unspecified sum
	met = metricsArray.AppendEmpty()
	met.SetName("unspecified.sum")
	met.SetEmptySum()
	met.Sum().SetAggregationTemporality(pmetric.AggregationTemporalityUnspecified)

	// Int Sum (delta)
	met = metricsArray.AppendEmpty()
	met.SetName("int.delta.sum")
	met.SetEmptySum()
	met.Sum().SetAggregationTemporality(pmetric.AggregationTemporalityDelta)
	dpsInt = met.Sum().DataPoints()
	dpInt = dpsInt.AppendEmpty()
	dpInt.SetTimestamp(seconds(0))
	dpInt.SetIntValue(2)

	// Double Sum (delta)
	met = metricsArray.AppendEmpty()
	met.SetName("double.delta.sum")
	met.SetEmptySum()
	met.Sum().SetAggregationTemporality(pmetric.AggregationTemporalityDelta)
	dpsDouble = met.Sum().DataPoints()
	dpDouble = dpsDouble.AppendEmpty()
	dpDouble.SetTimestamp(seconds(0))
	dpDouble.SetDoubleValue(math.E)

	// Int Sum (delta monotonic)
	met = metricsArray.AppendEmpty()
	met.SetName("int.delta.monotonic.sum")
	met.SetEmptySum()
	met.Sum().SetAggregationTemporality(pmetric.AggregationTemporalityDelta)
	dpsInt = met.Sum().DataPoints()
	dpInt = dpsInt.AppendEmpty()
	dpInt.SetTimestamp(seconds(0))
	dpInt.SetIntValue(2)

	// Double Sum (delta monotonic)
	met = metricsArray.AppendEmpty()
	met.SetName("double.delta.monotonic.sum")
	met.SetEmptySum()
	met.Sum().SetAggregationTemporality(pmetric.AggregationTemporalityDelta)
	dpsDouble = met.Sum().DataPoints()
	dpDouble = dpsDouble.AppendEmpty()
	dpDouble.SetTimestamp(seconds(0))
	dpDouble.SetDoubleValue(math.E)

	// aggregation unspecified histogram
	met = metricsArray.AppendEmpty()
	met.SetName("unspecified.histogram")
	met.SetEmptyHistogram()
	met.Histogram().SetAggregationTemporality(pmetric.AggregationTemporalityUnspecified)

	// Histogram (delta)
	met = metricsArray.AppendEmpty()
	met.SetName("double.histogram")
	met.SetEmptyHistogram()
	met.Histogram().SetAggregationTemporality(pmetric.AggregationTemporalityDelta)
	dpsDoubleHist := met.Histogram().DataPoints()
	dpDoubleHist := dpsDoubleHist.AppendEmpty()
	dpDoubleHist.SetCount(20)
	dpDoubleHist.SetSum(math.Phi)
	dpDoubleHist.BucketCounts().FromRaw([]uint64{2, 18})
	dpDoubleHist.ExplicitBounds().FromRaw([]float64{0})
	dpDoubleHist.SetTimestamp(seconds(0))

	// Int Sum (cumulative)
	met = metricsArray.AppendEmpty()
	met.SetName("int.cumulative.sum")
	met.SetEmptySum()
	met.Sum().SetAggregationTemporality(pmetric.AggregationTemporalityCumulative)
	dpsInt = met.Sum().DataPoints()
	dpsInt.EnsureCapacity(2)
	dpInt = dpsInt.AppendEmpty()
	dpInt.SetTimestamp(seconds(0))
	dpInt.SetIntValue(4)

	// Double Sum (cumulative)
	met = metricsArray.AppendEmpty()
	met.SetName("double.cumulative.sum")
	met.SetEmptySum()
	met.Sum().SetAggregationTemporality(pmetric.AggregationTemporalityCumulative)
	dpsDouble = met.Sum().DataPoints()
	dpsDouble.EnsureCapacity(2)
	dpDouble = dpsDouble.AppendEmpty()
	dpDouble.SetTimestamp(seconds(0))
	dpDouble.SetDoubleValue(4)

	// Int Sum (cumulative monotonic)
	met = metricsArray.AppendEmpty()
	met.SetName("int.cumulative.monotonic.sum")
	met.SetEmptySum()
	met.Sum().SetAggregationTemporality(pmetric.AggregationTemporalityCumulative)
	met.Sum().SetIsMonotonic(true)
	dpsInt = met.Sum().DataPoints()
	dpsInt.EnsureCapacity(2)
	dpInt = dpsInt.AppendEmpty()
	dpInt.SetTimestamp(seconds(0))
	dpInt.SetIntValue(4)
	dpInt = dpsInt.AppendEmpty()
	dpInt.SetTimestamp(seconds(2))
	dpInt.SetIntValue(7)

	// Double Sum (cumulative monotonic)
	met = metricsArray.AppendEmpty()
	met.SetName("double.cumulative.monotonic.sum")
	met.SetEmptySum()
	met.Sum().SetAggregationTemporality(pmetric.AggregationTemporalityCumulative)
	met.Sum().SetIsMonotonic(true)
	dpsDouble = met.Sum().DataPoints()
	dpsDouble.EnsureCapacity(2)
	dpDouble = dpsDouble.AppendEmpty()
	dpDouble.SetTimestamp(seconds(0))
	dpDouble.SetDoubleValue(4)
	dpDouble = dpsDouble.AppendEmpty()
	dpDouble.SetTimestamp(seconds(2))
	dpDouble.SetDoubleValue(4 + math.Pi)

	// Summary
	met = metricsArray.AppendEmpty()
	met.SetName("summary")
	met.SetEmptySummary()
	slice := exampleSummaryDataPointSlice(seconds(0), 1, 1)
	slice.CopyTo(met.Summary().DataPoints())

	met = metricsArray.AppendEmpty()
	met.SetName("summary")
	met.SetEmptySummary()
	slice = exampleSummaryDataPointSlice(seconds(2), 10_001, 101)
	slice.CopyTo(met.Summary().DataPoints())
	return md
}

func newGaugeWithHostname(name string, val float64, tags []string) metric {
	dims := newDims(name)
	m := newGauge(dims.AddTags(tags...), 0, val)
	m.host = testHostname
	return m
}

func newCountWithHostname(name string, val float64, seconds uint64, tags []string) metric {
	dims := newDims(name)
	m := newCount(dims.AddTags(tags...), seconds*1e9, val)
	m.host = testHostname
	return m
}

func newSketchWithHostname(name string, summary summary.Summary, tags []string) sketch {
	dims := newDims(name)
	s := newSketch(dims.AddTags(tags...), 0, summary)
	s.host = testHostname
	return s
}

func TestMapMetrics(t *testing.T) {
	attrs := map[string]string{
		conventions.AttributeDeploymentEnvironment: "dev",
		"custom_attribute":                         "custom_value",
	}

	// Attributes defined in internal/attributes get converted to tags.
	// Other tags do not get converted if ResourceAttributesAsTags is false,
	// or are converted into datapoint-level attributes (which are then converted to tags) by
	// the resourcetotelemetry helper if ResourceAttributesAsTags is true
	// (outside of the MapMetrics function's scope).
	attrTags := []string{
		"env:dev",
	}

	instrumentationName := "foo"
	instrumentationVersion := "1.0.0"
	ilTags := []string{
		fmt.Sprintf("instrumentation_library:%s", instrumentationName),
		fmt.Sprintf("instrumentation_library_version:%s", instrumentationVersion),
	}
	isTags := []string{
		fmt.Sprintf("instrumentation_scope:%s", instrumentationName),
		fmt.Sprintf("instrumentation_scope_version:%s", instrumentationVersion),
	}

	tests := []struct {
		resourceAttributesAsTags                  bool
		instrumentationLibraryMetadataAsTags      bool
		instrumentationScopeMetadataAsTags        bool
		withCountSum                              bool
		expectedMetrics                           []metric
		expectedSketches                          []sketch
		expectedUnknownMetricType                 int
		expectedUnsupportedAggregationTemporality int
	}{
		{
			resourceAttributesAsTags:             false,
			instrumentationLibraryMetadataAsTags: false,
			instrumentationScopeMetadataAsTags:   false,
			withCountSum:                         false,
			expectedMetrics: []metric{
				newGaugeWithHostname("int.gauge", 1, attrTags),
				newGaugeWithHostname("double.gauge", math.Pi, attrTags),
				newCountWithHostname("int.delta.sum", 2, 0, attrTags),
				newCountWithHostname("double.delta.sum", math.E, 0, attrTags),
				newCountWithHostname("int.delta.monotonic.sum", 2, 0, attrTags),
				newCountWithHostname("double.delta.monotonic.sum", math.E, 0, attrTags),
				newGaugeWithHostname("int.cumulative.sum", 4, attrTags),
				newGaugeWithHostname("double.cumulative.sum", 4, attrTags),
				newCountWithHostname("int.cumulative.monotonic.sum", 3, 2, attrTags),
				newCountWithHostname("double.cumulative.monotonic.sum", math.Pi, 2, attrTags),
				newCountWithHostname("summary.count", 100, 2, attrTags),
				newCountWithHostname("summary.sum", 10_000, 2, attrTags),
			},
			expectedSketches: []sketch{
				newSketchWithHostname("double.histogram", summary.Summary{
					Min: 0,
					Max: 0,
					Sum: math.Phi,
					Avg: math.Phi / 20,
					Cnt: 20,
				}, attrTags),
			},
			expectedUnknownMetricType:                 1,
			expectedUnsupportedAggregationTemporality: 2,
		},
		{
			resourceAttributesAsTags:             true,
			instrumentationLibraryMetadataAsTags: false,
			instrumentationScopeMetadataAsTags:   false,
			withCountSum:                         false,
			expectedMetrics: []metric{
				newGaugeWithHostname("int.gauge", 1, attrTags),
				newGaugeWithHostname("double.gauge", math.Pi, attrTags),
				newCountWithHostname("int.delta.sum", 2, 0, attrTags),
				newCountWithHostname("double.delta.sum", math.E, 0, attrTags),
				newCountWithHostname("int.delta.monotonic.sum", 2, 0, attrTags),
				newCountWithHostname("double.delta.monotonic.sum", math.E, 0, attrTags),
				newGaugeWithHostname("int.cumulative.sum", 4, attrTags),
				newGaugeWithHostname("double.cumulative.sum", 4, attrTags),
				newCountWithHostname("int.cumulative.monotonic.sum", 3, 2, attrTags),
				newCountWithHostname("double.cumulative.monotonic.sum", math.Pi, 2, attrTags),
				newCountWithHostname("summary.count", 100, 2, attrTags),
				newCountWithHostname("summary.sum", 10_000, 2, attrTags),
			},
			expectedSketches: []sketch{
				newSketchWithHostname("double.histogram", summary.Summary{
					Min: 0,
					Max: 0,
					Sum: math.Phi,
					Avg: math.Phi / 20.0,
					Cnt: 20,
				}, attrTags),
			},
			expectedUnknownMetricType:                 1,
			expectedUnsupportedAggregationTemporality: 2,
		},
		{
			resourceAttributesAsTags:             true,
			instrumentationLibraryMetadataAsTags: false,
			instrumentationScopeMetadataAsTags:   true,
			withCountSum:                         false,
			expectedMetrics: []metric{
				newGaugeWithHostname("int.gauge", 1, append(attrTags, isTags...)),
				newGaugeWithHostname("double.gauge", math.Pi, append(attrTags, isTags...)),
				newCountWithHostname("int.delta.sum", 2, 0, append(attrTags, isTags...)),
				newCountWithHostname("double.delta.sum", math.E, 0, append(attrTags, isTags...)),
				newCountWithHostname("int.delta.monotonic.sum", 2, 0, append(attrTags, isTags...)),
				newCountWithHostname("double.delta.monotonic.sum", math.E, 0, append(attrTags, isTags...)),
				newGaugeWithHostname("int.cumulative.sum", 4, append(attrTags, isTags...)),
				newGaugeWithHostname("double.cumulative.sum", 4, append(attrTags, isTags...)),
				newCountWithHostname("int.cumulative.monotonic.sum", 3, 2, append(attrTags, isTags...)),
				newCountWithHostname("double.cumulative.monotonic.sum", math.Pi, 2, append(attrTags, isTags...)),
				newCountWithHostname("summary.count", 100, 2, append(attrTags, isTags...)),
				newCountWithHostname("summary.sum", 10_000, 2, append(attrTags, isTags...)),
			},
			expectedSketches: []sketch{
				newSketchWithHostname("double.histogram", summary.Summary{
					Min: 0,
					Max: 0,
					Sum: math.Phi,
					Avg: math.Phi / 20.0,
					Cnt: 20,
				}, append(attrTags, isTags...)),
			},
			expectedUnknownMetricType:                 1,
			expectedUnsupportedAggregationTemporality: 2,
		},
		{
			resourceAttributesAsTags:             false,
			instrumentationLibraryMetadataAsTags: false,
			instrumentationScopeMetadataAsTags:   false,
			withCountSum:                         true,
			expectedMetrics: []metric{
				newGaugeWithHostname("int.gauge", 1, attrTags),
				newGaugeWithHostname("double.gauge", math.Pi, attrTags),
				newCountWithHostname("int.delta.sum", 2, 0, attrTags),
				newCountWithHostname("double.delta.sum", math.E, 0, attrTags),
				newCountWithHostname("int.delta.monotonic.sum", 2, 0, attrTags),
				newCountWithHostname("double.delta.monotonic.sum", math.E, 0, attrTags),
				newCountWithHostname("double.histogram.count", 20, 0, attrTags),
				newCountWithHostname("double.histogram.sum", 1.618033988749895, 0, attrTags),
				newGaugeWithHostname("int.cumulative.sum", 4, attrTags),
				newGaugeWithHostname("double.cumulative.sum", 4, attrTags),
				newCountWithHostname("int.cumulative.monotonic.sum", 3, 2, attrTags),
				newCountWithHostname("double.cumulative.monotonic.sum", math.Pi, 2, attrTags),
				newCountWithHostname("summary.count", 100, 2, attrTags),
				newCountWithHostname("summary.sum", 10_000, 2, attrTags),
			},
			expectedSketches: []sketch{
				newSketchWithHostname("double.histogram", summary.Summary{
					Min: 0,
					Max: 0,
					Sum: math.Phi,
					Avg: math.Phi / 20,
					Cnt: 20,
				}, attrTags),
			},
			expectedUnknownMetricType:                 1,
			expectedUnsupportedAggregationTemporality: 2,
		},
		{
			resourceAttributesAsTags:             false,
			instrumentationLibraryMetadataAsTags: true,
			instrumentationScopeMetadataAsTags:   false,
			withCountSum:                         false,
			expectedMetrics: []metric{
				newGaugeWithHostname("int.gauge", 1, append(attrTags, ilTags...)),
				newGaugeWithHostname("double.gauge", math.Pi, append(attrTags, ilTags...)),
				newCountWithHostname("int.delta.sum", 2, 0, append(attrTags, ilTags...)),
				newCountWithHostname("double.delta.sum", math.E, 0, append(attrTags, ilTags...)),
				newCountWithHostname("int.delta.monotonic.sum", 2, 0, append(attrTags, ilTags...)),
				newCountWithHostname("double.delta.monotonic.sum", math.E, 0, append(attrTags, ilTags...)),
				newGaugeWithHostname("int.cumulative.sum", 4, append(attrTags, ilTags...)),
				newGaugeWithHostname("double.cumulative.sum", 4, append(attrTags, ilTags...)),
				newCountWithHostname("int.cumulative.monotonic.sum", 3, 2, append(attrTags, ilTags...)),
				newCountWithHostname("double.cumulative.monotonic.sum", math.Pi, 2, append(attrTags, ilTags...)),
				newCountWithHostname("summary.count", 100, 2, append(attrTags, ilTags...)),
				newCountWithHostname("summary.sum", 10_000, 2, append(attrTags, ilTags...)),
			},
			expectedSketches: []sketch{
				newSketchWithHostname("double.histogram", summary.Summary{
					Min: 0,
					Max: 0,
					Sum: math.Phi,
					Avg: math.Phi / 20,
					Cnt: 20,
				}, append(attrTags, ilTags...)),
			},
			expectedUnknownMetricType:                 1,
			expectedUnsupportedAggregationTemporality: 2,
		},
		{
			resourceAttributesAsTags:             false,
			instrumentationLibraryMetadataAsTags: true,
			instrumentationScopeMetadataAsTags:   false,
			withCountSum:                         true,
			expectedMetrics: []metric{
				newGaugeWithHostname("int.gauge", 1, append(attrTags, ilTags...)),
				newGaugeWithHostname("double.gauge", math.Pi, append(attrTags, ilTags...)),
				newCountWithHostname("int.delta.sum", 2, 0, append(attrTags, ilTags...)),
				newCountWithHostname("double.delta.sum", math.E, 0, append(attrTags, ilTags...)),
				newCountWithHostname("int.delta.monotonic.sum", 2, 0, append(attrTags, ilTags...)),
				newCountWithHostname("double.delta.monotonic.sum", math.E, 0, append(attrTags, ilTags...)),
				newCountWithHostname("double.histogram.count", 20, 0, append(attrTags, ilTags...)),
				newCountWithHostname("double.histogram.sum", 1.618033988749895, 0, append(attrTags, ilTags...)),
				newGaugeWithHostname("int.cumulative.sum", 4, append(attrTags, ilTags...)),
				newGaugeWithHostname("double.cumulative.sum", 4, append(attrTags, ilTags...)),
				newCountWithHostname("int.cumulative.monotonic.sum", 3, 2, append(attrTags, ilTags...)),
				newCountWithHostname("double.cumulative.monotonic.sum", math.Pi, 2, append(attrTags, ilTags...)),
				newCountWithHostname("summary.count", 100, 2, append(attrTags, ilTags...)),
				newCountWithHostname("summary.sum", 10_000, 2, append(attrTags, ilTags...)),
			},
			expectedSketches: []sketch{
				newSketchWithHostname("double.histogram", summary.Summary{
					Min: 0,
					Max: 0,
					Sum: math.Phi,
					Avg: math.Phi / 20,
					Cnt: 20,
				}, append(attrTags, ilTags...)),
			},
			expectedUnknownMetricType:                 1,
			expectedUnsupportedAggregationTemporality: 2,
		},
		{
			resourceAttributesAsTags:             true,
			instrumentationLibraryMetadataAsTags: true,
			instrumentationScopeMetadataAsTags:   false,
			withCountSum:                         false,
			expectedMetrics: []metric{
				newGaugeWithHostname("int.gauge", 1, append(attrTags, ilTags...)),
				newGaugeWithHostname("double.gauge", math.Pi, append(attrTags, ilTags...)),
				newCountWithHostname("int.delta.sum", 2, 0, append(attrTags, ilTags...)),
				newCountWithHostname("double.delta.sum", math.E, 0, append(attrTags, ilTags...)),
				newCountWithHostname("int.delta.monotonic.sum", 2, 0, append(attrTags, ilTags...)),
				newCountWithHostname("double.delta.monotonic.sum", math.E, 0, append(attrTags, ilTags...)),
				newGaugeWithHostname("int.cumulative.sum", 4, append(attrTags, ilTags...)),
				newGaugeWithHostname("double.cumulative.sum", 4, append(attrTags, ilTags...)),
				newCountWithHostname("int.cumulative.monotonic.sum", 3, 2, append(attrTags, ilTags...)),
				newCountWithHostname("double.cumulative.monotonic.sum", math.Pi, 2, append(attrTags, ilTags...)),
				newCountWithHostname("summary.count", 100, 2, append(attrTags, ilTags...)),
				newCountWithHostname("summary.sum", 10_000, 2, append(attrTags, ilTags...)),
			},
			expectedSketches: []sketch{
				newSketchWithHostname("double.histogram", summary.Summary{
					Min: 0,
					Max: 0,
					Sum: math.Phi,
					Avg: math.Phi / 20,
					Cnt: 20,
				}, append(attrTags, ilTags...)),
			},
			expectedUnknownMetricType:                 1,
			expectedUnsupportedAggregationTemporality: 2,
		},
		{
			resourceAttributesAsTags:             true,
			instrumentationLibraryMetadataAsTags: true,
			instrumentationScopeMetadataAsTags:   false,
			withCountSum:                         true,
			expectedMetrics: []metric{
				newGaugeWithHostname("int.gauge", 1, append(attrTags, ilTags...)),
				newGaugeWithHostname("double.gauge", math.Pi, append(attrTags, ilTags...)),
				newCountWithHostname("int.delta.sum", 2, 0, append(attrTags, ilTags...)),
				newCountWithHostname("double.delta.sum", math.E, 0, append(attrTags, ilTags...)),
				newCountWithHostname("int.delta.monotonic.sum", 2, 0, append(attrTags, ilTags...)),
				newCountWithHostname("double.delta.monotonic.sum", math.E, 0, append(attrTags, ilTags...)),
				newCountWithHostname("double.histogram.count", 20, 0, append(attrTags, ilTags...)),
				newCountWithHostname("double.histogram.sum", 1.618033988749895, 0, append(attrTags, ilTags...)),
				newGaugeWithHostname("int.cumulative.sum", 4, append(attrTags, ilTags...)),
				newGaugeWithHostname("double.cumulative.sum", 4, append(attrTags, ilTags...)),
				newCountWithHostname("int.cumulative.monotonic.sum", 3, 2, append(attrTags, ilTags...)),
				newCountWithHostname("double.cumulative.monotonic.sum", math.Pi, 2, append(attrTags, ilTags...)),
				newCountWithHostname("summary.count", 100, 2, append(attrTags, ilTags...)),
				newCountWithHostname("summary.sum", 10_000, 2, append(attrTags, ilTags...)),
			},
			expectedSketches: []sketch{
				newSketchWithHostname("double.histogram", summary.Summary{
					Min: 0,
					Max: 0,
					Sum: math.Phi,
					Avg: math.Phi / 20,
					Cnt: 20,
				}, append(attrTags, ilTags...)),
			},
			expectedUnknownMetricType:                 1,
			expectedUnsupportedAggregationTemporality: 2,
		},
		{
			resourceAttributesAsTags:             true,
			instrumentationLibraryMetadataAsTags: true,
			instrumentationScopeMetadataAsTags:   true,
			withCountSum:                         true,
			expectedMetrics: []metric{
				newGaugeWithHostname("int.gauge", 1, append(attrTags, isTags...)),
				newGaugeWithHostname("double.gauge", math.Pi, append(attrTags, isTags...)),
				newCountWithHostname("int.delta.sum", 2, 0, append(attrTags, isTags...)),
				newCountWithHostname("double.delta.sum", math.E, 0, append(attrTags, isTags...)),
				newCountWithHostname("int.delta.monotonic.sum", 2, 0, append(attrTags, isTags...)),
				newCountWithHostname("double.delta.monotonic.sum", math.E, 0, append(attrTags, isTags...)),
				newCountWithHostname("double.histogram.count", 20, 0, append(attrTags, isTags...)),
				newCountWithHostname("double.histogram.sum", 1.618033988749895, 0, append(attrTags, isTags...)),
				newGaugeWithHostname("int.cumulative.sum", 4, append(attrTags, isTags...)),
				newGaugeWithHostname("double.cumulative.sum", 4, append(attrTags, isTags...)),
				newCountWithHostname("int.cumulative.monotonic.sum", 3, 2, append(attrTags, isTags...)),
				newCountWithHostname("double.cumulative.monotonic.sum", math.Pi, 2, append(attrTags, isTags...)),
				newCountWithHostname("summary.count", 100, 2, append(attrTags, isTags...)),
				newCountWithHostname("summary.sum", 10_000, 2, append(attrTags, isTags...)),
			},
			expectedSketches: []sketch{
				newSketchWithHostname("double.histogram", summary.Summary{
					Min: 0,
					Max: 0,
					Sum: math.Phi,
					Avg: math.Phi / 20,
					Cnt: 20,
				}, append(attrTags, isTags...)),
			},
			expectedUnknownMetricType:                 1,
			expectedUnsupportedAggregationTemporality: 2,
		},
	}

	for _, testInstance := range tests {
		tName := fmt.Sprintf("resourceAttributesAsTags: %t, instrumentationLibraryMetadataAsTags: %t, instrumentationScopeMetadataAsTags: %t, withCountSum: %t",
			testInstance.resourceAttributesAsTags, testInstance.instrumentationLibraryMetadataAsTags, testInstance.instrumentationScopeMetadataAsTags, testInstance.withCountSum)
		t.Run(tName, func(t *testing.T) {
			md := createTestMetrics(attrs, instrumentationName, instrumentationVersion)

			core, observed := observer.New(zapcore.DebugLevel)
			testLogger := zap.New(core)
			ctx := context.Background()
			consumer := &mockFullConsumer{}

			options := []Option{}
			if testInstance.resourceAttributesAsTags {
				options = append(options, WithResourceAttributesAsTags())
			}
			if testInstance.instrumentationLibraryMetadataAsTags {
				options = append(options, WithInstrumentationLibraryMetadataAsTags())
			}
			if testInstance.instrumentationScopeMetadataAsTags {
				options = append(options, WithInstrumentationScopeMetadataAsTags())
			}
			if testInstance.withCountSum {
				options = append(options, WithCountSumMetrics())
			}

			tr := newTranslator(t, testLogger, options...)
			err := tr.MapMetrics(ctx, md, consumer)
			require.NoError(t, err)

			assert.ElementsMatch(t, consumer.metrics, testInstance.expectedMetrics)
			assert.ElementsMatch(t, consumer.sketches, testInstance.expectedSketches)
			assert.Equal(t, testInstance.expectedUnknownMetricType, observed.FilterMessage("Unknown or unsupported metric type").Len())
			assert.Equal(t, testInstance.expectedUnsupportedAggregationTemporality, observed.FilterMessage("Unknown or unsupported aggregation temporality").Len())
		})
	}
}

func createNaNMetrics() pmetric.Metrics {
	md := pmetric.NewMetrics()
	rms := md.ResourceMetrics()
	rm := rms.AppendEmpty()

	attrs := rm.Resource().Attributes()
	attrs.PutStr(attributes.AttributeDatadogHostname, testHostname)
	ilms := rm.ScopeMetrics()

	metricsArray := ilms.AppendEmpty().Metrics()

	// DoubleGauge
	met := metricsArray.AppendEmpty()
	met.SetName("nan.gauge")
	met.SetEmptyGauge()
	dpsDouble := met.Gauge().DataPoints()
	dpDouble := dpsDouble.AppendEmpty()
	dpDouble.SetTimestamp(seconds(0))
	dpDouble.SetDoubleValue(math.NaN())

	// Double Sum (delta)
	met = metricsArray.AppendEmpty()
	met.SetName("nan.delta.sum")
	met.SetEmptySum()
	met.Sum().SetAggregationTemporality(pmetric.AggregationTemporalityDelta)
	dpsDouble = met.Sum().DataPoints()
	dpDouble = dpsDouble.AppendEmpty()
	dpDouble.SetTimestamp(seconds(0))
	dpDouble.SetDoubleValue(math.NaN())

	// Double Sum (delta monotonic)
	met = metricsArray.AppendEmpty()
	met.SetName("nan.delta.monotonic.sum")
	met.SetEmptySum()
	met.Sum().SetAggregationTemporality(pmetric.AggregationTemporalityDelta)
	dpsDouble = met.Sum().DataPoints()
	dpDouble = dpsDouble.AppendEmpty()
	dpDouble.SetTimestamp(seconds(0))
	dpDouble.SetDoubleValue(math.NaN())

	// Histogram
	met = metricsArray.AppendEmpty()
	met.SetName("nan.histogram")
	met.SetEmptyHistogram()
	met.Histogram().SetAggregationTemporality(pmetric.AggregationTemporalityDelta)
	dpsDoubleHist := met.Histogram().DataPoints()
	dpDoubleHist := dpsDoubleHist.AppendEmpty()
	dpDoubleHist.SetCount(20)
	dpDoubleHist.SetSum(math.NaN())
	dpDoubleHist.BucketCounts().FromRaw([]uint64{2, 18})
	dpDoubleHist.ExplicitBounds().FromRaw([]float64{0})
	dpDoubleHist.SetTimestamp(seconds(0))

	// Double Sum (cumulative)
	met = metricsArray.AppendEmpty()
	met.SetName("nan.cumulative.sum")
	met.SetEmptySum()
	met.Sum().SetAggregationTemporality(pmetric.AggregationTemporalityCumulative)
	dpsDouble = met.Sum().DataPoints()
	dpsDouble.EnsureCapacity(2)
	dpDouble = dpsDouble.AppendEmpty()
	dpDouble.SetTimestamp(seconds(0))
	dpDouble.SetDoubleValue(math.NaN())

	// Double Sum (cumulative monotonic)
	met = metricsArray.AppendEmpty()
	met.SetName("nan.cumulative.monotonic.sum")
	met.SetEmptySum()
	met.Sum().SetAggregationTemporality(pmetric.AggregationTemporalityCumulative)
	met.Sum().SetIsMonotonic(true)
	dpsDouble = met.Sum().DataPoints()
	dpsDouble.EnsureCapacity(2)
	dpDouble = dpsDouble.AppendEmpty()
	dpDouble.SetTimestamp(seconds(0))
	dpDouble.SetDoubleValue(math.NaN())

	// Summary
	met = metricsArray.AppendEmpty()
	met.SetName("nan.summary")
	met.SetEmptySummary()
	slice := exampleSummaryDataPointSlice(seconds(0), math.NaN(), 1)
	slice.CopyTo(met.Summary().DataPoints())

	met = metricsArray.AppendEmpty()
	met.SetName("nan.summary")
	met.SetEmptySummary()
	slice = exampleSummaryDataPointSlice(seconds(2), 10_001, 101)
	slice.CopyTo(met.Summary().DataPoints())
	return md
}

func TestNaNMetrics(t *testing.T) {
	md := createNaNMetrics()

	core, observed := observer.New(zapcore.DebugLevel)
	testLogger := zap.New(core)
	ctx := context.Background()
	tr := newTranslator(t, testLogger)
	consumer := &mockFullConsumer{}
	err := tr.MapMetrics(ctx, md, consumer)
	require.NoError(t, err)

	assert.ElementsMatch(t, consumer.metrics, []metric{
		newCountWithHostname("nan.summary.count", 100, 2, []string{}),
	})

	assert.ElementsMatch(t, consumer.sketches, []sketch{
		newSketchWithHostname("nan.histogram", summary.Summary{
			Min: 0,
			Max: 0,
			Sum: 0,
			Avg: 0,
			Cnt: 20,
		}, []string{}),
	})

	// One metric type was unknown or unsupported
	assert.Equal(t, observed.FilterMessage("Unsupported metric value").Len(), 7)
}

func TestMapExponentialHistogram(t *testing.T) {
	attrs := map[string]string{
		conventions.AttributeDeploymentEnvironment: "dev",
		"custom_attribute":                         "custom_value",
	}

	// Attributes defined in internal/attributes get converted to tags.
	// Other tags do not get converted if ResourceAttributesAsTags is false,
	// or are converted into datapoint-level attributes (which are then converted to tags) by
	// the resourcetotelemetry helper if ResourceAttributesAsTags is true
	// (outside of the MapMetrics function's scope).
	attrTags := []string{
		"env:dev",
	}

	instrumentationName := "foo"
	instrumentationVersion := "1.0.0"
	ilTags := []string{
		fmt.Sprintf("instrumentation_library:%s", instrumentationName),
		fmt.Sprintf("instrumentation_library_version:%s", instrumentationVersion),
	}
	isTags := []string{
		fmt.Sprintf("instrumentation_scope:%s", instrumentationName),
		fmt.Sprintf("instrumentation_scope_version:%s", instrumentationVersion),
	}

	tests := []struct {
		resourceAttributesAsTags                  bool
		instrumentationLibraryMetadataAsTags      bool
		instrumentationScopeMetadataAsTags        bool
		withCountSum                              bool
		expectedMetrics                           []metric
		expectedSketches                          []sketch
		expectedUnknownMetricType                 int
		expectedUnsupportedAggregationTemporality int
	}{
		{
			resourceAttributesAsTags:             false,
			instrumentationLibraryMetadataAsTags: false,
			instrumentationScopeMetadataAsTags:   false,
			withCountSum:                         false,
			expectedMetrics:                      nil,
			expectedSketches: []sketch{
				newSketchWithHostname("double.exponential.delta.histogram", summary.Summary{
					Min: -100_000,
					Max: 100_000,
					Sum: math.Pi,
					Avg: math.Pi / float64(30),
					Cnt: 30,
				}, attrTags),
			},
			expectedUnknownMetricType:                 1,
			expectedUnsupportedAggregationTemporality: 1,
		},
		{
			resourceAttributesAsTags:             true,
			instrumentationLibraryMetadataAsTags: false,
			instrumentationScopeMetadataAsTags:   false,
			withCountSum:                         false,
			expectedMetrics:                      nil,
			expectedSketches: []sketch{
				newSketchWithHostname("double.exponential.delta.histogram", summary.Summary{
					Min: -100_000,
					Max: 100_000,
					Sum: math.Pi,
					Avg: 0.10471975511965977,
					Cnt: 30,
				}, attrTags),
			},
			expectedUnknownMetricType:                 1,
			expectedUnsupportedAggregationTemporality: 1,
		},
		{
			resourceAttributesAsTags:             false,
			instrumentationLibraryMetadataAsTags: false,
			instrumentationScopeMetadataAsTags:   false,
			withCountSum:                         true,
			expectedMetrics: []metric{
				newCountWithHostname("double.exponential.delta.histogram.count", 30, 0, attrTags),
				newCountWithHostname("double.exponential.delta.histogram.sum", math.Pi, 0, attrTags),
			},
			expectedSketches: []sketch{
				newSketchWithHostname("double.exponential.delta.histogram", summary.Summary{
					Min: -100_000,
					Max: 100_000,
					Sum: math.Pi,
					Avg: 0.10471975511965977,
					Cnt: 30,
				}, attrTags),
			},
			expectedUnknownMetricType:                 1,
			expectedUnsupportedAggregationTemporality: 1,
		},
		{
			resourceAttributesAsTags:             false,
			instrumentationLibraryMetadataAsTags: true,
			instrumentationScopeMetadataAsTags:   false,
			withCountSum:                         false,
			expectedMetrics:                      nil,
			expectedSketches: []sketch{
				newSketchWithHostname("double.exponential.delta.histogram", summary.Summary{
					Min: -100_000,
					Max: 100_000,
					Sum: math.Pi,
					Avg: 0.10471975511965977,
					Cnt: 30,
				}, append(attrTags, ilTags...)),
			},
			expectedUnknownMetricType:                 1,
			expectedUnsupportedAggregationTemporality: 1,
		},
		{
			resourceAttributesAsTags:             false,
			instrumentationLibraryMetadataAsTags: false,
			instrumentationScopeMetadataAsTags:   true,
			withCountSum:                         false,
			expectedMetrics:                      nil,
			expectedSketches: []sketch{
				newSketchWithHostname("double.exponential.delta.histogram", summary.Summary{
					Min: -100_000,
					Max: 100_000,
					Sum: math.Pi,
					Avg: 0.10471975511965977,
					Cnt: 30,
				}, append(attrTags, isTags...)),
			},
			expectedUnknownMetricType:                 1,
			expectedUnsupportedAggregationTemporality: 1,
		},
		{
			resourceAttributesAsTags:             false,
			instrumentationLibraryMetadataAsTags: true,
			instrumentationScopeMetadataAsTags:   false,
			withCountSum:                         true,
			expectedMetrics: []metric{
				newCountWithHostname("double.exponential.delta.histogram.count", 30, 0, append(attrTags, ilTags...)),
				newCountWithHostname("double.exponential.delta.histogram.sum", math.Pi, 0, append(attrTags, ilTags...)),
			},
			expectedSketches: []sketch{
				newSketchWithHostname("double.exponential.delta.histogram", summary.Summary{
					Min: -100_000,
					Max: 100_000,
					Sum: math.Pi,
					Avg: 0.10471975511965977,
					Cnt: 30,
				}, append(attrTags, ilTags...)),
			},
			expectedUnknownMetricType:                 1,
			expectedUnsupportedAggregationTemporality: 1,
		},
		{
			resourceAttributesAsTags:             true,
			instrumentationLibraryMetadataAsTags: true,
			instrumentationScopeMetadataAsTags:   false,
			withCountSum:                         false,
			expectedSketches: []sketch{
				newSketchWithHostname("double.exponential.delta.histogram", summary.Summary{
					Min: -100_000,
					Max: 100_000,
					Sum: math.Pi,
					Avg: 0.10471975511965977,
					Cnt: 30,
				}, append(attrTags, ilTags...)),
			},
			expectedUnknownMetricType:                 1,
			expectedUnsupportedAggregationTemporality: 1,
		},
		{
			resourceAttributesAsTags:             true,
			instrumentationLibraryMetadataAsTags: true,
			instrumentationScopeMetadataAsTags:   false,
			withCountSum:                         true,
			expectedMetrics: []metric{
				newCountWithHostname("double.exponential.delta.histogram.count", 30, 0, append(attrTags, ilTags...)),
				newCountWithHostname("double.exponential.delta.histogram.sum", math.Pi, 0, append(attrTags, ilTags...)),
			},
			expectedSketches: []sketch{
				newSketchWithHostname("double.exponential.delta.histogram", summary.Summary{
					Min: -100_000,
					Max: 100_000,
					Sum: math.Pi,
					Avg: 0.10471975511965977,
					Cnt: 30,
				}, append(attrTags, ilTags...)),
			},
			expectedUnknownMetricType:                 1,
			expectedUnsupportedAggregationTemporality: 1,
		},
		{
			resourceAttributesAsTags:             true,
			instrumentationLibraryMetadataAsTags: true,
			instrumentationScopeMetadataAsTags:   true,
			withCountSum:                         true,
			expectedMetrics: []metric{
				newCountWithHostname("double.exponential.delta.histogram.count", 30, 0, append(attrTags, isTags...)),
				newCountWithHostname("double.exponential.delta.histogram.sum", math.Pi, 0, append(attrTags, isTags...)),
			},
			expectedSketches: []sketch{
				newSketchWithHostname("double.exponential.delta.histogram", summary.Summary{
					Min: -100_000,
					Max: 100_000,
					Sum: math.Pi,
					Avg: 0.10471975511965977,
					Cnt: 30,
				}, append(attrTags, isTags...)),
			},
			expectedUnknownMetricType:                 1,
			expectedUnsupportedAggregationTemporality: 1,
		},
	}

	for _, testInstance := range tests {
		tName := fmt.Sprintf("resourceAttributesAsTags: %t, instrumentationLibraryMetadataAsTags: %t, instrumentationScopeMetadataAsTags: %t, withCountSum: %t",
			testInstance.resourceAttributesAsTags, testInstance.instrumentationLibraryMetadataAsTags, testInstance.instrumentationScopeMetadataAsTags, testInstance.withCountSum)
		t.Run(tName, func(t *testing.T) {
			md := createTestExponentialHistogram(attrs, instrumentationName, instrumentationVersion)

			core, observed := observer.New(zapcore.DebugLevel)
			testLogger := zap.New(core)
			ctx := context.Background()
			consumer := &mockFullConsumer{}

			options := []Option{}
			if testInstance.resourceAttributesAsTags {
				options = append(options, WithResourceAttributesAsTags())
			}
			if testInstance.instrumentationLibraryMetadataAsTags {
				options = append(options, WithInstrumentationLibraryMetadataAsTags())
			}
			if testInstance.instrumentationScopeMetadataAsTags {
				options = append(options, WithInstrumentationScopeMetadataAsTags())
			}
			if testInstance.withCountSum {
				options = append(options, WithCountSumMetrics())
			}

			tr := newTranslator(t, testLogger, options...)
			err := tr.MapMetrics(ctx, md, consumer)
			require.NoError(t, err)

			assert.Equal(t, testInstance.expectedMetrics, consumer.metrics, "consumer.metrics doesn't have the expected one")
			assert.Equal(t, len(testInstance.expectedSketches), len(consumer.sketches), "sketches list doesn't have the expected size")
			if len(testInstance.expectedSketches) == len(consumer.sketches) {
				for i := 0; i < len(consumer.sketches); i++ {
					assert.Equal(t, testInstance.expectedSketches[i].name, consumer.sketches[i].name)
					assert.Equal(t, testInstance.expectedSketches[i].host, consumer.sketches[i].host)
					assert.Equal(t, testInstance.expectedSketches[i].tags, consumer.sketches[i].tags)
					assert.InDelta(t, testInstance.expectedSketches[i].basic.Min, consumer.sketches[i].basic.Min, 0.01)
					assert.InDelta(t, testInstance.expectedSketches[i].basic.Max, consumer.sketches[i].basic.Max, 0.01)
					assert.Equal(t, testInstance.expectedSketches[i].basic.Cnt, consumer.sketches[i].basic.Cnt)
					assert.Equal(t, testInstance.expectedSketches[i].basic.Sum, consumer.sketches[i].basic.Sum)
					assert.Equal(t, testInstance.expectedSketches[i].basic.Avg, consumer.sketches[i].basic.Avg)
				}
			}
			assert.Equal(t, testInstance.expectedUnknownMetricType, observed.FilterMessage("Unknown or unsupported metric type").Len())
			assert.Equal(t, testInstance.expectedUnsupportedAggregationTemporality, observed.FilterMessage("Unknown or unsupported aggregation temporality").Len())
		})
	}
}

func createTestExponentialHistogram(additionalAttributes map[string]string, name, version string) pmetric.Metrics {
	md := pmetric.NewMetrics()
	rms := md.ResourceMetrics()
	rm := rms.AppendEmpty()

	attrs := rm.Resource().Attributes()
	attrs.PutStr(attributes.AttributeDatadogHostname, testHostname)
	for attr, val := range additionalAttributes {
		attrs.PutStr(attr, val)
	}
	ilms := rm.ScopeMetrics()

	ilm := ilms.AppendEmpty()
	ilm.Scope().SetName(name)
	ilm.Scope().SetVersion(version)
	metricsArray := ilm.Metrics()
	metricsArray.AppendEmpty() // first one is TypeNone to test that it's ignored

	// Exponential Histogram (delta)
	met := metricsArray.AppendEmpty()
	met.SetName("double.exponential.delta.histogram")
	met.SetEmptyExponentialHistogram()
	met.ExponentialHistogram().SetAggregationTemporality(pmetric.AggregationTemporalityDelta)
	expDeltaHistDp := met.ExponentialHistogram().DataPoints()
	expDeltaHist := expDeltaHistDp.AppendEmpty()
	expDeltaHist.SetScale(6)
	expDeltaHist.SetCount(30)
	expDeltaHist.SetZeroCount(10)
	expDeltaHist.SetSum(math.Pi)
	expDeltaHist.SetMin(-100_000)
	expDeltaHist.SetMax(100_000)
	expDeltaHist.Negative().SetOffset(2)

	expDeltaHist.Negative().BucketCounts().FromRaw([]uint64{3, 2, 5})
	expDeltaHist.Positive().SetOffset(3)
	expDeltaHist.Positive().BucketCounts().FromRaw([]uint64{1, 1, 1, 2, 2, 3})
	expDeltaHist.SetTimestamp(seconds(0))

	// Exponential Histogram (cumulative)
	met = metricsArray.AppendEmpty()
	met.SetName("double.exponential.cumulative.histogram")
	met.SetEmptyExponentialHistogram()
	met.ExponentialHistogram().SetAggregationTemporality(pmetric.AggregationTemporalityCumulative)
	expCumHistDp := met.ExponentialHistogram().DataPoints()
	expCumHist := expCumHistDp.AppendEmpty()
	expCumHist.SetScale(6)
	expCumHist.SetCount(30)
	expDeltaHist.SetZeroCount(10)
	expCumHist.SetSum(math.Pi)
	expCumHist.Negative().SetOffset(2)
	expCumHist.Negative().BucketCounts().FromRaw([]uint64{3, 2, 5})
	expCumHist.Positive().SetOffset(3)
	expCumHist.Positive().BucketCounts().FromRaw([]uint64{1, 1, 1, 2, 2, 3})
	expCumHist.SetTimestamp(seconds(0))
	return md
}<|MERGE_RESOLUTION|>--- conflicted
+++ resolved
@@ -534,169 +534,6 @@
 	)
 }
 
-<<<<<<< HEAD
-=======
-func TestMapDeltaHistogramMetrics(t *testing.T) {
-	ts := pcommon.NewTimestampFromTime(time.Now())
-	slice := pmetric.NewHistogramDataPointSlice()
-	point := slice.AppendEmpty()
-	point.SetCount(20)
-	point.SetSum(math.Pi)
-	point.SetMin(-15)
-	point.SetMax(100)
-	point.BucketCounts().FromRaw([]uint64{2, 18})
-	point.ExplicitBounds().FromRaw([]float64{0})
-	point.SetTimestamp(ts)
-
-	dims := newDims("doubleHist.test")
-	dimsTags := dims.AddTags("attribute_tag:attribute_value")
-	counts := []metric{
-		newCount(dims.WithSuffix("count"), uint64(ts), 20),
-		newCount(dims.WithSuffix("sum"), uint64(ts), math.Pi),
-	}
-
-	countsAttributeTags := []metric{
-		newCount(dimsTags.WithSuffix("count"), uint64(ts), 20),
-		newCount(dimsTags.WithSuffix("sum"), uint64(ts), math.Pi),
-	}
-
-	bucketsCounts := []metric{
-		newCount(dimsWithBucket(dims, "-inf", "0"), uint64(ts), 2),
-		newCount(dimsWithBucket(dims, "0", "inf"), uint64(ts), 18),
-	}
-
-	bucketsCountsAttributeTags := []metric{
-		newCount(dimsWithBucket(dimsTags, "-inf", "0"), uint64(ts), 2),
-		newCount(dimsWithBucket(dimsTags, "0", "inf"), uint64(ts), 18),
-	}
-
-	sketches := []sketch{
-		newSketch(dims, uint64(ts), summary.Summary{
-			Min: -15,
-			Max: 100,
-			Sum: point.Sum(),
-			Avg: point.Sum() / float64(point.Count()),
-			Cnt: int64(point.Count()),
-		}),
-	}
-
-	sketchesAttributeTags := []sketch{
-		newSketch(dimsTags, uint64(ts), summary.Summary{
-			Min: -15,
-			Max: 100,
-			Sum: point.Sum(),
-			Avg: point.Sum() / float64(point.Count()),
-			Cnt: 20,
-		}),
-	}
-
-	ctx := context.Background()
-	delta := true
-
-	tests := []struct {
-		name             string
-		histogramMode    HistogramMode
-		sendCountSum     bool
-		tags             []string
-		expectedMetrics  []metric
-		expectedSketches []sketch
-	}{
-		{
-			name:             "No buckets: send count & sum metrics, no attribute tags",
-			histogramMode:    HistogramModeNoBuckets,
-			sendCountSum:     true,
-			expectedMetrics:  counts,
-			expectedSketches: []sketch{},
-		},
-		{
-			name:             "No buckets: send count & sum metrics, attribute tags",
-			histogramMode:    HistogramModeNoBuckets,
-			sendCountSum:     true,
-			tags:             []string{"attribute_tag:attribute_value"},
-			expectedMetrics:  countsAttributeTags,
-			expectedSketches: []sketch{},
-		},
-		{
-			name:             "Counters: do not send count & sum metrics, no tags",
-			histogramMode:    HistogramModeCounters,
-			sendCountSum:     false,
-			tags:             []string{},
-			expectedMetrics:  bucketsCounts,
-			expectedSketches: []sketch{},
-		},
-		{
-			name:             "Counters: do not send count & sum metrics, attribute tags",
-			histogramMode:    HistogramModeCounters,
-			sendCountSum:     false,
-			tags:             []string{"attribute_tag:attribute_value"},
-			expectedMetrics:  bucketsCountsAttributeTags,
-			expectedSketches: []sketch{},
-		},
-		{
-			name:             "Counters: send count & sum metrics, no tags",
-			histogramMode:    HistogramModeCounters,
-			sendCountSum:     true,
-			tags:             []string{},
-			expectedMetrics:  append(counts, bucketsCounts...),
-			expectedSketches: []sketch{},
-		},
-		{
-			name:             "Counters: send count & sum metrics, attribute tags",
-			histogramMode:    HistogramModeCounters,
-			sendCountSum:     true,
-			tags:             []string{"attribute_tag:attribute_value"},
-			expectedMetrics:  append(countsAttributeTags, bucketsCountsAttributeTags...),
-			expectedSketches: []sketch{},
-		},
-		{
-			name:             "Distributions: do not send count & sum metrics, no tags",
-			histogramMode:    HistogramModeDistributions,
-			sendCountSum:     false,
-			tags:             []string{},
-			expectedMetrics:  []metric{},
-			expectedSketches: sketches,
-		},
-		{
-			name:             "Distributions: do not send count & sum metrics, attribute tags",
-			histogramMode:    HistogramModeDistributions,
-			sendCountSum:     false,
-			tags:             []string{"attribute_tag:attribute_value"},
-			expectedMetrics:  []metric{},
-			expectedSketches: sketchesAttributeTags,
-		},
-		{
-			name:             "Distributions: send count & sum metrics, no tags",
-			histogramMode:    HistogramModeDistributions,
-			sendCountSum:     true,
-			tags:             []string{},
-			expectedMetrics:  counts,
-			expectedSketches: sketches,
-		},
-		{
-			name:             "Distributions: send count & sum metrics, attribute tags",
-			histogramMode:    HistogramModeDistributions,
-			sendCountSum:     true,
-			tags:             []string{"attribute_tag:attribute_value"},
-			expectedMetrics:  countsAttributeTags,
-			expectedSketches: sketchesAttributeTags,
-		},
-	}
-
-	for _, testInstance := range tests {
-		t.Run(testInstance.name, func(t *testing.T) {
-			tr := newTranslator(t, zap.NewNop())
-			tr.cfg.HistMode = testInstance.histogramMode
-			tr.cfg.SendCountSum = testInstance.sendCountSum
-			consumer := &mockFullConsumer{}
-			dims := &Dimensions{name: "doubleHist.test", tags: testInstance.tags}
-			tr.mapHistogramMetrics(ctx, consumer, dims, slice, delta)
-			assert.ElementsMatch(t, consumer.metrics, testInstance.expectedMetrics)
-			assert.ElementsMatch(t, consumer.sketches, testInstance.expectedSketches)
-		})
-	}
-}
-
->>>>>>> cbbc8b05
 func TestMapCumulativeHistogramMetrics(t *testing.T) {
 	slice := pmetric.NewHistogramDataPointSlice()
 	point := slice.AppendEmpty()
