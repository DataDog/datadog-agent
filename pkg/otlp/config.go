// Unless explicitly stated otherwise all files in this repository are licensed
// under the Apache License Version 2.0.
// This product includes software developed at Datadog (https://www.datadoghq.com/).
// Copyright 2021-present Datadog, Inc.

package otlp

import (
	"fmt"

	"github.com/DataDog/datadog-agent/pkg/config"
	colConfig "go.opentelemetry.io/collector/config"
	"go.uber.org/multierr"
)

// getReceiverHost gets the receiver host for the OTLP endpoint in a given config.
func getReceiverHost(cfg config.Config) (receiverHost string) {
	// The default value for the trace Agent
	receiverHost = "localhost"

	// This is taken from pkg/trace/config.AgentConfig.applyDatadogConfig
	if cfg.IsSet("bind_host") || cfg.IsSet("apm_config.apm_non_local_traffic") {
		if cfg.IsSet("bind_host") {
			receiverHost = cfg.GetString("bind_host")
		}

		if cfg.IsSet("apm_config.apm_non_local_traffic") && cfg.GetBool("apm_config.apm_non_local_traffic") {
			receiverHost = "0.0.0.0"
		}
	} else if config.IsContainerized() {
		receiverHost = "0.0.0.0"
	}
	return
}

// isSetExperimentalPort checks if the experimental port config is set.
func isSetExperimentalPort(cfg config.Config) bool {
	return cfg.IsSet(config.ExperimentalOTLPHTTPPort) || cfg.IsSet(config.ExperimentalOTLPgRPCPort)
}

func isSetExperimental(cfg config.Config) bool {
	return isSetExperimentalPort(cfg)
}

func portToUint(v int) (port uint, err error) {
	if v < 0 || v > 65535 {
		err = fmt.Errorf("%d is out of [0, 65535] range", v)
	}
	port = uint(v)
	return
}

func fromExperimentalPortReceiverConfig(cfg config.Config, otlpConfig *colConfig.Map) error {
	var errs []error

	httpPort, err := portToUint(cfg.GetInt(config.ExperimentalOTLPHTTPPort))
	if err != nil {
		errs = append(errs, fmt.Errorf("HTTP port is invalid: %w", err))
	}

	gRPCPort, err := portToUint(cfg.GetInt(config.ExperimentalOTLPgRPCPort))
	if err != nil {
		errs = append(errs, fmt.Errorf("gRPC port is invalid: %w", err))
	}

	bindHost := getReceiverHost(cfg)

	if gRPCPort > 0 {
		otlpConfig.Set(
			buildKey("protocols", "grpc", "endpoint"),
			fmt.Sprintf("%s:%d", bindHost, gRPCPort),
		)
	}

	if httpPort > 0 {
		otlpConfig.Set(
			buildKey("protocols", "http", "endpoint"),
			fmt.Sprintf("%s:%d", bindHost, httpPort),
		)
	}

	return multierr.Combine(errs...)
}

// fromExperimentalConfig builds a PipelineConfig from the experimental configuration.
func fromExperimentalConfig(cfg config.Config) (PipelineConfig, error) {
	var errs []error
	otlpConfig := colConfig.NewMap()
	if isSetExperimentalPort(cfg) {
		err := fromExperimentalPortReceiverConfig(cfg, otlpConfig)
		if err != nil {
			errs = append(errs, fmt.Errorf("OTLP receiver port-based configuration is invalid: %w", err))
		}
	}

	tracePort, err := portToUint(cfg.GetInt(config.ExperimentalOTLPTracePort))
	if err != nil {
		errs = append(errs, fmt.Errorf("internal trace port is invalid: %w", err))
	}

	metricsEnabled := cfg.GetBool(config.ExperimentalOTLPMetricsEnabled)
	tracesEnabled := cfg.GetBool(config.ExperimentalOTLPTracesEnabled)
	if !metricsEnabled && !tracesEnabled {
		errs = append(errs, fmt.Errorf("at least one OTLP signal needs to be enabled"))
	}

	metrics := map[string]interface{}{}
	if cfg.IsSet(config.ExperimentalOTLPMetrics) {
		metrics = cfg.GetStringMap(config.ExperimentalOTLPMetrics)
	}

	return PipelineConfig{
<<<<<<< HEAD
		BindHost:       getReceiverHost(cfg),
		HTTPPort:       httpPort,
		GRPCPort:       gRPCPort,
		TracePort:      tracePort,
		MetricsEnabled: metricsEnabled,
		TracesEnabled:  tracesEnabled,
		Metrics:        metrics,
=======
		OTLPReceiverConfig: otlpConfig.ToStringMap(),
		TracePort:          tracePort,
		MetricsEnabled:     metricsEnabled,
		TracesEnabled:      tracesEnabled,
>>>>>>> b46bd47d
	}, multierr.Combine(errs...)
}

// IsEnabled checks if OTLP pipeline is enabled in a given config.
func IsEnabled(cfg config.Config) bool {
	// TODO (AP-1267): Check stable config too
	return isSetExperimental(cfg)
}

// FromAgentConfig builds a pipeline configuration from an Agent configuration.
func FromAgentConfig(cfg config.Config) (PipelineConfig, error) {
	// TODO (AP-1267): Check stable config too
	return fromExperimentalConfig(cfg)
}<|MERGE_RESOLUTION|>--- conflicted
+++ resolved
@@ -36,6 +36,11 @@
 // isSetExperimentalPort checks if the experimental port config is set.
 func isSetExperimentalPort(cfg config.Config) bool {
 	return cfg.IsSet(config.ExperimentalOTLPHTTPPort) || cfg.IsSet(config.ExperimentalOTLPgRPCPort)
+}
+
+// isSetExperimentalMetrics checks if the experimental metrics config is set.
+func isSetExperimentalMetrics(cfg config.Config) bool {
+	return cfg.IsSet(config.ExperimentalOTLPMetrics)
 }
 
 func isSetExperimental(cfg config.Config) bool {
@@ -105,25 +110,16 @@
 	}
 
 	metrics := map[string]interface{}{}
-	if cfg.IsSet(config.ExperimentalOTLPMetrics) {
+	if isSetExperimentalMetrics(cfg) {
 		metrics = cfg.GetStringMap(config.ExperimentalOTLPMetrics)
 	}
 
 	return PipelineConfig{
-<<<<<<< HEAD
-		BindHost:       getReceiverHost(cfg),
-		HTTPPort:       httpPort,
-		GRPCPort:       gRPCPort,
-		TracePort:      tracePort,
-		MetricsEnabled: metricsEnabled,
-		TracesEnabled:  tracesEnabled,
-		Metrics:        metrics,
-=======
 		OTLPReceiverConfig: otlpConfig.ToStringMap(),
 		TracePort:          tracePort,
 		MetricsEnabled:     metricsEnabled,
 		TracesEnabled:      tracesEnabled,
->>>>>>> b46bd47d
+		Metrics:            metrics,
 	}, multierr.Combine(errs...)
 }
 
