--- conflicted
+++ resolved
@@ -84,29 +84,10 @@
 	return parserprovider.NewInMemoryMapProvider(strings.NewReader(defaultMetricsConfig))
 }
 
-<<<<<<< HEAD
-func newReceiverProvider(otlpReceiverConfig map[string]interface{}) parserprovider.MapProvider {
+func newReceiverProvider(otlpReceiverConfig map[string]interface{}) config.MapProvider {
 	configMap := config.NewMapFromStringMap(map[string]interface{}{
 		"receivers": map[string]interface{}{"otlp": otlpReceiverConfig},
 	})
-=======
-func newReceiverProvider(cfg PipelineConfig) config.MapProvider {
-	configMap := config.NewMap()
-	if cfg.GRPCPort > 0 {
-		configMap.Set(
-			buildKey("receivers", "otlp", "protocols", "grpc", "endpoint"),
-			fmt.Sprintf("%s:%d", cfg.BindHost, cfg.GRPCPort),
-		)
-	}
-
-	if cfg.HTTPPort > 0 {
-		configMap.Set(
-			buildKey("receivers", "otlp", "protocols", "http", "endpoint"),
-			fmt.Sprintf("%s:%d", cfg.BindHost, cfg.HTTPPort),
-		)
-	}
-
->>>>>>> 18cc5ffd
 	return mapProvider(*configMap)
 }
 
