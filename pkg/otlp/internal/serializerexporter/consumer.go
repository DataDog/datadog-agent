// Unless explicitly stated otherwise all files in this repository are licensed
// under the Apache License Version 2.0.
// This product includes software developed at Datadog (https://www.datadoghq.com/).
// Copyright 2016-present Datadog, Inc.

package serializerexporter

import (
	"context"
	"fmt"
	"time"

	"github.com/DataDog/datadog-agent/pkg/metrics"
	"github.com/DataDog/datadog-agent/pkg/otlp/model/translator"
	"github.com/DataDog/datadog-agent/pkg/quantile"
	"github.com/DataDog/datadog-agent/pkg/serializer"
	"github.com/DataDog/datadog-agent/pkg/tagger"
	"github.com/DataDog/datadog-agent/pkg/tagger/collectors"
	"github.com/DataDog/datadog-agent/pkg/util/log"
)

var _ translator.Consumer = (*serializerConsumer)(nil)

type serializerConsumer struct {
<<<<<<< HEAD
	series   metrics.Series
	sketches metrics.SketchSeriesList
=======
	cardinality collectors.TagCardinality
	series      metricsserializer.Series
	sketches    metricsserializer.SketchSeriesList
}

// enrichedTags of a given dimension.
// In the OTLP pipeline, 'contexts' are kept within the translator and function differently than DogStatsD/check metrics.
func (c *serializerConsumer) enrichedTags(dimensions *translator.Dimensions) []string {
	enrichedTags := make([]string, 0, len(dimensions.Tags()))
	enrichedTags = append(enrichedTags, dimensions.Tags()...)

	entityTags, err := tagger.Tag(dimensions.OriginID(), c.cardinality)
	if err != nil {
		log.Tracef("Cannot get tags for entity %s: %s", dimensions.OriginID(), err)
	} else {
		enrichedTags = append(enrichedTags, entityTags...)
	}

	orchestratorTags, err := tagger.OrchestratorScopeTag()
	if err != nil {
		log.Trace(err.Error())
	} else {
		enrichedTags = append(enrichedTags, orchestratorTags...)
	}

	return enrichedTags
>>>>>>> 14de8268
}

func (c *serializerConsumer) ConsumeSketch(_ context.Context, dimensions *translator.Dimensions, ts uint64, qsketch *quantile.Sketch) {
	c.sketches = append(c.sketches, metrics.SketchSeries{
		Name:     dimensions.Name(),
		Tags:     c.enrichedTags(dimensions),
		Host:     dimensions.Host(),
		Interval: 1,
		Points: []metrics.SketchPoint{{
			Ts:     int64(ts / 1e9),
			Sketch: qsketch,
		}},
	})
}

func apiTypeFromTranslatorType(typ translator.MetricDataType) metrics.APIMetricType {
	switch typ {
	case translator.Count:
		return metrics.APICountType
	case translator.Gauge:
		return metrics.APIGaugeType
	}
	panic(fmt.Sprintf("unreachable: received non-count non-gauge type: %d", typ))
}

func (c *serializerConsumer) ConsumeTimeSeries(ctx context.Context, dimensions *translator.Dimensions, typ translator.MetricDataType, ts uint64, value float64) {
	c.series = append(c.series,
		&metrics.Serie{
			Name:     dimensions.Name(),
			Points:   []metrics.Point{{Ts: float64(ts / 1e9), Value: value}},
			Tags:     c.enrichedTags(dimensions),
			Host:     dimensions.Host(),
			MType:    apiTypeFromTranslatorType(typ),
			Interval: 1,
		},
	)
}

// addTelemetryMetric to know if an Agent is using OTLP metrics.
func (c *serializerConsumer) addTelemetryMetric(hostname string) {
	c.series = append(c.series, &metrics.Serie{
		Name:           "datadog.agent.otlp.metrics",
		Points:         []metrics.Point{{Value: 1, Ts: float64(time.Now().Unix())}},
		Tags:           []string{},
		Host:           hostname,
		MType:          metrics.APIGaugeType,
		SourceTypeName: "System",
	})
}

// flush all metrics and sketches in consumer.
func (c *serializerConsumer) flush(s serializer.MetricSerializer) error {
	if err := s.SendSketch(c.sketches); err != nil {
		return err
	}
	return s.SendSeries(c.series)
}<|MERGE_RESOLUTION|>--- conflicted
+++ resolved
@@ -11,6 +11,7 @@
 	"time"
 
 	"github.com/DataDog/datadog-agent/pkg/metrics"
+
 	"github.com/DataDog/datadog-agent/pkg/otlp/model/translator"
 	"github.com/DataDog/datadog-agent/pkg/quantile"
 	"github.com/DataDog/datadog-agent/pkg/serializer"
@@ -22,13 +23,9 @@
 var _ translator.Consumer = (*serializerConsumer)(nil)
 
 type serializerConsumer struct {
-<<<<<<< HEAD
-	series   metrics.Series
-	sketches metrics.SketchSeriesList
-=======
 	cardinality collectors.TagCardinality
-	series      metricsserializer.Series
-	sketches    metricsserializer.SketchSeriesList
+	series      metrics.Series
+	sketches    metrics.SketchSeriesList
 }
 
 // enrichedTags of a given dimension.
@@ -52,7 +49,6 @@
 	}
 
 	return enrichedTags
->>>>>>> 14de8268
 }
 
 func (c *serializerConsumer) ConsumeSketch(_ context.Context, dimensions *translator.Dimensions, ts uint64, qsketch *quantile.Sketch) {
