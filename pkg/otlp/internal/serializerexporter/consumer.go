--- conflicted
+++ resolved
@@ -17,6 +17,7 @@
 	"github.com/DataDog/datadog-agent/pkg/serializer"
 	"github.com/DataDog/datadog-agent/pkg/tagger"
 	"github.com/DataDog/datadog-agent/pkg/tagger/collectors"
+	"github.com/DataDog/datadog-agent/pkg/tagset"
 	"github.com/DataDog/datadog-agent/pkg/util/log"
 )
 
@@ -54,11 +55,7 @@
 func (c *serializerConsumer) ConsumeSketch(_ context.Context, dimensions *translator.Dimensions, ts uint64, qsketch *quantile.Sketch) {
 	c.sketches = append(c.sketches, metrics.SketchSeries{
 		Name:     dimensions.Name(),
-<<<<<<< HEAD
-		Tags:     tagset.CompositeTagsFromSlice(dimensions.Tags()),
-=======
-		Tags:     c.enrichedTags(dimensions),
->>>>>>> 8c1baa9d
+		Tags:     tagset.CompositeTagsFromSlice(c.enrichedTags(dimensions)),
 		Host:     dimensions.Host(),
 		Interval: 1,
 		Points: []metrics.SketchPoint{{
@@ -83,11 +80,7 @@
 		&metrics.Serie{
 			Name:     dimensions.Name(),
 			Points:   []metrics.Point{{Ts: float64(ts / 1e9), Value: value}},
-<<<<<<< HEAD
-			Tags:     tagset.CompositeTagsFromSlice(dimensions.Tags()),
-=======
-			Tags:     c.enrichedTags(dimensions),
->>>>>>> 8c1baa9d
+			Tags:     tagset.CompositeTagsFromSlice(c.enrichedTags(dimensions)),
 			Host:     dimensions.Host(),
 			MType:    apiTypeFromTranslatorType(typ),
 			Interval: 1,
@@ -107,33 +100,6 @@
 	})
 }
 
-<<<<<<< HEAD
-// enrichTags of series and sketches.
-// This method should be called once after metrics have been mapped.
-//
-// In the OTLP pipeline, 'contexts' are kept within the translator, and,
-// therefore, this works a little differently than for DogStatsD/check metrics.
-func (c *serializerConsumer) enrichTags(cardinality string) {
-	// TODO (AP-1328): Get origin from semantic conventions.
-	const origin = ""
-	const k8sOriginID = ""
-
-	tb := tagset.NewHashlessTagsAccumulator()
-	for i := range c.series {
-		tb.Reset()
-		tagger.EnrichTags(tb, origin, k8sOriginID, cardinality)
-		c.series[i].Tags.CombineWithSlice(tb.Copy())
-	}
-
-	for i := range c.sketches {
-		tb.Reset()
-		tagger.EnrichTags(tb, origin, k8sOriginID, cardinality)
-		c.sketches[i].Tags.CombineWithSlice(tb.Copy())
-	}
-}
-
-=======
->>>>>>> 8c1baa9d
 // flush all metrics and sketches in consumer.
 func (c *serializerConsumer) flush(s serializer.MetricSerializer) error {
 	if err := s.SendSketch(c.sketches); err != nil {
