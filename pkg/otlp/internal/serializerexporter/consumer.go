--- conflicted
+++ resolved
@@ -28,15 +28,9 @@
 
 func (c *serializerConsumer) ConsumeSketch(_ context.Context, dimensions *translator.Dimensions, ts uint64, qsketch *quantile.Sketch) {
 	c.sketches = append(c.sketches, metrics.SketchSeries{
-<<<<<<< HEAD
-		Name:     name,
-		Tags:     tagset.CompositeTagsFromSlice(tags),
-		Host:     host,
-=======
 		Name:     dimensions.Name(),
-		Tags:     dimensions.Tags(),
+		Tags:     tagset.CompositeTagsFromSlice(dimensions.Tags()),
 		Host:     dimensions.Host(),
->>>>>>> e49d6c34
 		Interval: 1,
 		Points: []metrics.SketchPoint{{
 			Ts:     int64(ts / 1e9),
@@ -60,13 +54,8 @@
 		&metrics.Serie{
 			Name:     dimensions.Name(),
 			Points:   []metrics.Point{{Ts: float64(ts / 1e9), Value: value}},
-<<<<<<< HEAD
-			Tags:     tagset.CompositeTagsFromSlice(tags),
-			Host:     host,
-=======
-			Tags:     dimensions.Tags(),
+			Tags:     tagset.CompositeTagsFromSlice(dimensions.Tags()),
 			Host:     dimensions.Host(),
->>>>>>> e49d6c34
 			MType:    apiTypeFromTranslatorType(typ),
 			Interval: 1,
 		},
