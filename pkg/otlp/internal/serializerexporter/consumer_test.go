--- conflicted
+++ resolved
@@ -210,11 +210,8 @@
 
 func (m *MockSerializer) SendContainerImage(_ []serializer.ContainerImageMessage, _ string) error {
 	return nil
-<<<<<<< HEAD
-=======
 }
 
 func (m *MockSerializer) SendSBOM(_ []serializer.SBOMMessage, _ string) error {
 	return nil
->>>>>>> 16cc0c7f
 }