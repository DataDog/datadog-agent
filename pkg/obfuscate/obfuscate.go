// Unless explicitly stated otherwise all files in this repository are licensed
// under the Apache License Version 2.0.
// This product includes software developed at Datadog (https://www.datadoghq.com/).
// Copyright 2016-present Datadog, Inc.

// Package obfuscate implements quantizing and obfuscating of tags and resources for
// a set of spans matching a certain criteria.
//
// This module is used in the Datadog Agent, the Go tracing client (dd-trace-go) and in the
// OpenTelemetry Collector Datadog exporter./ End-user behavior is stable, but there are no
// stability guarantees on its public Go API. Nonetheless, if editing try to avoid breaking
// API changes if possible and double check the API usage on all module dependents.
package obfuscate

import (
	"bytes"

	"go.uber.org/atomic"

	"github.com/DataDog/datadog-go/v5/statsd"
)

// Obfuscator quantizes and obfuscates spans. The obfuscator is not safe for
// concurrent use.
type Obfuscator struct {
	opts                 *Config
	es                   *jsonObfuscator // nil if disabled
	openSearch           *jsonObfuscator // nil if disabled
	mongo                *jsonObfuscator // nil if disabled
	sqlExecPlan          *jsonObfuscator // nil if disabled
	sqlExecPlanNormalize *jsonObfuscator // nil if disabled
	ccObfuscator         *creditCard     // nil if disabled
	// sqlLiteralEscapes reports whether we should treat escape characters literally or as escape characters.
	// Different SQL engines behave in different ways and the tokenizer needs to be generic.
	sqlLiteralEscapes *atomic.Bool
	// queryCache keeps a cache of already obfuscated queries.
	queryCache *measuredCache
	log        Logger
}

// Logger is able to log certain log messages.
type Logger interface {
	// Debugf logs the given message using the given format.
	Debugf(format string, params ...interface{})
}

type noopLogger struct{}

func (noopLogger) Debugf(_ string, _ ...interface{}) {}

// setSQLLiteralEscapes sets whether or not escape characters should be treated literally by the SQL obfuscator.
func (o *Obfuscator) setSQLLiteralEscapes(ok bool) {
	if ok {
		o.sqlLiteralEscapes.Store(true)
	} else {
		o.sqlLiteralEscapes.Store(false)
	}
}

// useSQLLiteralEscapes reports whether escape characters will be treated literally by the SQL obfuscator.
// Some SQL engines require it and others don't. It will be detected as SQL queries are being obfuscated
// through calls to ObfuscateSQLString and automatically set for future.
func (o *Obfuscator) useSQLLiteralEscapes() bool {
	return o.sqlLiteralEscapes.Load()
}

// Config holds the configuration for obfuscating sensitive data for various span types.
type Config struct {
	// SQL holds the obfuscation configuration for SQL queries.
	SQL SQLConfig

	// ES holds the obfuscation configuration for ElasticSearch bodies.
	ES JSONConfig `mapstructure:"elasticsearch"`

	// OpenSearch holds the obfuscation configuration for OpenSearch bodies.
	OpenSearch JSONConfig `mapstructure:"opensearch"`

	// Mongo holds the obfuscation configuration for MongoDB queries.
	Mongo JSONConfig `mapstructure:"mongodb"`

	// SQLExecPlan holds the obfuscation configuration for SQL Exec Plans. This is strictly for safety related obfuscation,
	// not normalization. Normalization of exec plans is configured in SQLExecPlanNormalize.
	SQLExecPlan JSONConfig `mapstructure:"sql_exec_plan"`

	// SQLExecPlanNormalize holds the normalization configuration for SQL Exec Plans.
	SQLExecPlanNormalize JSONConfig `mapstructure:"sql_exec_plan_normalize"`

	// HTTP holds the obfuscation settings for HTTP URLs.
	HTTP HTTPConfig `mapstructure:"http"`

	// Redis holds the obfuscation settings for Redis commands.
	Redis RedisConfig `mapstructure:"redis"`

	// Memcached holds the obfuscation settings for Memcached commands.
	Memcached MemcachedConfig `mapstructure:"memcached"`

	// Memcached holds the obfuscation settings for obfuscation of CC numbers in meta.
	CreditCard CreditCardsConfig `mapstructure:"credit_cards"`

	// Statsd specifies the statsd client to use for reporting metrics.
	Statsd StatsClient

	// Logger specifies the logger to use when outputting messages.
	// If unset, no logs will be outputted.
	Logger Logger

	// Cache enables the query cache for obfuscation for SQL and MongoDB queries.
<<<<<<< HEAD
	Cache CacheConfig
=======
	Cache CacheConfig `mapstructure:"cache"`
>>>>>>> 3db398a4
}

// StatsClient implementations are able to emit stats.
type StatsClient interface {
	// Gauge reports a gauge stat with the given name, value, tags and rate.
	Gauge(name string, value float64, tags []string, rate float64) error
}

// ObfuscationMode specifies the obfuscation mode to use for go-sqllexer pkg.
type ObfuscationMode string

// ObfuscationMode valid values
const (
	NormalizeOnly         = ObfuscationMode("normalize_only")
	ObfuscateOnly         = ObfuscationMode("obfuscate_only")
	ObfuscateAndNormalize = ObfuscationMode("obfuscate_and_normalize")
)

// SQLConfig holds the config for obfuscating SQL.
type SQLConfig struct {
	// DBMS identifies the type of database management system (e.g. MySQL, Postgres, and SQL Server).
	// Valid values for this can be found at https://github.com/open-telemetry/opentelemetry-specification/blob/main/specification/trace/semantic_conventions/database.md#connection-level-attributes
	DBMS string `json:"dbms"`

	// TableNames specifies whether the obfuscator should also extract the table names that a query addresses,
	// in addition to obfuscating.
	TableNames bool `json:"table_names" yaml:"table_names"`

	// CollectCommands specifies whether the obfuscator should extract and return commands as SQL metadata when obfuscating.
	CollectCommands bool `json:"collect_commands" yaml:"collect_commands"`

	// CollectComments specifies whether the obfuscator should extract and return comments as SQL metadata when obfuscating.
	CollectComments bool `json:"collect_comments" yaml:"collect_comments"`

	// CollectProcedures specifies whether the obfuscator should extract and return procedure names as SQL metadata when obfuscating.
	CollectProcedures bool `json:"collect_procedures" yaml:"collect_procedures"`

	// ReplaceDigits specifies whether digits in table names and identifiers should be obfuscated.
	ReplaceDigits bool `json:"replace_digits" yaml:"replace_digits"`

	// KeepSQLAlias reports whether SQL aliases ("AS") should be truncated.
	KeepSQLAlias bool `json:"keep_sql_alias"`

	// DollarQuotedFunc reports whether to treat "$func$" delimited dollar-quoted strings
	// differently and not obfuscate them as a string. To read more about dollar quoted
	// strings see:
	//
	// https://www.postgresql.org/docs/current/sql-syntax-lexical.html#SQL-SYNTAX-DOLLAR-QUOTING
	DollarQuotedFunc bool `json:"dollar_quoted_func"`

	// ObfuscationMode specifies the obfuscation mode to use for go-sqllexer pkg.
	// When specified, obfuscator will attempt to use go-sqllexer pkg to obfuscate (and normalize) SQL queries.
	// Valid values are "normalize_only", "obfuscate_only", "obfuscate_and_normalize"
	ObfuscationMode ObfuscationMode `json:"obfuscation_mode" yaml:"obfuscation_mode"`

	// RemoveSpaceBetweenParentheses specifies whether to remove spaces between parentheses.
	// By default, spaces are inserted between parentheses during normalization.
	// This option is only valid when ObfuscationMode is "normalize_only" or "obfuscate_and_normalize".
	RemoveSpaceBetweenParentheses bool `json:"remove_space_between_parentheses" yaml:"remove_space_between_parentheses"`

	// KeepNull specifies whether to disable obfuscate NULL value with ?.
	// This option is only valid when ObfuscationMode is "obfuscate_only" or "obfuscate_and_normalize".
	KeepNull bool `json:"keep_null" yaml:"keep_null"`

	// KeepBoolean specifies whether to disable obfuscate boolean value with ?.
	// This option is only valid when ObfuscationMode is "obfuscate_only" or "obfuscate_and_normalize".
	KeepBoolean bool `json:"keep_boolean" yaml:"keep_boolean"`

	// KeepPositionalParameter specifies whether to disable obfuscate positional parameter with ?.
	// This option is only valid when ObfuscationMode is "obfuscate_only" or "obfuscate_and_normalize".
	KeepPositionalParameter bool `json:"keep_positional_parameter" yaml:"keep_positional_parameter"`

	// KeepTrailingSemicolon specifies whether to keep trailing semicolon.
	// By default, trailing semicolon is removed during normalization.
	// This option is only valid when ObfuscationMode is "normalize_only" or "obfuscate_and_normalize".
	KeepTrailingSemicolon bool `json:"keep_trailing_semicolon" yaml:"keep_trailing_semicolon"`

	// KeepIdentifierQuotation specifies whether to keep identifier quotation, e.g. "my_table" or [my_table].
	// By default, identifier quotation is removed during normalization.
	// This option is only valid when ObfuscationMode is "normalize_only" or "obfuscate_and_normalize".
	KeepIdentifierQuotation bool `json:"keep_identifier_quotation" yaml:"keep_identifier_quotation"`

	// KeepJSONPath specifies whether to keep JSON paths following JSON operators in SQL statements in obfuscation.
	// By default, JSON paths are treated as literals and are obfuscated to ?, e.g. "data::jsonb -> 'name'" -> "data::jsonb -> ?".
	// This option is only valid when ObfuscationMode is "normalize_only" or "obfuscate_and_normalize".
	KeepJSONPath bool `json:"keep_json_path" yaml:"keep_json_path"`

	// Cache is deprecated. Please use `apm_config.obfuscation.cache` instead.
	Cache bool `json:"cache" yaml:"cache"`
}

// SQLMetadata holds metadata collected throughout the obfuscation of an SQL statement. It is only
// collected when enabled via SQLConfig.
type SQLMetadata struct {
	// Size holds the byte size of the metadata collected.
	Size int64
	// TablesCSV is a comma-separated list of tables that the query addresses.
	TablesCSV string `json:"tables_csv"`
	// Commands holds commands executed in an SQL statement.
	// e.g. SELECT, UPDATE, INSERT, DELETE, etc.
	Commands []string `json:"commands"`
	// Comments holds comments in an SQL statement.
	Comments []string `json:"comments"`
	// Procedures holds procedure names in an SQL statement.
	Procedures []string `json:"procedures"`
}

// HTTPConfig holds the configuration settings for HTTP obfuscation.
type HTTPConfig struct {
	// RemoveQueryStrings determines query strings to be removed from HTTP URLs.
	RemoveQueryString bool `mapstructure:"remove_query_string" json:"remove_query_string"`

	// RemovePathDigits determines digits in path segments to be obfuscated.
	RemovePathDigits bool `mapstructure:"remove_paths_with_digits" json:"remove_path_digits"`
}

// RedisConfig holds the configuration settings for Redis obfuscation
type RedisConfig struct {
	// Enabled specifies whether this feature should be enabled.
	Enabled bool `mapstructure:"enabled"`

	// RemoveAllArgs specifies whether all arguments to a given Redis
	// command should be obfuscated.
	RemoveAllArgs bool `mapstructure:"remove_all_args"`
}

// MemcachedConfig holds the configuration settings for Memcached obfuscation
type MemcachedConfig struct {
	// Enabled specifies whether this feature should be enabled.
	Enabled bool `mapstructure:"enabled"`

	// KeepCommand specifies whether the command of a given Memcached
	// query should be kept. If false, the entire tag is removed.
	KeepCommand bool `mapstructure:"keep_command"`
}

// JSONConfig holds the obfuscation configuration for sensitive
// data found in JSON objects.
type JSONConfig struct {
	// Enabled will specify whether obfuscation should be enabled.
	Enabled bool `mapstructure:"enabled"`

	// KeepValues will specify a set of keys for which their values will
	// not be obfuscated.
	KeepValues []string `mapstructure:"keep_values"`

	// ObfuscateSQLValues will specify a set of keys for which their values
	// will be passed through SQL obfuscation
	ObfuscateSQLValues []string `mapstructure:"obfuscate_sql_values"`
}

// CreditCardsConfig holds the configuration for credit card obfuscation in
// (Meta) tags.
type CreditCardsConfig struct {
	// Enabled specifies whether this feature should be enabled.
	Enabled bool `mapstructure:"enabled"`

	// Luhn specifies whether Luhn checksum validation should be enabled.
	// https://dev.to/shiraazm/goluhn-a-simple-library-for-generating-calculating-and-verifying-luhn-numbers-588j
	// It reduces false positives, but increases the CPU time X3.
	Luhn bool `mapstructure:"luhn"`

	// KeepValues specifies tag keys that are known to not ever contain credit cards
	// and therefore their values can be kept.
	KeepValues []string `mapstructure:"keep_values"`
}

// CacheConfig holds the configuration for caching obfuscated queries.
type CacheConfig struct {
	// Enabled specifies whether caching should be enabled.
	Enabled bool `mapstructure:"enabled"`
}

// NewObfuscator creates a new obfuscator
func NewObfuscator(cfg Config) *Obfuscator {
	if cfg.Logger == nil {
		cfg.Logger = noopLogger{}
	}
	o := Obfuscator{
		opts:              &cfg,
		queryCache:        newMeasuredCache(cacheOptions{On: cfg.Cache.Enabled, Statsd: cfg.Statsd}),
		sqlLiteralEscapes: atomic.NewBool(false),
		log:               cfg.Logger,
	}
	if cfg.ES.Enabled {
		o.es = newJSONObfuscator(&cfg.ES, &o)
	}
	if cfg.OpenSearch.Enabled {
		o.openSearch = newJSONObfuscator(&cfg.OpenSearch, &o)
	}
	if cfg.Mongo.Enabled {
		o.mongo = newJSONObfuscator(&cfg.Mongo, &o)
	}
	if cfg.SQLExecPlan.Enabled {
		o.sqlExecPlan = newJSONObfuscator(&cfg.SQLExecPlan, &o)
	}
	if cfg.SQLExecPlanNormalize.Enabled {
		o.sqlExecPlanNormalize = newJSONObfuscator(&cfg.SQLExecPlanNormalize, &o)
	}
	if cfg.CreditCard.Enabled {
		o.ccObfuscator = newCCObfuscator(&cfg.CreditCard)
	}
	if cfg.Statsd == nil {
		cfg.Statsd = &statsd.NoOpClient{}
	}
	return &o
}

// Stop cleans up after a finished Obfuscator.
func (o *Obfuscator) Stop() {
	if o.queryCache != nil {
		o.queryCache.Close()
	}
}

// compactWhitespaces compacts all whitespaces in t.
func compactWhitespaces(t string) string {
	n := len(t)
	r := make([]byte, n)
	spaceCode := uint8(32)
	isWhitespace := func(char uint8) bool { return char == spaceCode }
	nr := 0
	offset := 0
	for i := 0; i < n; i++ {
		if isWhitespace(t[i]) {
			copy(r[nr:], t[nr+offset:i])
			r[i-offset] = spaceCode
			nr = i + 1 - offset
			for j := i + 1; j < n; j++ {
				if !isWhitespace(t[j]) {
					offset += j - i - 1
					i = j
					break
				} else if j == n-1 {
					offset += j - i
					i = j
					break
				}
			}
		}
	}
	copy(r[nr:], t[nr+offset:n])
	r = r[:n-offset]
	return string(bytes.Trim(r, " "))
}

// replaceDigits replaces consecutive sequences of digits with '?',
// example: "jobs_2020_1597876964" --> "jobs_?_?"
func replaceDigits(buffer []byte) []byte {
	scanningDigit := false
	filtered := buffer[:0]
	for _, b := range buffer {
		// digits are encoded as 1 byte in utf8
		if isDigit(rune(b)) {
			if scanningDigit {
				continue
			}
			scanningDigit = true
			filtered = append(filtered, byte('?'))
			continue
		}
		scanningDigit = false
		filtered = append(filtered, b)
	}
	return filtered
}<|MERGE_RESOLUTION|>--- conflicted
+++ resolved
@@ -105,11 +105,7 @@
 	Logger Logger
 
 	// Cache enables the query cache for obfuscation for SQL and MongoDB queries.
-<<<<<<< HEAD
-	Cache CacheConfig
-=======
 	Cache CacheConfig `mapstructure:"cache"`
->>>>>>> 3db398a4
 }
 
 // StatsClient implementations are able to emit stats.
