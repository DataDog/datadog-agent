--- conflicted
+++ resolved
@@ -185,12 +185,8 @@
 			}
 			b.Fatalf("mangled payload after obfuscation: %q", v)
 		}
-<<<<<<< HEAD
-		t.Fatalf("mangled payload after obfuscation: %q", v)
-=======
 
 		wg.Wait()
 		close(rs)
->>>>>>> 130b80d9
 	}
 }