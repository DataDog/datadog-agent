--- conflicted
+++ resolved
@@ -22,11 +22,7 @@
 	github.com/dustin/go-humanize v1.0.1 // indirect
 	github.com/pkg/errors v0.9.1 // indirect
 	github.com/pmezard/go-difflib v1.0.1-0.20181226105442-5d4384ee4fb2 // indirect
-<<<<<<< HEAD
-	golang.org/x/net v0.42.0 // indirect
-=======
 	golang.org/x/net v0.43.0 // indirect
->>>>>>> a55a9d79
 	golang.org/x/sys v0.35.0 // indirect
 	golang.org/x/time v0.12.0 // indirect
 	gopkg.in/yaml.v3 v3.0.1 // indirect
