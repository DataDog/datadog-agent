--- conflicted
+++ resolved
@@ -571,11 +571,7 @@
 	c, err := NewRunnerWithChecks(mockConfig, []checks.Check{check}, true, nil)
 	check.Init(nil, hostInfo)
 	assert.NoError(t, err)
-<<<<<<< HEAD
-=======
-
->>>>>>> 4f458aa5
-	c.Submitter, err = NewSubmitter(mockConfig, hostInfo.HostName)
+	c.Submitter, err = NewSubmitter(mockConfig, mockConfig, hostInfo.HostName)
 	require.NoError(t, err)
 
 	err = c.Submitter.Start()
