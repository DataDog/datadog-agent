// Unless explicitly stated otherwise all files in this repository are licensed
// under the Apache License Version 2.0.
// This product includes software developed at Datadog (https://www.datadoghq.com/).
// Copyright 2016-present Datadog, Inc.

//go:build linux || windows

package net

import (
	"bytes"
	"context"
	"encoding/json"
	"fmt"
	"io"
	"net"
	"net/http"
	"sync"
	"time"

<<<<<<< HEAD
	"google.golang.org/grpc"

	model "github.com/DataDog/agent-payload/v5/process"
	netEncoding "github.com/DataDog/datadog-agent/pkg/network/encoding"
	procEncoding "github.com/DataDog/datadog-agent/pkg/process/encoding"
	reqEncoding "github.com/DataDog/datadog-agent/pkg/process/encoding/request"
	"github.com/DataDog/datadog-agent/pkg/proto/connectionserver"
=======
	model "github.com/DataDog/agent-payload/v5/process"
	"google.golang.org/protobuf/proto"

	"github.com/DataDog/datadog-agent/pkg/languagedetection/languagemodels"
	netEncoding "github.com/DataDog/datadog-agent/pkg/network/encoding"
	procEncoding "github.com/DataDog/datadog-agent/pkg/process/encoding"
	reqEncoding "github.com/DataDog/datadog-agent/pkg/process/encoding/request"
	languagepb "github.com/DataDog/datadog-agent/pkg/proto/pbgo/languagedetection"
>>>>>>> feda0a42
	pbgo "github.com/DataDog/datadog-agent/pkg/proto/pbgo/process"
	"github.com/DataDog/datadog-agent/pkg/util/log"
	"github.com/DataDog/datadog-agent/pkg/util/retry"
)

// Conn is a wrapper over some net.Listener
type Conn interface {
	// GetListener returns the underlying net.Listener
	GetListener() net.Listener

	// Stop and clean up resources for the underlying connection
	Stop()
}

const (
	contentTypeProtobuf = "application/protobuf"
)

var (
	globalUtil     *RemoteSysProbeUtil
	globalUtilOnce sync.Once
)

var _ SysProbeUtil = &RemoteSysProbeUtil{}

// RemoteSysProbeUtil wraps interactions with a remote system probe service
type RemoteSysProbeUtil struct {
	// Retrier used to setup system probe
	initRetry retry.Retrier

	path       string
	httpClient http.Client
}

// GetRemoteSystemProbeUtil returns a ready to use RemoteSysProbeUtil. It is backed by a shared singleton.
func GetRemoteSystemProbeUtil(path string) (*RemoteSysProbeUtil, error) {
	err := CheckPath(path)
	if err != nil {
		return nil, fmt.Errorf("error setting up remote system probe util, %v", err)
	}

	globalUtilOnce.Do(func() {
		globalUtil = newSystemProbe(path)
		globalUtil.initRetry.SetupRetrier(&retry.Config{ //nolint:errcheck
			Name:          "system-probe-util",
			AttemptMethod: globalUtil.init,
			Strategy:      retry.RetryCount,
			// 10 tries w/ 30s delays = 5m of trying before permafail
			RetryCount: 10,
			RetryDelay: 30 * time.Second,
		})
	})

	if err := globalUtil.initRetry.TriggerRetry(); err != nil {
		log.Debugf("system probe init error: %s", err)
		return nil, err
	}

	return globalUtil, nil
}

// GetProcStats returns a set of process stats by querying system-probe
func (r *RemoteSysProbeUtil) GetProcStats(pids []int32) (*model.ProcStatsWithPermByPID, error) {
	procReq := &pbgo.ProcessStatRequest{
		Pids: pids,
	}

	reqBody, err := reqEncoding.GetMarshaler(reqEncoding.ContentTypeProtobuf).Marshal(procReq)
	if err != nil {
		return nil, err
	}

	req, err := http.NewRequest("POST", procStatsURL, bytes.NewReader(reqBody))
	if err != nil {
		return nil, err
	}

	req.Header.Set("Accept", contentTypeProtobuf)
	req.Header.Set("Content-Type", procEncoding.ContentTypeProtobuf)
	resp, err := r.httpClient.Do(req)
	if err != nil {
		return nil, err
	}
	defer resp.Body.Close()

	if resp.StatusCode != http.StatusOK {
		return nil, fmt.Errorf("proc_stats request failed: Probe Path %s, url: %s, status code: %d", r.path, procStatsURL, resp.StatusCode)
	}

	body, err := io.ReadAll(resp.Body)
	if err != nil {
		return nil, err
	}

	contentType := resp.Header.Get("Content-type")
	results, err := procEncoding.GetUnmarshaler(contentType).Unmarshal(body)
	if err != nil {
		return nil, err
	}

	return results, nil
}

// GetConnections returns a set of active network connections, retrieved from the system probe service
func (r *RemoteSysProbeUtil) GetConnections(clientID string) (*model.Connections, error) {
	req, err := http.NewRequest("GET", fmt.Sprintf("%s?client_id=%s", connectionsURL, clientID), nil)
	if err != nil {
		return nil, err
	}

	req.Header.Set("Accept", contentTypeProtobuf)
	resp, err := r.httpClient.Do(req)
	if err != nil {
		return nil, err
	}

	defer resp.Body.Close()

	if resp.StatusCode != http.StatusOK {
		return nil, fmt.Errorf("conn request failed: Probe Path %s, url: %s, status code: %d", r.path, connectionsURL, resp.StatusCode)
	}

	body, err := io.ReadAll(resp.Body)
	if err != nil {
		return nil, err
	}

	contentType := resp.Header.Get("Content-type")
	conns, err := netEncoding.GetUnmarshaler(contentType).Unmarshal(body)
	if err != nil {
		return nil, err
	}

	return conns, nil
}

// GetConnectionsGRPC returns a set of active network connections, retrieved from the system probe grpc server
func (r *RemoteSysProbeUtil) GetConnectionsGRPC(clientID, unixPath string) (*model.Connections, error) {
	// Create a context with a timeout of 10 seconds
	ctx, cancel := context.WithTimeout(context.Background(), 10*time.Second)
	defer cancel()

	conn, err := grpc.Dial("unix://"+unixPath, grpc.WithInsecure())
	if err != nil {
		return nil, err
	}
	defer conn.Close()
	client := connectionserver.NewSystemProbeClient(conn)

	response, err := client.GetConnections(ctx, &connectionserver.GetConnectionsRequest{ClientID: clientID})
	if err != nil {
		return nil, err
	}

	res, err := response.Recv()
	if err != nil {
		return nil, err
	}

	return netEncoding.GetUnmarshaler(netEncoding.ContentTypeProtobuf).Unmarshal(res.Data)
}

// GetStats returns the expvar stats of the system probe
func (r *RemoteSysProbeUtil) GetStats() (map[string]interface{}, error) {
	req, err := http.NewRequest("GET", statsURL, nil)
	if err != nil {
		return nil, err
	}

	resp, err := r.httpClient.Do(req)
	if err != nil {
		return nil, err
	} else if resp.StatusCode != http.StatusOK {
		return nil, fmt.Errorf("conn request failed: Path %s, url: %s, status code: %d", r.path, statsURL, resp.StatusCode)
	}

	body, err := io.ReadAll(resp.Body)
	defer resp.Body.Close()
	if err != nil {
		return nil, err
	}

	stats := make(map[string]interface{})
	err = json.Unmarshal(body, &stats)
	if err != nil {
		return nil, err
	}

	return stats, nil
}

// Register registers the client to system probe
func (r *RemoteSysProbeUtil) Register(clientID string) error {
	req, err := http.NewRequest("GET", fmt.Sprintf("%s?client_id=%s", registerURL, clientID), nil)
	if err != nil {
		return err
	}

	resp, err := r.httpClient.Do(req)
	if err != nil {
		return err
	}
	defer resp.Body.Close()
	if resp.StatusCode != http.StatusOK {
		return fmt.Errorf("conn request failed: Path %s, url: %s, status code: %d", r.path, statsURL, resp.StatusCode)
	}

	return nil
}

func newSystemProbe(path string) *RemoteSysProbeUtil {
	return &RemoteSysProbeUtil{
		path: path,
		httpClient: http.Client{
			Timeout: 10 * time.Second,
			Transport: &http.Transport{
				MaxIdleConns:    2,
				IdleConnTimeout: 30 * time.Second,
				DialContext: func(_ context.Context, _, _ string) (net.Conn, error) {
					return net.Dial(netType, path)
				},
				TLSHandshakeTimeout:   1 * time.Second,
				ResponseHeaderTimeout: 5 * time.Second,
				ExpectContinueTimeout: 50 * time.Millisecond,
			},
		},
	}
}

func (r *RemoteSysProbeUtil) DetectLanguage(pids []int32) ([]languagemodels.Language, error) {
	procs := make([]*languagepb.Process, len(pids))
	for i, pid := range pids {
		procs[i] = &languagepb.Process{Pid: pid}
	}
	reqBytes, err := proto.Marshal(&languagepb.DetectLanguageRequest{Processes: procs})
	if err != nil {
		return nil, err
	}

	req, err := http.NewRequest(http.MethodGet, languageDetectionURL, bytes.NewBuffer(reqBytes))
	if err != nil {
		return nil, err
	}

	res, err := r.httpClient.Do(req)
	if err != nil {
		return nil, err
	}
	defer res.Body.Close()

	resBody, err := io.ReadAll(res.Body)
	if err != nil {
		return nil, err
	}

	var resProto languagepb.DetectLanguageResponse
	err = proto.Unmarshal(resBody, &resProto)
	if err != nil {
		return nil, err
	}

	langs := make([]languagemodels.Language, len(pids))
	for i, lang := range resProto.Languages {
		langs[i] = languagemodels.Language{
			Name:    languagemodels.LanguageName(lang.Name),
			Version: lang.Version,
		}
	}
	return langs, nil
}

func (r *RemoteSysProbeUtil) init() error {
	resp, err := r.httpClient.Get(statsURL)
	if err != nil {
		return err
	}
	defer resp.Body.Close()
	if resp.StatusCode != http.StatusOK {
		return fmt.Errorf("remote tracer status check failed: socket %s, url: %s, status code: %d", r.path, statsURL, resp.StatusCode)
	}
	return nil
}<|MERGE_RESOLUTION|>--- conflicted
+++ resolved
@@ -18,24 +18,16 @@
 	"sync"
 	"time"
 
-<<<<<<< HEAD
-	"google.golang.org/grpc"
-
-	model "github.com/DataDog/agent-payload/v5/process"
-	netEncoding "github.com/DataDog/datadog-agent/pkg/network/encoding"
-	procEncoding "github.com/DataDog/datadog-agent/pkg/process/encoding"
-	reqEncoding "github.com/DataDog/datadog-agent/pkg/process/encoding/request"
-	"github.com/DataDog/datadog-agent/pkg/proto/connectionserver"
-=======
 	model "github.com/DataDog/agent-payload/v5/process"
 	"google.golang.org/protobuf/proto"
+	"google.golang.org/grpc"
+
 
 	"github.com/DataDog/datadog-agent/pkg/languagedetection/languagemodels"
 	netEncoding "github.com/DataDog/datadog-agent/pkg/network/encoding"
 	procEncoding "github.com/DataDog/datadog-agent/pkg/process/encoding"
 	reqEncoding "github.com/DataDog/datadog-agent/pkg/process/encoding/request"
 	languagepb "github.com/DataDog/datadog-agent/pkg/proto/pbgo/languagedetection"
->>>>>>> feda0a42
 	pbgo "github.com/DataDog/datadog-agent/pkg/proto/pbgo/process"
 	"github.com/DataDog/datadog-agent/pkg/util/log"
 	"github.com/DataDog/datadog-agent/pkg/util/retry"
@@ -170,32 +162,6 @@
 	}
 
 	return conns, nil
-}
-
-// GetConnectionsGRPC returns a set of active network connections, retrieved from the system probe grpc server
-func (r *RemoteSysProbeUtil) GetConnectionsGRPC(clientID, unixPath string) (*model.Connections, error) {
-	// Create a context with a timeout of 10 seconds
-	ctx, cancel := context.WithTimeout(context.Background(), 10*time.Second)
-	defer cancel()
-
-	conn, err := grpc.Dial("unix://"+unixPath, grpc.WithInsecure())
-	if err != nil {
-		return nil, err
-	}
-	defer conn.Close()
-	client := connectionserver.NewSystemProbeClient(conn)
-
-	response, err := client.GetConnections(ctx, &connectionserver.GetConnectionsRequest{ClientID: clientID})
-	if err != nil {
-		return nil, err
-	}
-
-	res, err := response.Recv()
-	if err != nil {
-		return nil, err
-	}
-
-	return netEncoding.GetUnmarshaler(netEncoding.ContentTypeProtobuf).Unmarshal(res.Data)
 }
 
 // GetStats returns the expvar stats of the system probe
@@ -317,4 +283,30 @@
 		return fmt.Errorf("remote tracer status check failed: socket %s, url: %s, status code: %d", r.path, statsURL, resp.StatusCode)
 	}
 	return nil
+}
+
+// GetConnectionsGRPC returns a set of active network connections, retrieved from the system probe grpc server
+func (r *RemoteSysProbeUtil) GetConnectionsGRPC(clientID, unixPath string) (*model.Connections, error) {
+	// Create a context with a timeout of 10 seconds
+	ctx, cancel := context.WithTimeout(context.Background(), 10*time.Second)
+	defer cancel()
+
+	conn, err := grpc.Dial("unix://"+unixPath, grpc.WithInsecure())
+	if err != nil {
+		return nil, err
+	}
+	defer conn.Close()
+	client := connectionserver.NewSystemProbeClient(conn)
+
+	response, err := client.GetConnections(ctx, &connectionserver.GetConnectionsRequest{ClientID: clientID})
+	if err != nil {
+		return nil, err
+	}
+
+	res, err := response.Recv()
+	if err != nil {
+		return nil, err
+	}
+
+	return netEncoding.GetUnmarshaler(netEncoding.ContentTypeProtobuf).Unmarshal(res.Data)
 }