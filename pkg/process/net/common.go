--- conflicted
+++ resolved
@@ -237,13 +237,8 @@
 		return nil, err
 	}
 
-<<<<<<< HEAD
 	req.Header.Set("Accept", contentTypeJSON)
-	resp, err := r.extendedTimeoutClient.Do(req)
-=======
-	req.Header.Set("Accept", "application/json")
 	resp, err := r.tracerouteClient.Do(req)
->>>>>>> 6b60c2c3
 	if err != nil {
 		return nil, err
 	}
