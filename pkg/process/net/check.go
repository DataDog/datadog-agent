--- conflicted
+++ resolved
@@ -49,24 +49,16 @@
 		if err != nil {
 			return nil, err
 		}
-<<<<<<< HEAD
-		s := make([]interface{}, len(stats))
-		for i, v := range stats {
-			s[i] = v
-		}
-		return s, nil
+		return stats, nil
 	} else if check == "linux_audit" {
 		var status libaudit.AuditStatus
 		err = json.Unmarshal(body, &status)
 		if err != nil {
 			return nil, err
 		}
-		s := make([]interface{}, 1)
-		s[0] = status
-		return s, nil
-=======
+		stats := make([]interface{}, 1)
+		stats[0] = status
 		return stats, nil
->>>>>>> 8c53e695
 	}
 
 	return nil, fmt.Errorf("Invalid check name: %s", check)
