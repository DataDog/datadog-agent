--- conflicted
+++ resolved
@@ -63,11 +63,7 @@
 	tracerClientID         string
 	networkID              string
 	notInitializedLogLimit *procutil.LogLimit
-<<<<<<< HEAD
-	lastTelemetry          map[network.ConnTelemetryType]int64
-=======
 	lastTelemetry          map[string]int64
->>>>>>> 6a765898
 	// store the last collection result by PID, currently used to populate network data for processes
 	// it's in format map[int32][]*model.Connections
 	lastConnsByPID atomic.Value
@@ -160,25 +156,6 @@
 	}
 	// only save but do not report the first collected telemetry to prevent reporting full monotonic values.
 	if c.lastTelemetry == nil {
-<<<<<<< HEAD
-		c.lastTelemetry = make(map[network.ConnTelemetryType]int64)
-		c.saveTelemetry(tel)
-		return nil
-	}
-
-	cct := map[string]int64{
-		"kprobes_triggered":           tel[string(network.MonotonicKprobesTriggered)] - c.lastTelemetry[network.KprobesTriggered],
-		"kprobes_missed":              tel[string(network.MonotonicKprobesMissed)] - c.lastTelemetry[network.KprobesMissed],
-		"conntrack_registers":         tel[string(network.MonotonicConntrackRegisters)] - c.lastTelemetry[network.ConntrackRegisters],
-		"conntrack_registers_dropped": tel[string(network.MonotonicConntrackRegistersDropped)] - c.lastTelemetry[network.ConntrackRegistersDropped],
-		"dns_packets_processed":       tel[string(network.MonotonicDNSPacketsProcessed)] - c.lastTelemetry[network.DNSPacketsProcessed],
-		"conns_closed":                tel[string(network.MonotonicConnsClosed)] - c.lastTelemetry[network.ConnsClosed],
-		"conns_bpf_map_size":          tel[string(network.ConnsBpfMapSize)],
-		"udp_sends_processed":         tel[string(network.MonotonicUDPSendsProcessed)] - c.lastTelemetry[network.UDPSendsProcessed],
-		"udp_sends_missed":            tel[string(network.MonotonicUDPSendsMissed)] - c.lastTelemetry[network.UDPSendsMissed],
-		"conntrack_sampling_percent":  tel[string(network.ConntrackSamplingPercent)],
-		"dns_stats_dropped":           tel[string(network.DNSStatsDropped)],
-=======
 		c.lastTelemetry = make(map[string]int64)
 		c.saveMonotonicTelemetry(tel)
 		return nil
@@ -192,7 +169,6 @@
 		if _, ok := tel[telemetryName]; ok {
 			cct[telemetryName] = tel[telemetryName]
 		}
->>>>>>> 6a765898
 	}
 
 	for _, telemetryName := range monotonicTelemetryTypes {
@@ -205,30 +181,14 @@
 	return cct
 }
 
-<<<<<<< HEAD
-func (c *ConnectionsCheck) saveTelemetry(tel map[string]int64) {
-=======
 func (c *ConnectionsCheck) saveMonotonicTelemetry(tel map[string]int64) {
->>>>>>> 6a765898
 	if tel == nil || c.lastTelemetry == nil {
 		return
 	}
 
-<<<<<<< HEAD
-	c.lastTelemetry[network.KprobesTriggered] = tel[string(network.MonotonicKprobesTriggered)]
-	c.lastTelemetry[network.KprobesMissed] = tel[string(network.MonotonicKprobesMissed)]
-	c.lastTelemetry[network.ConntrackRegisters] = tel[string(network.MonotonicConntrackRegisters)]
-	c.lastTelemetry[network.ConntrackRegistersDropped] = tel[string(network.MonotonicConntrackRegistersDropped)]
-	c.lastTelemetry[network.DNSPacketsProcessed] = tel[string(network.MonotonicDNSPacketsProcessed)]
-	c.lastTelemetry[network.ConnsClosed] = tel[string(network.MonotonicConnsClosed)]
-	c.lastTelemetry[network.UDPSendsProcessed] = tel[string(network.MonotonicUDPSendsProcessed)]
-	c.lastTelemetry[network.UDPSendsMissed] = tel[string(network.MonotonicUDPSendsMissed)]
-	c.lastTelemetry[network.DNSStatsDropped] = tel[string(network.DNSStatsDropped)]
-=======
 	for _, telemetryName := range monotonicTelemetryTypes {
 		c.lastTelemetry[telemetryName] = tel[telemetryName]
 	}
->>>>>>> 6a765898
 }
 
 func (c *ConnectionsCheck) getLastConnectionsByPID() map[int32][]*model.Connection {
