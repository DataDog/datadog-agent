--- conflicted
+++ resolved
@@ -140,28 +140,6 @@
 	return tu.GetConnections(c.tracerClientID)
 }
 
-<<<<<<< HEAD
-func (c *ConnectionsCheck) enrichConnections(conns []*model.Connection) []*model.Connection {
-	// Process create-times required to construct unique process hash keys on the backend
-	createTimeForPID := ProcessNotify.GetCreateTimes(connectionPIDs(conns))
-	for _, conn := range conns {
-		// pid create time may be set by system-probe if process monitoring
-		// is enabled
-		if conn.PidCreateTime != 0 {
-			continue
-		}
-
-		if _, ok := createTimeForPID[conn.Pid]; !ok {
-			createTimeForPID[conn.Pid] = 0
-		}
-
-		conn.PidCreateTime = createTimeForPID[conn.Pid]
-	}
-	return conns
-}
-
-=======
->>>>>>> 79b90f5f
 func (c *ConnectionsCheck) getLastConnectionsByPID() map[int32][]*model.Connection {
 	if result := c.lastConnsByPID.Load(); result != nil {
 		return result.(map[int32][]*model.Connection)
