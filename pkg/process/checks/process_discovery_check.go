--- conflicted
+++ resolved
@@ -18,15 +18,10 @@
 )
 
 // NewProcessDiscoveryCheck returns an instance of the ProcessDiscoveryCheck.
-<<<<<<< HEAD
-func NewProcessDiscoveryCheck() *ProcessDiscoveryCheck {
-	return &ProcessDiscoveryCheck{
-		userProbe: NewLookupIdProbe(ddconfig.Datadog),
-=======
 func NewProcessDiscoveryCheck(config ddconfig.ConfigReader) *ProcessDiscoveryCheck {
 	return &ProcessDiscoveryCheck{
-		config: config,
->>>>>>> 26f242f1
+		config:    config,
+		userProbe: NewLookupIdProbe(config),
 	}
 }
 
