// Unless explicitly stated otherwise all files in this repository are licensed
// under the Apache License Version 2.0.
// This product includes software developed at Datadog (https://www.datadoghq.com/).
// Copyright 2016-present Datadog, Inc.

package checks

import (
	"context"
	"errors"
	"regexp"
	"strings"
	"time"

	model "github.com/DataDog/agent-payload/v5/process"
	"github.com/DataDog/gopsutil/cpu"
	"go.uber.org/atomic"

	ddconfig "github.com/DataDog/datadog-agent/pkg/config"
	"github.com/DataDog/datadog-agent/pkg/process/net"
	"github.com/DataDog/datadog-agent/pkg/process/procutil"
	"github.com/DataDog/datadog-agent/pkg/process/statsd"
	"github.com/DataDog/datadog-agent/pkg/process/util"
	"github.com/DataDog/datadog-agent/pkg/util/cloudproviders"
	"github.com/DataDog/datadog-agent/pkg/util/log"
	"github.com/DataDog/datadog-agent/pkg/util/subscriptions"
)

const (
	emptyCtrID                 = ""
	configPrefix               = "process_config."
	configCustomSensitiveWords = configPrefix + "custom_sensitive_words"
	configScrubArgs            = configPrefix + "scrub_args"
	configStripProcArgs        = configPrefix + "strip_proc_arguments"
	configDisallowList         = configPrefix + "blacklist_patterns"
)

// NewProcessCehck returns an instance of the ProcessCheck.
func NewProcessCheck(config ddconfig.ConfigReader) *ProcessCheck {
	return &ProcessCheck{
<<<<<<< HEAD
		scrubber:      procutil.NewDefaultDataScrubber(),
		lookupIdProbe: NewLookupIdProbe(ddconfig.Datadog),
=======
		config:   config,
		scrubber: procutil.NewDefaultDataScrubber(),
>>>>>>> 26f242f1
	}
}

var errEmptyCPUTime = errors.New("empty CPU time information returned")

const (
	ProcessDiscoveryHint int32 = 1 << iota // 1
)

// ProcessCheck collects full state, including cmdline args and related metadata,
// for live and running processes. The instance will store some state between
// checks that will be used for rates, cpu calculations, etc.
type ProcessCheck struct {
	config ddconfig.ConfigReader

	probe procutil.Probe
	// scrubber is a DataScrubber to hide command line sensitive words
	scrubber *procutil.DataScrubber

	// disallowList to hide processes
	disallowList []*regexp.Regexp

	hostInfo                   *HostInfo
	lastCPUTime                cpu.TimesStat
	lastProcs                  map[int32]*procutil.Process
	lastRun                    time.Time
	containerProvider          util.ContainerProvider
	lastContainerRates         map[string]*util.ContainerRateMetrics
	realtimeLastContainerRates map[string]*util.ContainerRateMetrics
	networkID                  string

	realtimeLastCPUTime cpu.TimesStat
	realtimeLastProcs   map[int32]*procutil.Stats
	realtimeLastRun     time.Time

	notInitializedLogLimit *util.LogLimit

	// lastPIDs is []int32 that holds PIDs that the check fetched last time,
	// will be reused by RT process collection to get stats
	lastPIDs []int32

	// SysprobeProcessModuleEnabled tells the process check wheither to use the RemoteSystemProbeUtil to gather privileged process stats
	SysprobeProcessModuleEnabled bool

	maxBatchSize  int
	maxBatchBytes int

	checkCount uint32
	skipAmount uint32

	lastConnRates     *atomic.Pointer[ProcessConnRates]
	connRatesReceiver subscriptions.Receiver[ProcessConnRates]

	lookupIdProbe *LookupIdProbe
}

// Init initializes the singleton ProcessCheck.
func (p *ProcessCheck) Init(syscfg *SysProbeConfig, info *HostInfo) error {
	p.hostInfo = info
	p.SysprobeProcessModuleEnabled = syscfg.ProcessModuleEnabled
	p.probe = newProcessProbe(p.config, procutil.WithPermission(syscfg.ProcessModuleEnabled))
	p.containerProvider = util.GetSharedContainerProvider()

	p.notInitializedLogLimit = util.NewLogLimit(1, time.Minute*10)

	networkID, err := cloudproviders.GetNetworkID(context.TODO())
	if err != nil {
		log.Infof("no network ID detected: %s", err)
	}
	p.networkID = networkID

	p.maxBatchSize = getMaxBatchSize(p.config)
	p.maxBatchBytes = getMaxBatchBytes(p.config)

	p.skipAmount = uint32(p.config.GetInt32("process_config.process_discovery.hint_frequency"))
	if p.skipAmount == 0 {
		log.Warnf("process_config.process_discovery.hint_frequency must be greater than 0. using default value %d",
			ddconfig.DefaultProcessDiscoveryHintFrequency)
		p.skipAmount = ddconfig.DefaultProcessDiscoveryHintFrequency
	}

	initScrubber(p.config, p.scrubber)

	p.disallowList = initDisallowList(p.config)

	p.initConnRates()
	return nil
}

func (p *ProcessCheck) initConnRates() {
	p.lastConnRates = atomic.NewPointer[ProcessConnRates](nil)
	p.connRatesReceiver = subscriptions.NewReceiver[ProcessConnRates]()

	go p.updateConnRates()
}

func (p *ProcessCheck) updateConnRates() {
	for {
		connRates, ok := <-p.connRatesReceiver.Ch
		if !ok {
			return
		}
		p.lastConnRates.Store(&connRates)
	}
}

func (p *ProcessCheck) getLastConnRates() ProcessConnRates {
	if p.lastConnRates == nil {
		return nil
	}
	if result := p.lastConnRates.Load(); result != nil {
		return *result
	}
	return nil
}

// IsEnabled returns true if the check is enabled by configuration
func (p *ProcessCheck) IsEnabled() bool {
	return p.config.GetBool("process_config.process_collection.enabled")
}

// SupportsRunOptions returns true if the check supports RunOptions
func (p *ProcessCheck) SupportsRunOptions() bool {
	return true
}

// Name returns the name of the ProcessCheck.
func (p *ProcessCheck) Name() string { return ProcessCheckName }

// Realtime indicates if this check only runs in real-time mode.
func (p *ProcessCheck) Realtime() bool { return false }

// ShouldSaveLastRun indicates if the output from the last run should be saved for use in flares
func (p *ProcessCheck) ShouldSaveLastRun() bool { return true }

// Cleanup frees any resource held by the ProcessCheck before the agent exits
func (p *ProcessCheck) Cleanup() {}

func (p *ProcessCheck) run(groupID int32, collectRealTime bool) (RunResult, error) {
	start := time.Now()
	cpuTimes, err := cpu.Times(false)
	if err != nil {
		return nil, err
	}
	if len(cpuTimes) == 0 {
		return nil, errEmptyCPUTime
	}

	procs, err := p.probe.ProcessesByPID(time.Now(), true)
	if err != nil {
		return nil, err
	}

	// stores lastPIDs to be used by RTProcess
	p.lastPIDs = p.lastPIDs[:0]
	for pid := range procs {
		p.lastPIDs = append(p.lastPIDs, pid)
	}

	if sysProbeUtil := p.getRemoteSysProbeUtil(); sysProbeUtil != nil {
		mergeProcWithSysprobeStats(p.lastPIDs, procs, sysProbeUtil)
	}

	var containers []*model.Container
	var pidToCid map[int]string
	var lastContainerRates map[string]*util.ContainerRateMetrics
	cacheValidity := cacheValidityNoRT
	if collectRealTime {
		cacheValidity = cacheValidityRT
	}

	containers, lastContainerRates, pidToCid, err = p.containerProvider.GetContainers(cacheValidity, p.lastContainerRates)
	if err == nil {
		p.lastContainerRates = lastContainerRates
	} else {
		log.Debugf("Unable to gather stats for containers, err: %v", err)
	}

	// Keep track of containers addresses
	LocalResolver.LoadAddrs(containers, pidToCid)

	// End check early if this is our first run.
	if p.lastProcs == nil {
		p.lastProcs = procs
		p.lastCPUTime = cpuTimes[0]
		p.lastRun = time.Now()

		if collectRealTime {
			p.realtimeLastCPUTime = p.lastCPUTime
			p.realtimeLastProcs = procsToStats(p.lastProcs)
			p.realtimeLastRun = p.lastRun
		}
		return CombinedRunResult{}, nil
	}

	collectorProcHints := p.generateHints()
	p.checkCount++

	connsRates := p.getLastConnRates()
	procsByCtr := fmtProcesses(p.scrubber, p.disallowList, procs, p.lastProcs, pidToCid, cpuTimes[0], p.lastCPUTime, p.lastRun, connsRates, p.lookupIdProbe)
	messages, totalProcs, totalContainers := createProcCtrMessages(p.hostInfo, procsByCtr, containers, p.maxBatchSize, p.maxBatchBytes, groupID, p.networkID, collectorProcHints)

	// Store the last state for comparison on the next run.
	// Note: not storing the filtered in case there are new processes that haven't had a chance to show up twice.
	p.lastProcs = procs
	p.lastCPUTime = cpuTimes[0]
	p.lastRun = time.Now()

	result := &CombinedRunResult{
		Standard: messages,
	}
	if collectRealTime {
		stats := procsToStats(p.lastProcs)

		if p.realtimeLastProcs != nil {
			// TODO: deduplicate chunking with RT collection
			chunkedStats := fmtProcessStats(p.maxBatchSize, stats, p.realtimeLastProcs, pidToCid, cpuTimes[0], p.realtimeLastCPUTime, p.realtimeLastRun, connsRates)
			groupSize := len(chunkedStats)
			chunkedCtrStats := convertAndChunkContainers(containers, groupSize)

			messages := make([]model.MessageBody, 0, groupSize)
			for i := 0; i < groupSize; i++ {
				messages = append(messages, &model.CollectorRealTime{
					HostName:          p.hostInfo.HostName,
					Stats:             chunkedStats[i],
					ContainerStats:    chunkedCtrStats[i],
					GroupId:           groupID,
					GroupSize:         int32(groupSize),
					NumCpus:           int32(len(p.hostInfo.SystemInfo.Cpus)),
					TotalMemory:       p.hostInfo.SystemInfo.TotalMemory,
					ContainerHostType: p.hostInfo.ContainerHostType,
				})
			}
			result.Realtime = messages
		}

		p.realtimeLastCPUTime = p.lastCPUTime
		p.realtimeLastProcs = stats
		p.realtimeLastRun = p.lastRun
	}

	statsd.Client.Gauge("datadog.process.containers.host_count", float64(totalContainers), []string{}, 1) //nolint:errcheck
	statsd.Client.Gauge("datadog.process.processes.host_count", float64(totalProcs), []string{}, 1)       //nolint:errcheck
	log.Debugf("collected processes in %s", time.Now().Sub(start))

	return result, nil
}

func (p *ProcessCheck) generateHints() int32 {
	var hints int32

	if p.checkCount%p.skipAmount == 0 {
		log.Tracef("generated a process discovery hint on check #%d", p.checkCount)
		hints |= ProcessDiscoveryHint
	}
	return hints
}

func procsToStats(procs map[int32]*procutil.Process) map[int32]*procutil.Stats {
	stats := map[int32]*procutil.Stats{}
	for pid, proc := range procs {
		stats[pid] = proc.Stats
	}
	return stats
}

// Run collects process data (regular metadata + stats) and/or realtime process data (stats only)
func (p *ProcessCheck) Run(nextGroupID func() int32, options *RunOptions) (RunResult, error) {
	if options == nil {
		return p.run(nextGroupID(), false)
	}

	if options.RunStandard {
		log.Tracef("Running process check")
		return p.run(nextGroupID(), options.RunRealtime)
	}

	if options.RunRealtime {
		log.Tracef("Running rtprocess check")
		return p.runRealtime(nextGroupID())
	}
	return nil, errors.New("invalid run options for check")
}

func createProcCtrMessages(
	hostInfo *HostInfo,
	procsByCtr map[string][]*model.Process,
	containers []*model.Container,
	maxBatchSize int,
	maxBatchWeight int,
	groupID int32,
	networkID string,
	hints int32,
) ([]model.MessageBody, int, int) {
	collectorProcs, totalProcs, totalContainers := chunkProcessesAndContainers(procsByCtr, containers, maxBatchSize, maxBatchWeight)
	// fill in GroupSize for each CollectorProc and convert them to final messages
	// also count containers and processes
	messages := make([]model.MessageBody, 0, len(*collectorProcs))
	for idx := range *collectorProcs {
		m := &(*collectorProcs)[idx]
		m.GroupSize = int32(len(*collectorProcs))
		m.HostName = hostInfo.HostName
		m.NetworkId = networkID
		m.Info = hostInfo.SystemInfo
		m.GroupId = groupID
		m.ContainerHostType = hostInfo.ContainerHostType
		m.Hints = &model.CollectorProc_HintMask{HintMask: hints}

		messages = append(messages, m)
	}

	log.Tracef("Created %d process messages", len(messages))

	return messages, totalProcs, totalContainers
}

func chunkProcessesAndContainers(
	procsByCtr map[string][]*model.Process,
	containers []*model.Container,
	maxChunkSize int,
	maxChunkWeight int,
) (*[]model.CollectorProc, int, int) {
	chunker := &util.ChunkAllocator[model.CollectorProc, *model.Process]{
		AppendToChunk: func(c *model.CollectorProc, ps []*model.Process) {
			c.Processes = append(c.Processes, ps...)
		},
	}

	totalProcs := len(procsByCtr[emptyCtrID])

	chunkProcessesBySizeAndWeight(procsByCtr[emptyCtrID], nil, maxChunkSize, maxChunkWeight, chunker)

	totalContainers := len(containers)
	for _, ctr := range containers {
		procs := procsByCtr[ctr.Id]
		totalProcs += len(procs)

		chunkProcessesBySizeAndWeight(procs, ctr, maxChunkSize, maxChunkWeight, chunker)
	}
	return chunker.GetChunks(), totalProcs, totalContainers
}

// fmtProcesses goes through each process, converts them to process object and group them by containers
// non-container processes would be in a single group with key as empty string ""
func fmtProcesses(scrubber *procutil.DataScrubber,
	disallowList []*regexp.Regexp,
	procs, lastProcs map[int32]*procutil.Process,
	ctrByProc map[int]string,
	syst2, syst1 cpu.TimesStat,
	lastRun time.Time,
	connRates ProcessConnRates,
	lookupIdProbe *LookupIdProbe,
) map[string][]*model.Process {
	procsByCtr := make(map[string][]*model.Process)

	for _, fp := range procs {
		if skipProcess(disallowList, fp, lastProcs) {
			continue
		}

		// Hide disallow-listed args if the Scrubber is enabled
		fp.Cmdline = scrubber.ScrubProcessCommand(fp)

		proc := &model.Process{
			Pid:                    fp.Pid,
			NsPid:                  fp.NsPid,
			Command:                formatCommand(fp),
			User:                   formatUser(fp, lookupIdProbe),
			Memory:                 formatMemory(fp.Stats),
			Cpu:                    formatCPU(fp.Stats, lastProcs[fp.Pid].Stats, syst2, syst1),
			CreateTime:             fp.Stats.CreateTime,
			OpenFdCount:            fp.Stats.OpenFdCount,
			State:                  model.ProcessState(model.ProcessState_value[fp.Stats.Status]),
			IoStat:                 formatIO(fp.Stats, lastProcs[fp.Pid].Stats.IOStat, lastRun),
			VoluntaryCtxSwitches:   uint64(fp.Stats.CtxSwitches.Voluntary),
			InvoluntaryCtxSwitches: uint64(fp.Stats.CtxSwitches.Involuntary),
			ContainerId:            ctrByProc[int(fp.Pid)],
		}

		if connRates != nil {
			proc.Networks = connRates[fp.Pid]
		}
		_, ok := procsByCtr[proc.ContainerId]
		if !ok {
			procsByCtr[proc.ContainerId] = make([]*model.Process, 0)
		}
		procsByCtr[proc.ContainerId] = append(procsByCtr[proc.ContainerId], proc)
	}

	scrubber.IncrementCacheAge()

	return procsByCtr
}

func formatCommand(fp *procutil.Process) *model.Command {
	return &model.Command{
		Args:   fp.Cmdline,
		Cwd:    fp.Cwd,
		Root:   "",    // TODO
		OnDisk: false, // TODO
		Ppid:   fp.Ppid,
		Exe:    fp.Exe,
	}
}

func formatIO(fp *procutil.Stats, lastIO *procutil.IOCountersStat, before time.Time) *model.IOStat {
	if fp.IORateStat != nil {
		return formatIORates(fp.IORateStat)
	}

	if fp.IOStat == nil { // This will be nil for Mac
		return &model.IOStat{}
	}

	diff := time.Now().Unix() - before.Unix()
	if before.IsZero() || diff <= 0 {
		return &model.IOStat{}
	}

	// Reading -1 as counter means the file could not be opened due to permissions.
	// In that case we set the rate as -1 to distinguish from a real 0 in rates.
	readRate := float32(-1)
	if fp.IOStat.ReadCount >= 0 {
		readRate = calculateRate(uint64(fp.IOStat.ReadCount), uint64(lastIO.ReadCount), before)
	}
	writeRate := float32(-1)
	if fp.IOStat.WriteCount >= 0 {
		writeRate = calculateRate(uint64(fp.IOStat.WriteCount), uint64(lastIO.WriteCount), before)
	}
	readBytesRate := float32(-1)
	if fp.IOStat.ReadBytes >= 0 {
		readBytesRate = calculateRate(uint64(fp.IOStat.ReadBytes), uint64(lastIO.ReadBytes), before)
	}
	writeBytesRate := float32(-1)
	if fp.IOStat.WriteBytes >= 0 {
		writeBytesRate = calculateRate(uint64(fp.IOStat.WriteBytes), uint64(lastIO.WriteBytes), before)
	}
	return &model.IOStat{
		ReadRate:       readRate,
		WriteRate:      writeRate,
		ReadBytesRate:  readBytesRate,
		WriteBytesRate: writeBytesRate,
	}
}

func formatIORates(ioRateStat *procutil.IOCountersRateStat) *model.IOStat {
	return &model.IOStat{
		ReadRate:       float32(ioRateStat.ReadRate),
		WriteRate:      float32(ioRateStat.WriteRate),
		ReadBytesRate:  float32(ioRateStat.ReadBytesRate),
		WriteBytesRate: float32(ioRateStat.WriteBytesRate),
	}
}

func formatMemory(fp *procutil.Stats) *model.MemoryStat {
	ms := &model.MemoryStat{
		Rss:  fp.MemInfo.RSS,
		Vms:  fp.MemInfo.VMS,
		Swap: fp.MemInfo.Swap,
	}

	if fp.MemInfoEx != nil {
		ms.Shared = fp.MemInfoEx.Shared
		ms.Text = fp.MemInfoEx.Text
		ms.Lib = fp.MemInfoEx.Lib
		ms.Data = fp.MemInfoEx.Data
		ms.Dirty = fp.MemInfoEx.Dirty
	}
	return ms
}

func formatNetworks(conns []*model.Connection, interval int) *model.ProcessNetworks {
	connRate := float32(len(conns)) / float32(interval)
	totalTraffic := uint64(0)
	for _, conn := range conns {
		totalTraffic += conn.LastBytesSent + conn.LastBytesReceived
	}
	bytesRate := float32(totalTraffic) / float32(interval)
	return &model.ProcessNetworks{ConnectionRate: connRate, BytesRate: bytesRate}
}

func formatCPU(statsNow, statsBefore *procutil.Stats, syst2, syst1 cpu.TimesStat) *model.CPUStat {
	if statsNow.CPUPercent != nil {
		return &model.CPUStat{
			LastCpu:   "cpu",
			TotalPct:  float32(statsNow.CPUPercent.UserPct + statsNow.CPUPercent.SystemPct),
			UserPct:   float32(statsNow.CPUPercent.UserPct),
			SystemPct: float32(statsNow.CPUPercent.SystemPct),
		}
	}
	return formatCPUTimes(statsNow, statsNow.CPUTime, statsBefore.CPUTime, syst2, syst1)
}

// skipProcess will skip a given process if it's disallow-listed or hasn't existed
// for multiple collections.
func skipProcess(
	disallowList []*regexp.Regexp,
	fp *procutil.Process,
	lastProcs map[int32]*procutil.Process,
) bool {
	cl := fp.Cmdline
	if len(cl) == 0 {
		cl = []string{fp.Exe}
		log.Debugf("Empty commandline for pid:%d using exe:[%s] to check if the process should be skipped", fp.Pid, cl)
	}
	if isDisallowListed(cl, disallowList) {
		return true
	}
	if _, ok := lastProcs[fp.Pid]; !ok {
		// Skipping any processes that didn't exist in the previous run.
		// This means short-lived processes (<2s) will never be captured.
		return true
	}
	return false
}

func (p *ProcessCheck) getRemoteSysProbeUtil() *net.RemoteSysProbeUtil {
	// if the Process module is disabled, we allow Probe to collect
	// fields that require elevated permission to collect with best effort
	if !p.SysprobeProcessModuleEnabled {
		return nil
	}

	pu, err := net.GetRemoteSystemProbeUtil()
	if err != nil {
		if p.notInitializedLogLimit.ShouldLog() {
			log.Warnf("could not initialize system-probe connection in process check: %v (will only log every 10 minutes)", err)
		}
		return nil
	}
	return pu
}

// mergeProcWithSysprobeStats takes a process by PID map and fill the stats from system probe into the processes in the map
func mergeProcWithSysprobeStats(pids []int32, procs map[int32]*procutil.Process, pu net.SysProbeUtil) {
	pStats, err := pu.GetProcStats(pids)
	if err == nil {
		for pid, proc := range procs {
			if s, ok := pStats.StatsByPID[pid]; ok {
				proc.Stats.OpenFdCount = s.OpenFDCount
				proc.Stats.IOStat.ReadCount = s.ReadCount
				proc.Stats.IOStat.WriteCount = s.WriteCount
				proc.Stats.IOStat.ReadBytes = s.ReadBytes
				proc.Stats.IOStat.WriteBytes = s.WriteBytes
			}
		}
	} else {
		log.Debugf("cannot do GetProcStats from system-probe for process check: %s", err)
	}
}

func initScrubber(config ddconfig.ConfigReader, scrubber *procutil.DataScrubber) {
	// Enable/Disable the DataScrubber to obfuscate process args
	if config.IsSet(configScrubArgs) {
		scrubber.Enabled = config.GetBool(configScrubArgs)
	}

	if scrubber.Enabled { // Scrubber is enabled by default when it's created
		log.Debug("Starting process collection with Scrubber enabled")
	}

	// A custom word list to enhance the default one used by the DataScrubber
	if config.IsSet(configCustomSensitiveWords) {
		words := config.GetStringSlice(configCustomSensitiveWords)
		scrubber.AddCustomSensitiveWords(words)
		log.Debug("Adding custom sensitives words to Scrubber:", words)
	}

	// Strips all process arguments
	if config.GetBool(configStripProcArgs) {
		log.Debug("Strip all process arguments enabled")
		scrubber.StripAllArguments = true
	}
}

func initDisallowList(config ddconfig.ConfigReader) []*regexp.Regexp {
	var disallowList []*regexp.Regexp
	// A list of regex patterns that will exclude a process if matched.
	if config.IsSet(configDisallowList) {
		for _, b := range config.GetStringSlice(configDisallowList) {
			r, err := regexp.Compile(b)
			if err != nil {
				log.Warnf("Ignoring invalid disallow list pattern: %s", b)
				continue
			}
			disallowList = append(disallowList, r)
		}
	}
	return disallowList
}

// isDisallowListed returns a boolean indicating if the given command is disallow-listed by our config.
func isDisallowListed(cmdline []string, disallowList []*regexp.Regexp) bool {
	cmd := strings.Join(cmdline, " ")
	for _, b := range disallowList {
		if b.MatchString(cmd) {
			return true
		}
	}
	return false
}<|MERGE_RESOLUTION|>--- conflicted
+++ resolved
@@ -38,13 +38,9 @@
 // NewProcessCehck returns an instance of the ProcessCheck.
 func NewProcessCheck(config ddconfig.ConfigReader) *ProcessCheck {
 	return &ProcessCheck{
-<<<<<<< HEAD
-		scrubber:      procutil.NewDefaultDataScrubber(),
-		lookupIdProbe: NewLookupIdProbe(ddconfig.Datadog),
-=======
 		config:   config,
 		scrubber: procutil.NewDefaultDataScrubber(),
->>>>>>> 26f242f1
+		lookupIdProbe: NewLookupIdProbe(config),
 	}
 }
 
@@ -389,7 +385,8 @@
 
 // fmtProcesses goes through each process, converts them to process object and group them by containers
 // non-container processes would be in a single group with key as empty string ""
-func fmtProcesses(scrubber *procutil.DataScrubber,
+func fmtProcesses(
+	scrubber *procutil.DataScrubber,
 	disallowList []*regexp.Regexp,
 	procs, lastProcs map[int32]*procutil.Process,
 	ctrByProc map[int]string,
