--- conflicted
+++ resolved
@@ -182,22 +182,6 @@
 	return model.ServiceNameSource_SERVICE_NAME_SOURCE_UNKNOWN
 }
 
-<<<<<<< HEAD
-=======
-// apmInstrumentation maps the apm instrumentation value to the agent payload type
-func apmInstrumentation(instrumentation string) bool {
-	// the instrumentation only has 2 states we need to worry about: "provided" and "none"
-	// TODO: `injected` is not used or planned to be used in the future, so it should be removed
-	switch instrumentation {
-	case string(apm.Provided):
-		return true
-	case string(apm.None):
-		return false
-	default:
-		return false
-	}
-}
-
 // formatInjectionState converts the internal injection state to the agent payload enum
 func formatInjectionState(state procutil.InjectionState) model.InjectionState {
 	switch state {
@@ -210,7 +194,6 @@
 	}
 }
 
->>>>>>> 16a8239c
 // formatServiceDiscovery converts collected service data into the equivalent agent payload type
 func formatServiceDiscovery(service *procutil.Service) *model.ServiceDiscovery {
 	if service == nil {
