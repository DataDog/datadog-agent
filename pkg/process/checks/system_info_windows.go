--- conflicted
+++ resolved
@@ -20,17 +20,9 @@
 // change until a restart. This bit of information should be passed along with
 // the process messages.
 func CollectSystemInfo() (*model.SystemInfo, error) {
-<<<<<<< HEAD
-	hi, err := platform.GetArchInfo()
-	if err != nil {
-		return nil, err
-	}
+	hi := platform.CollectInfo()
 	cpuInfo := cpu.CollectInfo()
 	mi, err := winutil.VirtualMemory()
-=======
-	hi := platform.CollectInfo()
-	cpuInfo, err := cpu.GetCpuInfo()
->>>>>>> 89666365
 	if err != nil {
 		return nil, err
 	}
