module github.com/DataDog/datadog-agent/pkg/process/util/api

go 1.22.0

replace (
	github.com/DataDog/datadog-agent/comp/core/telemetry => ../../../../comp/core/telemetry/
	github.com/DataDog/datadog-agent/comp/def => ../../../../comp/def
	github.com/DataDog/datadog-agent/pkg/telemetry => ../../../telemetry/
	github.com/DataDog/datadog-agent/pkg/util/fxutil => ../../../util/fxutil/
	github.com/DataDog/datadog-agent/pkg/util/optional => ../../../util/optional
)

require (
	github.com/DataDog/agent-payload/v5 v5.0.137
	github.com/DataDog/datadog-agent/pkg/telemetry v0.56.0-rc.3
	github.com/gogo/protobuf v1.3.2
	github.com/stretchr/testify v1.10.0
)

require (
	github.com/DataDog/datadog-agent/comp/core/telemetry v0.56.0-rc.3 // indirect
	github.com/DataDog/datadog-agent/comp/def v0.56.0-rc.3 // indirect
	github.com/DataDog/datadog-agent/pkg/util/fxutil v0.56.0-rc.3 // indirect
	github.com/DataDog/datadog-agent/pkg/util/optional v0.55.0 // indirect
	github.com/DataDog/mmh3 v0.0.0-20210722141835-012dc69a9e49 // indirect
	github.com/DataDog/zstd v1.5.6 // indirect
	github.com/DataDog/zstd_0 v0.0.0-20210310093942-586c1286621f // indirect
	github.com/beorn7/perks v1.0.1 // indirect
<<<<<<< HEAD
	github.com/cespare/xxhash/v2 v2.2.0 // indirect
	github.com/davecgh/go-spew v1.1.1 // indirect
	github.com/golang/protobuf v1.5.3 // indirect
=======
	github.com/cespare/xxhash/v2 v2.3.0 // indirect
	github.com/davecgh/go-spew v1.1.2-0.20180830191138-d8f796af33cc // indirect
	github.com/go-logr/logr v1.4.2 // indirect
	github.com/go-logr/stdr v1.2.2 // indirect
	github.com/google/uuid v1.6.0 // indirect
>>>>>>> 6570b547
	github.com/inconshreveable/mousetrap v1.1.0 // indirect
	github.com/klauspost/compress v1.17.11 // indirect
	github.com/munnerz/goautoneg v0.0.0-20191010083416-a7dc8b61c822 // indirect
	github.com/pmezard/go-difflib v1.0.1-0.20181226105442-5d4384ee4fb2 // indirect
	github.com/prometheus/client_golang v1.20.5 // indirect
	github.com/prometheus/client_model v0.6.1 // indirect
	github.com/prometheus/common v0.60.1 // indirect
	github.com/prometheus/procfs v0.15.1 // indirect
	github.com/spf13/cobra v1.8.1 // indirect
	github.com/spf13/pflag v1.0.5 // indirect
<<<<<<< HEAD
	go.uber.org/atomic v1.7.0 // indirect
=======
	go.opentelemetry.io/otel v1.32.0 // indirect
	go.opentelemetry.io/otel/exporters/prometheus v0.54.0 // indirect
	go.opentelemetry.io/otel/metric v1.32.0 // indirect
	go.opentelemetry.io/otel/sdk v1.32.0 // indirect
	go.opentelemetry.io/otel/sdk/metric v1.32.0 // indirect
	go.opentelemetry.io/otel/trace v1.32.0 // indirect
	go.uber.org/atomic v1.11.0 // indirect
>>>>>>> 6570b547
	go.uber.org/dig v1.18.0 // indirect
	go.uber.org/fx v1.23.0 // indirect
	go.uber.org/multierr v1.11.0 // indirect
	go.uber.org/zap v1.27.0 // indirect
	golang.org/x/sys v0.27.0 // indirect
	google.golang.org/protobuf v1.35.2 // indirect
	gopkg.in/yaml.v3 v3.0.1 // indirect
)<|MERGE_RESOLUTION|>--- conflicted
+++ resolved
@@ -26,17 +26,11 @@
 	github.com/DataDog/zstd v1.5.6 // indirect
 	github.com/DataDog/zstd_0 v0.0.0-20210310093942-586c1286621f // indirect
 	github.com/beorn7/perks v1.0.1 // indirect
-<<<<<<< HEAD
-	github.com/cespare/xxhash/v2 v2.2.0 // indirect
-	github.com/davecgh/go-spew v1.1.1 // indirect
-	github.com/golang/protobuf v1.5.3 // indirect
-=======
 	github.com/cespare/xxhash/v2 v2.3.0 // indirect
 	github.com/davecgh/go-spew v1.1.2-0.20180830191138-d8f796af33cc // indirect
 	github.com/go-logr/logr v1.4.2 // indirect
 	github.com/go-logr/stdr v1.2.2 // indirect
 	github.com/google/uuid v1.6.0 // indirect
->>>>>>> 6570b547
 	github.com/inconshreveable/mousetrap v1.1.0 // indirect
 	github.com/klauspost/compress v1.17.11 // indirect
 	github.com/munnerz/goautoneg v0.0.0-20191010083416-a7dc8b61c822 // indirect
@@ -47,9 +41,6 @@
 	github.com/prometheus/procfs v0.15.1 // indirect
 	github.com/spf13/cobra v1.8.1 // indirect
 	github.com/spf13/pflag v1.0.5 // indirect
-<<<<<<< HEAD
-	go.uber.org/atomic v1.7.0 // indirect
-=======
 	go.opentelemetry.io/otel v1.32.0 // indirect
 	go.opentelemetry.io/otel/exporters/prometheus v0.54.0 // indirect
 	go.opentelemetry.io/otel/metric v1.32.0 // indirect
@@ -57,7 +48,6 @@
 	go.opentelemetry.io/otel/sdk/metric v1.32.0 // indirect
 	go.opentelemetry.io/otel/trace v1.32.0 // indirect
 	go.uber.org/atomic v1.11.0 // indirect
->>>>>>> 6570b547
 	go.uber.org/dig v1.18.0 // indirect
 	go.uber.org/fx v1.23.0 // indirect
 	go.uber.org/multierr v1.11.0 // indirect
