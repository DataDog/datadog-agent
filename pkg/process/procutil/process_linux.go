// +build linux

package procutil

import (
	"bytes"
	"fmt"
	"io/ioutil"
	"os"
	"os/exec"
	"path/filepath"
	"strconv"
	"strings"
	"syscall"
	"time"
	"unicode"

	"github.com/DataDog/datadog-agent/pkg/process/util"
	"github.com/DataDog/datadog-agent/pkg/util/log"
)

const (
	// WorldReadable represents file permission that's world readable
	WorldReadable os.FileMode = 4
	// DefaultClockTicks is the default number of clock ticks per second
	// C.sysconf(C._SC_CLK_TCK)
	DefaultClockTicks = float64(100)

	// More than 5760 to work around https://golang.org/issue/24015.
	blockSize = 8192
)

var (
	// PageSize is the system's memory page size
	PageSize = uint64(os.Getpagesize())
)

type statusInfo struct {
	name        string
	status      string
	uids        []int32
	gids        []int32
	nspid       int32
	numThreads  int32
	memInfo     *MemoryInfoStat
	ctxSwitches *NumCtxSwitchesStat
}

type statInfo struct {
	ppid       int32
	createTime int64
	nice       int32
	cpuStat    *CPUTimesStat
}

// Option is config options callback for system-probe
type Option func(p *Probe)

// WithReturnZeroPermStats configures whether StatsWithPermByPID() returns StatsWithPerm that
// has zero values on all fields
func WithReturnZeroPermStats(enabled bool) Option {
	return func(p *Probe) {
		p.returnZeroPermStats = enabled
	}
}

// WithPermission configures if process collection should fetch fields
// that require elevated permission or not
func WithPermission(enabled bool) Option {
	return func(p *Probe) {
		p.withPermission = enabled
	}
}

// Probe is a service that fetches process related info on current host
type Probe struct {
	procRootLoc  string // ProcFS
	procRootFile *os.File
	uid          uint32 // UID
	euid         uint32 // Effective UID
	clockTicks   float64
	bootTime     uint64

	// configurations
	withPermission      bool
	returnZeroPermStats bool
}

// NewProcessProbe initializes a new Probe object
func NewProcessProbe(options ...Option) *Probe {
	hostProc := util.HostProc()
	bootTime, _ := bootTime(hostProc)

	p := &Probe{
		procRootLoc: hostProc,
		uid:         uint32(os.Getuid()),
		euid:        uint32(os.Geteuid()),
		bootTime:    bootTime,
		clockTicks:  getClockTicks(),
	}

	for _, o := range options {
		o(p)
	}

	return p
}

// Close cleans up everything related to Probe object
func (p *Probe) Close() {
	if p.procRootFile != nil {
		p.procRootFile.Close()
		p.procRootFile = nil
	}
}

// StatsForPIDs returns a map of stats info indexed by PID using the given PIDs
func (p *Probe) StatsForPIDs(pids []int32, now time.Time) (map[int32]*Stats, error) {
	statsByPID := make(map[int32]*Stats, len(pids))
	for _, pid := range pids {
		pathForPID := filepath.Join(p.procRootLoc, strconv.Itoa(int(pid)))
		if !util.PathExists(pathForPID) {
			log.Debugf("Unable to create new process %d, dir %s doesn't exist", pid, pathForPID)
			continue
		}

		statusInfo := p.parseStatus(pathForPID)
		statInfo := p.parseStat(pathForPID, pid, now)
		memInfoEx := p.parseStatm(pathForPID)

<<<<<<< HEAD
		stats := &Stats{
			CreateTime:  statInfo.createTime,    // /proc/[pid]/stat
			Status:      statusInfo.status,      // /proc/[pid]/status
			Nice:        statInfo.nice,          // /proc/[pid]/stat
			CPUTime:     statInfo.cpuStat,       // /proc/[pid]/stat
			MemInfo:     statusInfo.memInfo,     // /proc/[pid]/status
			MemInfoEx:   memInfoEx,              // /proc/[pid]/statm
			CtxSwitches: statusInfo.ctxSwitches, // /proc/[pid]/status
			NumThreads:  statusInfo.numThreads,  // /proc/[pid]/status
		}
		if p.withPermission {
			stats.OpenFdCount = p.getFDCount(pathForPID) // /proc/[pid]/fd, requires permission checks
			stats.IOStat = p.parseIO(pathForPID)         // /proc/[pid]/io, requires permission checks
		} else {
			stats.IOStat = &IOCountersStat{} // use default value
=======
		statsByPID[pid] = &Stats{
			CreateTime:  statInfo.createTime,              // /proc/[pid]/stat
			Status:      statusInfo.status,                // /proc/[pid]/status
			Nice:        statInfo.nice,                    // /proc/[pid]/stat
			OpenFdCount: p.getFDCountImproved(pathForPID), // /proc/[pid]/fd, requires permission checks
			CPUTime:     statInfo.cpuStat,                 // /proc/[pid]/stat
			MemInfo:     statusInfo.memInfo,               // /proc/[pid]/status
			MemInfoEx:   memInfoEx,                        // /proc/[pid]/statm
			CtxSwitches: statusInfo.ctxSwitches,           // /proc/[pid]/status
			NumThreads:  statusInfo.numThreads,            // /proc/[pid]/status
			IOStat:      ioInfo,                           // /proc/[pid]/io, requires permission checks
>>>>>>> 86f4c05a
		}
		statsByPID[pid] = stats
	}
	return statsByPID, nil
}

// ProcessesByPID returns a map of process info indexed by PID
func (p *Probe) ProcessesByPID(now time.Time) (map[int32]*Process, error) {
	pids, err := p.getActivePIDs()
	if err != nil {
		return nil, err
	}

	procsByPID := make(map[int32]*Process, len(pids))
	for _, pid := range pids {
		pathForPID := filepath.Join(p.procRootLoc, strconv.Itoa(int(pid)))
		if !util.PathExists(pathForPID) {
			log.Debugf("Unable to create new process %d, dir %s doesn't exist", pid, pathForPID)
			continue
		}

		cmdline := p.getCmdline(pathForPID)
		if len(cmdline) == 0 {
			// NOTE: The agent's process check currently skips all processes that have no cmdline (i.e kernel processes).
			//       Moving this check down the stack saves us from a number of needless follow-up system calls.
			continue
		}

		statusInfo := p.parseStatus(pathForPID)
		statInfo := p.parseStat(pathForPID, pid, now)
		memInfoEx := p.parseStatm(pathForPID)

		proc := &Process{
			Pid:     pid,                                       // /proc/[pid]
			Ppid:    statInfo.ppid,                             // /proc/[pid]/stat
			Cmdline: cmdline,                                   // /proc/[pid]/cmdline
			Name:    statusInfo.name,                           // /proc/[pid]/status
			Uids:    statusInfo.uids,                           // /proc/[pid]/status
			Gids:    statusInfo.gids,                           // /proc/[pid]/status
			Cwd:     p.getLinkWithAuthCheck(pathForPID, "cwd"), // /proc/[pid]/cwd, requires permission checks
			Exe:     p.getLinkWithAuthCheck(pathForPID, "exe"), // /proc/[pid]/exe, requires permission checks
			NsPid:   statusInfo.nspid,                          // /proc/[pid]/status
			Stats: &Stats{
<<<<<<< HEAD
				CreateTime:  statInfo.createTime,    // /proc/[pid]/stat
				Status:      statusInfo.status,      // /proc/[pid]/status
				Nice:        statInfo.nice,          // /proc/[pid]/stat
				CPUTime:     statInfo.cpuStat,       // /proc/[pid]/stat
				MemInfo:     statusInfo.memInfo,     // /proc/[pid]/status
				MemInfoEx:   memInfoEx,              // /proc/[pid]/statm
				CtxSwitches: statusInfo.ctxSwitches, // /proc/[pid]/status
				NumThreads:  statusInfo.numThreads,  // /proc/[pid]/status
=======
				CreateTime:  statInfo.createTime,              // /proc/[pid]/stat
				Status:      statusInfo.status,                // /proc/[pid]/status
				Nice:        statInfo.nice,                    // /proc/[pid]/stat
				OpenFdCount: p.getFDCountImproved(pathForPID), // /proc/[pid]/fd, requires permission checks
				CPUTime:     statInfo.cpuStat,                 // /proc/[pid]/stat
				MemInfo:     statusInfo.memInfo,               // /proc/[pid]/status
				MemInfoEx:   memInfoEx,                        // /proc/[pid]/statm
				CtxSwitches: statusInfo.ctxSwitches,           // /proc/[pid]/status
				NumThreads:  statusInfo.numThreads,            // /proc/[pid]/status
				IOStat:      ioInfo,                           // /proc/[pid]/io, requires permission checks
>>>>>>> 86f4c05a
			},
		}
		if p.withPermission {
			proc.Stats.OpenFdCount = p.getFDCount(pathForPID) // /proc/[pid]/fd, requires permission checks
			proc.Stats.IOStat = p.parseIO(pathForPID)         // /proc/[pid]/io, requires permission checks
		} else {
			proc.Stats.IOStat = &IOCountersStat{} // use default values
		}
		procsByPID[pid] = proc
	}

	return procsByPID, nil
}

// StatsWithPermByPID returns the stats that require elevated permission to collect for each process
func (p *Probe) StatsWithPermByPID() (map[int32]*StatsWithPerm, error) {
	pids, err := p.getActivePIDs()
	if err != nil {
		return nil, err
	}

	statsByPID := make(map[int32]*StatsWithPerm, len(pids))
	for _, pid := range pids {
		pathForPID := filepath.Join(p.procRootLoc, strconv.Itoa(int(pid)))
		if !util.PathExists(pathForPID) {
			log.Debugf("Unable to create new process %d, dir %s doesn't exist", pid, pathForPID)
			continue
		}

		fds := p.getFDCount(pathForPID)
		io := p.parseIO(pathForPID)

		// don't return entries with all zero values if returnZeroPermStats is disabled
		if !p.returnZeroPermStats && fds == 0 && io.IsZeroValue() {
			continue
		}

		statsByPID[pid] = &StatsWithPerm{
			OpenFdCount: fds,
			IOStat:      io,
		}
	}
	return statsByPID, nil
}

func (p *Probe) getRootProcFile() (*os.File, error) {
	if p.procRootFile != nil {
		return p.procRootFile, nil
	}

	f, err := os.Open(p.procRootLoc)
	if err == nil {
		p.procRootFile = f
	}

	return f, err
}

// getActivePIDs retrieves a list of PIDs representing actively running processes.
func (p *Probe) getActivePIDs() ([]int32, error) {
	procFile, err := p.getRootProcFile()
	if err != nil {
		return nil, err
	}

	fnames, err := procFile.Readdirnames(-1)
	if err != nil {
		return nil, err
	}

	// reset read offset to 0, so next time we could read the whole directory again
	_, err = procFile.Seek(0, 0)
	if err != nil {
		return nil, err
	}

	pids := make([]int32, 0, len(fnames))
	for _, fname := range fnames {
		pid, err := strconv.ParseInt(fname, 10, 32)
		if err != nil { // if not numeric name, just skip
			continue
		}
		pids = append(pids, int32(pid))
	}

	return pids, nil
}

// getCmdline retrieves the command line text from "cmdline" file for a process in procfs
func (p *Probe) getCmdline(pidPath string) []string {
	cmdline, err := ioutil.ReadFile(filepath.Join(pidPath, "cmdline"))
	if err != nil {
		log.Debugf("Unable to read process command line from %s: %s", pidPath, err)
		return nil
	}

	if len(cmdline) == 0 {
		return nil
	}

	return trimAndSplitBytes(cmdline)
}

// parseIO retrieves io info from "io" file for a process in procfs
func (p *Probe) parseIO(pidPath string) *IOCountersStat {
	path := filepath.Join(pidPath, "io")
	var err error

	io := &IOCountersStat{
		ReadBytes:  -1,
		ReadCount:  -1,
		WriteBytes: -1,
		WriteCount: -1,
	}

	if err = p.ensurePathReadable(path); err != nil {
		return io
	}

	content, err := ioutil.ReadFile(path)
	if err != nil {
		return io
	}

	lineStart := 0
	for i, r := range content {
		if r == '\n' {
			p.parseIOLine(content[lineStart:i], io)
			lineStart = i + 1
		}
	}

	return io
}

// parseIOLine extracts key and value for each line in "io" file
func (p *Probe) parseIOLine(line []byte, io *IOCountersStat) {
	for i := range line {
		// the fields are all having format "field_name: field_value", so we always
		// look for ": " and skip them
		if i+2 < len(line) && line[i] == ':' && unicode.IsSpace(rune(line[i+1])) {
			key := line[0:i]
			value := line[i+2:]
			p.parseIOKV(string(key), string(value), io)
			break
		}
	}
}

// parseIOKV matches key with a field in IOCountersStat model and fills in the value
func (p *Probe) parseIOKV(key, value string, io *IOCountersStat) {
	switch key {
	case "syscr":
		v, err := strconv.ParseInt(value, 10, 64)
		if err == nil {
			io.ReadCount = v
		}
	case "syscw":
		v, err := strconv.ParseInt(value, 10, 64)
		if err == nil {
			io.WriteCount = v
		}
	case "read_bytes":
		v, err := strconv.ParseInt(value, 10, 64)
		if err == nil {
			io.ReadBytes = v
		}
	case "write_bytes":
		v, err := strconv.ParseInt(value, 10, 64)
		if err == nil {
			io.WriteBytes = v
		}
	}
}

// parseStatus retrieves status info from "status" file for a process in procfs
func (p *Probe) parseStatus(pidPath string) *statusInfo {
	path := filepath.Join(pidPath, "status")
	var err error

	sInfo := &statusInfo{
		uids:        []int32{},
		gids:        []int32{},
		memInfo:     &MemoryInfoStat{},
		ctxSwitches: &NumCtxSwitchesStat{},
	}

	content, err := ioutil.ReadFile(path)

	if err != nil {
		return sInfo
	}

	lineStart := 0
	for i, r := range content {
		if r == '\n' {
			p.parseStatusLine(content[lineStart:i], sInfo)
			lineStart = i + 1
		}
	}

	return sInfo
}

// parseStatusLine takes each line in "status" file and parses info from it
func (p *Probe) parseStatusLine(line []byte, sInfo *statusInfo) {
	for i := range line {
		// the fields are all having format "field_name:\tfield_value", so we always
		// look for ":\t" and skip them
		if i+2 < len(line) && line[i] == ':' && unicode.IsSpace(rune(line[i+1])) {
			key := line[0:i]
			value := line[i+2:]
			p.parseStatusKV(string(key), string(value), sInfo)
			break
		}
	}
}

// parseStatusKV takes tokens parsed from each line in "status" file and populates statusInfo object
func (p *Probe) parseStatusKV(key, value string, sInfo *statusInfo) {
	switch key {
	case "Name":
		sInfo.name = strings.Trim(value, " \t")
	case "State":
		sInfo.status = value[0:1]
	case "Uid":
		sInfo.uids = make([]int32, 0, 4)
		for _, i := range strings.Split(value, "\t") {
			v, err := strconv.ParseInt(i, 10, 32)
			if err == nil {
				sInfo.uids = append(sInfo.uids, int32(v))
			}
		}
	case "Gid":
		sInfo.gids = make([]int32, 0, 4)
		for _, i := range strings.Split(value, "\t") {
			v, err := strconv.ParseInt(i, 10, 32)
			if err == nil {
				sInfo.gids = append(sInfo.gids, int32(v))
			}
		}
	case "NSpid":
		values := strings.Split(value, "\t")
		// only report process namespaced PID
		v, err := strconv.ParseInt(values[len(values)-1], 10, 32)
		if err == nil {
			sInfo.nspid = int32(v)
		}
	case "Threads":
		v, err := strconv.ParseInt(value, 10, 32)
		if err == nil {
			sInfo.numThreads = int32(v)
		}
	case "voluntary_ctxt_switches":
		v, err := strconv.ParseInt(value, 10, 64)
		if err == nil {
			sInfo.ctxSwitches.Voluntary = v
		}
	case "nonvoluntary_ctxt_switches":
		v, err := strconv.ParseInt(value, 10, 64)
		if err == nil {
			sInfo.ctxSwitches.Involuntary = v
		}
	case "VmRSS":
		value := strings.Trim(value, " kB") // trim spaces and suffix "kB"
		v, err := strconv.ParseUint(value, 10, 64)
		if err == nil {
			sInfo.memInfo.RSS = v * 1024
		}
	case "VmSize":
		value := strings.Trim(value, " kB") // trim spaces and suffix "kB"
		v, err := strconv.ParseUint(value, 10, 64)
		if err == nil {
			sInfo.memInfo.VMS = v * 1024
		}
	case "VmSwap":
		value := strings.Trim(value, " kB") // trim spaces and suffix "kB"
		v, err := strconv.ParseUint(value, 10, 64)
		if err == nil {
			sInfo.memInfo.Swap = v * 1024
		}
	}
}

// parseStat retrieves stat info from "stat" file for a process in procfs
func (p *Probe) parseStat(pidPath string, pid int32, now time.Time) *statInfo {
	path := filepath.Join(pidPath, "stat")
	var err error

	sInfo := &statInfo{
		cpuStat: &CPUTimesStat{},
	}

	contents, err := ioutil.ReadFile(path)
	if err != nil {
		return sInfo
	}

	sInfo = p.parseStatContent(contents, sInfo, pid, now)
	return sInfo
}

// parseStatContent takes the content of "stat" file and parses the values we care about
func (p *Probe) parseStatContent(statContent []byte, sInfo *statInfo, pid int32, now time.Time) *statInfo {
	// We want to skip past the executable name, which is wrapped in one or more parenthesis
	startIndex := bytes.LastIndexByte(statContent, byte(')'))
	if startIndex == -1 || startIndex+1 >= len(statContent) {
		return sInfo
	}

	content := statContent[startIndex+1:]
	// use spaces and prevCharIsSpace to simulate strings.Fields() to avoid allocation
	spaces := 0
	prevCharIsSpace := false
	var ppidStr, utimeStr, stimeStr, startTimeStr string

	for _, c := range content {
		if unicode.IsSpace(rune(c)) {
			if !prevCharIsSpace {
				spaces++
			}
			prevCharIsSpace = true
			continue
		} else {
			prevCharIsSpace = false
		}

		switch spaces {
		case 2:
			ppidStr += string(c)
		case 12:
			utimeStr += string(c)
		case 13:
			stimeStr += string(c)
		case 20:
			startTimeStr += string(c)
		}
	}

	if spaces < 20 { // We access index 20 and below, so this is just a safety check.
		return sInfo
	}

	ppid, err := strconv.ParseInt(ppidStr, 10, 32)
	if err == nil {
		sInfo.ppid = int32(ppid)
	}

	utime, err := strconv.ParseFloat(utimeStr, 64)
	if err == nil {
		sInfo.cpuStat.User = utime / p.clockTicks
	}

	stime, err := strconv.ParseFloat(stimeStr, 64)
	if err == nil {
		sInfo.cpuStat.System = stime / p.clockTicks
	}
	// the nice parameter location seems to be different for various procfs,
	// so we fetch that using syscall
	snice, err := syscall.Getpriority(syscall.PRIO_PROCESS, int(pid))
	if err == nil {
		sInfo.nice = int32(snice)
	}

	sInfo.cpuStat.Timestamp = now.Unix()

	t, err := strconv.ParseUint(startTimeStr, 10, 64)
	if err == nil {
		ctime := (t / uint64(p.clockTicks)) + p.bootTime
		// convert create time into milliseconds
		sInfo.createTime = int64(ctime * 1000)
	}

	return sInfo
}

// parseStatm gets memory info from /proc/(pid)/statm
func (p *Probe) parseStatm(pidPath string) *MemoryInfoExStat {
	path := filepath.Join(pidPath, "statm")
	var err error

	memInfoEx := &MemoryInfoExStat{}

	contents, err := ioutil.ReadFile(path)
	if err != nil {
		return memInfoEx
	}

	fields := strings.Fields(string(contents))

	// the values for the fields are per-page, to get real numbers we multiply by PageSize
	vms, err := strconv.ParseUint(fields[0], 10, 64)
	if err == nil {
		memInfoEx.VMS = vms * PageSize
	}
	rss, err := strconv.ParseUint(fields[1], 10, 64)
	if err == nil {
		memInfoEx.RSS = rss * PageSize
	}
	shared, err := strconv.ParseUint(fields[2], 10, 64)
	if err == nil {
		memInfoEx.Shared = shared * PageSize
	}
	text, err := strconv.ParseUint(fields[3], 10, 64)
	if err == nil {
		memInfoEx.Text = text * PageSize
	}
	lib, err := strconv.ParseUint(fields[4], 10, 64)
	if err == nil {
		memInfoEx.Lib = lib * PageSize
	}
	data, err := strconv.ParseUint(fields[5], 10, 64)
	if err == nil {
		memInfoEx.Data = data * PageSize
	}
	dirty, err := strconv.ParseUint(fields[6], 10, 64)
	if err == nil {
		memInfoEx.Dirty = dirty * PageSize
	}

	return memInfoEx
}

// getLinkWithAuthCheck fetches the destination of a symlink with permission check
func (p *Probe) getLinkWithAuthCheck(pidPath string, file string) string {
	path := filepath.Join(pidPath, file)
	if err := p.ensurePathReadable(path); err != nil {
		return ""
	}

	str, err := os.Readlink(path)
	if err != nil {
		return ""
	}
	return str
}

// getFDCount gets num_fds from /proc/(pid)/fd
func (p *Probe) getFDCount(pidPath string) int32 {
	path := filepath.Join(pidPath, "fd")

	if err := p.ensurePathReadable(path); err != nil {
		return -1
	}

	d, err := os.Open(path)
	if err != nil {
		return -1
	}
	defer d.Close()

	names, err := d.Readdirnames(-1)
	if err != nil {
		return -1
	}
	return int32(len(names))
}

// getFDCountImproved gets num_fds from /proc/(pid)/fd WITHOUT using the native Readdirnames(),
// this will skip the step of returning all file names(we don't need) in a dir which takes a lot of memory
func (p *Probe) getFDCountImproved(pidPath string) int32 {
	path := filepath.Join(pidPath, "fd")

	if err := p.ensurePathReadable(path); err != nil {
		return -1
	}

	d, err := os.Open(path)
	if err != nil {
		return -1
	}
	defer d.Close()

	b := make([]byte, blockSize)
	count := 0

	for i := 0; ; i++ {
		n, err := syscall.ReadDirent(int(d.Fd()), b)
		if err != nil {
			return -1
		}
		if n <= 0 {
			break
		}

		_, numDirs := countDirent(b[:n])
		count += numDirs
	}

	return int32(count)
}

// ensurePathReadable ensures that the current user is able to read the path before opening it.
// On some systems, attempting to open a file that the user does not have permission is problematic for
// customer security auditing. What we do here is:
// 1. If the agent is running as root (real or via sudo), allow the request
// 2. If the file is a not a symlink and has the other-readable permission bit set, allow the request
// 3. If the owner of the file/link is the current user or effective user, allow the request.
func (p *Probe) ensurePathReadable(path string) error {
	// User is (effectively or actually) root
	if p.euid == 0 {
		return nil
	}

	// TODO (sk): Provide caching on this!
	info, err := os.Lstat(path)
	if err != nil {
		return err
	}

	// File mode is world readable and not a symlink
	// If the file is a symlink, the owner check below will cover it
	if mode := info.Mode(); mode&os.ModeSymlink == 0 && mode.Perm()&WorldReadable != 0 {
		return nil
	}

	if stat, ok := info.Sys().(*syscall.Stat_t); ok {
		// If file is not owned by the user id or effective user id, return a permission error
		// Group permissions don't come in to play with procfs so we don't bother checking
		if stat.Uid != p.uid && stat.Uid != p.euid {
			return os.ErrPermission
		}
	}

	return nil
}

// trimAndSplitBytes converts the raw command line bytes into a list of strings by trimming and splitting on null bytes
func trimAndSplitBytes(bs []byte) []string {
	var components []string

	// Remove leading null bytes
	i := 0
	for i < len(bs) {
		if bs[i] == 0 {
			i++
		} else {
			break
		}
	}

	// Split our stream using the null byte separator
	for j := i; j < len(bs); j++ {
		if bs[j] == 0 {
			components = append(components, string(bs[i:j]))
			i = j + 1

			// If we have successive null bytes, skip them (this will also remove trailing null characters)
			for i < len(bs) && bs[i] == 0 {
				i++
				j++
			}
		}
	}

	// attach the last segment if the string is not ended with null byte
	if i < len(bs) {
		components = append(components, string(bs[i:]))
	}

	return components
}

// bootTime returns the system boot time expressed in seconds since the epoch.
// the value is extracted from "/proc/stat"
func bootTime(hostProc string) (uint64, error) {
	filePath := filepath.Join(hostProc, "stat")
	content, err := ioutil.ReadFile(filePath)
	if err != nil {
		log.Debugf("Unable to read stat file from %s: %s", filePath, err)
		return 0, nil
	}

	lineStart := 0
	btimePrefix := []byte("btime")

	for i, r := range content {
		if r == '\n' {
			if bytes.HasPrefix(content[lineStart:i], btimePrefix) {
				f := strings.Fields(string(content[lineStart:i]))
				if len(f) != 2 {
					return 0, fmt.Errorf("wrong btime format")
				}

				b, err := strconv.ParseInt(f[1], 10, 64)
				if err != nil {
					return 0, err
				}
				return uint64(b), nil
			}
			lineStart = i + 1
		}
	}

	return 0, fmt.Errorf("could not parse btime")
}

// getClockTicks uses command "getconf CLK_TCK" to fetch the clock tick on current host,
// if the command doesn't exist uses the default value 100
func getClockTicks() float64 {
	clockTicks := DefaultClockTicks
	getconf, err := exec.LookPath("getconf")
	if err != nil {
		return clockTicks
	}
	cmd := exec.Command(getconf, "CLK_TCK")
	var out bytes.Buffer
	cmd.Stdout = &out
	err = cmd.Run()
	if err == nil {
		ticks, err := strconv.ParseFloat(strings.TrimSpace(out.String()), 64)
		if err == nil {
			clockTicks = ticks
		}
	}
	return clockTicks
}<|MERGE_RESOLUTION|>--- conflicted
+++ resolved
@@ -128,7 +128,6 @@
 		statInfo := p.parseStat(pathForPID, pid, now)
 		memInfoEx := p.parseStatm(pathForPID)
 
-<<<<<<< HEAD
 		stats := &Stats{
 			CreateTime:  statInfo.createTime,    // /proc/[pid]/stat
 			Status:      statusInfo.status,      // /proc/[pid]/status
@@ -140,23 +139,15 @@
 			NumThreads:  statusInfo.numThreads,  // /proc/[pid]/status
 		}
 		if p.withPermission {
-			stats.OpenFdCount = p.getFDCount(pathForPID) // /proc/[pid]/fd, requires permission checks
-			stats.IOStat = p.parseIO(pathForPID)         // /proc/[pid]/io, requires permission checks
+			stats.OpenFdCount = p.getFDCountImproved(pathForPID) // /proc/[pid]/fd, requires permission checks
+			stats.IOStat = p.parseIO(pathForPID)                 // /proc/[pid]/io, requires permission checks
 		} else {
-			stats.IOStat = &IOCountersStat{} // use default value
-=======
-		statsByPID[pid] = &Stats{
-			CreateTime:  statInfo.createTime,              // /proc/[pid]/stat
-			Status:      statusInfo.status,                // /proc/[pid]/status
-			Nice:        statInfo.nice,                    // /proc/[pid]/stat
-			OpenFdCount: p.getFDCountImproved(pathForPID), // /proc/[pid]/fd, requires permission checks
-			CPUTime:     statInfo.cpuStat,                 // /proc/[pid]/stat
-			MemInfo:     statusInfo.memInfo,               // /proc/[pid]/status
-			MemInfoEx:   memInfoEx,                        // /proc/[pid]/statm
-			CtxSwitches: statusInfo.ctxSwitches,           // /proc/[pid]/status
-			NumThreads:  statusInfo.numThreads,            // /proc/[pid]/status
-			IOStat:      ioInfo,                           // /proc/[pid]/io, requires permission checks
->>>>>>> 86f4c05a
+			stats.IOStat = &IOCountersStat{
+				ReadCount:  -1,
+				WriteCount: -1,
+				ReadBytes:  -1,
+				WriteBytes: -1,
+			} // use -1 values to represent "no permission"
 		}
 		statsByPID[pid] = stats
 	}
@@ -200,7 +191,6 @@
 			Exe:     p.getLinkWithAuthCheck(pathForPID, "exe"), // /proc/[pid]/exe, requires permission checks
 			NsPid:   statusInfo.nspid,                          // /proc/[pid]/status
 			Stats: &Stats{
-<<<<<<< HEAD
 				CreateTime:  statInfo.createTime,    // /proc/[pid]/stat
 				Status:      statusInfo.status,      // /proc/[pid]/status
 				Nice:        statInfo.nice,          // /proc/[pid]/stat
@@ -209,25 +199,18 @@
 				MemInfoEx:   memInfoEx,              // /proc/[pid]/statm
 				CtxSwitches: statusInfo.ctxSwitches, // /proc/[pid]/status
 				NumThreads:  statusInfo.numThreads,  // /proc/[pid]/status
-=======
-				CreateTime:  statInfo.createTime,              // /proc/[pid]/stat
-				Status:      statusInfo.status,                // /proc/[pid]/status
-				Nice:        statInfo.nice,                    // /proc/[pid]/stat
-				OpenFdCount: p.getFDCountImproved(pathForPID), // /proc/[pid]/fd, requires permission checks
-				CPUTime:     statInfo.cpuStat,                 // /proc/[pid]/stat
-				MemInfo:     statusInfo.memInfo,               // /proc/[pid]/status
-				MemInfoEx:   memInfoEx,                        // /proc/[pid]/statm
-				CtxSwitches: statusInfo.ctxSwitches,           // /proc/[pid]/status
-				NumThreads:  statusInfo.numThreads,            // /proc/[pid]/status
-				IOStat:      ioInfo,                           // /proc/[pid]/io, requires permission checks
->>>>>>> 86f4c05a
 			},
 		}
 		if p.withPermission {
 			proc.Stats.OpenFdCount = p.getFDCount(pathForPID) // /proc/[pid]/fd, requires permission checks
 			proc.Stats.IOStat = p.parseIO(pathForPID)         // /proc/[pid]/io, requires permission checks
 		} else {
-			proc.Stats.IOStat = &IOCountersStat{} // use default values
+			proc.Stats.IOStat = &IOCountersStat{
+				ReadCount:  -1,
+				WriteCount: -1,
+				ReadBytes:  -1,
+				WriteBytes: -1,
+			} // use -1 values to represent "no permission"
 		}
 		procsByPID[pid] = proc
 	}
