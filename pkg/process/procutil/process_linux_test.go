// +build linux

package procutil

import (
	"os"
	"path/filepath"
	"strconv"
	"strings"
	"testing"

	"github.com/stretchr/testify/assert"
	"github.com/stretchr/testify/require"

	"github.com/DataDog/gopsutil/process"
)

func TestGetActivePIDs(t *testing.T) {
	os.Setenv("HOST_PROC", "resources/test_procfs/proc")
	defer os.Unsetenv("HOST_PROC")

	probe := NewProcessProbe()
	defer probe.Close()

	actual, err := probe.getActivePIDs()
	assert.NoError(t, err)

	expect, err := process.Pids()
	assert.NoError(t, err)

	assert.ElementsMatch(t, expect, actual)
}

func TestTrimAndSplitBytes(t *testing.T) {
	for _, tc := range []struct {
		input  []byte
		expect []string
	}{
		{
			input:  []byte{115, 115, 104, 100, 58, 32, 115, 117, 110, 110, 121, 46, 107, 108, 97, 105, 114, 64, 112, 116, 115, 47, 48},
			expect: []string{string([]byte{115, 115, 104, 100, 58, 32, 115, 117, 110, 110, 121, 46, 107, 108, 97, 105, 114, 64, 112, 116, 115, 47, 48})},
		},
		{
			input:  []byte{40, 115, 100, 45, 112, 97, 109, 41, 0, 0, 0},
			expect: []string{string([]byte{40, 115, 100, 45, 112, 97, 109, 41})},
		},
		{
			input:  []byte{115, 115, 104, 100, 58, 32, 118, 97, 103, 114, 97, 110, 116, 64, 112, 116, 115, 47, 48, 0, 0},
			expect: []string{string([]byte{115, 115, 104, 100, 58, 32, 118, 97, 103, 114, 97, 110, 116, 64, 112, 116, 115, 47, 48})},
		},
		{
			input: []byte{47, 117, 115, 114, 47, 98, 105, 110, 47, 100, 111, 99, 107, 101, 114, 100, 0, 45, 72, 0, 102, 100, 58, 47, 47, 0},
			expect: []string{
				string([]byte{47, 117, 115, 114, 47, 98, 105, 110, 47, 100, 111, 99, 107, 101, 114, 100}),
				string([]byte{45, 72}),
				string([]byte{102, 100, 58, 47, 47}),
			},
		},
		{
			input: []byte{47, 117, 115, 114, 47, 98, 105, 110, 47, 100, 111, 99, 107, 101, 114, 100, 0, 45, 72, 0, 102, 100, 58, 47, 47},
			expect: []string{
				string([]byte{47, 117, 115, 114, 47, 98, 105, 110, 47, 100, 111, 99, 107, 101, 114, 100}),
				string([]byte{45, 72}),
				string([]byte{102, 100, 58, 47, 47}),
			},
		},
		{
			input: []byte{47, 117, 115, 114, 47, 98, 105, 110, 47, 100, 111, 99, 107, 101, 114, 100, 0, 0, 0, 45, 72, 0, 102, 100, 58, 47, 47},
			expect: []string{
				string([]byte{47, 117, 115, 114, 47, 98, 105, 110, 47, 100, 111, 99, 107, 101, 114, 100}),
				string([]byte{45, 72}),
				string([]byte{102, 100, 58, 47, 47}),
			},
		},
		{
			input:  []byte{0, 0, 47, 115, 98, 105, 110, 47, 105, 110, 105, 116, 0},
			expect: []string{string([]byte{47, 115, 98, 105, 110, 47, 105, 110, 105, 116})},
		},
	} {
		actual := trimAndSplitBytes(tc.input)
		assert.ElementsMatch(t, tc.expect, actual)
	}
}

func TestGetCmdlineTestFS(t *testing.T) {
	os.Setenv("HOST_PROC", "resources/test_procfs/proc")
	defer os.Unsetenv("HOST_PROC")

	testGetCmdline(t)
}

func TestGetCmdlineLocalFS(t *testing.T) {
	// this test is flaky as the underlying procfs could change during
	// the comparison of procutil and gopsutil,
	// but we could use it to test locally
	t.Skip("flaky test in CI")
	testGetCmdline(t)
}

func testGetCmdline(t *testing.T) {
	probe := NewProcessProbe()
	defer probe.Close()

	pids, err := probe.getActivePIDs()
	assert.NoError(t, err)

	for _, pid := range pids {
		actual := strings.Join(probe.getCmdline(filepath.Join(probe.procRootLoc, strconv.Itoa(int(pid)))), " ")
		expProc, err := process.NewProcess(pid)
		assert.NoError(t, err)

		expect, err := expProc.Cmdline()
		assert.NoError(t, err)

		assert.Equal(t, expect, actual)
	}
}

func TestProcessesByPIDTestFS(t *testing.T) {
	os.Setenv("HOST_PROC", "resources/test_procfs/proc/")
	defer os.Unsetenv("HOST_PROC")

	testProcessesByPID(t)
}

func TestProcessesByPIDLocalFS(t *testing.T) {
	// this test is flaky as the underlying procfs could change during
	// the comparison of procutil and gopsutil,
	// but we could use it to test locally
	t.Skip("flaky test in CI")
	testProcessesByPID(t)
}

func testProcessesByPID(t *testing.T) {
	probe := NewProcessProbe()
	defer probe.Close()

	pids, err := probe.getActivePIDs()
	assert.NoError(t, err)

	procByPID, err := probe.ProcessesByPID()
	assert.NoError(t, err)

	// make sure the process that has no command line doesn't get included in the output
	for _, pid := range pids {
		cmd := strings.Join(probe.getCmdline(filepath.Join(probe.procRootLoc, strconv.Itoa(int(pid)))), " ")
		if cmd == "" {
			assert.NotContains(t, procByPID, pid)
		} else {
			assert.Contains(t, procByPID, pid)
		}
	}
}

func TestMultipleProbes(t *testing.T) {
	os.Setenv("HOST_PROC", "resources/test_procfs/proc/")
	defer os.Unsetenv("HOST_PROC")

	probe1 := NewProcessProbe()
	defer probe1.Close()

	probe2 := NewProcessProbe()
	defer probe2.Close()

	procByPID1, err := probe1.ProcessesByPID()
	assert.NoError(t, err)
	procByPID2, err := probe2.ProcessesByPID()
	assert.NoError(t, err)
	for i := 0; i < 10; i++ {
		currProcByPID1, err := probe1.ProcessesByPID()
		assert.NoError(t, err)
		currProcByPID2, err := probe2.ProcessesByPID()
		assert.NoError(t, err)
		assert.EqualValues(t, currProcByPID1, currProcByPID2)
		assert.EqualValues(t, currProcByPID1, procByPID1)
		assert.EqualValues(t, currProcByPID2, procByPID2)
		procByPID1 = currProcByPID1
		procByPID2 = currProcByPID2
	}
}

func TestProcfsChange(t *testing.T) {
	os.Setenv("HOST_PROC", "resources/test_procfs/proc/")
	defer os.Unsetenv("HOST_PROC")

	probe := NewProcessProbe()
	defer probe.Close()

	procByPID, err := probe.ProcessesByPID()
	assert.NoError(t, err)

	// update the procfs file structure to add a pid, make sure next time it reads in the updates
	err = os.Rename("resources/10389", "resources/test_procfs/proc/10389")
	assert.NoError(t, err)
	defer func() {
		err = os.Rename("resources/test_procfs/proc/10389", "resources/10389")
		assert.NoError(t, err)
	}()
	newProcByPID1, err := probe.ProcessesByPID()
	assert.NoError(t, err)
	assert.Contains(t, newProcByPID1, int32(10389))
	assert.NotContains(t, procByPID, int32(10389))

	// remove a pid from procfs, make sure it's gone from the result
	err = os.Rename("resources/test_procfs/proc/29613", "resources/29613")
	assert.NoError(t, err)
	defer func() {
		err = os.Rename("resources/29613", "resources/test_procfs/proc/29613")
		assert.NoError(t, err)
	}()
	newProcByPID2, err := probe.ProcessesByPID()
	assert.NoError(t, err)
	assert.NotContains(t, newProcByPID2, int32(29613))
	assert.Contains(t, procByPID, int32(29613))
}

func TestParseStatusLine(t *testing.T) {
	probe := NewProcessProbe()
	defer probe.Close()

	for _, tc := range []struct {
		line     []byte
		expected *statusInfo
	}{
		{
			line: []byte("Name:\tpostgres"),
			expected: &statusInfo{
				name:        "postgres",
				memInfo:     &MemoryInfoStat{},
				ctxSwitches: &NumCtxSwitchesStat{},
			},
		},
		{
			line: []byte("Name:\t\t  \t\t\t  postgres"),
			expected: &statusInfo{
				name:        "postgres",
				memInfo:     &MemoryInfoStat{},
				ctxSwitches: &NumCtxSwitchesStat{},
			},
		},
		{
			line: []byte("State:\tS (sleeping)"),
			expected: &statusInfo{
				status:      "S",
				memInfo:     &MemoryInfoStat{},
				ctxSwitches: &NumCtxSwitchesStat{},
			},
		},
		{
			line: []byte("State:\tR (running)"),
			expected: &statusInfo{
				status:      "R",
				memInfo:     &MemoryInfoStat{},
				ctxSwitches: &NumCtxSwitchesStat{},
			},
		},
		{
			line: []byte("Uid:\t112\t112\t112\t112"),
			expected: &statusInfo{
				uids:        []int32{112, 112, 112, 112},
				memInfo:     &MemoryInfoStat{},
				ctxSwitches: &NumCtxSwitchesStat{},
			},
		},
		{
			line: []byte("Gid:\t1000\t1000\t1000\t1000"),
			expected: &statusInfo{
				gids:        []int32{1000, 1000, 1000, 1000},
				memInfo:     &MemoryInfoStat{},
				ctxSwitches: &NumCtxSwitchesStat{},
			},
		},
		{
			line: []byte("NSpid:\t123"),
			expected: &statusInfo{
				nspid:       123,
				memInfo:     &MemoryInfoStat{},
				ctxSwitches: &NumCtxSwitchesStat{},
			},
		},
		{
			line: []byte("NSpid:\t123\t456"),
			expected: &statusInfo{
				nspid:       456,
				memInfo:     &MemoryInfoStat{},
				ctxSwitches: &NumCtxSwitchesStat{},
			},
		},
		{
			line: []byte("Threads:\t1"),
			expected: &statusInfo{
				numThreads:  1,
				memInfo:     &MemoryInfoStat{},
				ctxSwitches: &NumCtxSwitchesStat{},
			},
		},
		{
			line: []byte("voluntary_ctxt_switches:\t3"),
			expected: &statusInfo{
				memInfo: &MemoryInfoStat{},
				ctxSwitches: &NumCtxSwitchesStat{
					Voluntary: 3,
				},
			},
		},
		{
			line: []byte("nonvoluntary_ctxt_switches:\t411"),
			expected: &statusInfo{
				memInfo: &MemoryInfoStat{},
				ctxSwitches: &NumCtxSwitchesStat{
					Involuntary: 411,
				},
			},
		},
		{
			line: []byte("bad status line"), // bad status
			expected: &statusInfo{
				memInfo:     &MemoryInfoStat{},
				ctxSwitches: &NumCtxSwitchesStat{},
			},
		},
		{
			line: []byte("Name:\t"), // edge case for parsing failure
			expected: &statusInfo{
				memInfo:     &MemoryInfoStat{},
				ctxSwitches: &NumCtxSwitchesStat{},
			},
		},
		{
			line: []byte("VmRSS:\t712 kB"),
			expected: &statusInfo{
				memInfo:     &MemoryInfoStat{RSS: 712 * 1024},
				ctxSwitches: &NumCtxSwitchesStat{},
			},
		},
		{
			line: []byte("VmSize:\t14652 kB"),
			expected: &statusInfo{
				memInfo:     &MemoryInfoStat{VMS: 14652 * 1024},
				ctxSwitches: &NumCtxSwitchesStat{},
			},
		},
		{
			line: []byte("VmSwap:\t3 kB"),
			expected: &statusInfo{
				memInfo:     &MemoryInfoStat{Swap: 3 * 1024},
				ctxSwitches: &NumCtxSwitchesStat{},
			},
		},
	} {
		result := &statusInfo{memInfo: &MemoryInfoStat{}, ctxSwitches: &NumCtxSwitchesStat{}}
		probe.parseStatusLine(tc.line, result)
		assert.EqualValues(t, tc.expected, result)
	}
}

func TestParseStatusTestFS(t *testing.T) {
	os.Setenv("HOST_PROC", "resources/test_procfs/proc/")
	defer os.Unsetenv("HOST_PROC")

	testParseStatus(t)
}

func TestParseStatusLocalFS(t *testing.T) {
	// this test is flaky as the underlying procfs could change during
	// the comparison of procutil and gopsutil,
	// but we could use it to test locally
	t.Skip("flaky test in CI")
	testParseStatus(t)
}

func testParseStatus(t *testing.T) {
	probe := NewProcessProbe()
	defer probe.Close()

	pids, err := probe.getActivePIDs()
	assert.NoError(t, err)

	for _, pid := range pids {
		actual := probe.parseStatus(filepath.Join(probe.procRootLoc, strconv.Itoa(int(pid))))
		expProc, err := process.NewProcess(pid)
		assert.NoError(t, err)

		expName, err := expProc.Name()
		assert.NoError(t, err)
		expStatus, err := expProc.Status()
		assert.NoError(t, err)
		expUIDs, err := expProc.Uids()
		assert.NoError(t, err)
		expGIDs, err := expProc.Gids()
		assert.NoError(t, err)
		expThreads, err := expProc.NumThreads()
		assert.NoError(t, err)
		expMemInfo, err := expProc.MemoryInfo()
		assert.NoError(t, err)
		expCtxSwitches, err := expProc.NumCtxSwitches()
		assert.NoError(t, err)

		assert.Equal(t, expName, actual.name)
		assert.Equal(t, expStatus, actual.status)
		assert.EqualValues(t, expUIDs, actual.uids)
		assert.EqualValues(t, expGIDs, actual.gids)
		assert.Equal(t, expThreads, actual.numThreads)
		assert.Equal(t, expProc.NsPid, actual.nspid)

		assert.Equal(t, expMemInfo.RSS, actual.memInfo.RSS)
		assert.Equal(t, expMemInfo.VMS, actual.memInfo.VMS)
		assert.Equal(t, expMemInfo.Swap, actual.memInfo.Swap)

		assert.Equal(t, expCtxSwitches.Voluntary, actual.ctxSwitches.Voluntary)
		assert.Equal(t, expCtxSwitches.Involuntary, actual.ctxSwitches.Involuntary)
	}
}

func TestFillNsPidFromStatus(t *testing.T) {
	os.Setenv("HOST_PROC", "resources/test_procfs/proc/")
	defer os.Unsetenv("HOST_PROC")

	probe := NewProcessProbe()
	defer probe.Close()

	t.Run("Linux versions 4.1+", func(t *testing.T) {
		// Process started on the host namespace
		// NSpid:	6320
		pid := 6320
		actual := probe.parseStatus(filepath.Join(probe.procRootLoc, strconv.Itoa(pid)))
		assert.Equal(t, int32(pid), actual.nspid)

		// Process spawned from P1 with its own namespace
		// NSpid:	6321	1
		pid = 6321
		actual = probe.parseStatus(filepath.Join(probe.procRootLoc, strconv.Itoa(pid)))
		assert.Equal(t, int32(1), actual.nspid)

		// Process spawned from P2 with its own namespace
		// NSpid:	6322	2	1
		pid = 6322
		actual = probe.parseStatus(filepath.Join(probe.procRootLoc, strconv.Itoa(pid)))
		assert.Equal(t, int32(1), actual.nspid)
	})

	t.Run("Older Linux versions", func(t *testing.T) {
		// The following processes have been generated by the same testing program but
		// older versions of Linux don't provide the NSpid on the status file.
		// We expect the library not to populate the NsPid field
		// True NSpid:	8225
		pid := 8225
		actual := probe.parseStatus(filepath.Join(probe.procRootLoc, strconv.Itoa(pid)))
		assert.Equal(t, int32(0), actual.nspid)

		// Process spawned from P1 with its own namespace
		// True NSpid:	8226	1
		pid = 8226
		actual = probe.parseStatus(filepath.Join(probe.procRootLoc, strconv.Itoa(pid)))
		assert.Equal(t, int32(0), actual.nspid)

		// Process spawned from P2 with its own namespace
		// True NSpid:	8227	2	1
		pid = 8227
		actual = probe.parseStatus(filepath.Join(probe.procRootLoc, strconv.Itoa(pid)))
		assert.Equal(t, int32(0), actual.nspid)
	})
}

func TestParseIOLine(t *testing.T) {
	probe := NewProcessProbe()
	defer probe.Close()

	for _, tc := range []struct {
		line     []byte
		expected *IOCountersStat
	}{
		{
			line:     []byte("syscr: 467721"),
			expected: &IOCountersStat{ReadCount: 467721},
		},
		{
			line:     []byte("syscw: 4842687"),
			expected: &IOCountersStat{WriteCount: 4842687},
		},
		{
			line:     []byte("read_bytes: 65536"),
			expected: &IOCountersStat{ReadBytes: 65536},
		},
		{
			line:     []byte("write_bytes: 4096"),
			expected: &IOCountersStat{WriteBytes: 4096},
		},
	} {
		result := &IOCountersStat{}
		probe.parseIOLine(tc.line, result)
		assert.EqualValues(t, tc.expected, result)
	}
}

func TestParseIOTestFS(t *testing.T) {
	os.Setenv("HOST_PROC", "resources/test_procfs/proc/")
	defer os.Unsetenv("HOST_PROC")

	testParseIO(t)
}

func TestParseIOLocalFS(t *testing.T) {
	// this test is flaky as the underlying procfs could change during
	// the comparison of procutil and gopsutil,
	// but we could use it to test locally
	t.Skip("flaky test in CI")
	testParseIO(t)
}

func testParseIO(t *testing.T) {
	probe := NewProcessProbe()
	defer probe.Close()

	pids, err := probe.getActivePIDs()
	assert.NoError(t, err)

	for _, pid := range pids {
		actual := probe.parseIO(filepath.Join(probe.procRootLoc, strconv.Itoa(int(pid))))
		expProc, err := process.NewProcess(pid)
		assert.NoError(t, err)
		expIO, err := expProc.IOCounters()
		assert.NoError(t, err)
		assert.Equal(t, expIO.ReadCount, actual.ReadCount)
		assert.Equal(t, expIO.ReadBytes, actual.ReadBytes)
		assert.Equal(t, expIO.WriteCount, actual.WriteCount)
		assert.Equal(t, expIO.WriteBytes, actual.WriteBytes)
	}
}

<<<<<<< HEAD
func BenchmarkParseIOGopsutilTestFS(b *testing.B) {
	os.Setenv("HOST_PROC", "resources/test_procfs/proc")
	defer os.Unsetenv("HOST_PROC")

	benchmarkParseIOGopsutil(b)
}

func BenchmarkParseIOProcutilTestFS(b *testing.B) {
	os.Setenv("HOST_PROC", "resources/test_procfs/proc")
	defer os.Unsetenv("HOST_PROC")

	benchmarkParseIOProcutil(b)
}

func BenchmarkParseIOGopsutilLocalFS(b *testing.B) {
	benchmarkParseIOGopsutil(b)
}

func BenchmarkParseIOProcutilLocalFS(b *testing.B) {
	benchmarkParseIOProcutil(b)
}

func benchmarkParseIOGopsutil(b *testing.B) {
=======
func BenchmarkGetCmdGopsutilTestFS(b *testing.B) {
	os.Setenv("HOST_PROC", "resources/test_procfs/proc")
	defer os.Unsetenv("HOST_PROC")

	benchmarkGetCmdGopsutil(b)
}

func BenchmarkGetCmdProcutilTestFS(b *testing.B) {
	os.Setenv("HOST_PROC", "resources/test_procfs/proc")
	defer os.Unsetenv("HOST_PROC")

	benchmarkGetCmdProcutil(b)
}

func BenchmarkGetCmdGopsutilLocalFS(b *testing.B) {
	benchmarkGetCmdGopsutil(b)
}

func BenchmarkGetCmdProcutilLocalFS(b *testing.B) {
	benchmarkGetCmdProcutil(b)
}

func benchmarkGetCmdGopsutil(b *testing.B) {
>>>>>>> 000614a9
	pids, err := process.Pids()
	require.NoError(b, err)

	for i := 0; i < b.N; i++ {
		for _, pid := range pids {
			proc, err := process.NewProcess(pid)
			require.NoError(b, err)
<<<<<<< HEAD
			_, err = proc.IOCounters()
=======
			_, err = proc.Cmdline()
>>>>>>> 000614a9
			require.NoError(b, err)
		}
	}
}

<<<<<<< HEAD
func benchmarkParseIOProcutil(b *testing.B) {
=======
func benchmarkGetCmdProcutil(b *testing.B) {
>>>>>>> 000614a9
	probe := NewProcessProbe()
	defer probe.Close()

	pids, err := probe.getActivePIDs()
	require.NoError(b, err)

	for i := 0; i < b.N; i++ {
		for _, pid := range pids {
<<<<<<< HEAD
			probe.parseIO(filepath.Join(probe.procRootLoc, strconv.Itoa(int(pid))))
		}
	}
=======
			probe.getCmdline(filepath.Join(probe.procRootLoc, strconv.Itoa(int(pid))))
		}
	}
}

func BenchmarkTestFSStatusGopsutil(b *testing.B) {
	hostProc := "resources/test_procfs/proc"
	os.Setenv("HOST_PROC", hostProc)
	defer os.Unsetenv("HOST_PROC")

	pids, err := process.Pids()
	require.NoError(b, err)

	for i := 0; i < b.N; i++ {
		for _, pid := range pids {
			expProc, err := process.NewProcess(pid)
			require.NoError(b, err)
			_, err = expProc.Status()
			require.NoError(b, err)
		}
	}
}

func BenchmarkTestFSStatusProcutil(b *testing.B) {
	hostProc := "resources/test_procfs/proc"
	os.Setenv("HOST_PROC", hostProc)
	defer os.Unsetenv("HOST_PROC")

	probe := NewProcessProbe()
	defer probe.Close()

	pids, err := probe.getActivePIDs()
	require.NoError(b, err)

	for i := 0; i < b.N; i++ {
		for _, pid := range pids {
			probe.parseStatus(filepath.Join(hostProc, strconv.Itoa(int(pid))))
		}
	}
}

func BenchmarkLocalFSStatusGopsutil(b *testing.B) {
	pids, err := process.Pids()
	assert.NoError(b, err)

	for i := 0; i < b.N; i++ {
		for _, pid := range pids {
			expProc, err := process.NewProcess(pid)
			require.NoError(b, err)
			_, err = expProc.Status()
			require.NoError(b, err)
		}
	}
}

func BenchmarkLocalFSStatusProcutil(b *testing.B) {
	probe := NewProcessProbe()
	defer probe.Close()

	pids, err := probe.getActivePIDs()
	require.NoError(b, err)

	for i := 0; i < b.N; i++ {
		for _, pid := range pids {
			probe.parseStatus(filepath.Join(probe.procRootLoc, strconv.Itoa(int(pid))))
		}
	}
}

func BenchmarkGetPIDsGopsutilLocalFS(b *testing.B) {
	for i := 0; i < b.N; i++ {
		_, err := process.Pids()
		require.NoError(b, err)
	}
}

func BenchmarkGetPIDsProcutilLocalFS(b *testing.B) {
	probe := NewProcessProbe()
	defer probe.Close()
	for i := 0; i < b.N; i++ {
		_, err := probe.getActivePIDs()
		require.NoError(b, err)
	}
>>>>>>> 000614a9
}<|MERGE_RESOLUTION|>--- conflicted
+++ resolved
@@ -528,31 +528,6 @@
 	}
 }
 
-<<<<<<< HEAD
-func BenchmarkParseIOGopsutilTestFS(b *testing.B) {
-	os.Setenv("HOST_PROC", "resources/test_procfs/proc")
-	defer os.Unsetenv("HOST_PROC")
-
-	benchmarkParseIOGopsutil(b)
-}
-
-func BenchmarkParseIOProcutilTestFS(b *testing.B) {
-	os.Setenv("HOST_PROC", "resources/test_procfs/proc")
-	defer os.Unsetenv("HOST_PROC")
-
-	benchmarkParseIOProcutil(b)
-}
-
-func BenchmarkParseIOGopsutilLocalFS(b *testing.B) {
-	benchmarkParseIOGopsutil(b)
-}
-
-func BenchmarkParseIOProcutilLocalFS(b *testing.B) {
-	benchmarkParseIOProcutil(b)
-}
-
-func benchmarkParseIOGopsutil(b *testing.B) {
-=======
 func BenchmarkGetCmdGopsutilTestFS(b *testing.B) {
 	os.Setenv("HOST_PROC", "resources/test_procfs/proc")
 	defer os.Unsetenv("HOST_PROC")
@@ -576,7 +551,6 @@
 }
 
 func benchmarkGetCmdGopsutil(b *testing.B) {
->>>>>>> 000614a9
 	pids, err := process.Pids()
 	require.NoError(b, err)
 
@@ -584,21 +558,13 @@
 		for _, pid := range pids {
 			proc, err := process.NewProcess(pid)
 			require.NoError(b, err)
-<<<<<<< HEAD
-			_, err = proc.IOCounters()
-=======
 			_, err = proc.Cmdline()
->>>>>>> 000614a9
 			require.NoError(b, err)
 		}
 	}
 }
 
-<<<<<<< HEAD
-func benchmarkParseIOProcutil(b *testing.B) {
-=======
 func benchmarkGetCmdProcutil(b *testing.B) {
->>>>>>> 000614a9
 	probe := NewProcessProbe()
 	defer probe.Close()
 
@@ -607,11 +573,6 @@
 
 	for i := 0; i < b.N; i++ {
 		for _, pid := range pids {
-<<<<<<< HEAD
-			probe.parseIO(filepath.Join(probe.procRootLoc, strconv.Itoa(int(pid))))
-		}
-	}
-=======
 			probe.getCmdline(filepath.Join(probe.procRootLoc, strconv.Itoa(int(pid))))
 		}
 	}
@@ -695,5 +656,54 @@
 		_, err := probe.getActivePIDs()
 		require.NoError(b, err)
 	}
->>>>>>> 000614a9
+}
+
+func BenchmarkParseIOGopsutilTestFS(b *testing.B) {
+	os.Setenv("HOST_PROC", "resources/test_procfs/proc")
+	defer os.Unsetenv("HOST_PROC")
+
+	benchmarkParseIOGopsutil(b)
+}
+
+func BenchmarkParseIOProcutilTestFS(b *testing.B) {
+	os.Setenv("HOST_PROC", "resources/test_procfs/proc")
+	defer os.Unsetenv("HOST_PROC")
+
+	benchmarkParseIOProcutil(b)
+}
+
+func BenchmarkParseIOGopsutilLocalFS(b *testing.B) {
+	benchmarkParseIOGopsutil(b)
+}
+
+func BenchmarkParseIOProcutilLocalFS(b *testing.B) {
+	benchmarkParseIOProcutil(b)
+}
+
+func benchmarkParseIOGopsutil(b *testing.B) {
+	pids, err := process.Pids()
+	require.NoError(b, err)
+
+	for i := 0; i < b.N; i++ {
+		for _, pid := range pids {
+			proc, err := process.NewProcess(pid)
+			require.NoError(b, err)
+			_, err = proc.IOCounters()
+			require.NoError(b, err)
+		}
+	}
+}
+
+func benchmarkParseIOProcutil(b *testing.B) {
+	probe := NewProcessProbe()
+	defer probe.Close()
+
+	pids, err := probe.getActivePIDs()
+	require.NoError(b, err)
+
+	for i := 0; i < b.N; i++ {
+		for _, pid := range pids {
+			probe.parseIO(filepath.Join(probe.procRootLoc, strconv.Itoa(int(pid))))
+		}
+	}
 }