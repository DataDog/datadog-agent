package config

import (
	"bytes"
	"context"
	"encoding/json"
	"fmt"
	"net"
	"net/http"
	"net/url"
	"os"
	"os/exec"
	"regexp"
	"strconv"
	"strings"
	"time"

	model "github.com/DataDog/agent-payload/process"
	"github.com/DataDog/datadog-agent/cmd/agent/api/pb"
	"github.com/DataDog/datadog-agent/pkg/config"
	oconfig "github.com/DataDog/datadog-agent/pkg/orchestrator/config"
	"github.com/DataDog/datadog-agent/pkg/process/util"
	apicfg "github.com/DataDog/datadog-agent/pkg/process/util/api/config"
	"github.com/DataDog/datadog-agent/pkg/util/fargate"
	"github.com/DataDog/datadog-agent/pkg/util/grpc"
	"github.com/DataDog/datadog-agent/pkg/util/log"
)

const (
	// defaultProxyPort is the default port used for proxies.
	// This mirrors the configuration for the infrastructure agent.
	defaultProxyPort = 3128

	// defaultSystemProbeBPFDir is the default path for eBPF programs
	defaultSystemProbeBPFDir = "/opt/datadog-agent/embedded/share/system-probe/ebpf"

	// defaultRuntimeCompilerOutputDir is the default path for output from the system-probe runtime compiler
	defaultRuntimeCompilerOutputDir = "/var/tmp/datadog-agent/system-probe/build"

<<<<<<< HEAD
	// TODO: define all check name constants here instead of hard-code strings everywhere to better track them

	// ProcessModule is the process collection module ran by system-probe
	ProcessModule = "process_module"
=======
	grpcAgentTimeout = 2 * time.Second
)

// Name for check performed by process-agent or system-probe
const (
	ProcessCheckName     = "process"
	RTProcessCheckName   = "rtprocess"
	ContainerCheckName   = "container"
	RTContainerCheckName = "rtcontainer"
	ConnectionsCheckName = "connections"
	PodCheckName         = "pod"

	NetworkCheckName        = "Network"
	OOMKillCheckName        = "OOM Kill"
	TCPQueueLengthCheckName = "TCP queue length"
>>>>>>> 82d41f8c
)

var (
	processChecks   = []string{ProcessCheckName, RTProcessCheckName}
	containerChecks = []string{ContainerCheckName, RTContainerCheckName}
)

type proxyFunc func(*http.Request) (*url.URL, error)

type cmdFunc = func(name string, arg ...string) *exec.Cmd

// WindowsConfig stores all windows-specific configuration for the process-agent and system-probe.
type WindowsConfig struct {
	// Number of checks runs between refreshes of command-line arguments
	ArgsRefreshInterval int
	// Controls getting process arguments immediately when a new process is discovered
	AddNewArgs bool

	//System Probe Configuration

	// EnableMonotonicCount determines if we will calculate send/recv bytes of connections with headers and retransmits
	EnableMonotonicCount bool

	// DriverBufferSize (bytes) determines the size of the buffer we pass to the driver when reading flows
	DriverBufferSize int
}

// AgentConfig is the global config for the process-agent. This information
// is sourced from config files and the environment variables.
type AgentConfig struct {
	Enabled              bool
	HostName             string
	APIEndpoints         []apicfg.Endpoint
	LogFile              string
	LogLevel             string
	LogToConsole         bool
	QueueSize            int // The number of items allowed in each delivery queue.
	ProcessQueueBytes    int // The total number of bytes that can be enqueued for delivery to the process intake endpoint
	Blacklist            []*regexp.Regexp
	Scrubber             *DataScrubber
	MaxPerMessage        int
	MaxConnsPerMessage   int
	AllowRealTime        bool
	Transport            *http.Transport `json:"-"`
	DDAgentBin           string
	StatsdHost           string
	StatsdPort           int
	ProcessExpVarPort    int
	ProfilingEnabled     bool
	ProfilingSite        string
	ProfilingURL         string
	ProfilingAPIKey      string
	ProfilingEnvironment string
	// host type of the agent, used to populate container payload with additional host information
	ContainerHostType model.ContainerHostType

	// System probe collection configuration
	EnableSystemProbe              bool
	DisableTCPTracing              bool
	DisableUDPTracing              bool
	DisableIPv6Tracing             bool
	DisableDNSInspection           bool
	CollectLocalDNS                bool
	EnableHTTPMonitoring           bool
	SystemProbeAddress             string
	SystemProbeLogFile             string
	SystemProbeBPFDir              string
	MaxTrackedConnections          uint
	SysProbeBPFDebug               bool
	ExcludedBPFLinuxVersions       []string
	ExcludedSourceConnections      map[string][]string
	ExcludedDestinationConnections map[string][]string
	EnableConntrack                bool
	ConntrackMaxStateSize          int
	ConntrackRateLimit             int
	IgnoreConntrackInitFailure     bool
	EnableConntrackAllNamespaces   bool
	SystemProbeDebugPort           int
	ClosedChannelSize              int
	MaxClosedConnectionsBuffered   int
	MaxConnectionsStateBuffered    int
	OffsetGuessThreshold           uint64
	EnableTracepoints              bool
	EnableRuntimeCompiler          bool
	KernelHeadersDirs              []string
	RuntimeCompilerOutputDir       string
	EnableGatewayLookup            bool

	// Orchestrator config
	Orchestrator *oconfig.OrchestratorConfig

	// DNS stats configuration
	CollectDNSStats   bool
	DNSTimeout        time.Duration
	CollectDNSDomains bool

	// Check config
	EnabledChecks  []string
	CheckIntervals map[string]time.Duration

	// Internal store of a proxy used for generating the Transport
	proxy proxyFunc

	// Windows-specific config
	Windows WindowsConfig
}

// CheckIsEnabled returns a bool indicating if the given check name is enabled.
func (a AgentConfig) CheckIsEnabled(checkName string) bool {
	return util.StringInSlice(a.EnabledChecks, checkName)
}

// CheckInterval returns the interval for the given check name, defaulting to 10s if not found.
func (a AgentConfig) CheckInterval(checkName string) time.Duration {
	d, ok := a.CheckIntervals[checkName]
	if !ok {
		log.Errorf("missing check interval for '%s', you must set a default", checkName)
		d = 10 * time.Second
	}
	return d
}

const (
	defaultProcessEndpoint       = "https://process.datadoghq.com"
	maxMessageBatch              = 100
	maxConnsMessageBatch         = 1000
	defaultMaxTrackedConnections = 65536
	maxOffsetThreshold           = 3000
)

// NewDefaultTransport provides a http transport configuration with sane default timeouts
func NewDefaultTransport() *http.Transport {
	return &http.Transport{
		MaxIdleConns:    5,
		IdleConnTimeout: 90 * time.Second,
		Dial: (&net.Dialer{
			Timeout:   10 * time.Second,
			KeepAlive: 10 * time.Second,
		}).Dial,
		TLSHandshakeTimeout:   5 * time.Second,
		ResponseHeaderTimeout: 5 * time.Second,
		ExpectContinueTimeout: 1 * time.Second,
	}
}

// NewDefaultAgentConfig returns an AgentConfig with defaults initialized
func NewDefaultAgentConfig(canAccessContainers bool) *AgentConfig {
	processEndpoint, err := url.Parse(defaultProcessEndpoint)
	if err != nil {
		// This is a hardcoded URL so parsing it should not fail
		panic(err)
	}

	var enabledChecks []string
	if canAccessContainers {
		enabledChecks = containerChecks
	}

	ac := &AgentConfig{
		Enabled:      canAccessContainers, // We'll always run inside of a container.
		APIEndpoints: []apicfg.Endpoint{{Endpoint: processEndpoint}},
		LogFile:      defaultLogFilePath,
		LogLevel:     "info",
		LogToConsole: false,

		// Allow buffering up to 75 megabytes of payload data in total
		ProcessQueueBytes: 60 * 1000 * 1000,
		// This can be fairly high as the input should get throttled by queue bytes first.
		// Assuming we generate ~8 checks/minute (for process/network), this should allow buffering of ~30 minutes of data assuming it fits within the queue bytes memory budget
		QueueSize: 256,

		MaxPerMessage:      100,
		MaxConnsPerMessage: 600,
		AllowRealTime:      true,
		HostName:           "",
		Transport:          NewDefaultTransport(),
		ProcessExpVarPort:  6062,
		ContainerHostType:  model.ContainerHostType_notSpecified,

		// Statsd for internal instrumentation
		StatsdHost: "127.0.0.1",
		StatsdPort: 8125,

		// System probe collection configuration
		EnableSystemProbe:            false,
		DisableTCPTracing:            false,
		DisableUDPTracing:            false,
		DisableIPv6Tracing:           false,
		DisableDNSInspection:         false,
		EnableHTTPMonitoring:         false,
		SystemProbeAddress:           defaultSystemProbeAddress,
		SystemProbeLogFile:           defaultSystemProbeLogFilePath,
		SystemProbeBPFDir:            defaultSystemProbeBPFDir,
		MaxTrackedConnections:        defaultMaxTrackedConnections,
		EnableConntrack:              true,
		ClosedChannelSize:            500,
		ConntrackMaxStateSize:        defaultMaxTrackedConnections * 2,
		ConntrackRateLimit:           500,
		IgnoreConntrackInitFailure:   false,
		EnableConntrackAllNamespaces: true,
		OffsetGuessThreshold:         400,
		EnableTracepoints:            false,
		CollectDNSStats:              true,
		CollectDNSDomains:            false,
		EnableRuntimeCompiler:        false,
		RuntimeCompilerOutputDir:     defaultRuntimeCompilerOutputDir,
		EnableGatewayLookup:          false,

		// Orchestrator config
		Orchestrator: oconfig.NewDefaultOrchestratorConfig(),

		// Check config
		EnabledChecks: enabledChecks,
		CheckIntervals: map[string]time.Duration{
			ProcessCheckName:     10 * time.Second,
			RTProcessCheckName:   2 * time.Second,
			ContainerCheckName:   10 * time.Second,
			RTContainerCheckName: 2 * time.Second,
			ConnectionsCheckName: 30 * time.Second,
			PodCheckName:         10 * time.Second,
		},

		// DataScrubber to hide command line sensitive words
		Scrubber:  NewDefaultDataScrubber(),
		Blacklist: make([]*regexp.Regexp, 0),

		// Windows process config
		Windows: WindowsConfig{
			ArgsRefreshInterval:  15, // with default 20s check interval we refresh every 5m
			AddNewArgs:           true,
			EnableMonotonicCount: false,
			DriverBufferSize:     1024,
		},
	}

	// Set default values for proc/sys paths if unset.
	// Don't set this is /host is not mounted to use context within container.
	// Generally only applicable for container-only cases like Fargate.
	if config.IsContainerized() && util.PathExists("/host") {
		if v := os.Getenv("HOST_PROC"); v == "" {
			os.Setenv("HOST_PROC", "/host/proc")
		}
		if v := os.Getenv("HOST_SYS"); v == "" {
			os.Setenv("HOST_SYS", "/host/sys")
		}
	}

	return ac
}

func loadConfigIfExists(path string) error {
	if util.PathExists(path) {
		config.Datadog.AddConfigPath(path)
		if strings.HasSuffix(path, ".yaml") { // If they set a config file directly, let's try to honor that
			config.Datadog.SetConfigFile(path)
		}

		if _, err := config.LoadWithoutSecret(); err != nil {
			return err
		}
	} else {
		log.Infof("no config exists at %s, ignoring...", path)
	}
	return nil
}

func mergeConfigIfExists(path string) error {
	if util.PathExists(path) {
		file, err := os.Open(path)
		if err != nil {
			return err
		}
		defer file.Close()

		if err := config.Datadog.MergeConfig(file); err != nil {
			return err
		}
	} else {
		log.Infof("no config exists at %s, ignoring...", path)
	}
	return nil
}

// NewAgentConfig returns an AgentConfig using a configuration file. It can be nil
// if there is no file available. In this case we'll configure only via environment.
func NewAgentConfig(loggerName config.LoggerName, yamlPath, netYamlPath string) (*AgentConfig, error) {
	var err error

	// Note: This only considers container sources that are already setup. It's possible that container sources may
	//       need a few minutes to be ready on newly provisioned hosts.
	_, err = util.GetContainers()
	canAccessContainers := err == nil

	cfg := NewDefaultAgentConfig(canAccessContainers)
	// For Agent 6 we will have a YAML config file to use.
	if err := loadConfigIfExists(yamlPath); err != nil {
		return nil, err
	}

	if err := cfg.LoadProcessYamlConfig(yamlPath); err != nil {
		return nil, err
	}

	if err := cfg.Orchestrator.Load(); err != nil {
		return nil, err
	}

	// (Re)configure the logging from our configuration
	if err := setupLogger(loggerName, cfg.LogFile, cfg); err != nil {
		log.Errorf("failed to setup configured logger: %s", err)
		return nil, err
	}

	// For system probe, there is an additional config file that is shared with the system-probe
	mergeConfigIfExists(netYamlPath) //nolint:errcheck
	if err = cfg.loadSysProbeYamlConfig(netYamlPath); err != nil {
		return nil, err
	}

	// TODO: Once proxies have been moved to common config util, remove this
	if cfg.proxy, err = proxyFromEnv(cfg.proxy); err != nil {
		log.Errorf("error parsing environment proxy settings, not using a proxy: %s", err)
		cfg.proxy = nil
	}

	// Python-style log level has WARNING vs WARN
	if strings.ToLower(cfg.LogLevel) == "warning" {
		cfg.LogLevel = "warn"
	}

	if cfg.HostName == "" {
		// lookup hostname if there is no config override
		if hostname, err := getHostname(cfg.DDAgentBin); err == nil {
			cfg.HostName = hostname
		} else {
			log.Errorf("Cannot get hostname: %v", err)
		}
	}

	cfg.ContainerHostType = getContainerHostType()

	if cfg.proxy != nil {
		cfg.Transport.Proxy = cfg.proxy
	}

	// sanity check. This element is used with the modulo operator (%), so it can't be zero.
	// if it is, log the error, and assume the config was attempting to disable
	if cfg.Windows.ArgsRefreshInterval == 0 {
		log.Warnf("invalid configuration: windows_collect_skip_new_args was set to 0.  Disabling argument collection")
		cfg.Windows.ArgsRefreshInterval = -1
	}

	// activate the pod collection if enabled and we have the cluster name set
	if cfg.Orchestrator.OrchestrationCollectionEnabled {
		if cfg.Orchestrator.KubeClusterName != "" {
			cfg.EnabledChecks = append(cfg.EnabledChecks, PodCheckName)
		} else {
			log.Warnf("Failed to auto-detect a Kubernetes cluster name. Pod collection will not start. To fix this, set it manually via the cluster_name config option")
		}
	}

	return cfg, nil
}

// NewSystemProbeConfig returns a system-probe specific AgentConfig using a configuration file. It can be nil
// if there is no file available. In this case we'll configure only via environment.
func NewSystemProbeConfig(loggerName config.LoggerName, yamlPath string) (*AgentConfig, error) {
	cfg := NewDefaultAgentConfig(false) // We don't access the container APIs in the system-probe

	// When the system-probe is enabled in a separate container, we need a way to also disable the system-probe
	// packaged in the main agent container (without disabling network collection on the process-agent).
	//
	// If this environment flag is set, it'll sure it will not start
	if ok, _ := isAffirmative(os.Getenv("DD_SYSTEM_PROBE_EXTERNAL")); ok {
		cfg.EnableSystemProbe = false
		return cfg, nil
	}

	loadConfigIfExists(yamlPath) //nolint:errcheck
	if err := cfg.loadSysProbeYamlConfig(yamlPath); err != nil {
		return nil, err
	}

	// (Re)configure the logging from our configuration, with the system probe log file + config options
	if err := setupLogger(loggerName, cfg.SystemProbeLogFile, cfg); err != nil {
		log.Errorf("failed to setup configured logger: %s", err)
		return nil, err
	}

	return cfg, nil
}

// getContainerHostType uses the fargate library to detect container environment and returns the protobuf version of it
func getContainerHostType() model.ContainerHostType {
	switch fargate.GetOrchestrator() {
	case fargate.ECS:
		return model.ContainerHostType_fargateECS
	case fargate.EKS:
		return model.ContainerHostType_fargateEKS
	}
	return model.ContainerHostType_notSpecified
}

func loadEnvVariables() {
	// The following environment variables will be loaded in the order listed, meaning variables
	// further down the list may override prior variables.
	for _, variable := range []struct{ env, cfg string }{
		{"DD_PROCESS_AGENT_CONTAINER_SOURCE", "process_config.container_source"},
		{"DD_SCRUB_ARGS", "process_config.scrub_args"},
		{"DD_STRIP_PROCESS_ARGS", "process_config.strip_proc_arguments"},
		{"DD_PROCESS_AGENT_URL", "process_config.process_dd_url"},
		{"DD_PROCESS_AGENT_PROFILING_ENABLED", "process_config.profiling.enabled"},
		{"DD_PROCESS_AGENT_REMOTE_TAGGER", "process_config.remote_tagger"},
		{"DD_ORCHESTRATOR_URL", "orchestrator_explorer.orchestrator_dd_url"},
		{"DD_HOSTNAME", "hostname"},
		{"DD_DOGSTATSD_PORT", "dogstatsd_port"},
		{"DD_BIND_HOST", "bind_host"},
		{"HTTPS_PROXY", "proxy.https"},
		{"DD_PROXY_HTTPS", "proxy.https"},

		{"DD_LOGS_STDOUT", "log_to_console"},
		{"LOG_TO_CONSOLE", "log_to_console"},
		{"DD_LOG_TO_CONSOLE", "log_to_console"},
		{"LOG_LEVEL", "log_level"}, // Support LOG_LEVEL and DD_LOG_LEVEL but prefer DD_LOG_LEVEL
		{"DD_LOG_LEVEL", "log_level"},
	} {
		if v, ok := os.LookupEnv(variable.env); ok {
			config.Datadog.Set(variable.cfg, v)
		}
	}

	// Load the System Probe environment variables
	loadSysProbeEnvVariables()

	// Support API_KEY and DD_API_KEY but prefer DD_API_KEY.
	apiKey, envKey := os.Getenv("DD_API_KEY"), "DD_API_KEY"
	if apiKey == "" {
		apiKey, envKey = os.Getenv("API_KEY"), "API_KEY"
	}

	if apiKey != "" { // We don't want to overwrite the API KEY provided as an environment variable
		log.Infof("overriding API key from env %s value", envKey)
		config.Datadog.Set("api_key", config.SanitizeAPIKey(strings.Split(apiKey, ",")[0]))
	}

	if v := os.Getenv("DD_CUSTOM_SENSITIVE_WORDS"); v != "" {
		config.Datadog.Set("process_config.custom_sensitive_words", strings.Split(v, ","))
	}

	if v := os.Getenv("DD_PROCESS_ADDITIONAL_ENDPOINTS"); v != "" {
		endpoints := make(map[string][]string)
		if err := json.Unmarshal([]byte(v), &endpoints); err != nil {
			log.Errorf(`Could not parse DD_PROCESS_ADDITIONAL_ENDPOINTS: %v. It must be of the form '{"https://process.agent.datadoghq.com": ["apikey1", ...], ...}'.`, err)
		} else {
			config.Datadog.Set("process_config.additional_endpoints", endpoints)
		}
	}

	if v := os.Getenv("DD_ORCHESTRATOR_ADDITIONAL_ENDPOINTS"); v != "" {
		endpoints := make(map[string][]string)
		if err := json.Unmarshal([]byte(v), &endpoints); err != nil {
			log.Errorf(`Could not parse DD_ORCHESTRATOR_ADDITIONAL_ENDPOINTS: %v. It must be of the form '{"https://process.agent.datadoghq.com": ["apikey1", ...], ...}'.`, err)
		} else {
			config.Datadog.Set("orchestrator_explorer.orchestrator_additional_endpoints", endpoints)
		}
	}
}

func loadSysProbeEnvVariables() {
	for _, variable := range []struct{ env, cfg string }{
		{"DD_SYSTEM_PROBE_ENABLED", "system_probe_config.enabled"},
		{"DD_SYSTEM_PROBE_NETWORK_ENABLED", "network_config.enabled"},
		{"DD_SYSTEM_PROBE_NETWORK_ENABLE_HTTP_MONITORING", "network_config.enable_http_monitoring"},
		{"DD_SYSTEM_PROBE_CONNTRACK_IGNORE_ENOBUFS", "system_probe_config.conntrack_ignore_enobufs"},
		{"DD_SYSTEM_PROBE_ENABLE_CONNTRACK_ALL_NAMESPACES", "system_probe_config.enable_conntrack_all_namespaces"},
		{"DD_SYSTEM_PROBE_NETWORK_IGNORE_CONNTRACK_INIT_FAILURE", "network_config.ignore_conntrack_init_failure"},
		{"DD_DISABLE_TCP_TRACING", "system_probe_config.disable_tcp"},
		{"DD_DISABLE_UDP_TRACING", "system_probe_config.disable_udp"},
		{"DD_DISABLE_IPV6_TRACING", "system_probe_config.disable_ipv6"},
		{"DD_DISABLE_DNS_INSPECTION", "system_probe_config.disable_dns_inspection"},
		{"DD_COLLECT_LOCAL_DNS", "system_probe_config.collect_local_dns"},
		{"DD_COLLECT_DNS_STATS", "system_probe_config.collect_dns_stats"},
		{"DD_SYSTEM_PROBE_PROFILING_ENABLED", "system_probe_config.profiling.enabled"},
		{"DD_SITE", "system_probe_config.profiling.site"},
		{"DD_APM_PROFILING_DD_URL", "system_probe_config.profiling.profile_dd_url"},
		{"DD_API_KEY", "system_probe_config.profiling.api_key"},
		{"DD_ENV", "system_probe_config.profiling.env"},
		{"DD_COLLECT_DNS_DOMAINS", "system_probe_config.collect_dns_domains"},
		{"DD_ENABLE_RUNTIME_COMPILER", "system_probe_config.enable_runtime_compiler"},
		{"DD_KERNEL_HEADER_DIRS", "system_probe_config.kernel_header_dirs"},
		{"DD_RUNTIME_COMPILER_OUTPUT_DIR", "system_probe_config.runtime_compiler_output_dir"},
<<<<<<< HEAD
		{"DD_SYSTEM_PROBE_PROCESS_ENABLED", "system_probe_config.process_config.enabled"},
=======
		{"DD_SYSTEM_PROBE_NETWORK_ENABLE_GATEWAY_LOOKUP", "network_config.enable_gateway_lookup"},
>>>>>>> 82d41f8c
	} {
		if v, ok := os.LookupEnv(variable.env); ok {
			config.Datadog.Set(variable.cfg, v)
		}
	}

	if v, ok := os.LookupEnv("DD_SYSPROBE_SOCKET"); ok {
		if err := ValidateSysprobeSocket(v); err != nil {
			log.Errorf("Could not parse DD_SYSPROBE_SOCKET: %s", err)
		} else {
			config.Datadog.Set(key(spNS, "sysprobe_socket"), v)
		}
	}
}

// IsBlacklisted returns a boolean indicating if the given command is blacklisted by our config.
func IsBlacklisted(cmdline []string, blacklist []*regexp.Regexp) bool {
	cmd := strings.Join(cmdline, " ")
	for _, b := range blacklist {
		if b.MatchString(cmd) {
			return true
		}
	}
	return false
}

func isAffirmative(value string) (bool, error) {
	if value == "" {
		return false, fmt.Errorf("value is empty")
	}
	v := strings.ToLower(value)
	return v == "true" || v == "yes" || v == "1", nil
}

// getHostname attempts to resolve the hostname in the following order: the main datadog agent via grpc, the main agent
// via cli and lastly falling back to os.Hostname() if it is unavailable
func getHostname(ddAgentBin string) (string, error) {
	// Fargate is handled as an exceptional case (there is no concept of a host, so we use the ARN in-place).
	if fargate.IsFargateInstance() {
		hostname, err := fargate.GetFargateHost()
		if err == nil {
			return hostname, nil
		}
		log.Errorf("failed to get Fargate host: %v", err)
	}

	// Get the hostname via gRPC from the main agent if a hostname has not been set either from config/fargate
	hostname, err := getHostnameFromGRPC(grpc.GetDDAgentClient)
	if err == nil {
		return hostname, nil
	}
	log.Errorf("failed to get hostname from grpc: %v", err)

	// If the hostname is not set then we fallback to use the agent binary
	hostname, err = getHostnameFromCmd(ddAgentBin, exec.Command)
	if err == nil {
		return hostname, nil
	}
	log.Errorf("failed to get hostname from cmd: %v", err)

	return os.Hostname()
}

// getHostnameCmd shells out to obtain the hostname used by the infra agent
func getHostnameFromCmd(ddAgentBin string, cmdFn cmdFunc) (string, error) {
	cmd := cmdFn(ddAgentBin, "hostname")

	// Copying all environment variables to child process
	// Windows: Required, so the child process can load DLLs, etc.
	// Linux:   Optional, but will make use of DD_HOSTNAME and DOCKER_DD_AGENT if they exist
	cmd.Env = append(cmd.Env, os.Environ()...)

	var stdout, stderr bytes.Buffer
	cmd.Stdout = &stdout
	cmd.Stderr = &stderr

	err := cmd.Run()
	if err != nil {
		return "", err
	}

	hostname := strings.TrimSpace(stdout.String())
	if hostname == "" {
		return "", fmt.Errorf("error retrieving dd-agent hostname %s", stderr.String())
	}

	return hostname, nil
}

// getHostnameFromGRPC retrieves the hostname from the main datadog agent via GRPC
func getHostnameFromGRPC(grpcClientFn func(ctx context.Context) (pb.AgentClient, error)) (string, error) {
	ctx, cancel := context.WithTimeout(context.Background(), grpcAgentTimeout)
	defer cancel()

	ddAgentClient, err := grpcClientFn(ctx)
	if err != nil {
		return "", fmt.Errorf("cannot connect to datadog agent via grpc: %w", err)
	}
	reply, err := ddAgentClient.GetHostname(ctx, &pb.HostnameRequest{})

	if err != nil {
		return "", fmt.Errorf("cannot get hostname from datadog agent via grpc: %w", err)
	}

	log.Debugf("retrieved hostname:%s from datadog agent via grpc", reply.Hostname)
	return reply.Hostname, nil
}

// proxyFromEnv parses out the proxy configuration from the ENV variables in a
// similar way to getProxySettings and, if enough values are available, returns
// a new proxy URL value. If the environment is not set for this then the
// `defaultVal` is returned.
func proxyFromEnv(defaultVal proxyFunc) (proxyFunc, error) {
	var host string
	scheme := "http"
	if v := os.Getenv("PROXY_HOST"); v != "" {
		// accept either http://myproxy.com or myproxy.com
		if i := strings.Index(v, "://"); i != -1 {
			// when available, parse the scheme from the url
			scheme = v[0:i]
			host = v[i+3:]
		} else {
			host = v
		}
	}

	if host == "" {
		return defaultVal, nil
	}

	port := defaultProxyPort
	if v := os.Getenv("PROXY_PORT"); v != "" {
		port, _ = strconv.Atoi(v)
	}
	var user, password string
	if v := os.Getenv("PROXY_USER"); v != "" {
		user = v
	}
	if v := os.Getenv("PROXY_PASSWORD"); v != "" {
		password = v
	}

	return constructProxy(host, scheme, port, user, password)
}

// constructProxy constructs a *url.Url for a proxy given the parts of a
// Note that we assume we have at least a non-empty host for this call but
// all other values can be their defaults (empty string or 0).
func constructProxy(host, scheme string, port int, user, password string) (proxyFunc, error) {
	var userpass *url.Userinfo
	if user != "" {
		if password != "" {
			userpass = url.UserPassword(user, password)
		} else {
			userpass = url.User(user)
		}
	}

	var path string
	if userpass != nil {
		path = fmt.Sprintf("%s@%s:%v", userpass.String(), host, port)
	} else {
		path = fmt.Sprintf("%s:%v", host, port)
	}
	if scheme != "" {
		path = fmt.Sprintf("%s://%s", scheme, path)
	}

	u, err := url.Parse(path)
	if err != nil {
		return nil, err
	}
	return http.ProxyURL(u), nil
}

func setupLogger(loggerName config.LoggerName, logFile string, cfg *AgentConfig) error {
	return config.SetupLogger(
		loggerName,
		cfg.LogLevel,
		logFile,
		config.GetSyslogURI(),
		config.Datadog.GetBool("syslog_rfc"),
		config.Datadog.GetBool("log_to_console"),
		config.Datadog.GetBool("log_format_json"),
	)
}<|MERGE_RESOLUTION|>--- conflicted
+++ resolved
@@ -37,12 +37,6 @@
 	// defaultRuntimeCompilerOutputDir is the default path for output from the system-probe runtime compiler
 	defaultRuntimeCompilerOutputDir = "/var/tmp/datadog-agent/system-probe/build"
 
-<<<<<<< HEAD
-	// TODO: define all check name constants here instead of hard-code strings everywhere to better track them
-
-	// ProcessModule is the process collection module ran by system-probe
-	ProcessModule = "process_module"
-=======
 	grpcAgentTimeout = 2 * time.Second
 )
 
@@ -58,7 +52,7 @@
 	NetworkCheckName        = "Network"
 	OOMKillCheckName        = "OOM Kill"
 	TCPQueueLengthCheckName = "TCP queue length"
->>>>>>> 82d41f8c
+	ProcessModuleCheckName  = "Process Module"
 )
 
 var (
@@ -550,11 +544,8 @@
 		{"DD_ENABLE_RUNTIME_COMPILER", "system_probe_config.enable_runtime_compiler"},
 		{"DD_KERNEL_HEADER_DIRS", "system_probe_config.kernel_header_dirs"},
 		{"DD_RUNTIME_COMPILER_OUTPUT_DIR", "system_probe_config.runtime_compiler_output_dir"},
-<<<<<<< HEAD
+		{"DD_SYSTEM_PROBE_NETWORK_ENABLE_GATEWAY_LOOKUP", "network_config.enable_gateway_lookup"},
 		{"DD_SYSTEM_PROBE_PROCESS_ENABLED", "system_probe_config.process_config.enabled"},
-=======
-		{"DD_SYSTEM_PROBE_NETWORK_ENABLE_GATEWAY_LOOKUP", "network_config.enable_gateway_lookup"},
->>>>>>> 82d41f8c
 	} {
 		if v, ok := os.LookupEnv(variable.env); ok {
 			config.Datadog.Set(variable.cfg, v)
