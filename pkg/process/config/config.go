--- conflicted
+++ resolved
@@ -71,10 +71,6 @@
 	Scrubber           *DataScrubber
 	MaxConnsPerMessage int
 	Transport          *http.Transport `json:"-"`
-<<<<<<< HEAD
-=======
-	ProcessExpVarPort  int
->>>>>>> 5ce1c20d
 
 	// host type of the agent, used to populate container payload with additional host information
 	ContainerHostType model.ContainerHostType
@@ -124,11 +120,8 @@
 		MaxConnsPerMessage: 600,
 		HostName:           "",
 		Transport:          NewDefaultTransport(),
-<<<<<<< HEAD
-=======
-		ProcessExpVarPort:  6062,
->>>>>>> 5ce1c20d
-		ContainerHostType:  model.ContainerHostType_notSpecified,
+
+		ContainerHostType: model.ContainerHostType_notSpecified,
 
 		// System probe collection configuration
 		EnableSystemProbe:  false,
@@ -276,10 +269,6 @@
 		{"DD_PROCESS_AGENT_CONTAINER_SOURCE", "process_config.container_source"},
 		{"DD_SCRUB_ARGS", "process_config.scrub_args"},
 		{"DD_STRIP_PROCESS_ARGS", "process_config.strip_proc_arguments"},
-<<<<<<< HEAD
-=======
-		{"DD_PROCESS_AGENT_CMD_PORT", "process_config.cmd_port"},
->>>>>>> 5ce1c20d
 		{"DD_ORCHESTRATOR_URL", "orchestrator_explorer.orchestrator_dd_url"},
 		{"DD_HOSTNAME", "hostname"},
 		{"DD_BIND_HOST", "bind_host"},
