package config

import (
	"bytes"
	"encoding/json"
	"fmt"
	"net"
	"net/http"
	"net/url"
	"os"
	"os/exec"
	"regexp"
	"strconv"
	"strings"
	"time"

	model "github.com/DataDog/agent-payload/process"
	"github.com/DataDog/datadog-agent/pkg/config"
	"github.com/DataDog/datadog-agent/pkg/process/util"
	"github.com/DataDog/datadog-agent/pkg/process/util/api"
	"github.com/DataDog/datadog-agent/pkg/util/fargate"
	"github.com/DataDog/datadog-agent/pkg/util/log"
)

var (
	// defaultProxyPort is the default port used for proxies.
	// This mirrors the configuration for the infrastructure agent.
	defaultProxyPort = 3128

<<<<<<< HEAD
=======
	// defaultSystemProbeFilePath is the default logging file for the system probe
	defaultSystemProbeFilePath = "/var/log/datadog/system-probe.log"

	// defaultSystemProbeBPFDir is the default path for eBPF programs
	defaultSystemProbeBPFDir = "/opt/datadog-agent/embedded/usr/share/system-probe/ebpf"

>>>>>>> fd0f64af
	processChecks   = []string{"process", "rtprocess"}
	containerChecks = []string{"container", "rtcontainer"}
)

type proxyFunc func(*http.Request) (*url.URL, error)

// WindowsConfig stores all windows-specific configuration for the process-agent and system-probe.
type WindowsConfig struct {
	// Number of checks runs between refreshes of command-line arguments
	ArgsRefreshInterval int
	// Controls getting process arguments immediately when a new process is discovered
	AddNewArgs bool

	//System Probe Configuration

	// EnableMonotonicCount determines if we will calculate send/recv bytes of connections with headers and retransmits
	EnableMonotonicCount bool
}

// AgentConfig is the global config for the process-agent. This information
// is sourced from config files and the environment variables.
type AgentConfig struct {
	Enabled               bool
	HostName              string
	APIEndpoints          []api.Endpoint
	OrchestratorEndpoints []api.Endpoint
	LogFile               string
	LogLevel              string
	LogToConsole          bool
	QueueSize             int // The number of items allowed in each delivery queue.
	ProcessQueueBytes     int // The total number of bytes that can be enqueued for delivery to the process intake endpoint
	PodQueueBytes         int // The total number of bytes that can be enqueued for delivery to the orchestrator endpoint
	Blacklist             []*regexp.Regexp
	Scrubber              *DataScrubber
	MaxPerMessage         int
	MaxConnsPerMessage    int
	AllowRealTime         bool
	Transport             *http.Transport `json:"-"`
	DDAgentBin            string
	StatsdHost            string
	StatsdPort            int
	ProcessExpVarPort     int
	// host type of the agent, used to populate container payload with additional host information
	ContainerHostType model.ContainerHostType

	// System probe collection configuration
	EnableSystemProbe              bool
	DisableTCPTracing              bool
	DisableUDPTracing              bool
	DisableIPv6Tracing             bool
	DisableDNSInspection           bool
	CollectLocalDNS                bool
	SystemProbeAddress             string
	SystemProbeLogFile             string
	SystemProbeBPFDir              string
	MaxTrackedConnections          uint
	SysProbeBPFDebug               bool
	ExcludedBPFLinuxVersions       []string
	ExcludedSourceConnections      map[string][]string
	ExcludedDestinationConnections map[string][]string
	EnableConntrack                bool
	ConntrackMaxStateSize          int
	ConntrackRateLimit             int
	SystemProbeDebugPort           int
	ClosedChannelSize              int
	MaxClosedConnectionsBuffered   int
	MaxConnectionsStateBuffered    int
	OffsetGuessThreshold           uint64

	// DNS stats configuration
	CollectDNSStats bool
	DNSTimeout      time.Duration

	// Orchestrator collection configuration
	OrchestrationCollectionEnabled bool
	KubeClusterName                string
	IsScrubbingEnabled             bool

	// Check config
	EnabledChecks  []string
	CheckIntervals map[string]time.Duration

	// Internal store of a proxy used for generating the Transport
	proxy proxyFunc

	// Windows-specific config
	Windows WindowsConfig
}

// CheckIsEnabled returns a bool indicating if the given check name is enabled.
func (a AgentConfig) CheckIsEnabled(checkName string) bool {
	return util.StringInSlice(a.EnabledChecks, checkName)
}

// CheckInterval returns the interval for the given check name, defaulting to 10s if not found.
func (a AgentConfig) CheckInterval(checkName string) time.Duration {
	d, ok := a.CheckIntervals[checkName]
	if !ok {
		log.Errorf("missing check interval for '%s', you must set a default", checkName)
		d = 10 * time.Second
	}
	return d
}

const (
	defaultProcessEndpoint       = "https://process.datadoghq.com"
	defaultOrchestratorEndpoint  = "https://orchestrator.datadoghq.com"
	maxMessageBatch              = 100
	maxConnsMessageBatch         = 1000
	defaultMaxTrackedConnections = 65536
	maxOffsetThreshold           = 3000
)

// NewDefaultTransport provides a http transport configuration with sane default timeouts
func NewDefaultTransport() *http.Transport {
	return &http.Transport{
		MaxIdleConns:    5,
		IdleConnTimeout: 90 * time.Second,
		Dial: (&net.Dialer{
			Timeout:   10 * time.Second,
			KeepAlive: 10 * time.Second,
		}).Dial,
		TLSHandshakeTimeout:   5 * time.Second,
		ResponseHeaderTimeout: 5 * time.Second,
		ExpectContinueTimeout: 1 * time.Second,
	}
}

// NewDefaultAgentConfig returns an AgentConfig with defaults initialized
func NewDefaultAgentConfig(canAccessContainers bool) *AgentConfig {
	processEndpoint, err := url.Parse(defaultProcessEndpoint)
	if err != nil {
		// This is a hardcoded URL so parsing it should not fail
		panic(err)
	}
	orchestratorEndpoint, err := url.Parse(defaultOrchestratorEndpoint)
	if err != nil {
		// This is a hardcoded URL so parsing it should not fail
		panic(err)
	}

	var enabledChecks []string
	if canAccessContainers {
		enabledChecks = containerChecks
	}

	ac := &AgentConfig{
		Enabled:               canAccessContainers, // We'll always run inside of a container.
		APIEndpoints:          []api.Endpoint{{Endpoint: processEndpoint}},
		OrchestratorEndpoints: []api.Endpoint{{Endpoint: orchestratorEndpoint}},
		LogFile:               defaultLogFilePath,
		LogLevel:              "info",
		LogToConsole:          false,

		// Allow buffering up to 75 megabytes of payload data in total
		ProcessQueueBytes: 60 * 1000 * 1000,
		PodQueueBytes:     15 * 1000 * 1000,
		// This can be fairly high as the input should get throttled by queue bytes first.
		// Assuming we generate ~8 checks/minute (for process/network), this should allow buffering of ~30 minutes of data assuming it fits within the queue bytes memory budget
		QueueSize: 256,

		MaxPerMessage:      100,
		MaxConnsPerMessage: 600,
		AllowRealTime:      true,
		HostName:           "",
		Transport:          NewDefaultTransport(),
		ProcessExpVarPort:  6062,
		ContainerHostType:  model.ContainerHostType_notSpecified,

		// Statsd for internal instrumentation
		StatsdHost: "127.0.0.1",
		StatsdPort: 8125,

		// System probe collection configuration
		EnableSystemProbe:     false,
		DisableTCPTracing:     false,
		DisableUDPTracing:     false,
		DisableIPv6Tracing:    false,
		DisableDNSInspection:  false,
		SystemProbeAddress:    defaultSystemProbeAddress,
<<<<<<< HEAD
		SystemProbeLogFile:    defaultSystemProbeLogFilePath,
=======
		SystemProbeLogFile:    defaultSystemProbeFilePath,
		SystemProbeBPFDir:     defaultSystemProbeBPFDir,
>>>>>>> fd0f64af
		MaxTrackedConnections: defaultMaxTrackedConnections,
		EnableConntrack:       true,
		ClosedChannelSize:     500,
		ConntrackMaxStateSize: defaultMaxTrackedConnections * 2,
		ConntrackRateLimit:    500,
		OffsetGuessThreshold:  400,

		// Check config
		EnabledChecks: enabledChecks,
		CheckIntervals: map[string]time.Duration{
			"process":     10 * time.Second,
			"rtprocess":   2 * time.Second,
			"container":   10 * time.Second,
			"rtcontainer": 2 * time.Second,
			"connections": 30 * time.Second,
			"pod":         10 * time.Second,
		},

		// DataScrubber to hide command line sensitive words
		Scrubber:  NewDefaultDataScrubber(),
		Blacklist: make([]*regexp.Regexp, 0),

		// Windows process config
		Windows: WindowsConfig{
			ArgsRefreshInterval:  15, // with default 20s check interval we refresh every 5m
			AddNewArgs:           true,
			EnableMonotonicCount: false,
		},
	}

	// Set default values for proc/sys paths if unset.
	// Don't set this is /host is not mounted to use context within container.
	// Generally only applicable for container-only cases like Fargate.
	if config.IsContainerized() && util.PathExists("/host") {
		if v := os.Getenv("HOST_PROC"); v == "" {
			os.Setenv("HOST_PROC", "/host/proc")
		}
		if v := os.Getenv("HOST_SYS"); v == "" {
			os.Setenv("HOST_SYS", "/host/sys")
		}
	}

	return ac
}

func loadConfigIfExists(path string) error {
	if util.PathExists(path) {
		config.Datadog.AddConfigPath(path)
		if strings.HasSuffix(path, ".yaml") { // If they set a config file directly, let's try to honor that
			config.Datadog.SetConfigFile(path)
		}

		if _, err := config.LoadWithoutSecret(); err != nil {
			return err
		}
	} else {
		log.Infof("no config exists at %s, ignoring...", path)
	}
	return nil
}

func mergeConfigIfExists(path string) error {
	if util.PathExists(path) {
		file, err := os.Open(path)
		if err != nil {
			return err
		}
		defer file.Close()

		if err := config.Datadog.MergeConfig(file); err != nil {
			return err
		}
	} else {
		log.Infof("no config exists at %s, ignoring...", path)
	}
	return nil
}

// NewAgentConfig returns an AgentConfig using a configuration file. It can be nil
// if there is no file available. In this case we'll configure only via environment.
func NewAgentConfig(loggerName config.LoggerName, yamlPath, netYamlPath string) (*AgentConfig, error) {
	var err error

	// Note: This only considers container sources that are already setup. It's possible that container sources may
	//       need a few minutes to be ready on newly provisioned hosts.
	_, err = util.GetContainers()
	canAccessContainers := err == nil

	cfg := NewDefaultAgentConfig(canAccessContainers)

	// For Agent 6 we will have a YAML config file to use.
	if err := loadConfigIfExists(yamlPath); err != nil {
		return nil, err
	}

	if err := cfg.LoadProcessYamlConfig(yamlPath); err != nil {
		return nil, err
	}

	// (Re)configure the logging from our configuration
	if err := setupLogger(loggerName, cfg.LogFile, cfg); err != nil {
		log.Errorf("failed to setup configured logger: %s", err)
		return nil, err
	}

	// For system probe, there is an additional config file that is shared with the system-probe
	mergeConfigIfExists(netYamlPath) //nolint:errcheck
	if err = cfg.loadSysProbeYamlConfig(netYamlPath); err != nil {
		return nil, err
	}

	// TODO: Once proxies have been moved to common config util, remove this
	if cfg.proxy, err = proxyFromEnv(cfg.proxy); err != nil {
		log.Errorf("error parsing environment proxy settings, not using a proxy: %s", err)
		cfg.proxy = nil
	}

	// Python-style log level has WARNING vs WARN
	if strings.ToLower(cfg.LogLevel) == "warning" {
		cfg.LogLevel = "warn"
	}

	if cfg.HostName == "" {
		if fargate.IsFargateInstance() {
			if hostname, err := fargate.GetFargateHost(); err == nil {
				cfg.HostName = hostname
			} else {
				log.Errorf("Cannot get Fargate host: %v", err)
			}
		} else if hostname, err := getHostname(cfg.DDAgentBin); err == nil {
			cfg.HostName = hostname
		} else {
			log.Errorf("Cannot get hostname: %v", err)
		}
	}

	cfg.ContainerHostType = getContainerHostType()

	if cfg.proxy != nil {
		cfg.Transport.Proxy = cfg.proxy
	}

	// sanity check. This element is used with the modulo operator (%), so it can't be zero.
	// if it is, log the error, and assume the config was attempting to disable
	if cfg.Windows.ArgsRefreshInterval == 0 {
		log.Warnf("invalid configuration: windows_collect_skip_new_args was set to 0.  Disabling argument collection")
		cfg.Windows.ArgsRefreshInterval = -1
	}

	// activate the pod collection if enabled and we have the cluster name set
	if cfg.OrchestrationCollectionEnabled && cfg.KubeClusterName != "" {
		cfg.EnabledChecks = append(cfg.EnabledChecks, "pod")
	}

	return cfg, nil
}

// NewSystemProbeConfig returns a system-probe specific AgentConfig using a configuration file. It can be nil
// if there is no file available. In this case we'll configure only via environment.
func NewSystemProbeConfig(loggerName config.LoggerName, yamlPath string) (*AgentConfig, error) {
	cfg := NewDefaultAgentConfig(false) // We don't access the container APIs in the system-probe

	// When the system-probe is enabled in a separate container, we need a way to also disable the system-probe
	// packaged in the main agent container (without disabling network collection on the process-agent).
	//
	// If this environment flag is set, it'll sure it will not start
	if ok, _ := isAffirmative(os.Getenv("DD_SYSTEM_PROBE_EXTERNAL")); ok {
		cfg.EnableSystemProbe = false
		return cfg, nil
	}

	loadConfigIfExists(yamlPath) //nolint:errcheck
	if err := cfg.loadSysProbeYamlConfig(yamlPath); err != nil {
		return nil, err
	}

	// (Re)configure the logging from our configuration, with the system probe log file + config options
	if err := setupLogger(loggerName, cfg.SystemProbeLogFile, cfg); err != nil {
		log.Errorf("failed to setup configured logger: %s", err)
		return nil, err
	}

	return cfg, nil
}

// getContainerHostType uses the fargate library to detect container environment and returns the protobuf version of it
func getContainerHostType() model.ContainerHostType {
	switch fargate.GetOrchestrator() {
	case fargate.ECS:
		return model.ContainerHostType_fargateECS
	case fargate.EKS:
		return model.ContainerHostType_fargateEKS
	}
	return model.ContainerHostType_notSpecified
}

func loadEnvVariables() {
	// The following environment variables will be loaded in the order listed, meaning variables
	// further down the list may override prior variables.
	for _, variable := range []struct{ env, cfg string }{
		{"DD_PROCESS_AGENT_CONTAINER_SOURCE", "process_config.container_source"},
		{"DD_SCRUB_ARGS", "process_config.scrub_args"},
		{"DD_STRIP_PROCESS_ARGS", "process_config.strip_proc_arguments"},
		{"DD_PROCESS_AGENT_URL", "process_config.process_dd_url"},
		{"DD_ORCHESTRATOR_URL", "process_config.orchestrator_dd_url"},
		{"DD_HOSTNAME", "hostname"},
		{"DD_DOGSTATSD_PORT", "dogstatsd_port"},
		{"DD_BIND_HOST", "bind_host"},
		{"HTTPS_PROXY", "proxy.https"},
		{"DD_PROXY_HTTPS", "proxy.https"},

		{"DD_LOGS_STDOUT", "log_to_console"},
		{"LOG_TO_CONSOLE", "log_to_console"},
		{"DD_LOG_TO_CONSOLE", "log_to_console"},
		{"LOG_LEVEL", "log_level"}, // Support LOG_LEVEL and DD_LOG_LEVEL but prefer DD_LOG_LEVEL
		{"DD_LOG_LEVEL", "log_level"},
	} {
		if v, ok := os.LookupEnv(variable.env); ok {
			config.Datadog.Set(variable.cfg, v)
		}
	}

	// Load the System Probe environment variables
	loadSysProbeEnvVariables()

	// Support API_KEY and DD_API_KEY but prefer DD_API_KEY.
	apiKey, envKey := os.Getenv("DD_API_KEY"), "DD_API_KEY"
	if apiKey == "" {
		apiKey, envKey = os.Getenv("API_KEY"), "API_KEY"
	}

	if apiKey != "" { // We don't want to overwrite the API KEY provided as an environment variable
		log.Infof("overriding API key from env %s value", envKey)
		config.Datadog.Set("api_key", config.SanitizeAPIKey(strings.Split(apiKey, ",")[0]))
	}

	if v := os.Getenv("DD_CUSTOM_SENSITIVE_WORDS"); v != "" {
		config.Datadog.Set("process_config.custom_sensitive_words", strings.Split(v, ","))
	}

	if v := os.Getenv("DD_PROCESS_ADDITIONAL_ENDPOINTS"); v != "" {
		endpoints := make(map[string][]string)
		if err := json.Unmarshal([]byte(v), &endpoints); err != nil {
			log.Errorf(`Could not parse DD_PROCESS_ADDITIONAL_ENDPOINTS: %v. It must be of the form '{"https://process.agent.datadoghq.com": ["apikey1", ...], ...}'.`, err)
		} else {
			config.Datadog.Set("process_config.additional_endpoints", endpoints)
		}
	}

	if v := os.Getenv("DD_ORCHESTRATOR_ADDITIONAL_ENDPOINTS"); v != "" {
		endpoints := make(map[string][]string)
		if err := json.Unmarshal([]byte(v), &endpoints); err != nil {
			log.Errorf(`Could not parse DD_ORCHESTRATOR_ADDITIONAL_ENDPOINTS: %v. It must be of the form '{"https://process.agent.datadoghq.com": ["apikey1", ...], ...}'.`, err)
		} else {
			config.Datadog.Set("process_config.orchestrator_additional_endpoints", endpoints)
		}
	}
}

func loadSysProbeEnvVariables() {
	for _, variable := range []struct{ env, cfg string }{
		{"DD_SYSTEM_PROBE_ENABLED", "system_probe_config.enabled"},
		{"DD_SYSPROBE_SOCKET", "system_probe_config.sysprobe_socket"},
		{"DD_SYSTEM_PROBE_CONNTRACK_IGNORE_ENOBUFS", "system_probe_config.conntrack_ignore_enobufs"},
		{"DD_DISABLE_TCP_TRACING", "system_probe_config.disable_tcp"},
		{"DD_DISABLE_UDP_TRACING", "system_probe_config.disable_udp"},
		{"DD_DISABLE_IPV6_TRACING", "system_probe_config.disable_ipv6"},
		{"DD_DISABLE_DNS_INSPECTION", "system_probe_config.disable_dns_inspection"},
		{"DD_COLLECT_LOCAL_DNS", "system_probe_config.collect_local_dns"},
		{"DD_COLLECT_DNS_STATS", "system_probe_config.collect_dns_stats"},
	} {
		if v, ok := os.LookupEnv(variable.env); ok {
			config.Datadog.Set(variable.cfg, v)

		}
	}
}

// IsBlacklisted returns a boolean indicating if the given command is blacklisted by our config.
func IsBlacklisted(cmdline []string, blacklist []*regexp.Regexp) bool {
	cmd := strings.Join(cmdline, " ")
	for _, b := range blacklist {
		if b.MatchString(cmd) {
			return true
		}
	}
	return false
}

func isAffirmative(value string) (bool, error) {
	if value == "" {
		return false, fmt.Errorf("value is empty")
	}
	v := strings.ToLower(value)
	return v == "true" || v == "yes" || v == "1", nil
}

// getHostname shells out to obtain the hostname used by the infra agent
// falling back to os.Hostname() if it is unavailable
func getHostname(ddAgentBin string) (string, error) {
	cmd := exec.Command(ddAgentBin, "hostname")

	// Copying all environment variables to child process
	// Windows: Required, so the child process can load DLLs, etc.
	// Linux:   Optional, but will make use of DD_HOSTNAME and DOCKER_DD_AGENT if they exist
	cmd.Env = os.Environ()

	var stdout, stderr bytes.Buffer
	cmd.Stdout = &stdout
	cmd.Stderr = &stderr

	err := cmd.Run()
	if err != nil {
		log.Infof("error retrieving dd-agent hostname, falling back to os.Hostname(): %v", err)
		return os.Hostname()
	}

	hostname := strings.TrimSpace(stdout.String())

	if hostname == "" {
		log.Infof("error retrieving dd-agent hostname, falling back to os.Hostname(): %s", stderr.String())
		return os.Hostname()
	}

	return hostname, err
}

// proxyFromEnv parses out the proxy configuration from the ENV variables in a
// similar way to getProxySettings and, if enough values are available, returns
// a new proxy URL value. If the environment is not set for this then the
// `defaultVal` is returned.
func proxyFromEnv(defaultVal proxyFunc) (proxyFunc, error) {
	var host string
	scheme := "http"
	if v := os.Getenv("PROXY_HOST"); v != "" {
		// accept either http://myproxy.com or myproxy.com
		if i := strings.Index(v, "://"); i != -1 {
			// when available, parse the scheme from the url
			scheme = v[0:i]
			host = v[i+3:]
		} else {
			host = v
		}
	}

	if host == "" {
		return defaultVal, nil
	}

	port := defaultProxyPort
	if v := os.Getenv("PROXY_PORT"); v != "" {
		port, _ = strconv.Atoi(v)
	}
	var user, password string
	if v := os.Getenv("PROXY_USER"); v != "" {
		user = v
	}
	if v := os.Getenv("PROXY_PASSWORD"); v != "" {
		password = v
	}

	return constructProxy(host, scheme, port, user, password)
}

// constructProxy constructs a *url.Url for a proxy given the parts of a
// Note that we assume we have at least a non-empty host for this call but
// all other values can be their defaults (empty string or 0).
func constructProxy(host, scheme string, port int, user, password string) (proxyFunc, error) {
	var userpass *url.Userinfo
	if user != "" {
		if password != "" {
			userpass = url.UserPassword(user, password)
		} else {
			userpass = url.User(user)
		}
	}

	var path string
	if userpass != nil {
		path = fmt.Sprintf("%s@%s:%v", userpass.String(), host, port)
	} else {
		path = fmt.Sprintf("%s:%v", host, port)
	}
	if scheme != "" {
		path = fmt.Sprintf("%s://%s", scheme, path)
	}

	u, err := url.Parse(path)
	if err != nil {
		return nil, err
	}
	return http.ProxyURL(u), nil
}

func setupLogger(loggerName config.LoggerName, logFile string, cfg *AgentConfig) error {
	return config.SetupLogger(
		loggerName,
		cfg.LogLevel,
		logFile,
		config.GetSyslogURI(),
		config.Datadog.GetBool("syslog_rfc"),
		config.Datadog.GetBool("log_to_console"),
		config.Datadog.GetBool("log_format_json"),
	)
}<|MERGE_RESOLUTION|>--- conflicted
+++ resolved
@@ -27,15 +27,12 @@
 	// This mirrors the configuration for the infrastructure agent.
 	defaultProxyPort = 3128
 
-<<<<<<< HEAD
-=======
-	// defaultSystemProbeFilePath is the default logging file for the system probe
-	defaultSystemProbeFilePath = "/var/log/datadog/system-probe.log"
+	// defaultSystemProbeLogFilePath is the default logging file for the system probe
+	defaultSystemProbeLogFilePath = "/var/log/datadog/system-probe.log"
 
 	// defaultSystemProbeBPFDir is the default path for eBPF programs
 	defaultSystemProbeBPFDir = "/opt/datadog-agent/embedded/usr/share/system-probe/ebpf"
 
->>>>>>> fd0f64af
 	processChecks   = []string{"process", "rtprocess"}
 	containerChecks = []string{"container", "rtcontainer"}
 )
@@ -216,12 +213,8 @@
 		DisableIPv6Tracing:    false,
 		DisableDNSInspection:  false,
 		SystemProbeAddress:    defaultSystemProbeAddress,
-<<<<<<< HEAD
 		SystemProbeLogFile:    defaultSystemProbeLogFilePath,
-=======
-		SystemProbeLogFile:    defaultSystemProbeFilePath,
 		SystemProbeBPFDir:     defaultSystemProbeBPFDir,
->>>>>>> fd0f64af
 		MaxTrackedConnections: defaultMaxTrackedConnections,
 		EnableConntrack:       true,
 		ClosedChannelSize:     500,
