--- conflicted
+++ resolved
@@ -332,15 +332,9 @@
 		cfg.LogLevel = "warn"
 	}
 
-<<<<<<< HEAD
-	if cfg.HostName == "" {
-		// lookup hostname if there is no config override
-		if hostname, err := getHostname(context.TODO(), cfg.DDAgentBin, cfg.grpcConnectionTimeout); err == nil {
-=======
 	if err := validate.ValidHostname(cfg.HostName); err != nil {
 		// lookup hostname if there is no config override or if the override is invalid
-		if hostname, err := getHostname(cfg.DDAgentBin, cfg.grpcConnectionTimeout); err == nil {
->>>>>>> 54b9ff17
+		if hostname, err := getHostname(context.TODO(), cfg.DDAgentBin, cfg.grpcConnectionTimeout); err == nil {
 			cfg.HostName = hostname
 		} else {
 			log.Errorf("Cannot get hostname: %v", err)
