--- conflicted
+++ resolved
@@ -66,24 +66,12 @@
 //
 // Deprecated. Use `pkg/config` directly.
 type AgentConfig struct {
-<<<<<<< HEAD
 	HostName           string
-	APIEndpoints       []apicfg.Endpoint
 	Blacklist          []*regexp.Regexp
 	Scrubber           *DataScrubber
 	MaxConnsPerMessage int
 	Transport          *http.Transport `json:"-"`
 	ProcessExpVarPort  int
-=======
-	HostName                  string
-	Blacklist                 []*regexp.Regexp
-	Scrubber                  *DataScrubber
-	MaxPerMessage             int
-	MaxCtrProcessesPerMessage int // The maximum number of processes that belong to a container for a given message
-	MaxConnsPerMessage        int
-	Transport                 *http.Transport `json:"-"`
-	ProcessExpVarPort         int
->>>>>>> 9ca5dcac
 
 	// host type of the agent, used to populate container payload with additional host information
 	ContainerHostType model.ContainerHostType
@@ -111,16 +99,6 @@
 	}
 	return d
 }
-
-const (
-<<<<<<< HEAD
-	defaultProcessEndpoint = "https://process.datadoghq.com"
-=======
-	maxMessageBatch                = 100
-	defaultMaxCtrProcsMessageBatch = 10000
-	maxCtrProcsMessageBatch        = 30000
->>>>>>> 9ca5dcac
-)
 
 // NewDefaultTransport provides a http transport configuration with sane default timeouts
 func NewDefaultTransport() *http.Transport {
@@ -140,23 +118,11 @@
 // NewDefaultAgentConfig returns an AgentConfig with defaults initialized
 func NewDefaultAgentConfig() *AgentConfig {
 	ac := &AgentConfig{
-<<<<<<< HEAD
-		APIEndpoints: []apicfg.Endpoint{{Endpoint: processEndpoint}},
-
 		MaxConnsPerMessage: 600,
 		HostName:           "",
 		Transport:          NewDefaultTransport(),
 		ProcessExpVarPort:  6062,
 		ContainerHostType:  model.ContainerHostType_notSpecified,
-=======
-		MaxPerMessage:             maxMessageBatch,
-		MaxCtrProcessesPerMessage: defaultMaxCtrProcsMessageBatch,
-		MaxConnsPerMessage:        600,
-		HostName:                  "",
-		Transport:                 NewDefaultTransport(),
-		ProcessExpVarPort:         6062,
-		ContainerHostType:         model.ContainerHostType_notSpecified,
->>>>>>> 9ca5dcac
 
 		// System probe collection configuration
 		EnableSystemProbe:  false,
@@ -304,12 +270,6 @@
 		{"DD_PROCESS_AGENT_CONTAINER_SOURCE", "process_config.container_source"},
 		{"DD_SCRUB_ARGS", "process_config.scrub_args"},
 		{"DD_STRIP_PROCESS_ARGS", "process_config.strip_proc_arguments"},
-<<<<<<< HEAD
-		{"DD_PROCESS_AGENT_URL", "process_config.process_dd_url"},
-=======
-		{"DD_PROCESS_AGENT_MAX_PER_MESSAGE", "process_config.max_per_message"},
-		{"DD_PROCESS_AGENT_MAX_CTR_PROCS_PER_MESSAGE", "process_config.max_ctr_procs_per_message"},
->>>>>>> 9ca5dcac
 		{"DD_PROCESS_AGENT_CMD_PORT", "process_config.cmd_port"},
 		{"DD_ORCHESTRATOR_URL", "orchestrator_explorer.orchestrator_dd_url"},
 		{"DD_HOSTNAME", "hostname"},
