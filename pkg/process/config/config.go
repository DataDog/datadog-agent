--- conflicted
+++ resolved
@@ -35,10 +35,7 @@
 	defaultRuntimeCompilerOutputDir = "/var/tmp/datadog-agent/system-probe/build"
 
 	// TODO: define all check name constants here instead of hard-code strings everywhere to better track them
-<<<<<<< HEAD
-=======
-
->>>>>>> ff58a068
+
 	// ProcessModule is the process collection module ran by system-probe
 	ProcessModule = "process_module"
 )
