--- conflicted
+++ resolved
@@ -286,12 +286,8 @@
 	var initErr error
 	pm.initOnce.Do(
 		func() {
-<<<<<<< HEAD
+			pm.tel = newProcessMonitorTelemetry()
 			pm.doneCtx, pm.doneCancel = context.WithCancel(context.Background())
-=======
-			pm.tel = newProcessMonitorTelemetry()
-			pm.done = make(chan struct{})
->>>>>>> 9d8ef255
 			pm.initCallbackRunner()
 
 			pm.processMonitorWG.Add(1)
