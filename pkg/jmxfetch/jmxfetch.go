// Unless explicitly stated otherwise all files in this repository are licensed
// under the Apache License Version 2.0.
// This product includes software developed at Datadog (https://www.datadoghq.com/).
// Copyright 2016-present Datadog, Inc.

//go:build jmx

//nolint:revive // TODO(AML) Fix revive linter
package jmxfetch

import (
	"bufio"
	"fmt"
	"os"
	"os/exec"
	"path"
	"path/filepath"
	"strings"
	"syscall"
	"time"

	"gopkg.in/yaml.v2"

	"github.com/DataDog/datadog-agent/comp/agent/jmxlogger"
	"github.com/DataDog/datadog-agent/comp/core/autodiscovery/integration"
	dogstatsdServer "github.com/DataDog/datadog-agent/comp/dogstatsd/server"
	api "github.com/DataDog/datadog-agent/pkg/api/util"
	"github.com/DataDog/datadog-agent/pkg/config/env"
	pkgconfigsetup "github.com/DataDog/datadog-agent/pkg/config/setup"
	"github.com/DataDog/datadog-agent/pkg/status/health"
	jmxStatus "github.com/DataDog/datadog-agent/pkg/status/jmx"
	"github.com/DataDog/datadog-agent/pkg/util/defaultpaths"
	"github.com/DataDog/datadog-agent/pkg/util/log"
)

const (
	jmxJarName                        = "jmxfetch.jar"
	jmxMainClass                      = "org.datadog.jmxfetch.App"
	defaultJmxCommand                 = "collect"
	defaultJvmMaxMemoryAllocation     = " -Xmx200m"
	defaultJvmInitialMemoryAllocation = " -Xms50m"
	jvmCgroupMemoryAwareness          = " -XX:+UnlockExperimentalVMOptions -XX:+UseCGroupMemoryLimitForHeap"
	jvmContainerSupport               = " -XX:+UseContainerSupport"
	defaultJavaBinPath                = "java"
	defaultLogLevel                   = "info"
	jmxAllowAttachSelf                = " -Djdk.attach.allowAttachSelf=true"
)

var (
	jmxLogLevelMap = map[string]string{
		"trace":    "TRACE",
		"debug":    "DEBUG",
		"info":     "INFO",
		"warn":     "WARN",
		"warning":  "WARN",
		"error":    "ERROR",
		"err":      "ERROR",
		"critical": "FATAL",
		"off":      "OFF",
	}
	jvmCgroupMemoryIncompatOptions = []string{
		"Xmx",
		"XX:MaxHeapSize",
		"Xms",
		"XX:InitialHeapSize",
	}
)

// JMXFetch represent a jmxfetch instance.
type JMXFetch struct {
	JavaBinPath        string
	JavaOptions        string
	JavaToolsJarPath   string
	JavaCustomJarPaths []string
	LogLevel           string
	Command            string
	Reporter           JMXReporter
	Checks             []string
	DSD                dogstatsdServer.Component
	IPCPort            int
	IPCHost            string
	Output             func(...interface{})
	cmd                *exec.Cmd
	managed            bool
	shutdown           chan struct{}
	stopped            chan struct{}
	logger             jmxlogger.Component
}

// JMXReporter supports different way of reporting the data it has fetched.
type JMXReporter string

var (
	// ReporterStatsd reports the output to statsd.
	ReporterStatsd JMXReporter = "statsd" // default one
	// ReporterConsole reports the output into the console as plain text
	ReporterConsole JMXReporter = "console"
	// ReporterJSON reports the output into the console as json
	ReporterJSON JMXReporter = "json"
)

// checkInstanceCfg lists the config options on the instance against which we make some sanity checks
// on how they're configured. All the other options should be checked on JMXFetch's side.
type checkInstanceCfg struct {
	JavaBinPath      string `yaml:"java_bin_path,omitempty"`
	JavaOptions      string `yaml:"java_options,omitempty"`
	ToolsJarPath     string `yaml:"tools_jar_path,omitempty"`
	ProcessNameRegex string `yaml:"process_name_regex,omitempty"`
}

type checkInitCfg struct {
	CustomJarPaths []string `yaml:"custom_jar_paths,omitempty"`
	ToolsJarPath   string   `yaml:"tools_jar_path,omitempty"`
	JavaBinPath    string   `yaml:"java_bin_path,omitempty"`
	JavaOptions    string   `yaml:"java_options,omitempty"`
}

func NewJMXFetch(logger jmxlogger.Component) *JMXFetch {
	return &JMXFetch{
		logger: logger,
	}
}

// Monitor monitors this JMXFetch instance, waiting for JMX to stop. Gracefully handles restarting the JMXFetch process.
func (j *JMXFetch) Monitor() {
	limiter := newRestartLimiter(pkgconfigsetup.Datadog().GetInt("jmx_max_restarts"), float64(pkgconfigsetup.Datadog().GetInt("jmx_restart_interval")))
	ticker := time.NewTicker(500 * time.Millisecond)

	defer ticker.Stop()
	defer close(j.stopped)

	go j.heartbeat(ticker)

	for {
		err := j.Wait()
		if err == nil {
			log.Infof("JMXFetch stopped and exited sanely.")
			break
		}

		if !limiter.canRestart(time.Now()) {
			msg := fmt.Sprintf("Too many JMXFetch restarts (%v) in time interval (%vs) - giving up", limiter.maxRestarts, limiter.interval)
			log.Errorf("%s", msg)
			s := jmxStatus.StartupError{LastError: msg, Timestamp: time.Now().Unix()}
			jmxStatus.SetStartupError(s)
			return
		}

		select {
		case <-j.shutdown:
			return
		default:
			// restart
			log.Warnf("JMXFetch process had to be restarted.")
			j.Start(false) //nolint:errcheck
		}
	}

	<-j.shutdown
}

func (j *JMXFetch) setDefaults() {
	if j.JavaBinPath == "" {
		j.JavaBinPath = defaultJavaBinPath
	}
	if j.JavaCustomJarPaths == nil {
		j.JavaCustomJarPaths = []string{}
	}
	if j.LogLevel == "" {
		j.LogLevel = defaultLogLevel
	}
	if j.Command == "" {
		j.Command = defaultJmxCommand
	}
	if j.Checks == nil {
		j.Checks = []string{}
	}
	if j.Output == nil {
		j.Output = j.logger.JMXInfo
	}
	if j.JavaOptions == "" {
		j.JavaOptions = jmxAllowAttachSelf
	} else if !strings.Contains(j.JavaOptions, strings.TrimSpace(jmxAllowAttachSelf)) {
		j.JavaOptions += jmxAllowAttachSelf
	}
}

// Start starts the JMXFetch process
func (j *JMXFetch) Start(manage bool) error {
	j.setDefaults()

	classpath := filepath.Join(defaultpaths.GetDistPath(), "jmx", jmxJarName)
	if j.JavaToolsJarPath != "" {
		classpath = fmt.Sprintf("%s%s%s", j.JavaToolsJarPath, string(os.PathListSeparator), classpath)
	}

	globalCustomJars := pkgconfigsetup.Datadog().GetStringSlice("jmx_custom_jars")
	if len(globalCustomJars) > 0 {
		classpath = fmt.Sprintf("%s%s%s", strings.Join(globalCustomJars, string(os.PathListSeparator)), string(os.PathListSeparator), classpath)
	}

	if len(j.JavaCustomJarPaths) > 0 {
		classpath = fmt.Sprintf("%s%s%s", strings.Join(j.JavaCustomJarPaths, string(os.PathListSeparator)), string(os.PathListSeparator), classpath)
	}

	var reporter string
	switch j.Reporter {
	case ReporterConsole:
		reporter = "console"
	case ReporterJSON:
		reporter = "json"
	default:
		if j.DSD != nil && j.DSD.UdsListenerRunning() {
			reporter = fmt.Sprintf("statsd:unix://%s", pkgconfigsetup.Datadog().GetString("dogstatsd_socket"))
		} else {
			bindHost := pkgconfigsetup.GetBindHost(pkgconfigsetup.Datadog())
			if bindHost == "" || bindHost == "0.0.0.0" {
				bindHost = "localhost"
			}
			reporter = fmt.Sprintf("statsd:%s:%s", bindHost, pkgconfigsetup.Datadog().GetString("dogstatsd_port"))
		}
	}

	//TODO : support auto discovery

	subprocessArgs := []string{}

	// Specify a maximum memory allocation pool for the JVM
	javaOptions := j.JavaOptions

	useContainerSupport := pkgconfigsetup.Datadog().GetBool("jmx_use_container_support")
	useCgroupMemoryLimit := pkgconfigsetup.Datadog().GetBool("jmx_use_cgroup_memory_limit")

	if useContainerSupport && useCgroupMemoryLimit {
		return fmt.Errorf("incompatible options %q and %q", jvmContainerSupport, jvmCgroupMemoryAwareness)
	} else if useContainerSupport {
		javaOptions += jvmContainerSupport
		maxHeapSizeAsPercentRAM := pkgconfigsetup.Datadog().GetFloat64("jmx_max_ram_percentage")
		passOption := true
		// These options overwrite the -XX:MaxRAMPercentage option, log a warning if they are found in the javaOptions
		if strings.Contains(javaOptions, "Xmx") || strings.Contains(javaOptions, "XX:MaxHeapSize") {
			log.Warnf("Java option -XX:MaxRAMPercentage will not take effect since either -Xmx or XX:MaxHeapSize is already present. These options override MaxRAMPercentage.")
			passOption = false
		}
		if maxHeapSizeAsPercentRAM < 0.00 || maxHeapSizeAsPercentRAM > 100.0 {
			log.Warnf("The value for MaxRAMPercentage must be between 0.0 and 100.0 for the option to take effect")
			passOption = false
		}
		if passOption {
			maxRAMPercentOption := fmt.Sprintf(" -XX:MaxRAMPercentage=%.4f", maxHeapSizeAsPercentRAM)
			javaOptions += maxRAMPercentOption
		}
	} else if useCgroupMemoryLimit {
		passOption := true
		// This option is incompatible with the Xmx and Xms options, log a warning if there are found in the javaOptions
		for _, option := range jvmCgroupMemoryIncompatOptions {
			if strings.Contains(javaOptions, option) {
				log.Warnf("Java option %q is incompatible with cgroup_memory_limit, disabling cgroup mode", option)
				passOption = false
			}
		}
		if passOption {
			javaOptions += jvmCgroupMemoryAwareness
		}
	} else {
		// Specify a maximum memory allocation pool for the JVM
		if !strings.Contains(javaOptions, "Xmx") && !strings.Contains(javaOptions, "XX:MaxHeapSize") {
			javaOptions += defaultJvmMaxMemoryAllocation
		}
		// Specify the initial memory allocation pool for the JVM
		if !strings.Contains(javaOptions, "Xms") && !strings.Contains(javaOptions, "XX:InitialHeapSize") {
			javaOptions += defaultJvmInitialMemoryAllocation
		}
	}

<<<<<<< HEAD
	j.setupFIPS(&subprocessArgs, &classpath)
=======
	if !strings.Contains(javaOptions, "java.io.tmpdir") {
		javaTmpDir := filepath.Join(pkgconfigsetup.Datadog().GetString("run_path"), "jmxfetch")
		if err := os.MkdirAll(javaTmpDir, 0755); err != nil {
			log.Warnf("Failed to create jmxfetch temporary directory %s: %v", javaTmpDir, err)
		} else {
			javaTmpDirOpt := fmt.Sprintf(" -Djava.io.tmpdir=%s", javaTmpDir)
			javaOptions += javaTmpDirOpt
		}
	}
>>>>>>> 1872b2c5

	subprocessArgs = append(subprocessArgs, strings.Fields(javaOptions)...)

	jmxLogLevel, ok := jmxLogLevelMap[strings.ToLower(j.LogLevel)]
	if !ok {
		jmxLogLevel = "INFO"
	}

	ipcHost, err := pkgconfigsetup.GetIPCAddress(pkgconfigsetup.Datadog())
	if err != nil {
		return err
	}
	ipcPort := pkgconfigsetup.Datadog().GetInt("cmd_port")
	if j.IPCHost != "" {
		ipcHost = j.IPCHost
	}
	if j.IPCPort != 0 {
		ipcPort = j.IPCPort
	}

	// checks are now enabled via IPC on JMXFetch
	subprocessArgs = append(subprocessArgs,
		"-classpath", classpath,
		jmxMainClass,
		"--ipc_host", ipcHost,
		"--ipc_port", fmt.Sprintf("%v", ipcPort),
		"--check_period", fmt.Sprintf("%v", pkgconfigsetup.Datadog().GetInt("jmx_check_period")), // Period of the main loop of jmxfetch in ms
		"--thread_pool_size", fmt.Sprintf("%v", pkgconfigsetup.Datadog().GetInt("jmx_thread_pool_size")), // Size for the JMXFetch thread pool
		"--collection_timeout", fmt.Sprintf("%v", pkgconfigsetup.Datadog().GetInt("jmx_collection_timeout")), // Timeout for metric collection in seconds
		"--reconnection_timeout", fmt.Sprintf("%v", pkgconfigsetup.Datadog().GetInt("jmx_reconnection_timeout")), // Timeout for instance reconnection in seconds
		"--reconnection_thread_pool_size", fmt.Sprintf("%v", pkgconfigsetup.Datadog().GetInt("jmx_reconnection_thread_pool_size")), // Size for the JMXFetch reconnection thread pool
		"--log_level", jmxLogLevel,
		"--reporter", reporter, // Reporter to use
		"--statsd_queue_size", fmt.Sprintf("%v", pkgconfigsetup.Datadog().GetInt("jmx_statsd_client_queue_size")), // Dogstatsd client queue size to use
	)

	if pkgconfigsetup.Datadog().GetBool("jmx_statsd_telemetry_enabled") {
		subprocessArgs = append(subprocessArgs, "--statsd_telemetry")
	}

	if pkgconfigsetup.Datadog().GetBool("jmx_telemetry_enabled") {
		subprocessArgs = append(subprocessArgs, "--jmxfetch_telemetry")
	}

	if pkgconfigsetup.Datadog().GetBool("jmx_statsd_client_use_non_blocking") {
		subprocessArgs = append(subprocessArgs, "--statsd_nonblocking")
	}

	if bufSize := pkgconfigsetup.Datadog().GetInt("jmx_statsd_client_buffer_size"); bufSize != 0 {
		subprocessArgs = append(subprocessArgs, "--statsd_buffer_size", fmt.Sprintf("%d", bufSize))
	}

	if socketTimeout := pkgconfigsetup.Datadog().GetInt("jmx_statsd_client_socket_timeout"); socketTimeout != 0 {
		subprocessArgs = append(subprocessArgs, "--statsd_socket_timeout", fmt.Sprintf("%d", socketTimeout))
	}

	if pkgconfigsetup.Datadog().GetBool("log_format_rfc3339") {
		subprocessArgs = append(subprocessArgs, "--log_format_rfc3339")
	}

	subprocessArgs = append(subprocessArgs, j.Command)

	j.cmd = exec.Command(j.JavaBinPath, subprocessArgs...)

	// set environment + token
	j.cmd.Env = append(
		os.Environ(),
		fmt.Sprintf("SESSION_TOKEN=%s", api.GetAuthToken()),
	)

	// forward the standard output to the Agent logger
	stdout, err := j.cmd.StdoutPipe()
	if err != nil {
		return err
	}

	go func() {
	scan:
		in := bufio.NewScanner(stdout)
		for in.Scan() {
			j.Output(in.Text())
		}
		if in.Err() == bufio.ErrTooLong {
			goto scan
		}
	}()

	// forward the standard error to the Agent logger
	stderr, err := j.cmd.StderrPipe()
	if err != nil {
		return err
	}
	go func() {
	scan:
		in := bufio.NewScanner(stderr)
		for in.Scan() {
			_ = j.logger.JMXError(in.Text())
		}
		if in.Err() == bufio.ErrTooLong {
			goto scan
		}
	}()

	log.Debugf("Args: %v", subprocessArgs)

	err = j.cmd.Start()

	// start synchronization channels
	if err == nil && manage {
		j.managed = true
		j.shutdown = make(chan struct{})
		j.stopped = make(chan struct{})

		go j.Monitor()
	}

	return err
}

// Wait waits for the end of the JMXFetch process and returns the error code
func (j *JMXFetch) Wait() error {
	return j.cmd.Wait()
}

func (j *JMXFetch) heartbeat(beat *time.Ticker) {
	health := health.RegisterLiveness("jmxfetch")
	defer health.Deregister() //nolint:errcheck

	for range beat.C {
		select {
		case <-health.C:
		case <-j.shutdown:
			return
		}
	}
}

// Up returns if JMXFetch is up - used by healthcheck
func (j *JMXFetch) Up() (bool, error) {
	// TODO: write windows implementation
	process, err := os.FindProcess(j.cmd.Process.Pid)
	if err != nil {
		return false, fmt.Errorf("failed to find process: %s", err)
	}

	// from man kill(2):
	// if sig is 0, then no signal is sent, but error checking is still performed
	err = process.Signal(syscall.Signal(0))
	return err == nil, err
}

// ConfigureFromInitConfig configures various options from the init_config
// section of the configuration
func (j *JMXFetch) ConfigureFromInitConfig(initConfig integration.Data) error {
	var initConf checkInitCfg

	// unmarshall init config
	if err := yaml.Unmarshal(initConfig, &initConf); err != nil {
		return err
	}

	if j.JavaBinPath == "" {
		if initConf.JavaBinPath != "" {
			j.JavaBinPath = initConf.JavaBinPath
		}
	}

	if j.JavaOptions == "" {
		if initConf.JavaOptions != "" {
			j.JavaOptions = initConf.JavaOptions
		}
	}

	if j.JavaToolsJarPath == "" {
		if initConf.ToolsJarPath != "" {
			j.JavaToolsJarPath = initConf.ToolsJarPath
		}
	}
	if j.JavaCustomJarPaths == nil {
		if initConf.CustomJarPaths != nil {
			j.JavaCustomJarPaths = initConf.CustomJarPaths
		}
	}

	return nil
}

// ConfigureFromInstance configures various options from the instance
// section of the configuration
func (j *JMXFetch) ConfigureFromInstance(instance integration.Data) error {

	var instanceConf checkInstanceCfg

	// unmarshall instance info
	if err := yaml.Unmarshal(instance, &instanceConf); err != nil {
		return err
	}

	if j.JavaBinPath == "" {
		if instanceConf.JavaBinPath != "" {
			j.JavaBinPath = instanceConf.JavaBinPath
		}
	}
	if j.JavaOptions == "" {
		if instanceConf.JavaOptions != "" {
			j.JavaOptions = instanceConf.JavaOptions
		}
	}
	if j.JavaToolsJarPath == "" {
		if instanceConf.ToolsJarPath != "" {
			j.JavaToolsJarPath = instanceConf.ToolsJarPath
		}
	}

	return nil
}

func (j *JMXFetch) setupFIPS(subprocessArgs *[]string, classpath *string) {
	if !pkgconfigsetup.Datadog().GetBool("jmx_fips") { // XXX
		log.Debugf("jmx_fips is not enabled")
		return
	}

	if !env.IsContainerized() && false {
		log.Infof("Running JMXFetch using system Java runtime, Agent FIPS-mode is ignored")
		return
	}

	// Make sure configuration file exists and is readable. Java silently ignores any errors
	// when loading additional security properties file.
	configPath := path.Join(embeddedFIPSPath, "java.security")
	f, err := os.Open(configPath)
	if err != nil {
		log.Errorf("FIPS configuration for JMXFetch not found %q: %v", configPath, err)
		return
	}
	f.Close()

	// Add path with BouncyCastle jars to the module path.
	*subprocessArgs = append(*subprocessArgs, "--module-path", embeddedFIPSPath)
	// Double equals sign instructs JVM to replace stock security configuration rather than modify it.
	*subprocessArgs = append(*subprocessArgs, fmt.Sprintf("-Djava.security.properties==%s", configPath))
	// bc-fips.policy contains additional permission grants per BouncyCastle manual.
	policyPath := path.Join(embeddedFIPSPath, "bc-fips.policy")
	*subprocessArgs = append(*subprocessArgs, fmt.Sprintf("-Dpolicy.url.2=file:%s", policyPath))
}<|MERGE_RESOLUTION|>--- conflicted
+++ resolved
@@ -273,9 +273,6 @@
 		}
 	}
 
-<<<<<<< HEAD
-	j.setupFIPS(&subprocessArgs, &classpath)
-=======
 	if !strings.Contains(javaOptions, "java.io.tmpdir") {
 		javaTmpDir := filepath.Join(pkgconfigsetup.Datadog().GetString("run_path"), "jmxfetch")
 		if err := os.MkdirAll(javaTmpDir, 0755); err != nil {
@@ -285,7 +282,8 @@
 			javaOptions += javaTmpDirOpt
 		}
 	}
->>>>>>> 1872b2c5
+
+	j.setupFIPS(&subprocessArgs, &classpath)
 
 	subprocessArgs = append(subprocessArgs, strings.Fields(javaOptions)...)
 
