--- conflicted
+++ resolved
@@ -27,11 +27,7 @@
 )
 
 const (
-<<<<<<< HEAD
-	jmxJarName                        = "jmxfetch-0.20.2-jar-with-dependencies.jar"
-=======
 	jmxJarName                        = "jmxfetch-0.21.0-jar-with-dependencies.jar"
->>>>>>> 6f2d901a
 	jmxMainClass                      = "org.datadog.jmxfetch.App"
 	defaultJmxCommand                 = "collect"
 	defaultJvmMaxMemoryAllocation     = " -Xmx200m"
