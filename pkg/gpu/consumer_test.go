// Unless explicitly stated otherwise all files in this repository are licensed
// under the Apache License Version 2.0.
// This product includes software developed at Datadog (https://www.datadoghq.com/).
// Copyright 2024-present Datadog, Inc.

//go:build linux_bpf && nvml

package gpu

import (
	"testing"
	"time"

	"github.com/stretchr/testify/require"

	ddebpf "github.com/DataDog/datadog-agent/pkg/ebpf"
	"github.com/DataDog/datadog-agent/pkg/gpu/config"
	gpuebpf "github.com/DataDog/datadog-agent/pkg/gpu/ebpf"
	nvmltestutil "github.com/DataDog/datadog-agent/pkg/gpu/nvml/testutil"
	"github.com/DataDog/datadog-agent/pkg/gpu/testutil"
	"github.com/DataDog/datadog-agent/pkg/util/kernel"
)

func TestConsumerCanStartAndStop(t *testing.T) {
	handler := ddebpf.NewRingBufferHandler(consumerChannelSize)
	cfg := config.New()
	ctx := getTestSystemContext(t, withFatbinParsingEnabled(true))
	streamHandlers := newStreamCollection(ctx, testutil.GetTelemetryMock(t))
	consumer := newCudaEventConsumer(ctx, streamHandlers, handler, cfg, testutil.GetTelemetryMock(t))

	consumer.Start()
	require.Eventually(t, func() bool { return consumer.running.Load() }, 100*time.Millisecond, 10*time.Millisecond)

	consumer.Stop()
	require.Eventually(t, func() bool { return !consumer.running.Load() }, 100*time.Millisecond, 10*time.Millisecond)
}

func TestGetStreamKeyUpdatesCorrectlyWhenChangingDevice(t *testing.T) {
	ctx := getTestSystemContext(t, withFatbinParsingEnabled(true))
	handlers := newStreamCollection(ctx, testutil.GetTelemetryMock(t))
	consumer := newCudaEventConsumer(ctx, handlers, nil, nil, testutil.GetTelemetryMock(t))

	pid := uint32(1)
	pidTgid := uint64(pid)<<32 + uint64(pid)

	streamID := uint64(120)
	headerStreamSpecific := gpuebpf.CudaEventHeader{
		Pid_tgid:  pidTgid,
		Stream_id: streamID,
	}

	globalStreamID := uint64(0)
	headerGlobalStream := gpuebpf.CudaEventHeader{
		Pid_tgid:  pidTgid,
		Stream_id: globalStreamID,
	}

	// Configure the visible devices for our process
	ctx.visibleDevicesCache[int(pid)] = nvmltestutil.GetDDNVMLMocksWithIndexes(t, 0, 1)

	stream, err := handlers.getStream(&headerStreamSpecific)
	require.NoError(t, err)
	require.NotNil(t, stream)
	require.Equal(t, pid, stream.metadata.pid)
	require.Equal(t, streamID, stream.metadata.streamID)

	// The stream should have the default selected device, which is 0
	require.Equal(t, testutil.GPUUUIDs[0], stream.metadata.gpuUUID)

	// Check the same thing happens with the global stream
	globalStream, err := handlers.getStream(&headerGlobalStream)

	require.NoError(t, err)
	require.NotNil(t, globalStream)
	require.Equal(t, pid, globalStream.metadata.pid)
	require.Equal(t, globalStreamID, globalStream.metadata.streamID)

	// Again, this should be on the default device
	require.Equal(t, testutil.GPUUUIDs[0], globalStream.metadata.gpuUUID)

	// Now we trigger a setDevice event on this process
	setDev := gpuebpf.CudaSetDeviceEvent{
		Header: gpuebpf.CudaEventHeader{
			Pid_tgid: pidTgid,
		},
		Device: 1,
	}
	consumer.handleSetDevice(&setDev)

	// The stream key for the specific stream should not change, as streams are per-device
	// and cannot change devices during its lifetime
	stream, err = handlers.getStream(&headerStreamSpecific)
	require.NoError(t, err)
	require.NotNil(t, stream)
	require.Equal(t, pid, stream.metadata.pid)
	require.Equal(t, streamID, stream.metadata.streamID)
	require.Equal(t, testutil.GPUUUIDs[0], stream.metadata.gpuUUID)

	// The global stream should change, as the global stream can change devices
	globalStream, err = handlers.getStream(&headerGlobalStream)
	require.NoError(t, err)
	require.NotNil(t, globalStream)
	require.Equal(t, pid, globalStream.metadata.pid)
	require.Equal(t, globalStreamID, globalStream.metadata.streamID)
	require.Equal(t, testutil.GPUUUIDs[1], globalStream.metadata.gpuUUID)
}

// BenchmarkConsumer benchmarks the consumer with a data sample, with and without fatbin parsing enabled
// Note that the NVML library is mocked here, so if some of the API calls are slow in the real implementation
// the results will not reflect that. This benchmark is useful to measure the performance of the event intake,
// such as the event parsing, stream handling, the effect of the fatbin parsing and the related caches, etc
func BenchmarkConsumer(b *testing.B) {
	events := testutil.GetGPUTestEvents(b, testutil.DataSamplePytorchBatchedKernels)
	for _, fatbinParsingEnabled := range []bool{true, false} {
		name := "fatbinParsingDisabled"
		if fatbinParsingEnabled {
			name = "fatbinParsingEnabled"
		}
		b.Run(name, func(b *testing.B) {
			ctx, err := getSystemContext(
				withNvmlLib(testutil.GetBasicNvmlMock()),
				withProcRoot(kernel.ProcFSRoot()),
				withWorkloadMeta(testutil.GetWorkloadMetaMock(b)),
				withTelemetry(testutil.GetTelemetryMock(b)),
				withFatbinParsingEnabled(fatbinParsingEnabled),
			)
			require.NoError(b, err)
			handlers := newStreamCollection(ctx, testutil.GetTelemetryMock(b))

			cfg := config.New()
			pid := testutil.DataSampleInfos[testutil.DataSamplePytorchBatchedKernels].ActivePID
<<<<<<< HEAD
			ctx.visibleDevicesCache[pid] = []nvml.Device{testutil.GetDeviceMock(0), testutil.GetDeviceMock(1)}

			if ctx.cudaKernelCache != nil {
				ctx.cudaKernelCache.pidMaps[pid] = nil

				// If we don't start the kernel cache, the request channel will be full and we'll run into
				// errors, falsifying the results of the benchmark
				ctx.cudaKernelCache.Start()
				b.Cleanup(ctx.cudaKernelCache.Stop)
			}
=======
			ctx.visibleDevicesCache[pid] = nvmltestutil.GetDDNVMLMocksWithIndexes(b, 0, 1)
			ctx.pidMaps[pid] = nil
>>>>>>> ea9c2705

			consumer := newCudaEventConsumer(ctx, handlers, nil, cfg, testutil.GetTelemetryMock(b))
			b.ResetTimer()
			injectEventsToConsumer(b, consumer, events, b.N)
		})
	}
}<|MERGE_RESOLUTION|>--- conflicted
+++ resolved
@@ -129,8 +129,7 @@
 
 			cfg := config.New()
 			pid := testutil.DataSampleInfos[testutil.DataSamplePytorchBatchedKernels].ActivePID
-<<<<<<< HEAD
-			ctx.visibleDevicesCache[pid] = []nvml.Device{testutil.GetDeviceMock(0), testutil.GetDeviceMock(1)}
+			ctx.visibleDevicesCache[pid] = nvmltestutil.GetDDNVMLMocksWithIndexes(b, 0, 1)
 
 			if ctx.cudaKernelCache != nil {
 				ctx.cudaKernelCache.pidMaps[pid] = nil
@@ -140,10 +139,6 @@
 				ctx.cudaKernelCache.Start()
 				b.Cleanup(ctx.cudaKernelCache.Stop)
 			}
-=======
-			ctx.visibleDevicesCache[pid] = nvmltestutil.GetDDNVMLMocksWithIndexes(b, 0, 1)
-			ctx.pidMaps[pid] = nil
->>>>>>> ea9c2705
 
 			consumer := newCudaEventConsumer(ctx, handlers, nil, cfg, testutil.GetTelemetryMock(b))
 			b.ResetTimer()
