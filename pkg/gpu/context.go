--- conflicted
+++ resolved
@@ -19,13 +19,8 @@
 	"github.com/DataDog/datadog-agent/pkg/errors"
 	"github.com/DataDog/datadog-agent/pkg/gpu/config"
 	"github.com/DataDog/datadog-agent/pkg/gpu/cuda"
-<<<<<<< HEAD
-=======
 	ddnvml "github.com/DataDog/datadog-agent/pkg/gpu/nvml"
-	"github.com/DataDog/datadog-agent/pkg/security/utils"
->>>>>>> ea9c2705
 	"github.com/DataDog/datadog-agent/pkg/util/ktime"
-	"github.com/DataDog/datadog-agent/pkg/util/log"
 )
 
 const nvidiaResourceName = "nvidia.com/gpu"
@@ -37,20 +32,6 @@
 
 	// nvmlLib is the NVML library used to query GPU devices
 	nvmlLib nvml.Interface
-
-<<<<<<< HEAD
-	// deviceSmVersions maps each device UUID to its SM (Compute architecture) version
-	deviceSmVersions map[string]uint32
-
-	// smVersionSet is a set of all the seen SM versions, to filter kernels to parse
-	smVersionSet map[uint32]struct{}
-=======
-	// cudaSymbols maps each executable file path to its Fatbin file data
-	cudaSymbols map[symbolFileIdentifier]*symbolsEntry
-
-	// pidMaps maps each process ID to its memory maps
-	pidMaps map[int][]*procfs.ProcMap
->>>>>>> ea9c2705
 
 	// procRoot is the root directory for process information
 	procRoot string
@@ -141,29 +122,15 @@
 	opts := newSystemContextOptions(optList...)
 
 	ctx := &systemContext{
-<<<<<<< HEAD
-		deviceSmVersions:          make(map[string]uint32),
-		smVersionSet:              make(map[uint32]struct{}),
 		nvmlLib:                   opts.nvmlLib,
 		procRoot:                  opts.procRoot,
 		selectedDeviceByPIDAndTID: make(map[int]map[int]int32),
-		visibleDevicesCache:       make(map[int][]nvml.Device),
+		visibleDevicesCache:       make(map[int][]*ddnvml.Device),
 		workloadmeta:              opts.wmeta,
-=======
-		cudaSymbols:               make(map[symbolFileIdentifier]*symbolsEntry),
-		pidMaps:                   make(map[int][]*procfs.ProcMap),
-		nvmlLib:                   nvmlLib,
-		procRoot:                  procRoot,
-		selectedDeviceByPIDAndTID: make(map[int]map[int]int32),
-		visibleDevicesCache:       make(map[int][]*ddnvml.Device),
-		workloadmeta:              wmeta,
-		telemetry:                 newContextTelemetry(tm),
-		fatbinTelemetry:           newfatbinTelemetry(tm),
->>>>>>> ea9c2705
 	}
 
 	var err error
-	ctx.deviceCache, err = ddnvml.NewDeviceCacheWithOptions(nvmlLib)
+	ctx.deviceCache, err = ddnvml.NewDeviceCacheWithOptions(opts.nvmlLib)
 	if err != nil {
 		return nil, fmt.Errorf("error creating device cache: %w", err)
 	}
@@ -183,121 +150,6 @@
 	}
 
 	return ctx, nil
-}
-
-<<<<<<< HEAD
-func getDeviceSmVersion(device nvml.Device) (uint32, error) {
-	major, minor, ret := device.GetCudaComputeCapability()
-	if ret != nvml.SUCCESS {
-		return 0, fmt.Errorf("error getting SM version: %s", nvml.ErrorString(ret))
-	}
-
-	return uint32(major*10 + minor), nil
-}
-
-func (ctx *systemContext) fillDeviceInfo() error {
-	count, ret := ctx.nvmlLib.DeviceGetCount()
-	if ret != nvml.SUCCESS {
-		return fmt.Errorf("failed to get device count: %s", nvml.ErrorString(ret))
-	}
-	for i := 0; i < count; i++ {
-		dev, ret := ctx.nvmlLib.DeviceGetHandleByIndex(i)
-		if ret != nvml.SUCCESS {
-			return fmt.Errorf("failed to get device handle for index %d: %s", i, nvml.ErrorString(ret))
-		}
-		smVersion, err := getDeviceSmVersion(dev)
-		if err != nil {
-			return err
-		}
-		ctx.smVersionSet[smVersion] = struct{}{}
-		devUUID, ret := dev.GetUUID()
-		if ret != nvml.SUCCESS {
-			return fmt.Errorf("error getting device UUID: %s", nvml.ErrorString(ret))
-		}
-
-		ctx.deviceSmVersions[devUUID] = smVersion
-		ctx.gpuDevices = append(ctx.gpuDevices, dev)
-	}
-	return nil
-=======
-func buildSymbolFileIdentifier(path string) (symbolFileIdentifier, error) {
-	stat, err := utils.UnixStat(path)
-	if err != nil {
-		return symbolFileIdentifier{}, fmt.Errorf("error getting file info: %w", err)
-	}
-
-	return symbolFileIdentifier{inode: int(stat.Ino), fileSize: stat.Size}, nil
-}
-
-func (ctx *systemContext) getCudaSymbols(path string) (*symbolsEntry, error) {
-	fileIdent, err := buildSymbolFileIdentifier(path)
-	if err != nil {
-		// an error means we cannot access the file, so returning makes sense as we will fail later anyways
-		return nil, fmt.Errorf("error building symbol file identifier: %w", err)
-	}
-
-	if data, ok := ctx.cudaSymbols[fileIdent]; ok {
-		data.updateLastUsedTime()
-		return data, nil
-	}
-
-	smVersionSet := ctx.deviceCache.SMVersionSet()
-	log.Debugf("Getting CUDA symbols for %s, wanted SM versions: %v", path, smVersionSet)
-
-	data, err := cuda.GetSymbols(path, smVersionSet)
-	if err != nil {
-		ctx.fatbinTelemetry.readErrors.Inc()
-		return nil, fmt.Errorf("error getting file data: %w", err)
-	}
-
-	ctx.fatbinTelemetry.fatbinPayloads.Add(float64(data.Fatbin.CompressedPayloads), "compressed")
-	ctx.fatbinTelemetry.fatbinPayloads.Add(float64(data.Fatbin.UncompressedPayloads), "uncompressed")
-	ctx.fatbinTelemetry.kernelsPerFile.Observe(float64(data.Fatbin.NumKernels()))
-
-	for kernel := range data.Fatbin.GetKernels() {
-		ctx.fatbinTelemetry.kernelsPerFile.Observe(float64(kernel.KernelSize))
-	}
-
-	wrapper := &symbolsEntry{Symbols: data}
-	wrapper.updateLastUsedTime()
-	ctx.cudaSymbols[fileIdent] = wrapper
-
-	ctx.telemetry.symbolCacheSize.Set(float64(len(ctx.cudaSymbols)))
-
-	return wrapper, nil
-}
-
-func (ctx *systemContext) getProcessMemoryMaps(pid int) ([]*procfs.ProcMap, error) {
-	if maps, ok := ctx.pidMaps[pid]; ok {
-		return maps, nil
-	}
-
-	proc, err := ctx.procfsObj.Proc(pid)
-	if err != nil {
-		return nil, fmt.Errorf("error opening process %d: %w", pid, err)
-	}
-
-	maps, err := proc.ProcMaps()
-	if err != nil {
-		return nil, fmt.Errorf("error reading process %d memory maps: %w", pid, err)
-	}
-
-	// Remove any maps that don't have a pathname, we only want to keep the ones that are backed by a file
-	// to read from there the CUDA symbols.
-	maps = slices.DeleteFunc(maps, func(m *procfs.ProcMap) bool {
-		return m.Pathname == ""
-	})
-	slices.SortStableFunc(maps, func(a, b *procfs.ProcMap) int {
-		return int(a.StartAddr) - int(b.StartAddr)
-	})
-	if err != nil {
-		return nil, fmt.Errorf("error reading process memory maps: %w", err)
-	}
-
-	ctx.pidMaps[pid] = maps
-	ctx.telemetry.activePIDs.Set(float64(len(ctx.pidMaps)))
-	return maps, nil
->>>>>>> ea9c2705
 }
 
 // removeProcess removes any data associated with a process from the system context.
