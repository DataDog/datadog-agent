--- conflicted
+++ resolved
@@ -141,19 +141,13 @@
 		return nil, fmt.Errorf("%s probe supports CO-RE or Runtime Compilation modes, but none of them are enabled", sysconfig.GPUMonitoringModule)
 	}
 
-<<<<<<< HEAD
 	sysCtx, err := getSystemContext(
-		withNvmlLib(deps.NvmlLib),
 		withProcRoot(cfg.ProcRoot),
 		withWorkloadMeta(deps.WorkloadMeta),
 		withTelemetry(deps.Telemetry),
 		withFatbinParsingEnabled(cfg.EnableFatbinParsing),
 		withConfig(cfg),
 	)
-=======
-	attachCfg := getAttacherConfig(cfg)
-	sysCtx, err := getSystemContext(cfg.ProcRoot, deps.WorkloadMeta, deps.Telemetry)
->>>>>>> f1515443
 	if err != nil {
 		return nil, fmt.Errorf("error getting system context: %w", err)
 	}
