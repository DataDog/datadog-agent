--- conflicted
+++ resolved
@@ -27,11 +27,7 @@
 	ebpftelemetry "github.com/DataDog/datadog-agent/pkg/ebpf/telemetry"
 	"github.com/DataDog/datadog-agent/pkg/ebpf/uprobes"
 	"github.com/DataDog/datadog-agent/pkg/gpu/config"
-<<<<<<< HEAD
 	"github.com/DataDog/datadog-agent/pkg/network/usm/sharedlibraries"
-	"github.com/DataDog/datadog-agent/pkg/process/monitor"
-=======
->>>>>>> 02b25a3a
 	"github.com/DataDog/datadog-agent/pkg/util/log"
 )
 
@@ -124,30 +120,6 @@
 		sysCtx: sysCtx,
 	}
 
-<<<<<<< HEAD
-	attachCfg := uprobes.AttacherConfig{
-		Rules: []*uprobes.AttachRule{
-			{
-				LibraryNameRegex: regexp.MustCompile(`libcudart\.so`),
-				Targets:          uprobes.AttachToExecutable | uprobes.AttachToSharedLibraries,
-				ProbesSelector: []manager.ProbesSelector{
-					&manager.AllOf{
-						Selectors: []manager.ProbesSelector{
-							&manager.ProbeSelector{ProbeIdentificationPair: manager.ProbeIdentificationPair{EBPFFuncName: "uprobe__cudaLaunchKernel"}},
-							&manager.ProbeSelector{ProbeIdentificationPair: manager.ProbeIdentificationPair{EBPFFuncName: "uprobe__cudaMalloc"}},
-							&manager.ProbeSelector{ProbeIdentificationPair: manager.ProbeIdentificationPair{EBPFFuncName: "uretprobe__cudaMalloc"}},
-							&manager.ProbeSelector{ProbeIdentificationPair: manager.ProbeIdentificationPair{EBPFFuncName: "uprobe__cudaStreamSynchronize"}},
-							&manager.ProbeSelector{ProbeIdentificationPair: manager.ProbeIdentificationPair{EBPFFuncName: "uretprobe__cudaStreamSynchronize"}},
-							&manager.ProbeSelector{ProbeIdentificationPair: manager.ProbeIdentificationPair{EBPFFuncName: "uprobe__cudaFree"}},
-						},
-					},
-				},
-			},
-		},
-		EbpfConfig:         &cfg.Config,
-		PerformInitialScan: cfg.InitialProcessSync,
-		SharedLibsLibset:   sharedlibraries.LibsetGPU,
-=======
 	allowRC := cfg.EnableRuntimeCompiler && cfg.AllowRuntimeCompiledFallback
 	//try CO-RE first
 	if cfg.EnableCORE {
@@ -162,7 +134,6 @@
 	} else {
 		//if CO-RE is disabled we don't need to check the AllowRuntimeCompiledFallback config flag
 		allowRC = cfg.EnableRuntimeCompiler
->>>>>>> 02b25a3a
 	}
 
 	//if manager is not initialized yet and RC is enabled, try runtime compilation
@@ -335,6 +306,7 @@
 		},
 		EbpfConfig:         &cfg.Config,
 		PerformInitialScan: cfg.InitialProcessSync,
+		SharedLibsLibset:   sharedlibraries.LibsetGPU,
 	}
 }
 
