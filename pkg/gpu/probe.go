--- conflicted
+++ resolved
@@ -55,6 +55,7 @@
 	attacher       *uprobes.UprobeAttacher
 	statsGenerator *statsGenerator
 	deps           ProbeDependencies
+	sysCtx         *systemContext
 }
 
 // NewProbe starts the GPU monitoring probe, setting up the eBPF program and the uprobes, the
@@ -162,11 +163,7 @@
 		deps:     deps,
 	}
 
-<<<<<<< HEAD
 	p.sysCtx, err = getSystemContext(deps.NvmlLib, cfg.Config.ProcRoot)
-=======
-	sysCtx, err := getSystemContext(deps.NvmlLib)
->>>>>>> 7507aa7f
 	if err != nil {
 		return nil, fmt.Errorf("error getting system context: %w", err)
 	}
@@ -177,7 +174,7 @@
 	}
 
 	p.startEventConsumer()
-	p.statsGenerator = newStatsGenerator(sysCtx, now, p.consumer.streamHandlers)
+	p.statsGenerator = newStatsGenerator(p.sysCtx, now, p.consumer.streamHandlers)
 
 	if err := mgr.InitWithOptions(buf, &opts); err != nil {
 		return nil, fmt.Errorf("failed to init manager: %w", err)
@@ -236,10 +233,6 @@
 		},
 	}
 	p.mgr.RingBuffers = append(p.mgr.RingBuffers, rb)
-<<<<<<< HEAD
-	p.consumer = NewCudaEventConsumer(handler, p.cfg, p.sysCtx)
-=======
-	p.consumer = newCudaEventConsumer(handler, p.cfg)
->>>>>>> 7507aa7f
+	p.consumer = newCudaEventConsumer(handler, p.cfg, p.sysCtx)
 	p.consumer.Start()
 }