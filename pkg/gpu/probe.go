// Unless explicitly stated otherwise all files in this repository are licensed
// under the Apache License Version 2.0.
// This product includes software developed at Datadog (https://www.datadoghq.com/).
// Copyright 2024-present Datadog, Inc.

//go:build linux_bpf

package gpu

import (
	"fmt"
	"os"
	"regexp"

	manager "github.com/DataDog/ebpf-manager"
	"github.com/NVIDIA/go-nvml/pkg/nvml"
	"github.com/cilium/ebpf"
	"github.com/cilium/ebpf/rlimit"

	"github.com/DataDog/datadog-agent/comp/core/telemetry"
	"github.com/DataDog/datadog-agent/pkg/collector/corechecks/gpu/model"
	ddebpf "github.com/DataDog/datadog-agent/pkg/ebpf"
	"github.com/DataDog/datadog-agent/pkg/ebpf/bytecode"
	"github.com/DataDog/datadog-agent/pkg/ebpf/uprobes"
	"github.com/DataDog/datadog-agent/pkg/util/kernel"
	"github.com/DataDog/datadog-agent/pkg/util/log"
)

// TODO: Set a minimum kernel version
var minimumKernelVersion = kernel.VersionCode(5, 8, 0)

const (
	cudaEventMap      = "cuda_events"
	cudaAllocCacheMap = "cuda_alloc_cache"
	gpuAttacherName   = "gpu"
)

const consumerChannelSize = 4096

// ProbeDependencies holds the dependencies for the probe
type ProbeDependencies struct {
	// Telemetry is the telemetry component
	Telemetry telemetry.Component

	// NvmlLib is the NVML library interface
	NvmlLib nvml.Interface
}

// Probe represents the GPU monitoring probe
type Probe struct {
	mgr      *ddebpf.Manager
	cfg      *Config
	consumer *cudaEventConsumer
	attacher *uprobes.UprobeAttacher
<<<<<<< HEAD
=======
	deps     ProbeDependencies
>>>>>>> 5f467f04
	sysCtx   *systemContext
}

// NewProbe starts the GPU monitoring probe
func NewProbe(cfg *Config, deps ProbeDependencies) (*Probe, error) {
	log.Debugf("starting GPU monitoring probe...")
	kv, err := kernel.HostVersion()
	if err != nil {
		return nil, fmt.Errorf("kernel version: %s", err)
	}
	if kv < minimumKernelVersion {
		return nil, fmt.Errorf("minimum kernel version %s not met, read %s", minimumKernelVersion, kv)
	}

	var probe *Probe
	filename := "gpu.o"
	if cfg.BPFDebug {
		filename = "gpu-debug.o"
	}
	err = ddebpf.LoadCOREAsset(filename, func(buf bytecode.AssetReader, opts manager.Options) error {
		var err error
		probe, err = startGPUProbe(buf, opts, deps, cfg)
		if err != nil {
			return fmt.Errorf("cannot start GPU monitoring probe: %s", err)
		}
		log.Debugf("started GPU monitoring probe")
		return nil
	})
	if err != nil {
		return nil, fmt.Errorf("loading asset: %s", err)
	}

	return probe, nil
}

func startGPUProbe(buf bytecode.AssetReader, opts manager.Options, deps ProbeDependencies, cfg *Config) (*Probe, error) {
	mgr := ddebpf.NewManagerWithDefault(&manager.Manager{
		Maps: []*manager.Map{
			{Name: cudaAllocCacheMap},
		}})

	if opts.MapSpecEditors == nil {
		opts.MapSpecEditors = make(map[string]manager.MapSpecEditor)
	}

	// Ring buffer size has to be a multiple of the page size, and we want to have at least 4096 bytes
	pagesize := os.Getpagesize()
	ringbufSize := pagesize
	minRingbufSize := 4096
	if minRingbufSize > ringbufSize {
		ringbufSize = (minRingbufSize/pagesize + 1) * pagesize
	}

	opts.MapSpecEditors[cudaEventMap] = manager.MapSpecEditor{
		Type:       ebpf.RingBuf,
		MaxEntries: uint32(ringbufSize),
		KeySize:    0,
		ValueSize:  0,
		EditorFlag: manager.EditType | manager.EditMaxEntries | manager.EditKeyValue,
	}

	attachCfg := uprobes.AttacherConfig{
		Rules: []*uprobes.AttachRule{
			{
				LibraryNameRegex: regexp.MustCompile(`libcudart\.so`),
				Targets:          uprobes.AttachToExecutable | uprobes.AttachToSharedLibraries,
				ProbesSelector: []manager.ProbesSelector{
					&manager.AllOf{
						Selectors: []manager.ProbesSelector{
							&manager.ProbeSelector{ProbeIdentificationPair: manager.ProbeIdentificationPair{EBPFFuncName: "uprobe__cudaLaunchKernel"}},
							&manager.ProbeSelector{ProbeIdentificationPair: manager.ProbeIdentificationPair{EBPFFuncName: "uprobe__cudaMalloc"}},
							&manager.ProbeSelector{ProbeIdentificationPair: manager.ProbeIdentificationPair{EBPFFuncName: "uretprobe__cudaMalloc"}},
							&manager.ProbeSelector{ProbeIdentificationPair: manager.ProbeIdentificationPair{EBPFFuncName: "uprobe__cudaStreamSynchronize"}},
							&manager.ProbeSelector{ProbeIdentificationPair: manager.ProbeIdentificationPair{EBPFFuncName: "uretprobe__cudaStreamSynchronize"}},
							&manager.ProbeSelector{ProbeIdentificationPair: manager.ProbeIdentificationPair{EBPFFuncName: "uprobe__cudaFree"}},
						},
					},
				},
			},
		},
		EbpfConfig:         cfg.Config,
		PerformInitialScan: cfg.InitialProcessSync,
	}

	attacher, err := uprobes.NewUprobeAttacher(gpuAttacherName, attachCfg, mgr, nil, &uprobes.NativeBinaryInspector{})
	if err != nil {
		return nil, fmt.Errorf("error creating uprobes attacher: %w", err)
	}

	if err := rlimit.RemoveMemlock(); err != nil {
		return nil, err
	}

	p := &Probe{
		mgr:      mgr,
		cfg:      cfg,
		attacher: attacher,
		deps:     deps,
	}

	p.sysCtx, err = getSystemContext(deps.NvmlLib)
	if err != nil {
		return nil, fmt.Errorf("error getting system context: %w", err)
	}

	var sysCtxOpts []systemContextOpts
	if cfg.DisableGpuDeviceQuery {
		sysCtxOpts = append(sysCtxOpts, systemContextOptDisableGpuQuery)
	}

	p.sysCtx, err = getSystemContext(sysCtxOpts...)
	if err != nil {
		return nil, fmt.Errorf("error getting GPU system info: %w", err)
	}

	p.startEventConsumer()

	if err := mgr.InitWithOptions(buf, &opts); err != nil {
		return nil, fmt.Errorf("failed to init manager: %w", err)
	}

	if err := mgr.Start(); err != nil {
		return nil, fmt.Errorf("failed to start manager: %w", err)
	}

	if err := attacher.Start(); err != nil {
		return nil, fmt.Errorf("error starting uprobes attacher: %w", err)
	}

	return p, nil
}

// Close stops the probe
func (p *Probe) Close() {
	if p.attacher != nil {
		p.attacher.Stop()
	}

	_ = p.mgr.Stop(manager.CleanAll)

	if p.consumer != nil {
		p.consumer.Stop()
	}
}

// GetAndFlush returns the GPU stats
func (p *Probe) GetAndFlush() (*model.GPUStats, error) {
	now, err := ddebpf.NowNanoseconds()
	if err != nil {
		return nil, fmt.Errorf("getting current time: %w", err)
	}

	stats := model.GPUStats{}
	for key, handler := range p.consumer.streamHandlers {
		currData := handler.getCurrentData(uint64(now))
		pastData := handler.getPastData(true)

		if currData != nil {
			currData.Key = key
			stats.CurrentData = append(stats.CurrentData, currData)
		}

		if pastData != nil {
			pastData.Key = key
			stats.PastData = append(stats.PastData, pastData)
		}

		if handler.processEnded {
			delete(p.consumer.streamHandlers, key)
		}
	}

	return &stats, nil
}

func (p *Probe) startEventConsumer() {
	handler := ddebpf.NewRingBufferHandler(consumerChannelSize)
	rb := &manager.RingBuffer{
		Map: manager.Map{Name: cudaEventMap},
		RingBufferOptions: manager.RingBufferOptions{
			RecordHandler: handler.RecordHandler,
			RecordGetter:  handler.RecordGetter,
		},
	}
	p.mgr.RingBuffers = append(p.mgr.RingBuffers, rb)
	p.consumer = NewCudaEventConsumer(handler, p.cfg, p.sysCtx)
	p.consumer.Start()
}<|MERGE_RESOLUTION|>--- conflicted
+++ resolved
@@ -52,10 +52,7 @@
 	cfg      *Config
 	consumer *cudaEventConsumer
 	attacher *uprobes.UprobeAttacher
-<<<<<<< HEAD
-=======
 	deps     ProbeDependencies
->>>>>>> 5f467f04
 	sysCtx   *systemContext
 }
 
