--- conflicted
+++ resolved
@@ -41,20 +41,11 @@
 	spCfg := pkgconfigsetup.SystemProbe()
 	return &Config{
 		Config:                *ebpf.NewConfig(),
-<<<<<<< HEAD
-		ScanProcessesInterval: time.Duration(spCfg.GetInt(sysconfig.FullKeyPath(GPUNS, "process_scan_interval_seconds"))) * time.Second,
-		InitialProcessSync:    spCfg.GetBool(sysconfig.FullKeyPath(GPUNS, "initial_process_sync")),
-		NVMLLibraryPath:       spCfg.GetString(sysconfig.FullKeyPath(GPUNS, "nvml_lib_path")),
-		Enabled:               spCfg.GetBool(sysconfig.FullKeyPath(GPUNS, "enabled")),
-		ConfigureCgroupPerms:  spCfg.GetBool(sysconfig.FullKeyPath(GPUNS, "configure_cgroup_perms")),
-		EnableFatbinParsing:   spCfg.GetBool(sysconfig.FullKeyPath(GPUNS, "enable_fatbin_parsing")),
-		KernelCacheQueueSize:  spCfg.GetInt(sysconfig.FullKeyPath(GPUNS, "kernel_cache_queue_size")),
-=======
 		ScanProcessesInterval: time.Duration(spCfg.GetInt(sysconfig.FullKeyPath(consts.GPUNS, "process_scan_interval_seconds"))) * time.Second,
 		InitialProcessSync:    spCfg.GetBool(sysconfig.FullKeyPath(consts.GPUNS, "initial_process_sync")),
 		Enabled:               spCfg.GetBool(sysconfig.FullKeyPath(consts.GPUNS, "enabled")),
 		ConfigureCgroupPerms:  spCfg.GetBool(sysconfig.FullKeyPath(consts.GPUNS, "configure_cgroup_perms")),
 		EnableFatbinParsing:   spCfg.GetBool(sysconfig.FullKeyPath(consts.GPUNS, "enable_fatbin_parsing")),
->>>>>>> 58560b34
+		KernelCacheQueueSize:  spCfg.GetInt(sysconfig.FullKeyPath(consts.GPUNS, "kernel_cache_queue_size")),
 	}
 }