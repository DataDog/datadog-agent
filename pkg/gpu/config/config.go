--- conflicted
+++ resolved
@@ -32,35 +32,23 @@
 	ConfigureCgroupPerms bool
 	// EnableFatbinParsing indicates whether the probe should enable fatbin parsing.
 	EnableFatbinParsing bool
-<<<<<<< HEAD
 	// KernelCacheQueueSize is the size of the kernel cache queue for parsing requests
 	KernelCacheQueueSize int
-=======
 	// RingBufferSizePagesPerDevice is the number of pages to use for the ring buffer per device.
 	RingBufferSizePagesPerDevice int
->>>>>>> 59952c31
 }
 
 // New generates a new configuration for the GPU monitoring probe.
 func New() *Config {
 	spCfg := pkgconfigsetup.SystemProbe()
 	return &Config{
-<<<<<<< HEAD
-		Config:                *ebpf.NewConfig(),
-		ScanProcessesInterval: time.Duration(spCfg.GetInt(sysconfig.FullKeyPath(consts.GPUNS, "process_scan_interval_seconds"))) * time.Second,
-		InitialProcessSync:    spCfg.GetBool(sysconfig.FullKeyPath(consts.GPUNS, "initial_process_sync")),
-		Enabled:               spCfg.GetBool(sysconfig.FullKeyPath(consts.GPUNS, "enabled")),
-		ConfigureCgroupPerms:  spCfg.GetBool(sysconfig.FullKeyPath(consts.GPUNS, "configure_cgroup_perms")),
-		EnableFatbinParsing:   spCfg.GetBool(sysconfig.FullKeyPath(consts.GPUNS, "enable_fatbin_parsing")),
-		KernelCacheQueueSize:  spCfg.GetInt(sysconfig.FullKeyPath(consts.GPUNS, "fatbin_request_queue_size")),
-=======
 		Config:                       *ebpf.NewConfig(),
 		ScanProcessesInterval:        time.Duration(spCfg.GetInt(sysconfig.FullKeyPath(consts.GPUNS, "process_scan_interval_seconds"))) * time.Second,
 		InitialProcessSync:           spCfg.GetBool(sysconfig.FullKeyPath(consts.GPUNS, "initial_process_sync")),
 		Enabled:                      spCfg.GetBool(sysconfig.FullKeyPath(consts.GPUNS, "enabled")),
 		ConfigureCgroupPerms:         spCfg.GetBool(sysconfig.FullKeyPath(consts.GPUNS, "configure_cgroup_perms")),
 		EnableFatbinParsing:          spCfg.GetBool(sysconfig.FullKeyPath(consts.GPUNS, "enable_fatbin_parsing")),
+		KernelCacheQueueSize:         spCfg.GetInt(sysconfig.FullKeyPath(consts.GPUNS, "fatbin_request_queue_size")),
 		RingBufferSizePagesPerDevice: spCfg.GetInt(sysconfig.FullKeyPath(consts.GPUNS, "ring_buffer_pages_per_device")),
->>>>>>> 59952c31
 	}
 }