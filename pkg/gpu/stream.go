--- conflicted
+++ resolved
@@ -11,6 +11,7 @@
 	"fmt"
 	"math"
 
+	model "github.com/DataDog/datadog-agent/pkg/collector/corechecks/gpu/model"
 	ddebpf "github.com/DataDog/datadog-agent/pkg/ebpf"
 	"github.com/DataDog/datadog-agent/pkg/gpu/cuda"
 	gpuebpf "github.com/DataDog/datadog-agent/pkg/gpu/ebpf"
@@ -20,7 +21,7 @@
 // StreamHandler is responsible for receiving events from a single CUDA stream and generating
 // kernel spans and memory allocations from them.
 type StreamHandler struct {
-	key            *model.StreamKey
+	key            *streamKey
 	kernelLaunches []enrichedKernelLaunch
 	memAllocEvents map[uint64]gpuebpf.CudaMemEvent
 	kernelSpans    []*kernelSpan
@@ -29,14 +30,11 @@
 	sysCtx         *systemContext
 }
 
-<<<<<<< HEAD
 type enrichedKernelLaunch struct {
 	gpuebpf.CudaKernelLaunch
 	kernel *cuda.CubinKernel
 }
 
-func newStreamHandler(key *model.StreamKey, sysCtx *systemContext) *StreamHandler {
-=======
 // streamKey is a unique identifier for a CUDA stream
 type streamKey struct {
 	pid    uint32
@@ -63,6 +61,9 @@
 
 	// isLeaked is true if the allocation was not deallocated
 	isLeaked bool
+
+	// allocType is the type of the allocation
+	allocType MemAllocType
 }
 
 // kernelSpan represents a span of time during which one or more kernels were
@@ -82,7 +83,6 @@
 }
 
 func newStreamHandler() *StreamHandler {
->>>>>>> 5a7faf8f
 	return &StreamHandler{
 		memAllocEvents: make(map[uint64]gpuebpf.CudaMemEvent),
 		key:            key,
@@ -108,7 +108,7 @@
 		return nil // No system context, kernel data attaching is disabled
 	}
 
-	maps, err := sh.sysCtx.getProcessMemoryMaps(int(sh.key.Pid))
+	maps, err := sh.sysCtx.getProcessMemoryMaps(int(sh.key.pid))
 	if err != nil {
 		return fmt.Errorf("error reading process memory maps: %w", err)
 	}
@@ -120,7 +120,7 @@
 
 	offsetInFile := event.Kernel_addr - entry.Start + entry.Offset
 
-	binaryPath := fmt.Sprintf("%s/%d/root/%s", sh.sysCtx.procRoot, sh.key.Pid, entry.Path)
+	binaryPath := fmt.Sprintf("%s/%d/root/%s", sh.sysCtx.procRoot, sh.key.pid, entry.Path)
 	fileData, err := sh.sysCtx.getFileData(binaryPath)
 	if err != nil {
 		return fmt.Errorf("error getting file data: %w", err)
@@ -154,20 +154,12 @@
 		return
 	}
 
-<<<<<<< HEAD
-	data := model.MemoryAllocation{
-		StartKtime: alloc.Header.Ktime_ns,
-		EndKtime:   event.Header.Ktime_ns,
-		Size:       alloc.Size,
-		Type:       model.GlobalMemAlloc,
-		IsLeaked:   false, // Came from a free event, so it's not a leak
-=======
 	data := memoryAllocation{
 		startKtime: alloc.Header.Ktime_ns,
 		endKtime:   event.Header.Ktime_ns,
 		size:       alloc.Size,
+		allocType:  model.GlobalMemAlloc,
 		isLeaked:   false, // Came from a free event, so it's not a leak
->>>>>>> 5a7faf8f
 	}
 
 	sh.allocations = append(sh.allocations, &data)
@@ -215,45 +207,33 @@
 		span.endKtime = max(launch.Header.Ktime_ns, span.endKtime)
 		blockSize := launch.Block_size.X * launch.Block_size.Y * launch.Block_size.Z
 		blockCount := launch.Grid_size.X * launch.Grid_size.Y * launch.Grid_size.Z
-<<<<<<< HEAD
-		span.AvgThreadCount += uint64(blockSize) * uint64(blockCount)
-		span.AvgSharedMem += uint64(launch.Shared_mem_size)
+		span.avgThreadCount += uint64(blockSize) * uint64(blockCount)
+		span.avgSharedMem += uint64(launch.Shared_mem_size)
 
 		if launch.kernel != nil {
-			span.AvgConstantMem += uint64(launch.kernel.ConstantMem)
-			span.AvgSharedMem += uint64(launch.kernel.SharedMem)
-			span.AvgKernelSize += uint64(launch.kernel.KernelSize)
+			span.avgConstantMem += uint64(launch.kernel.ConstantMem)
+			span.avgSharedMem += uint64(launch.kernel.SharedMem)
+			span.avgKernelSize += uint64(launch.kernel.KernelSize)
 		}
 
-		span.NumKernels++
-=======
-		span.avgThreadCount += uint64(blockSize) * uint64(blockCount)
 		span.numKernels++
->>>>>>> 5a7faf8f
 	}
 
 	if span.numKernels == 0 {
 		return nil
 	}
 
-<<<<<<< HEAD
-	span.AvgThreadCount /= uint64(span.NumKernels)
-	span.AvgConstantMem /= uint64(span.NumKernels)
-	span.AvgSharedMem /= uint64(span.NumKernels)
-	span.AvgKernelSize /= uint64(span.NumKernels)
-=======
 	span.avgThreadCount /= uint64(span.numKernels)
->>>>>>> 5a7faf8f
 
 	return &span
 }
 
-func getAssociatedAllocations(span *model.KernelSpan) []*model.MemoryAllocation {
+func getAssociatedAllocations(span *kernelSpan) []*memoryAllocation {
 	if span == nil {
 		return nil
 	}
 
-	allocations := []*model.MemoryAllocation{
+	allocations := []*memoryAllocation{
 		{StartKtime: span.StartKtime, EndKtime: span.EndKtime, Size: span.AvgConstantMem, Type: model.ConstantMemAlloc},
 		{StartKtime: span.StartKtime, EndKtime: span.EndKtime, Size: span.AvgSharedMem, Type: model.SharedMemAlloc},
 		{StartKtime: span.StartKtime, EndKtime: span.EndKtime, Size: span.AvgKernelSize, Type: model.KernelMemAlloc},
@@ -292,12 +272,8 @@
 	data := &streamData{}
 	span := sh.getCurrentKernelSpan(now)
 	if span != nil {
-<<<<<<< HEAD
-		data.Spans = append(data.Spans, span)
-		data.Allocations = append(data.Allocations, getAssociatedAllocations(span)...)
-=======
 		data.spans = append(data.spans, span)
->>>>>>> 5a7faf8f
+		data.allocations = append(data.allocations, getAssociatedAllocations(span)...)
 	}
 
 	for _, alloc := range sh.memAllocEvents {
@@ -334,7 +310,7 @@
 		sh.allocations = append(sh.allocations, &data)
 	}
 
-	sh.sysCtx.cleanupDataForProcess(int(sh.key.Pid))
+	sh.sysCtx.cleanupDataForProcess(int(sh.key.pid))
 
 	return nil
 }