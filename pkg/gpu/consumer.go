--- conflicted
+++ resolved
@@ -14,11 +14,8 @@
 	"time"
 	"unsafe"
 
-<<<<<<< HEAD
 	"github.com/NVIDIA/go-nvml/pkg/nvml"
-=======
 	"golang.org/x/sys/unix"
->>>>>>> e07fb1b8
 
 	ddebpf "github.com/DataDog/datadog-agent/pkg/ebpf"
 	"github.com/DataDog/datadog-agent/pkg/gpu/config"
@@ -114,24 +111,11 @@
 				header := (*gpuebpf.CudaEventHeader)(unsafe.Pointer(&batchData.Data[0]))
 				dataPtr := unsafe.Pointer(&batchData.Data[0])
 
-<<<<<<< HEAD
 				var err error
 				if isStreamSpecificEvent(gpuebpf.CudaEventType(header.Type)) {
 					err = c.handleStreamEvent(header, dataPtr, dataLen)
 				} else {
 					err = c.handleGlobalEvent(header, dataPtr, dataLen)
-=======
-				pid := uint32(header.Pid_tgid >> 32)
-				key := streamKey{pid: pid, stream: header.Stream_id}
-
-				if _, ok := c.streamHandlers[key]; !ok {
-					cgroup := unix.ByteSliceToString(header.Cgroup[:])
-					containerID, err := cgroups.ContainerFilter("", cgroup)
-					if err != nil {
-						log.Errorf("error getting container ID for cgroup %s: %s", cgroup, err)
-					}
-					c.streamHandlers[key] = newStreamHandler(key.pid, containerID, c.sysCtx)
->>>>>>> e07fb1b8
 				}
 
 				if err != nil {
@@ -156,7 +140,7 @@
 
 func (c *cudaEventConsumer) handleStreamEvent(header *gpuebpf.CudaEventHeader, data unsafe.Pointer, dataLen int) error {
 	key := c.getStreamKey(header)
-	streamHandler := c.getStreamHandler(key)
+	streamHandler := c.getStreamHandler(key, header)
 
 	switch header.Type {
 	case gpuebpf.CudaEventTypeKernelLaunch:
@@ -241,9 +225,14 @@
 	return key
 }
 
-func (c *cudaEventConsumer) getStreamHandler(key streamKey) *StreamHandler {
+func (c *cudaEventConsumer) getStreamHandler(key streamKey, header *gpuebpf.CudaEventHeader) *StreamHandler {
 	if _, ok := c.streamHandlers[key]; !ok {
-		c.streamHandlers[key] = newStreamHandler(key.pid, c.sysCtx)
+		cgroup := unix.ByteSliceToString(header.Cgroup[:])
+		containerID, err := cgroups.ContainerFilter("", cgroup)
+		if err != nil {
+			log.Errorf("error getting container ID for cgroup %s: %s", cgroup, err)
+		}
+		c.streamHandlers[key] = newStreamHandler(key.pid, containerID, c.sysCtx)
 	}
 
 	return c.streamHandlers[key]
