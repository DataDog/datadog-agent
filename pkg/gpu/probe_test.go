// Unless explicitly stated otherwise all files in this repository are licensed
// under the Apache License Version 2.0.
// This product includes software developed at Datadog (https://www.datadoghq.com/).
// Copyright 2024-present Datadog, Inc.

//go:build linux_bpf

package gpu

import (
	"testing"
	"time"

	"github.com/stretchr/testify/require"
	"github.com/stretchr/testify/suite"

	"github.com/DataDog/datadog-agent/pkg/ebpf/ebpftest"
	consumerstestutil "github.com/DataDog/datadog-agent/pkg/eventmonitor/consumers/testutil"
	"github.com/DataDog/datadog-agent/pkg/gpu/config"
	"github.com/DataDog/datadog-agent/pkg/gpu/testutil"
	"github.com/DataDog/datadog-agent/pkg/network/usm/utils"
)

type probeTestSuite struct {
	suite.Suite
}

func TestProbe(t *testing.T) {
	if err := config.CheckGPUSupported(); err != nil {
		t.Skipf("minimum kernel version not met, %v", err)
	}

	ebpftest.TestBuildModes(t, []ebpftest.BuildMode{ebpftest.CORE, ebpftest.RuntimeCompiled}, "", func(t *testing.T) {
		suite.Run(t, new(probeTestSuite))
	})
}

func (s *probeTestSuite) getProbe() *Probe {
	t := s.T()

	cfg := config.New()

	// Avoid waiting for the initial sync to finish in tests, we don't need it
	cfg.InitialProcessSync = false

	deps := ProbeDependencies{
		NvmlLib:        testutil.GetBasicNvmlMock(),
		ProcessMonitor: consumerstestutil.NewTestProcessConsumer(t),
	}
	probe, err := NewProbe(cfg, deps)
	require.NoError(t, err)
	require.NotNil(t, probe)
	t.Cleanup(probe.Close)

	return probe
}

func (s *probeTestSuite) TestCanLoad() {
	t := s.T()

	probe := s.getProbe()
	data, err := probe.GetAndFlush()
	require.NoError(t, err)
	require.NotNil(t, data)
}

func (s *probeTestSuite) TestCanReceiveEvents() {
	t := s.T()

	probe := s.getProbe()
<<<<<<< HEAD
	cmd, err := testutil.RunSample(t, testutil.CudaSample)
	require.NoError(t, err)
=======

	cmd := testutil.RunSample(t, testutil.CudaSample)
>>>>>>> e07fb1b8

	utils.WaitForProgramsToBeTraced(t, gpuAttacherName, cmd.Process.Pid, utils.ManualTracingFallbackDisabled)

	var handlerStream, handlerGlobal *StreamHandler
	require.Eventually(t, func() bool {
		for key, h := range probe.consumer.streamHandlers {
			if key.pid == uint32(cmd.Process.Pid) {
				if key.stream == 0 {
					handlerGlobal = h
				} else {
					handlerStream = h
				}
			}
		}

		return handlerStream != nil && handlerGlobal != nil
	}, 10*time.Second, 500*time.Millisecond, "stream and global handlers not found: existing is %v", probe.consumer.streamHandlers)

	require.Equal(t, 1, len(handlerStream.kernelSpans))
	span := handlerStream.kernelSpans[0]
	require.Equal(t, uint64(1), span.numKernels)
	require.Equal(t, uint64(1*2*3*4*5*6), span.avgThreadCount)
	require.Greater(t, span.endKtime, span.startKtime)

	require.Equal(t, 1, len(handlerGlobal.allocations))
	alloc := handlerGlobal.allocations[0]
	require.Equal(t, uint64(100), alloc.size)
	require.False(t, alloc.isLeaked)
	require.Greater(t, alloc.endKtime, alloc.startKtime)
}

func (s *probeTestSuite) TestCanGenerateStats() {
	t := s.T()

	probe := s.getProbe()

	cmd := testutil.RunSample(t, testutil.CudaSample)

	utils.WaitForProgramsToBeTraced(t, gpuAttacherName, cmd.Process.Pid, utils.ManualTracingFallbackDisabled)

	// Wait until the process finishes and we can get the stats. Run this instead of waiting for the process to finish
	// so that we can time out correctly
	require.Eventually(t, func() bool {
		return !utils.IsProgramTraced(gpuAttacherName, cmd.Process.Pid)
	}, 20*time.Second, 500*time.Millisecond, "process not stopped")

	stats, err := probe.GetAndFlush()
	require.NoError(t, err)
	require.NotNil(t, stats)
	require.NotEmpty(t, stats.ProcessStats)
	require.Contains(t, stats.ProcessStats, uint32(cmd.Process.Pid))

	pidStats := stats.ProcessStats[uint32(cmd.Process.Pid)]
	require.Greater(t, pidStats.UtilizationPercentage, 0.0) // percentage depends on the time this took to run, so it's not deterministic
	require.Equal(t, pidStats.Memory.MaxBytes, uint64(110))
}

func (s *probeTestSuite) TestDetectsContainer() {
	t := s.T()

	procMon := monitor.GetProcessMonitor()
	require.NotNil(t, procMon)
	require.NoError(t, procMon.Initialize(false))
	t.Cleanup(procMon.Stop)

	probe := s.getProbe()

	args := testutil.GetDefaultArgs()
	args.EndWaitTimeSec = 1
	pid, cid := testutil.RunSampleInDockerWithArgs(t, testutil.CudaSample, testutil.MinimalDockerImage, args)

	utils.WaitForProgramsToBeTraced(t, gpuAttacherName, pid, utils.ManualTracingFallbackDisabled)

	// Wait until the process finishes and we can get the stats. Run this instead of waiting for the process to finish
	// so that we can time out correctly
	require.Eventually(t, func() bool {
		return !utils.IsProgramTraced(gpuAttacherName, pid)
	}, 20*time.Second, 500*time.Millisecond, "process not stopped")

	// Check that the stream handlers have the correct container ID assigned
	for key, handler := range probe.consumer.streamHandlers {
		if key.pid == uint32(pid) {
			require.Equal(t, cid, handler.containerID)
		}
	}

	stats, err := probe.GetAndFlush()
	require.NoError(t, err)
	require.NotNil(t, stats)
	require.NotEmpty(t, stats.ProcessStats)
	require.Contains(t, stats.ProcessStats, uint32(pid))

	pidStats := stats.ProcessStats[uint32(pid)]
	require.Greater(t, pidStats.UtilizationPercentage, 0.0) // percentage depends on the time this took to run, so it's not deterministic
	require.Equal(t, pidStats.Memory.MaxBytes, uint64(110))
}<|MERGE_RESOLUTION|>--- conflicted
+++ resolved
@@ -68,13 +68,7 @@
 	t := s.T()
 
 	probe := s.getProbe()
-<<<<<<< HEAD
-	cmd, err := testutil.RunSample(t, testutil.CudaSample)
-	require.NoError(t, err)
-=======
-
 	cmd := testutil.RunSample(t, testutil.CudaSample)
->>>>>>> e07fb1b8
 
 	utils.WaitForProgramsToBeTraced(t, gpuAttacherName, cmd.Process.Pid, utils.ManualTracingFallbackDisabled)
 
@@ -135,11 +129,6 @@
 func (s *probeTestSuite) TestDetectsContainer() {
 	t := s.T()
 
-	procMon := monitor.GetProcessMonitor()
-	require.NotNil(t, procMon)
-	require.NoError(t, procMon.Initialize(false))
-	t.Cleanup(procMon.Stop)
-
 	probe := s.getProbe()
 
 	args := testutil.GetDefaultArgs()
