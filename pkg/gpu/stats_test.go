--- conflicted
+++ resolved
@@ -297,7 +297,6 @@
 	}
 }
 
-<<<<<<< HEAD
 func TestCleanupInactiveAggregators(t *testing.T) {
 	statsGen, streamHandlers, ktime := getStatsGeneratorForTest(t)
 
@@ -335,7 +334,8 @@
 
 	statsGen.cleanupFinishedAggregators()
 	require.Len(t, statsGen.aggregators, 0)
-=======
+}
+
 func TestGetStatsNormalization(t *testing.T) {
 	statsGen, streamHandlers, ktime := getStatsGeneratorForTest(t)
 
@@ -390,5 +390,4 @@
 		require.InDelta(t, testutil.DefaultGpuCores/2, metrics.UsedCores, 0.001, "incorrect utilization for pid %d", pid)
 		require.InDelta(t, testutil.DefaultTotalMemory/2, metrics.Memory.MaxBytes, 0.001, "incorrect normalized max memory for pid %d", pid)
 	}
->>>>>>> 5c3c1790
 }