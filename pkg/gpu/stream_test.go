--- conflicted
+++ resolved
@@ -320,71 +320,12 @@
 	require.Empty(t, stream.memAllocEvents)
 }
 
-<<<<<<< HEAD
-func TestKernelLaunchesIncludeEnrichedKernelData(t *testing.T) {
-	proc := kernel.ProcFSRoot()
-	sysCtx, err := getSystemContext(testutil.GetBasicNvmlMock(), proc, testutil.GetWorkloadMetaMock(t), testutil.GetTelemetryMock(t))
-	require.NoError(t, err)
-
-	// Set up the caches in system context so no actual queries are done
-	pid, tid := uint64(1), uint64(1)
-	kernAddress := uint64(42)
-	binPath := "/path/to/binary"
-	smVersion := uint32(75)
-	kernName := "kernel"
-	kernSize := uint64(1000)
-	sharedMem := uint64(100)
-	constantMem := uint64(200)
-
-	sysCtx.pidMaps[int(pid)] = []*procfs.ProcMap{
-		{StartAddr: 0, EndAddr: 1000, Offset: 0, Pathname: binPath},
-	}
-
-	procBinPath := path.Join(proc, fmt.Sprintf("%d/root/%s", pid, binPath))
-	kernKey := cuda.CubinKernelKey{Name: kernName, SmVersion: smVersion}
-
-	fatbin := cuda.NewFatbin()
-	fatbin.AddKernel(kernKey, &cuda.CubinKernel{
-		Name:        kernName,
-		KernelSize:  kernSize,
-		SharedMem:   sharedMem,
-		ConstantMem: constantMem,
-	})
-
-	procBinIdent, err := buildSymbolFileIdentifier(procBinPath)
-	require.NoError(t, err)
-
-	sysCtx.cudaSymbols[procBinIdent] = &symbolsEntry{
-		Symbols: &cuda.Symbols{
-			SymbolTable: map[uint64]string{kernAddress: kernName},
-			Fatbin:      fatbin,
-		},
-	}
-
-	stream := newStreamHandler(streamMetadata{pid: uint32(pid), smVersion: smVersion}, sysCtx)
-
-	kernStartTime := uint64(1)
-	launch := &gpuebpf.CudaKernelLaunch{
-		Header: gpuebpf.CudaEventHeader{
-			Type:      uint32(gpuebpf.CudaEventTypeKernelLaunch),
-			Pid_tgid:  uint64(pid<<32 + tid),
-			Ktime_ns:  kernStartTime,
-			Stream_id: 1,
-		},
-		Kernel_addr:     kernAddress,
-		Grid_size:       gpuebpf.Dim3{X: 10, Y: 10, Z: 10},
-		Block_size:      gpuebpf.Dim3{X: 2, Y: 2, Z: 1},
-		Shared_mem_size: 0,
-	}
-	threadCount := 10 * 10 * 10 * 2 * 2
-=======
 func TestKernelLaunchEnrichment(t *testing.T) {
 	for _, fatbinParsingEnabled := range []bool{true, false} {
 		name := "fatbinParsingEnabled"
 		if !fatbinParsingEnabled {
 			name = "fatbinParsingDisabled"
 		}
->>>>>>> eff0db2d
 
 		t.Run(name, func(t *testing.T) {
 			proc := kernel.ProcFSRoot()
@@ -427,7 +368,7 @@
 				},
 			}
 
-			stream := newStreamHandler(uint32(pid), "", smVersion, sysCtx)
+			stream := newStreamHandler(streamMetadata{pid: uint32(pid), smVersion: smVersion}, sysCtx)
 
 			kernStartTime := uint64(1)
 			launch := &gpuebpf.CudaKernelLaunch{
