#include <stdio.h>
#include <stdlib.h>
#include <stdint.h>
#include <unistd.h>

typedef struct {
    uint32_t x, y, z;
} dim3;

typedef int cudaError_t;
typedef uint64_t cudaStream_t;

cudaError_t cudaLaunchKernel(const void *func, dim3 gridDim, dim3 blockDim, void **args, size_t sharedMem, cudaStream_t stream) {
    return 0;
}

cudaError_t cudaMalloc(void **devPtr, size_t size) {
    *devPtr = (void *)0xdeadbeef;
    return 0;
}

cudaError_t cudaFree(void *devPtr) {
    return 0;
}

cudaError_t cudaStreamSynchronize(cudaStream_t stream) {
    return 0;
}

int main(int argc, char **argv) {
    cudaStream_t stream = 30;

<<<<<<< HEAD
    fprintf(stderr, "Running CUDA sample. Waiting to allow uprobes to attach...\n");
=======
    if (argc < 3) {
        fprintf(stderr, "Usage: %s <wait-to-start-sec> <wait-to-end-sec>\n", argv[0]);
        return 1;
    }

    int waitStart = atoi(argv[1]);
    int waitEnd = atoi(argv[2]);

    fprintf(stderr, "Waiting for %d seconds before starting\n", waitStart);
>>>>>>> ea18ec47

    // Give time for the eBPF program to load
    sleep(waitStart);

    fprintf(stderr, "Starting calls.\n");

    fprintf(stderr, "Starting!\n");

    cudaLaunchKernel((void *)0x1234, (dim3){ 1, 2, 3 }, (dim3){ 4, 5, 6 }, NULL, 10, stream);
    void *ptr;
    cudaMalloc(&ptr, 100);
    cudaFree(ptr);
    cudaStreamSynchronize(stream);

<<<<<<< HEAD
    fprintf(stderr, "Done!\n");

    sleep(2);
=======
    fprintf(stderr, "CUDA calls made. Waiting for %d seconds before exiting\n", waitEnd);

    // Give time for the agent to inspect this process and check environment variables/etc before this exits
    sleep(waitEnd);

    fprintf(stderr, "Exiting\n");
>>>>>>> ea18ec47

    return 0;
}<|MERGE_RESOLUTION|>--- conflicted
+++ resolved
@@ -30,9 +30,6 @@
 int main(int argc, char **argv) {
     cudaStream_t stream = 30;
 
-<<<<<<< HEAD
-    fprintf(stderr, "Running CUDA sample. Waiting to allow uprobes to attach...\n");
-=======
     if (argc < 3) {
         fprintf(stderr, "Usage: %s <wait-to-start-sec> <wait-to-end-sec>\n", argv[0]);
         return 1;
@@ -42,7 +39,6 @@
     int waitEnd = atoi(argv[2]);
 
     fprintf(stderr, "Waiting for %d seconds before starting\n", waitStart);
->>>>>>> ea18ec47
 
     // Give time for the eBPF program to load
     sleep(waitStart);
@@ -57,18 +53,12 @@
     cudaFree(ptr);
     cudaStreamSynchronize(stream);
 
-<<<<<<< HEAD
-    fprintf(stderr, "Done!\n");
-
-    sleep(2);
-=======
     fprintf(stderr, "CUDA calls made. Waiting for %d seconds before exiting\n", waitEnd);
 
     // Give time for the agent to inspect this process and check environment variables/etc before this exits
     sleep(waitEnd);
 
     fprintf(stderr, "Exiting\n");
->>>>>>> ea18ec47
 
     return 0;
 }