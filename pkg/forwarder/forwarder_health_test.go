--- conflicted
+++ resolved
@@ -33,15 +33,9 @@
 	fh.init()
 	assert.True(t, fh.hasValidAPIKey())
 
-<<<<<<< HEAD
-	assert.Equal(t, &apiKeyValid, apiKeyStatus.Get("API key ending in _key1 for endpoint "+ts1.URL))
-	assert.Equal(t, &apiKeyValid, apiKeyStatus.Get("API key ending in _key2 for endpoint "+ts1.URL))
-	assert.Equal(t, &apiKeyValid, apiKeyStatus.Get("API key ending in key3 for endpoint "+ts2.URL))
-=======
 	assert.Equal(t, &apiKeyValid, apiKeyStatus.Get("API key ending with _key1 on endpoint "+ts1.URL))
 	assert.Equal(t, &apiKeyValid, apiKeyStatus.Get("API key ending with _key2 on endpoint "+ts1.URL))
 	assert.Equal(t, &apiKeyValid, apiKeyStatus.Get("API key ending with key3 on endpoint "+ts2.URL))
->>>>>>> 6f2d901a
 }
 
 func TestHasValidAPIKeyErrors(t *testing.T) {
@@ -70,13 +64,7 @@
 	fh.init()
 	assert.True(t, fh.hasValidAPIKey())
 
-<<<<<<< HEAD
-	assert.Equal(t, &apiKeyInvalid, apiKeyStatus.Get("API key ending in _key1 for endpoint "+ts1.URL))
-	assert.Equal(t, &apiKeyStatusUnknown, apiKeyStatus.Get("API key ending in _key2 for endpoint "+ts1.URL))
-	assert.Equal(t, &apiKeyValid, apiKeyStatus.Get("API key ending in key3 for endpoint "+ts2.URL))
-=======
 	assert.Equal(t, &apiKeyInvalid, apiKeyStatus.Get("API key ending with _key1 on endpoint "+ts1.URL))
 	assert.Equal(t, &apiKeyStatusUnknown, apiKeyStatus.Get("API key ending with _key2 on endpoint "+ts1.URL))
 	assert.Equal(t, &apiKeyValid, apiKeyStatus.Get("API key ending with key3 on endpoint "+ts2.URL))
->>>>>>> 6f2d901a
 }