--- conflicted
+++ resolved
@@ -40,16 +40,12 @@
 	flushToStorageRatio float64,
 	optionalDomainFolderPath string,
 	storageMaxSize int64,
-<<<<<<< HEAD
 	dropPrioritySorter transactionPrioritySorter,
 	domain string,
-	apiKeys []string) (*transactionContainer, error) {
+	apiKeys []string) *transactionContainer {
 	if maxMemSizeInBytes <= 0 {
-		return nil, nil
-	}
-=======
-	dropPrioritySorter transactionPrioritySorter) *transactionContainer {
->>>>>>> bc7a7b32
+		return nil
+	}
 	var storage transactionStorage
 	var err error
 
