// Unless explicitly stated otherwise all files in this repository are licensed
// under the Apache License Version 2.0.
// This product includes software developed at Datadog (https://www.datadoghq.com/).
// Copyright 2016-present Datadog, Inc.

//go:build test
// +build test

package forwarder

import (
	"context"
	"net/http"
	"time"

	"github.com/stretchr/testify/mock"

	"github.com/DataDog/datadog-agent/pkg/forwarder/transaction"
)

type testTransaction struct {
	mock.Mock
	assertClient bool
	processed    chan bool
	pointCount   int
}

func newTestTransaction() *testTransaction {
	t := new(testTransaction)
	t.assertClient = true
	t.processed = make(chan bool, 1)
	return t
}

func newTestTransactionWithoutClientAssert() *testTransaction {
	t := new(testTransaction)
	t.assertClient = false
	t.processed = make(chan bool, 1)
	return t
}

func (t *testTransaction) GetCreatedAt() time.Time {
	return t.Called().Get(0).(time.Time)
}

func (t *testTransaction) Process(_ context.Context, client *http.Client) error {
	defer func() { t.processed <- true }()
	// we always ignore the context to ease mocking
	if !t.assertClient {
		return t.Called().Error(0)
	}
	return t.Called(client).Error(0)
}

func (t *testTransaction) GetTarget() string {
	return t.Called().Get(0).(string)
}

func (t *testTransaction) GetPriority() transaction.Priority {
	return transaction.TransactionPriorityNormal
}

func (t *testTransaction) GetEndpointName() string {
	return ""
}

func (t *testTransaction) GetPayloadSize() int {
	return t.Called().Get(0).(int)
}

func (t *testTransaction) SerializeTo(serializer transaction.TransactionsSerializer) error {
	return nil
}

func (t *testTransaction) GetPointCount() int {
	return t.pointCount
}

// Compile-time checking to ensure that MockedForwarder implements Forwarder
var _ Forwarder = &MockedForwarder{}

// MockedForwarder a mocked forwarder to be use in other module to test their dependencies with the forwarder
type MockedForwarder struct {
	mock.Mock
}

// Start updates the internal mock struct
func (tf *MockedForwarder) Start() error {
	return tf.Called().Error(0)
}

// Stop updates the internal mock struct
func (tf *MockedForwarder) Stop() {
	tf.Called()
}

// SubmitV1Series updates the internal mock struct
func (tf *MockedForwarder) SubmitV1Series(payload transaction.BytesPayloads, extra http.Header) error {
	return tf.Called(payload, extra).Error(0)
}

// SubmitSeries updates the internal mock struct
func (tf *MockedForwarder) SubmitSeries(payload transaction.BytesPayloads, extra http.Header) error {
	return tf.Called(payload, extra).Error(0)
}

// SubmitV1Intake updates the internal mock struct
func (tf *MockedForwarder) SubmitV1Intake(payload transaction.BytesPayloads, extra http.Header) error {
	return tf.Called(payload, extra).Error(0)
}

// SubmitV1CheckRuns updates the internal mock struct
func (tf *MockedForwarder) SubmitV1CheckRuns(payload transaction.BytesPayloads, extra http.Header) error {
	return tf.Called(payload, extra).Error(0)
}

// SubmitSketchSeries updates the internal mock struct
func (tf *MockedForwarder) SubmitSketchSeries(payload transaction.BytesPayloads, extra http.Header) error {
	return tf.Called(payload, extra).Error(0)
}

// SubmitHostMetadata updates the internal mock struct
func (tf *MockedForwarder) SubmitHostMetadata(payload transaction.BytesPayloads, extra http.Header) error {
	return tf.Called(payload, extra).Error(0)
}

// SubmitAgentChecksMetadata updates the internal mock struct
func (tf *MockedForwarder) SubmitAgentChecksMetadata(payload transaction.BytesPayloads, extra http.Header) error {
	return tf.Called(payload, extra).Error(0)
}

// SubmitMetadata updates the internal mock struct
func (tf *MockedForwarder) SubmitMetadata(payload transaction.BytesPayloads, extra http.Header) error {
	return tf.Called(payload, extra).Error(0)
}

// SubmitProcessChecks mock
func (tf *MockedForwarder) SubmitProcessChecks(payload transaction.BytesPayloads, extra http.Header) (chan Response, error) {
	return nil, tf.Called(payload, extra).Error(0)
}

// SubmitProcessDiscoveryChecks mock
func (tf *MockedForwarder) SubmitProcessDiscoveryChecks(payload transaction.BytesPayloads, extra http.Header) (chan Response, error) {
	return nil, tf.Called(payload, extra).Error(0)
}

// SubmitProcessEventChecks mock
func (tf *MockedForwarder) SubmitProcessEventChecks(payload transaction.BytesPayloads, extra http.Header) (chan Response, error) {
	return nil, tf.Called(payload, extra).Error(0)
}

// SubmitRTProcessChecks mock
func (tf *MockedForwarder) SubmitRTProcessChecks(payload transaction.BytesPayloads, extra http.Header) (chan Response, error) {
	return nil, tf.Called(payload, extra).Error(0)
}

// SubmitContainerChecks mock
func (tf *MockedForwarder) SubmitContainerChecks(payload transaction.BytesPayloads, extra http.Header) (chan Response, error) {
	return nil, tf.Called(payload, extra).Error(0)
}

// SubmitRTContainerChecks mock
func (tf *MockedForwarder) SubmitRTContainerChecks(payload transaction.BytesPayloads, extra http.Header) (chan Response, error) {
	return nil, tf.Called(payload, extra).Error(0)
}

// SubmitConnectionChecks mock
func (tf *MockedForwarder) SubmitConnectionChecks(payload transaction.BytesPayloads, extra http.Header) (chan Response, error) {
	return nil, tf.Called(payload, extra).Error(0)
}

// SubmitOrchestratorChecks mock
func (tf *MockedForwarder) SubmitOrchestratorChecks(payload transaction.BytesPayloads, extra http.Header, payloadType int) (chan Response, error) {
	return nil, tf.Called(payload, extra).Error(0)
}

// SubmitOrchestratorManifests mock
func (tf *MockedForwarder) SubmitOrchestratorManifests(payload transaction.BytesPayloads, extra http.Header) (chan Response, error) {
	return nil, tf.Called(payload, extra).Error(0)
}

// SubmitContainerLifecycleEvents mock
func (tf *MockedForwarder) SubmitContainerLifecycleEvents(payload transaction.BytesPayloads, extra http.Header) error {
	return tf.Called(payload, extra).Error(0)
}

// SubmitContainerImages mock
func (tf *MockedForwarder) SubmitContainerImages(payload transaction.BytesPayloads, extra http.Header) error {
	return tf.Called(payload, extra).Error(0)
<<<<<<< HEAD
=======
}

// SubmitSBOM mock
func (tf *MockedForwarder) SubmitSBOM(payload transaction.BytesPayloads, extra http.Header) error {
	return tf.Called(payload, extra).Error(0)
>>>>>>> 16cc0c7f
}<|MERGE_RESOLUTION|>--- conflicted
+++ resolved
@@ -187,12 +187,9 @@
 // SubmitContainerImages mock
 func (tf *MockedForwarder) SubmitContainerImages(payload transaction.BytesPayloads, extra http.Header) error {
 	return tf.Called(payload, extra).Error(0)
-<<<<<<< HEAD
-=======
 }
 
 // SubmitSBOM mock
 func (tf *MockedForwarder) SubmitSBOM(payload transaction.BytesPayloads, extra http.Header) error {
 	return tf.Called(payload, extra).Error(0)
->>>>>>> 16cc0c7f
 }