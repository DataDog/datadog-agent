// Unless explicitly stated otherwise all files in this repository are licensed
// under the Apache License Version 2.0.
// This product includes software developed at Datadog (https://www.datadoghq.com/).
// Copyright 2016-present Datadog, Inc.

// Package endpoints stores a collection of `transaction.Endpoint` mainly used by the forwarder package to send data to
// Datadog using the right request path for a given type of data.
package endpoints

import "github.com/DataDog/datadog-agent/pkg/forwarder/transaction"

var (
	// V1SeriesEndpoint is a v1 endpoint used to send series
	V1SeriesEndpoint = transaction.Endpoint{Route: "/api/v1/series", Name: "series_v1"}
	// V1CheckRunsEndpoint is a v1 endpoint used to send checks results
	V1CheckRunsEndpoint = transaction.Endpoint{Route: "/api/v1/check_run", Name: "check_run_v1"}
	// V1IntakeEndpoint is a v1 endpoint, used by Agent v.5, still used for metadata
	V1IntakeEndpoint = transaction.Endpoint{Route: "/intake/", Name: "intake"}
	// V1SketchSeriesEndpoint is a v1 endpoint used to send sketches
	V1SketchSeriesEndpoint = transaction.Endpoint{Route: "/api/v1/sketches", Name: "sketches_v1"} // nolint unused for now
	// V1ValidateEndpoint is a v1 endpoint used to validate API keys
	V1ValidateEndpoint = transaction.Endpoint{Route: "/api/v1/validate", Name: "validate_v1"}
	// V1MetadataEndpoint is a v1 endpoint used for metadata (only used for inventory metadata for now)
	V1MetadataEndpoint = transaction.Endpoint{Route: "/api/v1/metadata", Name: "metadata_v1"}

	// SeriesEndpoint is the v2 endpoint used to send series
	SeriesEndpoint = transaction.Endpoint{Route: "/api/v2/series", Name: "series_v2"}
	// EventsEndpoint is the v2 endpoint used to send events
	EventsEndpoint = transaction.Endpoint{Route: "/api/v2/events", Name: "events_v2"}
	// ServiceChecksEndpoint is the v2 endpoint used to send service checks
	ServiceChecksEndpoint = transaction.Endpoint{Route: "/api/v2/service_checks", Name: "services_checks_v2"}
	// SketchSeriesEndpoint is the v2 endpoint used to send sketches
	SketchSeriesEndpoint = transaction.Endpoint{Route: "/api/beta/sketches", Name: "sketches_v2"}
	// HostMetadataEndpoint is the v2 endpoint used to send host medatada
	HostMetadataEndpoint = transaction.Endpoint{Route: "/api/v2/host_metadata", Name: "host_metadata_v2"}

	// ProcessesEndpoint is a v1 endpoint used to send processes checks
	ProcessesEndpoint = transaction.Endpoint{Route: "/api/v1/collector", Name: "process"}
	// ProcessDiscoveryEndpoint is a v1 endpoint used to sends process discovery checks
	ProcessDiscoveryEndpoint = transaction.Endpoint{Route: "/api/v1/discovery", Name: "process_discovery"}
	// RtProcessesEndpoint is a v1 endpoint used to send real time process checks
	RtProcessesEndpoint = transaction.Endpoint{Route: "/api/v1/collector", Name: "rtprocess"}
	// ContainerEndpoint is a v1 endpoint used to send container checks
	ContainerEndpoint = transaction.Endpoint{Route: "/api/v1/container", Name: "container"}
	// RtContainerEndpoint is a v1 endpoint used to send real time container checks
	RtContainerEndpoint = transaction.Endpoint{Route: "/api/v1/container", Name: "rtcontainer"}
	// ConnectionsEndpoint is a v1 endpoint used to send connection checks
	ConnectionsEndpoint = transaction.Endpoint{Route: "/api/v1/collector", Name: "connections"}
<<<<<<< HEAD
	// OrchestratorEndpoint is a v1 endpoint used to send orchestrator checks
	OrchestratorEndpoint = transaction.Endpoint{Route: "/api/v1/orchestrator", Name: "orchestrator"}
	// OrchestratorManifestEndpoint is a v1 endpoint used to send orchestrator manifests
	OrchestratorManifestEndpoint = transaction.Endpoint{Route: "/api/v1/orchmanifest", Name: "orchmanifest"}
=======
	// LegacyOrchestratorEndpoint is a v1 endpoint used to send orchestrator checks
	LegacyOrchestratorEndpoint = transaction.Endpoint{Route: "/api/v1/orchestrator", Name: "orchestrator"}
	// OrchestratorEndpoint is a v2 endpoint used to send orchestrator checks
	OrchestratorEndpoint = transaction.Endpoint{Route: "/api/v2/orch", Name: "orchestrator"}
>>>>>>> 6586d6fc
	// ContainerLifecycleEndpoint is an event platform endpoint used to send container lifecycle events
	ContainerLifecycleEndpoint = transaction.Endpoint{Route: "/api/v2/contlcycle", Name: "contlcycle"}
)<|MERGE_RESOLUTION|>--- conflicted
+++ resolved
@@ -46,17 +46,12 @@
 	RtContainerEndpoint = transaction.Endpoint{Route: "/api/v1/container", Name: "rtcontainer"}
 	// ConnectionsEndpoint is a v1 endpoint used to send connection checks
 	ConnectionsEndpoint = transaction.Endpoint{Route: "/api/v1/collector", Name: "connections"}
-<<<<<<< HEAD
-	// OrchestratorEndpoint is a v1 endpoint used to send orchestrator checks
-	OrchestratorEndpoint = transaction.Endpoint{Route: "/api/v1/orchestrator", Name: "orchestrator"}
-	// OrchestratorManifestEndpoint is a v1 endpoint used to send orchestrator manifests
-	OrchestratorManifestEndpoint = transaction.Endpoint{Route: "/api/v1/orchmanifest", Name: "orchmanifest"}
-=======
 	// LegacyOrchestratorEndpoint is a v1 endpoint used to send orchestrator checks
 	LegacyOrchestratorEndpoint = transaction.Endpoint{Route: "/api/v1/orchestrator", Name: "orchestrator"}
 	// OrchestratorEndpoint is a v2 endpoint used to send orchestrator checks
 	OrchestratorEndpoint = transaction.Endpoint{Route: "/api/v2/orch", Name: "orchestrator"}
->>>>>>> 6586d6fc
+	// OrchestratorManifestEndpoint is a v1 endpoint used to send orchestrator manifests
+	OrchestratorManifestEndpoint = transaction.Endpoint{Route: "/api/v1/orchmanifest", Name: "orchmanifest"}
 	// ContainerLifecycleEndpoint is an event platform endpoint used to send container lifecycle events
 	ContainerLifecycleEndpoint = transaction.Endpoint{Route: "/api/v2/contlcycle", Name: "contlcycle"}
 )