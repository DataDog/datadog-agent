// Unless explicitly stated otherwise all files in this repository are licensed
// under the Apache License Version 2.0.
// This product includes software developed at Datadog (https://www.datadoghq.com/).
// Copyright 2018 Datadog, Inc.

package forwarder

import (
	"expvar"
	"fmt"
	"net/http"
	"time"

<<<<<<< HEAD
	"github.com/StackVista/stackstate-agent/pkg/status/health"
	"github.com/StackVista/stackstate-agent/pkg/util"
	"github.com/StackVista/stackstate-agent/pkg/util/log"
=======
	"github.com/DataDog/datadog-agent/pkg/status/health"
	"github.com/DataDog/datadog-agent/pkg/util"
	"github.com/DataDog/datadog-agent/pkg/util/log"
>>>>>>> 6f2d901a
)

var (
	apiKeyStatusUnknown = expvar.String{}
	apiKeyInvalid       = expvar.String{}
	apiKeyValid         = expvar.String{}

	validateAPIKeyTimeout = 10 * time.Second

	apiKeyStatus = expvar.Map{}
)

func init() {
	apiKeyStatusUnknown.Set("Unable to validate API Key")
	apiKeyInvalid.Set("API Key invalid")
	apiKeyValid.Set("API Key valid")
}

func initForwarderHealthExpvars() {
	apiKeyStatus.Init()
	forwarderExpvars.Set("APIKeyStatus", &apiKeyStatus)
}

// forwarderHealth report the health status of the Forwarder. A Forwarder is
// unhealthy if the API keys are not longer valid or if to many transactions
// were dropped
type forwarderHealth struct {
	health         *health.Handle
	stop           chan bool
	stopped        chan struct{}
	timeout        time.Duration
	keysPerDomains map[string][]string
}

func (fh *forwarderHealth) init() {
	fh.stop = make(chan bool, 1)
	fh.stopped = make(chan struct{})

	// Since timeout is the maximum duration we can wait, we need to divide it
	// by the total number of api keys to obtain the max duration for each key
	apiKeyCount := 0
	for _, apiKeys := range fh.keysPerDomains {
		apiKeyCount += len(apiKeys)
	}

	fh.timeout = validateAPIKeyTimeout
	if apiKeyCount != 0 {
		fh.timeout /= time.Duration(apiKeyCount)
	}
}

func (fh *forwarderHealth) Start() {
	fh.health = health.Register("forwarder")
	fh.init()
	go fh.healthCheckLoop()
}

func (fh *forwarderHealth) Stop() {
	fh.health.Deregister()
	fh.stop <- true
	<-fh.stopped
}

func (fh *forwarderHealth) healthCheckLoop() {
	log.Debug("Waiting for APIkey validity to be confirmed.")

	validateTicker := time.NewTicker(time.Hour * 1)
	defer validateTicker.Stop()
	defer close(fh.stopped)

	valid := fh.hasValidAPIKey()
	// If no key is valid, no need to keep checking, they won't magicaly become valid
	if !valid {
		log.Errorf("No valid api key found, reporting the forwarder as unhealthy.")
		return
	}

	for {
		select {
		case <-fh.stop:
			return
		case <-validateTicker.C:
			valid := fh.hasValidAPIKey()
			if !valid {
				log.Errorf("No valid api key found, reporting the forwarder as unhealthy.")
				return
			}
		case <-fh.health.C:
			if transactionsDroppedOnInput.Value() != 0 {
				log.Errorf("Detected dropped transaction, reporting the forwarder as unhealthy: %v.", transactionsDroppedOnInput)
				return
			}
		}
	}
}

func (fh *forwarderHealth) setAPIKeyStatus(apiKey string, domain string, status expvar.Var) {
	if len(apiKey) > 5 {
		apiKey = apiKey[len(apiKey)-5:]
	}
<<<<<<< HEAD
	obfuscatedKey := fmt.Sprintf("API key ending in %s for endpoint %s", apiKey, domain)
=======
	obfuscatedKey := fmt.Sprintf("API key ending with %s on endpoint %s", apiKey, domain)
>>>>>>> 6f2d901a
	apiKeyStatus.Set(obfuscatedKey, status)
}

func (fh *forwarderHealth) validateAPIKey(apiKey, domain string) (bool, error) {
	url := fmt.Sprintf("%s%s?api_key=%s", domain, v1ValidateEndpoint, apiKey)

	transport := util.CreateHTTPTransport()

	client := &http.Client{
		Transport: transport,
		Timeout:   fh.timeout,
	}

	resp, err := client.Get(url)
	if err != nil {
		fh.setAPIKeyStatus(apiKey, domain, &apiKeyStatusUnknown)
		return false, err
	}
	defer resp.Body.Close()

	// Server will respond 200 if the key is valid or 403 if invalid
	if resp.StatusCode == 200 {
		fh.setAPIKeyStatus(apiKey, domain, &apiKeyValid)
		return true, nil
	} else if resp.StatusCode == 403 {
		fh.setAPIKeyStatus(apiKey, domain, &apiKeyInvalid)
		return false, nil
	}

	fh.setAPIKeyStatus(apiKey, domain, &apiKeyStatusUnknown)
	return false, fmt.Errorf("Unexpected response code from the apikey validation endpoint: %v", resp.StatusCode)
}

func (fh *forwarderHealth) hasValidAPIKey() bool {
	validKey := false
	apiError := false

	for domain, apiKeys := range fh.keysPerDomains {
		for _, apiKey := range apiKeys {
			v, err := fh.validateAPIKey(apiKey, domain)
			if err != nil {
				log.Debug(err)
				apiError = true
			} else if v {
				log.Debugf("api_key '%s' for domain %s is valid", apiKey, domain)
				validKey = true
			} else {
				log.Debugf("api_key '%s' for domain %s is invalid", apiKey, domain)
			}
		}
	}

	// If there is an error during the api call, we assume that there is a
	// valid key to avoid killing lots of agent on an outage.
	if apiError {
		return true
	}
	return validKey
}<|MERGE_RESOLUTION|>--- conflicted
+++ resolved
@@ -11,15 +11,9 @@
 	"net/http"
 	"time"
 
-<<<<<<< HEAD
 	"github.com/StackVista/stackstate-agent/pkg/status/health"
 	"github.com/StackVista/stackstate-agent/pkg/util"
 	"github.com/StackVista/stackstate-agent/pkg/util/log"
-=======
-	"github.com/DataDog/datadog-agent/pkg/status/health"
-	"github.com/DataDog/datadog-agent/pkg/util"
-	"github.com/DataDog/datadog-agent/pkg/util/log"
->>>>>>> 6f2d901a
 )
 
 var (
@@ -120,11 +114,7 @@
 	if len(apiKey) > 5 {
 		apiKey = apiKey[len(apiKey)-5:]
 	}
-<<<<<<< HEAD
-	obfuscatedKey := fmt.Sprintf("API key ending in %s for endpoint %s", apiKey, domain)
-=======
 	obfuscatedKey := fmt.Sprintf("API key ending with %s on endpoint %s", apiKey, domain)
->>>>>>> 6f2d901a
 	apiKeyStatus.Set(obfuscatedKey, status)
 }
 
