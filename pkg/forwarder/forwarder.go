// Unless explicitly stated otherwise all files in this repository are licensed
// under the Apache License Version 2.0.
// This product includes software developed at Datadog (https://www.datadoghq.com/).
// Copyright 2016-2020 Datadog, Inc.

package forwarder

import (
	"expvar"
	"fmt"
	"net/http"
	"sort"
	"strconv"
	"strings"
	"sync"
	"sync/atomic"
	"time"

	"github.com/DataDog/datadog-agent/pkg/util/log"

	"github.com/DataDog/datadog-agent/pkg/config"
	"github.com/DataDog/datadog-agent/pkg/version"
)

const (
	// PayloadTypePod is the name of the pod payload type
	PayloadTypePod = "pod"
	// PayloadTypeDeployment is the name of the deployment payload type
	PayloadTypeDeployment = "deployment"
	// PayloadTypeReplicaSet is the name of the replica set payload type
	PayloadTypeReplicaSet = "replicaset"
	// PayloadTypeService is the name of the service payload type
	PayloadTypeService = "service"
	// PayloadTypeNode is the name of the node payload type
	PayloadTypeNode = "node"
)

var (
	forwarderExpvars             = expvar.NewMap("forwarder")
	transactionsIntakePod        = expvar.Int{}
	transactionsIntakeDeployment = expvar.Int{}
	transactionsIntakeReplicaSet = expvar.Int{}
	transactionsIntakeService    = expvar.Int{}
	transactionsIntakeNode       = expvar.Int{}

	v1SeriesEndpoint       = endpoint{"/api/v1/series", "series_v1"}
	v1CheckRunsEndpoint    = endpoint{"/api/v1/check_run", "check_run_v1"}
	v1IntakeEndpoint       = endpoint{"/intake/", "intake"}
	v1SketchSeriesEndpoint = endpoint{"/api/v1/sketches", "sketches_v1"} // nolint unused for now
	v1ValidateEndpoint     = endpoint{"/api/v1/validate", "validate_v1"}

	seriesEndpoint        = endpoint{"/api/v2/series", "series_v2"}
	eventsEndpoint        = endpoint{"/api/v2/events", "events_v2"}
	serviceChecksEndpoint = endpoint{"/api/v2/service_checks", "services_checks_v2"}
	sketchSeriesEndpoint  = endpoint{"/api/beta/sketches", "sketches_v2"}
	hostMetadataEndpoint  = endpoint{"/api/v2/host_metadata", "host_metadata_v2"}
	metadataEndpoint      = endpoint{"/api/v2/metadata", "metadata_v2"}

	processesEndpoint    = endpoint{"/api/v1/collector", "process"}
	rtProcessesEndpoint  = endpoint{"/api/v1/collector", "rtprocess"}
	containerEndpoint    = endpoint{"/api/v1/container", "container"}
	rtContainerEndpoint  = endpoint{"/api/v1/container", "rtcontainer"}
	connectionsEndpoint  = endpoint{"/api/v1/collector", "connections"}
	orchestratorEndpoint = endpoint{"/api/v1/orchestrator", "orchestrator"}
)

func init() {
	transactionsExpvars.Init()
	forwarderExpvars.Set("Transactions", &transactionsExpvars)
	initOrchestratorExpVars()
	initTransactionExpvars()
	initForwarderHealthExpvars()
	initEndpointExpvars()
}

func initEndpointExpvars() {
	endpoints := []endpoint{v1SeriesEndpoint, v1CheckRunsEndpoint, v1IntakeEndpoint, v1SketchSeriesEndpoint,
		v1ValidateEndpoint, seriesEndpoint, eventsEndpoint, serviceChecksEndpoint, sketchSeriesEndpoint,
		hostMetadataEndpoint, metadataEndpoint, processesEndpoint, rtProcessesEndpoint, containerEndpoint,
		rtContainerEndpoint, connectionsEndpoint, orchestratorEndpoint,
	}

	for _, endpoint := range endpoints {
		transactionsSuccessByEndpoint.Set(endpoint.name, expvar.NewInt(endpoint.name))
	}
}

func initOrchestratorExpVars() {
	transactionsExpvars.Set("Pods", &transactionsIntakePod)
	transactionsExpvars.Set("Deployments", &transactionsIntakeDeployment)
	transactionsExpvars.Set("ReplicaSets", &transactionsIntakeReplicaSet)
	transactionsExpvars.Set("Services", &transactionsIntakeService)
	transactionsExpvars.Set("Nodes", &transactionsIntakeNode)
}

const (
	// Stopped represent the internal state of an unstarted Forwarder.
	Stopped uint32 = iota
	// Started represent the internal state of an started Forwarder.
	Started
)

const (
	apiHTTPHeaderKey          = "DD-Api-Key"
	versionHTTPHeaderKey      = "DD-Agent-Version"
	useragentHTTPHeaderKey    = "User-Agent"
	arbitraryTagHTTPHeaderKey = "Allow-Arbitrary-Tag-Value"
)

// The amount of time the forwarder will wait to receive process-like response payloads before giving up
// This is a var so that it can be changed for testing
var defaultResponseTimeout = 30 * time.Second

type endpoint struct {
	// Route to hit in the HTTP transaction
	route string
	// Name of the endpoint for the telemetry metrics
	name string
}

func (e endpoint) String() string {
	return e.route
}

// Payloads is a slice of pointers to byte arrays, an alias for the slices of
// payloads we pass into the forwarder
type Payloads []*[]byte

// Response contains the response details of a successfully posted transaction
type Response struct {
	Domain     string
	Body       []byte
	StatusCode int
	Err        error
}

// Forwarder interface allows packages to send payload to the backend
type Forwarder interface {
	Start() error
	Stop()
	SubmitV1Series(payload Payloads, extra http.Header) error
	SubmitV1Intake(payload Payloads, extra http.Header) error
	SubmitV1CheckRuns(payload Payloads, extra http.Header) error
	SubmitSeries(payload Payloads, extra http.Header) error
	SubmitEvents(payload Payloads, extra http.Header) error
	SubmitServiceChecks(payload Payloads, extra http.Header) error
	SubmitSketchSeries(payload Payloads, extra http.Header) error
	SubmitHostMetadata(payload Payloads, extra http.Header) error
	SubmitAgentChecksMetadata(payload Payloads, extra http.Header) error
	SubmitMetadata(payload Payloads, extra http.Header) error
	SubmitProcessChecks(payload Payloads, extra http.Header) (chan Response, error)
	SubmitRTProcessChecks(payload Payloads, extra http.Header) (chan Response, error)
	SubmitContainerChecks(payload Payloads, extra http.Header) (chan Response, error)
	SubmitRTContainerChecks(payload Payloads, extra http.Header) (chan Response, error)
	SubmitConnectionChecks(payload Payloads, extra http.Header) (chan Response, error)
	SubmitOrchestratorChecks(payload Payloads, extra http.Header, payloadType string) (chan Response, error)
}

// Compile-time check to ensure that DefaultForwarder implements the Forwarder interface
var _ Forwarder = &DefaultForwarder{}

// Features is a bitmask to enable specific forwarder features
type Features uint8

const (
	// CoreFeatures bitmask to enable specific core features
	CoreFeatures Features = 1 << iota
	// TraceFeatures bitmask to enable specific trace features
	TraceFeatures
	// ProcessFeatures bitmask to enable specific process features
	ProcessFeatures
	// SysProbeFeatures bitmask to enable specific system-probe features
	SysProbeFeatures
)

// Options contain the configuration options for the DefaultForwarder
type Options struct {
	NumberOfWorkers                int
	RetryQueuePayloadsTotalMaxSize int
	DisableAPIKeyChecking          bool
	EnabledFeatures                Features
	APIKeyValidationInterval       time.Duration
	KeysPerDomain                  map[string][]string
	ConnectionResetInterval        time.Duration
	CompletionHandler              HTTPCompletionHandler
}

// SetFeature sets forwarder features in a feature set
func SetFeature(features, flag Features) Features { return features | flag }

// ClearFeature clears forwarder features from a feature set
func ClearFeature(features, flag Features) Features { return features &^ flag }

// ToggleFeature toggles forwarder features in a feature set
func ToggleFeature(features, flag Features) Features { return features ^ flag }

// HasFeature lets you know if a specific feature flag is set in a feature set
func HasFeature(features, flag Features) bool { return features&flag != 0 }

// NewOptions creates new Options with default values
func NewOptions(keysPerDomain map[string][]string) *Options {
	validationInterval := config.Datadog.GetInt("forwarder_apikey_validation_interval")
	if validationInterval <= 0 {
		log.Warnf(
			"'forwarder_apikey_validation_interval' set to invalid value (%d), defaulting to %d minute(s)",
			validationInterval,
			config.DefaultAPIKeyValidationInterval,
		)
		validationInterval = config.DefaultAPIKeyValidationInterval
	}

	const forwarderRetryQueueMaxSizeKey = "forwarder_retry_queue_max_size"
	const forwarderRetryQueuePayloadsMaxSizeKey = "forwarder_retry_queue_payloads_max_size"

	retryQueuePayloadsTotalMaxSize := 15 * 1024 * 1024
	if config.Datadog.IsSet(forwarderRetryQueuePayloadsMaxSizeKey) {
		retryQueuePayloadsTotalMaxSize = config.Datadog.GetInt(forwarderRetryQueuePayloadsMaxSizeKey)
	}

	option := &Options{
		NumberOfWorkers:                config.Datadog.GetInt("forwarder_num_workers"),
		DisableAPIKeyChecking:          false,
		RetryQueuePayloadsTotalMaxSize: retryQueuePayloadsTotalMaxSize,
		APIKeyValidationInterval:       time.Duration(validationInterval) * time.Minute,
		KeysPerDomain:                  keysPerDomain,
		ConnectionResetInterval:        time.Duration(config.Datadog.GetInt("forwarder_connection_reset_interval")) * time.Second,
	}

	if config.Datadog.IsSet(forwarderRetryQueueMaxSizeKey) {
		if config.Datadog.IsSet(forwarderRetryQueuePayloadsMaxSizeKey) {
			log.Warnf("'%v' is set, but as this setting is deprecated, '%v' is used instead.", forwarderRetryQueueMaxSizeKey, forwarderRetryQueuePayloadsMaxSizeKey)
		} else {
			forwarderRetryQueueMaxSize := config.Datadog.GetInt(forwarderRetryQueueMaxSizeKey)
			option.setRetryQueuePayloadsTotalMaxSizeFromQueueMax(forwarderRetryQueueMaxSize)
			log.Warnf("'%v = %v' is used, but this setting is deprecated. '%v = %v' (%v * 2MB) is used instead as the maximum payload size is 2MB.",
				forwarderRetryQueueMaxSizeKey,
				forwarderRetryQueueMaxSize,
				forwarderRetryQueuePayloadsMaxSizeKey,
				option.RetryQueuePayloadsTotalMaxSize,
				forwarderRetryQueueMaxSize)
		}
	}

	return option
}

// setRetryQueuePayloadsTotalMaxSizeFromQueueMax set `RetryQueuePayloadsTotalMaxSize` from the value
// of the deprecated settings `forwarder_retry_queue_max_size`
func (o *Options) setRetryQueuePayloadsTotalMaxSizeFromQueueMax(v int) {
	maxPayloadSize := 2 * 1024 * 1024
	o.RetryQueuePayloadsTotalMaxSize = v * maxPayloadSize
}

// DefaultForwarder is the default implementation of the Forwarder.
type DefaultForwarder struct {
	// NumberOfWorkers Number of concurrent HTTP request made by the DefaultForwarder (default 4).
	NumberOfWorkers int

	domainForwarders map[string]*domainForwarder
	keysPerDomains   map[string][]string
	healthChecker    *forwarderHealth
	internalState    uint32
	m                sync.Mutex // To control Start/Stop races

	completionHandler HTTPCompletionHandler
}

type sortByCreatedTimeAndPriority struct {
	highPriorityFirst bool
}

func (s sortByCreatedTimeAndPriority) Sort(transactions []Transaction) {
	sorter := byCreatedTimeAndPriority(transactions)
	if s.highPriorityFirst {
		sort.Sort(sorter)
	} else {
		sort.Sort(sort.Reverse(sorter))
	}
}

type byCreatedTimeAndPriority []Transaction

func (v byCreatedTimeAndPriority) Len() int      { return len(v) }
func (v byCreatedTimeAndPriority) Swap(i, j int) { v[i], v[j] = v[j], v[i] }
func (v byCreatedTimeAndPriority) Less(i, j int) bool {
	if v[i].GetPriority() != v[j].GetPriority() {
		return v[i].GetPriority() > v[j].GetPriority()
	}
	return v[i].GetCreatedAt().After(v[j].GetCreatedAt())
}

// NewDefaultForwarder returns a new DefaultForwarder.
func NewDefaultForwarder(options *Options) *DefaultForwarder {
	f := &DefaultForwarder{
		NumberOfWorkers:  options.NumberOfWorkers,
		domainForwarders: map[string]*domainForwarder{},
		keysPerDomains:   map[string][]string{},
		internalState:    Stopped,
		healthChecker: &forwarderHealth{
			keysPerDomains:        options.KeysPerDomain,
			disableAPIKeyChecking: options.DisableAPIKeyChecking,
			validationInterval:    options.APIKeyValidationInterval,
		},
		completionHandler: options.CompletionHandler,
	}
	var optionalRemovalPolicy *failedTransactionRemovalPolicy
	storageMaxSize := config.Datadog.GetInt64("forwarder_storage_max_size_in_bytes")

	// Disk Persistence is a core-only feature for now.
	if storageMaxSize == 0 {
		log.Infof("Retry queue storage on disk is disabled")
	} else if HasFeature(options.EnabledFeatures, CoreFeatures) {
		storagePath := config.Datadog.GetString("forwarder_storage_path")
		outdatedFileInDays := config.Datadog.GetInt("forwarder_outdated_file_in_days")
		var err error

		optionalRemovalPolicy, err = newFailedTransactionRemovalPolicy(storagePath, outdatedFileInDays, failedTransactionRemovalPolicyTelemetry{})
		if err != nil {
			log.Errorf("Error when initializing the removal policy: %v", err)
		} else {
			filesRemoved, err := optionalRemovalPolicy.removeOutdatedFiles()
			if err != nil {
				log.Errorf("Error when removing outdated files: %v", err)
			}
			log.Debugf("Outdated files removed: %v", strings.Join(filesRemoved, ", "))
		}
	} else {
		log.Infof("Retry queue storage on disk is disabled because the feature is unavailable for this process.")
	}

	flushToDiskMemRatio := config.Datadog.GetFloat64("forwarder_flush_to_disk_mem_ratio")
	domainForwarderSort := sortByCreatedTimeAndPriority{highPriorityFirst: true}
	transactionContainerSort := sortByCreatedTimeAndPriority{highPriorityFirst: false}

	for domain, keys := range options.KeysPerDomain {
		domain, _ := config.AddAgentVersionToDomain(domain, "app")
		if keys == nil || len(keys) == 0 {
			log.Errorf("No API keys for domain '%s', dropping domain ", domain)
		} else {
			var domainFolderPath string
			var err error
			if optionalRemovalPolicy != nil {
				domainFolderPath, err = optionalRemovalPolicy.registerDomain(domain)
				if err != nil {
					log.Errorf("Retry queue storage on disk disabled. Cannot register the domain '%v': %v", domain, err)
				}
			}

			transactionContainer := buildTransactionContainer(
				options.RetryQueuePayloadsTotalMaxSize,
				flushToDiskMemRatio,
				domainFolderPath,
				storageMaxSize,
<<<<<<< HEAD
				transactionContainerSort,
				domain,
				keys)
			if err != nil {
				log.Errorf("Retry queue storage on disk disabled: %v", err)
			}
=======
				transactionContainerSort)
>>>>>>> bc7a7b32

			f.keysPerDomains[domain] = keys
			f.domainForwarders[domain] = newDomainForwarder(
				domain,
				transactionContainer,
				options.NumberOfWorkers,
				options.ConnectionResetInterval,
				domainForwarderSort)
		}
	}

	if optionalRemovalPolicy != nil {
		filesRemoved, err := optionalRemovalPolicy.removeUnknownDomains()
		if err != nil {
			log.Errorf("Error when removing outdated files: %v", err)
		}
		log.Debugf("Outdated files removed: %v", strings.Join(filesRemoved, ", "))
	}

	return f
}

// Start initialize and runs the forwarder.
func (f *DefaultForwarder) Start() error {
	// Lock so we can't stop a Forwarder while is starting
	f.m.Lock()
	defer f.m.Unlock()

	if f.internalState == Started {
		return fmt.Errorf("the forwarder is already started")
	}

	for _, df := range f.domainForwarders {
		_ = df.Start()
	}

	// log endpoints configuration
	endpointLogs := make([]string, 0, len(f.keysPerDomains))
	for domain, apiKeys := range f.keysPerDomains {
		endpointLogs = append(endpointLogs, fmt.Sprintf("\"%s\" (%v api key(s))",
			domain, len(apiKeys)))
	}
	log.Infof("Forwarder started, sending to %v endpoint(s) with %v worker(s) each: %s",
		len(endpointLogs), f.NumberOfWorkers, strings.Join(endpointLogs, " ; "))

	f.healthChecker.Start()
	f.internalState = Started
	return nil
}

// Stop all the component of a forwarder and free resources
func (f *DefaultForwarder) Stop() {
	log.Infof("stopping the Forwarder")
	// Lock so we can't start a Forwarder while is stopping
	f.m.Lock()
	defer f.m.Unlock()

	if f.internalState == Stopped {
		log.Warnf("the forwarder is already stopped")
		return
	}

	f.internalState = Stopped

	purgeTimeout := config.Datadog.GetDuration("forwarder_stop_timeout") * time.Second
	if purgeTimeout > 0 {
		var wg sync.WaitGroup

		for _, df := range f.domainForwarders {
			wg.Add(1)
			go func(df *domainForwarder) {
				df.Stop(true)
				wg.Done()
			}(df)
		}

		donePurging := make(chan struct{})
		go func() {
			wg.Wait()
			close(donePurging)
		}()

		select {
		case <-donePurging:
		case <-time.After(purgeTimeout):
			log.Warnf("Timeout emptying new transactions before stopping the forwarder %v", purgeTimeout)
		}
	} else {
		for _, df := range f.domainForwarders {
			df.Stop(false)
		}
	}

	f.healthChecker.Stop()

	f.healthChecker = nil
	f.domainForwarders = map[string]*domainForwarder{}

}

// State returns the internal state of the forwarder (Started or Stopped)
func (f *DefaultForwarder) State() uint32 {
	// Lock so we can't start/stop a Forwarder while getting its state
	f.m.Lock()
	defer f.m.Unlock()

	return f.internalState
}
func (f *DefaultForwarder) createHTTPTransactions(endpoint endpoint, payloads Payloads, apiKeyInQueryString bool, extra http.Header) []*HTTPTransaction {
	return f.createAdvancedHTTPTransactions(endpoint, payloads, apiKeyInQueryString, extra, TransactionPriorityNormal, true)
}

func (f *DefaultForwarder) createAdvancedHTTPTransactions(endpoint endpoint, payloads Payloads, apiKeyInQueryString bool, extra http.Header, priority TransactionPriority, storableOnDisk bool) []*HTTPTransaction {
	transactions := make([]*HTTPTransaction, 0, len(payloads)*len(f.keysPerDomains))
	allowArbitraryTags := config.Datadog.GetBool("allow_arbitrary_tags")

	for _, payload := range payloads {
		for domain, apiKeys := range f.keysPerDomains {
			for _, apiKey := range apiKeys {
				t := NewHTTPTransaction()
				t.Domain = domain
				t.Endpoint = endpoint
				if apiKeyInQueryString {
					t.Endpoint.route = fmt.Sprintf("%s?api_key=%s", endpoint.route, apiKey)
				}
				t.Payload = payload
				t.priority = priority
				t.storableOnDisk = storableOnDisk
				t.Headers.Set(apiHTTPHeaderKey, apiKey)
				t.Headers.Set(versionHTTPHeaderKey, version.AgentVersion)
				t.Headers.Set(useragentHTTPHeaderKey, fmt.Sprintf("datadog-agent/%s", version.AgentVersion))
				if allowArbitraryTags {
					t.Headers.Set(arbitraryTagHTTPHeaderKey, "true")
				}

				if f.completionHandler != nil {
					t.completionHandler = f.completionHandler
				}

				tlmTxInputCount.Inc(domain, endpoint.name)
				tlmTxInputBytes.Add(float64(t.GetPayloadSize()), domain, endpoint.name)
				transactionsInputCountByEndpoint.Add(endpoint.name, 1)
				transactionsInputBytesByEndpoint.Add(endpoint.name, int64(t.GetPayloadSize()))

				for key := range extra {
					t.Headers.Set(key, extra.Get(key))
				}
				transactions = append(transactions, t)
			}
		}
	}
	return transactions
}

func (f *DefaultForwarder) sendHTTPTransactions(transactions []*HTTPTransaction) error {
	if atomic.LoadUint32(&f.internalState) == Stopped {
		return fmt.Errorf("the forwarder is not started")
	}

	for _, t := range transactions {
		if err := f.domainForwarders[t.Domain].sendHTTPTransactions(t); err != nil {
			log.Errorf(err.Error())
		}
	}
	return nil
}

// SubmitSeries will send a series type payload to Datadog backend.
func (f *DefaultForwarder) SubmitSeries(payload Payloads, extra http.Header) error {
	transactions := f.createHTTPTransactions(seriesEndpoint, payload, false, extra)
	return f.sendHTTPTransactions(transactions)
}

// SubmitEvents will send an event type payload to Datadog backend.
func (f *DefaultForwarder) SubmitEvents(payload Payloads, extra http.Header) error {
	transactions := f.createHTTPTransactions(eventsEndpoint, payload, false, extra)
	return f.sendHTTPTransactions(transactions)
}

// SubmitServiceChecks will send a service check type payload to Datadog backend.
func (f *DefaultForwarder) SubmitServiceChecks(payload Payloads, extra http.Header) error {
	transactions := f.createHTTPTransactions(serviceChecksEndpoint, payload, false, extra)
	return f.sendHTTPTransactions(transactions)
}

// SubmitSketchSeries will send payloads to Datadog backend - PROTOTYPE FOR PERCENTILE
func (f *DefaultForwarder) SubmitSketchSeries(payload Payloads, extra http.Header) error {
	transactions := f.createHTTPTransactions(sketchSeriesEndpoint, payload, true, extra)
	return f.sendHTTPTransactions(transactions)
}

// SubmitHostMetadata will send a host_metadata tag type payload to Datadog backend.
func (f *DefaultForwarder) SubmitHostMetadata(payload Payloads, extra http.Header) error {
	return f.submitV1IntakeWithTransactionsFactory(payload, extra,
		func(endpoint endpoint, payloads Payloads, apiKeyInQueryString bool, extra http.Header) []*HTTPTransaction {
			// Host metadata contains the API KEY and should not be stored on disk.
			storableOnDisk := false
			return f.createAdvancedHTTPTransactions(endpoint, payloads, apiKeyInQueryString, extra, TransactionPriorityHigh, storableOnDisk)
		})
}

// SubmitAgentChecksMetadata will send a agentchecks_metadata tag type payload to Datadog backend.
func (f *DefaultForwarder) SubmitAgentChecksMetadata(payload Payloads, extra http.Header) error {
	return f.submitV1IntakeWithTransactionsFactory(payload, extra,
		func(endpoint endpoint, payloads Payloads, apiKeyInQueryString bool, extra http.Header) []*HTTPTransaction {
			// Agentchecks metadata contains the API KEY and should not be stored on disk.
			storableOnDisk := false
			return f.createAdvancedHTTPTransactions(endpoint, payloads, apiKeyInQueryString, extra, TransactionPriorityNormal, storableOnDisk)
		})
}

// SubmitMetadata will send a metadata type payload to Datadog backend.
func (f *DefaultForwarder) SubmitMetadata(payload Payloads, extra http.Header) error {
	return f.submitV1IntakeWithTransactionsFactory(payload, extra, f.createHTTPTransactions)
}

// SubmitV1Series will send timeserie to v1 endpoint (this will be remove once
// the backend handles v2 endpoints).
func (f *DefaultForwarder) SubmitV1Series(payload Payloads, extra http.Header) error {
	transactions := f.createHTTPTransactions(v1SeriesEndpoint, payload, true, extra)
	return f.sendHTTPTransactions(transactions)
}

// SubmitV1CheckRuns will send service checks to v1 endpoint (this will be removed once
// the backend handles v2 endpoints).
func (f *DefaultForwarder) SubmitV1CheckRuns(payload Payloads, extra http.Header) error {
	transactions := f.createHTTPTransactions(v1CheckRunsEndpoint, payload, true, extra)
	return f.sendHTTPTransactions(transactions)
}

// SubmitV1Intake will send payloads to the universal `/intake/` endpoint used by Agent v.5
func (f *DefaultForwarder) SubmitV1Intake(payload Payloads, extra http.Header) error {
	return f.submitV1IntakeWithTransactionsFactory(payload, extra, f.createHTTPTransactions)
}

func (f *DefaultForwarder) submitV1IntakeWithTransactionsFactory(
	payload Payloads,
	extra http.Header,
	createHTTPTransactions func(endpoint endpoint, payload Payloads, apiKeyInQueryString bool, extra http.Header) []*HTTPTransaction) error {
	transactions := createHTTPTransactions(v1IntakeEndpoint, payload, true, extra)

	// the intake endpoint requires the Content-Type header to be set
	for _, t := range transactions {
		t.Headers.Set("Content-Type", "application/json")
	}

	return f.sendHTTPTransactions(transactions)
}

// SubmitProcessChecks sends process checks
func (f *DefaultForwarder) SubmitProcessChecks(payload Payloads, extra http.Header) (chan Response, error) {
	return f.submitProcessLikePayload(processesEndpoint, payload, extra, true)
}

// SubmitRTProcessChecks sends real time process checks
func (f *DefaultForwarder) SubmitRTProcessChecks(payload Payloads, extra http.Header) (chan Response, error) {
	return f.submitProcessLikePayload(rtProcessesEndpoint, payload, extra, false)
}

// SubmitContainerChecks sends container checks
func (f *DefaultForwarder) SubmitContainerChecks(payload Payloads, extra http.Header) (chan Response, error) {
	return f.submitProcessLikePayload(containerEndpoint, payload, extra, true)
}

// SubmitRTContainerChecks sends real time container checks
func (f *DefaultForwarder) SubmitRTContainerChecks(payload Payloads, extra http.Header) (chan Response, error) {
	return f.submitProcessLikePayload(rtContainerEndpoint, payload, extra, false)
}

// SubmitConnectionChecks sends connection checks
func (f *DefaultForwarder) SubmitConnectionChecks(payload Payloads, extra http.Header) (chan Response, error) {
	return f.submitProcessLikePayload(connectionsEndpoint, payload, extra, true)
}

// SubmitOrchestratorChecks sends orchestrator checks
func (f *DefaultForwarder) SubmitOrchestratorChecks(payload Payloads, extra http.Header, payloadType string) (chan Response, error) {
	switch payloadType {
	case PayloadTypePod:
		transactionsIntakePod.Add(1)
	case PayloadTypeDeployment:
		transactionsIntakeDeployment.Add(1)
	case PayloadTypeReplicaSet:
		transactionsIntakeReplicaSet.Add(1)
	case PayloadTypeService:
		transactionsIntakeService.Add(1)
	case PayloadTypeNode:
		transactionsIntakeNode.Add(1)
	}

	return f.submitProcessLikePayload(orchestratorEndpoint, payload, extra, true)
}

func (f *DefaultForwarder) submitProcessLikePayload(ep endpoint, payload Payloads, extra http.Header, retryable bool) (chan Response, error) {
	transactions := f.createHTTPTransactions(ep, payload, false, extra)
	results := make(chan Response, len(transactions))
	internalResults := make(chan Response, len(transactions))
	expectedResponses := len(transactions)

	for _, txn := range transactions {
		txn.retryable = retryable
		txn.attemptHandler = func(transaction *HTTPTransaction) {
			if v := transaction.Headers.Get("X-DD-Agent-Attempts"); v == "" {
				transaction.Headers.Set("X-DD-Agent-Attempts", "1")
			} else {
				attempts, _ := strconv.ParseInt(v, 10, 0)
				transaction.Headers.Set("X-DD-Agent-Attempts", strconv.Itoa(int(attempts+1)))
			}
		}

		txn.completionHandler = func(transaction *HTTPTransaction, statusCode int, body []byte, err error) {
			internalResults <- Response{
				Domain:     transaction.Domain,
				Body:       body,
				StatusCode: statusCode,
				Err:        err,
			}
		}
	}

	go func() {
		receivedResponses := 0
		for {
			select {
			case r := <-internalResults:
				results <- r
				receivedResponses++
				if receivedResponses == expectedResponses {
					close(results)
					return
				}
			case <-time.After(defaultResponseTimeout):
				log.Errorf("timed out waiting for responses, received %d/%d", receivedResponses, expectedResponses)
				close(results)
				return
			}
		}
	}()

	return results, f.sendHTTPTransactions(transactions)
}<|MERGE_RESOLUTION|>--- conflicted
+++ resolved
@@ -351,16 +351,9 @@
 				flushToDiskMemRatio,
 				domainFolderPath,
 				storageMaxSize,
-<<<<<<< HEAD
 				transactionContainerSort,
 				domain,
 				keys)
-			if err != nil {
-				log.Errorf("Retry queue storage on disk disabled: %v", err)
-			}
-=======
-				transactionContainerSort)
->>>>>>> bc7a7b32
 
 			f.keysPerDomains[domain] = keys
 			f.domainForwarders[domain] = newDomainForwarder(
