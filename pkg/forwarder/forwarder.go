--- conflicted
+++ resolved
@@ -349,18 +349,14 @@
 				t.Headers.Set(versionHTTPHeaderKey, version.AgentVersion)
 				t.Headers.Set(useragentHTTPHeaderKey, fmt.Sprintf("datadog-agent/%s", version.AgentVersion))
 
-<<<<<<< HEAD
+				if f.completionHandler != nil {
+					t.completionHandler = f.completionHandler
+				}
+
 				tlmTxInputCount.Inc(domain, endpoint.name)
 				tlmTxInputBytes.Add(float64(t.GetPayloadSize()), domain, endpoint.name)
 				transactionsInputCountByEndpoint.Add(endpoint.name, 1)
 				transactionsInputBytesByEndpoint.Add(endpoint.name, int64(t.GetPayloadSize()))
-=======
-				if f.completionHandler != nil {
-					t.completionHandler = f.completionHandler
-				}
-
-				tlm.Inc(domain, endpoint.name)
->>>>>>> 24e2e83a
 
 				for key := range extra {
 					t.Headers.Set(key, extra.Get(key))
