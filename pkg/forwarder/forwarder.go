// Unless explicitly stated otherwise all files in this repository are licensed
// under the Apache License Version 2.0.
// This product includes software developed at Datadog (https://www.datadoghq.com/).
// Copyright 2016-2020 Datadog, Inc.

package forwarder

import (
	"expvar"
	"fmt"
	"net/http"
	"sort"
	"strconv"
	"strings"
	"sync"
	"sync/atomic"
	"time"

	"github.com/DataDog/datadog-agent/pkg/util/log"

	"github.com/DataDog/datadog-agent/pkg/config"
	"github.com/DataDog/datadog-agent/pkg/version"
)

const (
	// PayloadTypePod is the name of the pod payload type
	PayloadTypePod = "pod"
	// PayloadTypeDeployment is the name of the deployment payload type
	PayloadTypeDeployment = "deployment"
	// PayloadTypeReplicaSet is the name of the replica set payload type
	PayloadTypeReplicaSet = "replicaset"
	// PayloadTypeService is the name of the service payload type
	PayloadTypeService = "service"
	// PayloadTypeNode is the name of the node payload type
	PayloadTypeNode = "node"
)

var (
	forwarderExpvars             = expvar.NewMap("forwarder")
	transactionsIntakePod        = expvar.Int{}
	transactionsIntakeDeployment = expvar.Int{}
	transactionsIntakeReplicaSet = expvar.Int{}
	transactionsIntakeService    = expvar.Int{}
	transactionsIntakeNode       = expvar.Int{}

	v1SeriesEndpoint       = endpoint{"/api/v1/series", "series_v1"}
	v1CheckRunsEndpoint    = endpoint{"/api/v1/check_run", "check_run_v1"}
	v1IntakeEndpoint       = endpoint{"/intake/", "intake"}
	v1SketchSeriesEndpoint = endpoint{"/api/v1/sketches", "sketches_v1"} // nolint unused for now
	v1ValidateEndpoint     = endpoint{"/api/v1/validate", "validate_v1"}

	seriesEndpoint        = endpoint{"/api/v2/series", "series_v2"}
	eventsEndpoint        = endpoint{"/api/v2/events", "events_v2"}
	serviceChecksEndpoint = endpoint{"/api/v2/service_checks", "services_checks_v2"}
	sketchSeriesEndpoint  = endpoint{"/api/beta/sketches", "sketches_v2"}
	hostMetadataEndpoint  = endpoint{"/api/v2/host_metadata", "host_metadata_v2"}
	metadataEndpoint      = endpoint{"/api/v2/metadata", "metadata_v2"}

	processesEndpoint    = endpoint{"/api/v1/collector", "process"}
	rtProcessesEndpoint  = endpoint{"/api/v1/collector", "rtprocess"}
	containerEndpoint    = endpoint{"/api/v1/container", "container"}
	rtContainerEndpoint  = endpoint{"/api/v1/container", "rtcontainer"}
	connectionsEndpoint  = endpoint{"/api/v1/collector", "connections"}
	orchestratorEndpoint = endpoint{"/api/v1/orchestrator", "orchestrator"}
)

func init() {
	transactionsExpvars.Init()
	forwarderExpvars.Set("Transactions", &transactionsExpvars)
	initOrchestratorExpVars()
	initTransactionExpvars()
	initForwarderHealthExpvars()
	initEndpointExpvars()
}

func initEndpointExpvars() {
	endpoints := []endpoint{v1SeriesEndpoint, v1CheckRunsEndpoint, v1IntakeEndpoint, v1SketchSeriesEndpoint,
		v1ValidateEndpoint, seriesEndpoint, eventsEndpoint, serviceChecksEndpoint, sketchSeriesEndpoint,
		hostMetadataEndpoint, metadataEndpoint, processesEndpoint, rtProcessesEndpoint, containerEndpoint,
		rtContainerEndpoint, connectionsEndpoint, orchestratorEndpoint,
	}

	for _, endpoint := range endpoints {
		transactionsSuccessByEndpoint.Set(endpoint.name, expvar.NewInt(endpoint.name))
	}
}

func initOrchestratorExpVars() {
	transactionsExpvars.Set("Pods", &transactionsIntakePod)
	transactionsExpvars.Set("Deployments", &transactionsIntakeDeployment)
	transactionsExpvars.Set("ReplicaSets", &transactionsIntakeReplicaSet)
	transactionsExpvars.Set("Services", &transactionsIntakeService)
	transactionsExpvars.Set("Nodes", &transactionsIntakeNode)
}

const (
	// Stopped represent the internal state of an unstarted Forwarder.
	Stopped uint32 = iota
	// Started represent the internal state of an started Forwarder.
	Started
)

const (
	apiHTTPHeaderKey          = "DD-Api-Key"
	versionHTTPHeaderKey      = "DD-Agent-Version"
	useragentHTTPHeaderKey    = "User-Agent"
	arbitraryTagHTTPHeaderKey = "Allow-Arbitrary-Tag-Value"
)

// The amount of time the forwarder will wait to receive process-like response payloads before giving up
// This is a var so that it can be changed for testing
var defaultResponseTimeout = 30 * time.Second

type endpoint struct {
	// Route to hit in the HTTP transaction
	route string
	// Name of the endpoint for the telemetry metrics
	name string
}

func (e endpoint) String() string {
	return e.route
}

// Payloads is a slice of pointers to byte arrays, an alias for the slices of
// payloads we pass into the forwarder
type Payloads []*[]byte

// Response contains the response details of a successfully posted transaction
type Response struct {
	Domain     string
	Body       []byte
	StatusCode int
	Err        error
}

// Forwarder interface allows packages to send payload to the backend
type Forwarder interface {
	Start() error
	Stop()
	SubmitV1Series(payload Payloads, extra http.Header) error
	SubmitV1Intake(payload Payloads, extra http.Header) error
	SubmitV1CheckRuns(payload Payloads, extra http.Header) error
	SubmitSeries(payload Payloads, extra http.Header) error
	SubmitEvents(payload Payloads, extra http.Header) error
	SubmitServiceChecks(payload Payloads, extra http.Header) error
	SubmitSketchSeries(payload Payloads, extra http.Header) error
	SubmitHostMetadata(payload Payloads, extra http.Header) error
<<<<<<< HEAD
	SubmitAgentchecksMetadata(payload Payloads, extra http.Header) error
=======
>>>>>>> 6275ef2a
	SubmitMetadata(payload Payloads, extra http.Header) error
	SubmitProcessChecks(payload Payloads, extra http.Header) (chan Response, error)
	SubmitRTProcessChecks(payload Payloads, extra http.Header) (chan Response, error)
	SubmitContainerChecks(payload Payloads, extra http.Header) (chan Response, error)
	SubmitRTContainerChecks(payload Payloads, extra http.Header) (chan Response, error)
	SubmitConnectionChecks(payload Payloads, extra http.Header) (chan Response, error)
	SubmitOrchestratorChecks(payload Payloads, extra http.Header, payloadType string) (chan Response, error)
}

// Compile-time check to ensure that DefaultForwarder implements the Forwarder interface
var _ Forwarder = &DefaultForwarder{}

// Features is a bitmask to enable specific forwarder features
type Features uint8

const (
	// CoreFeatures bitmask to enable specific core features
	CoreFeatures Features = 1 << iota
	// TraceFeatures bitmask to enable specific trace features
	TraceFeatures
	// ProcessFeatures bitmask to enable specific process features
	ProcessFeatures
	// SysProbeFeatures bitmask to enable specific system-probe features
	SysProbeFeatures
)

// Options contain the configuration options for the DefaultForwarder
type Options struct {
	NumberOfWorkers                int
	RetryQueueSize                 int
	RetryQueuePayloadsTotalMaxSize int
	DisableAPIKeyChecking          bool
	EnabledFeatures                Features
	APIKeyValidationInterval       time.Duration
	KeysPerDomain                  map[string][]string
	ConnectionResetInterval        time.Duration
	CompletionHandler              HTTPCompletionHandler
}

// SetFeature sets forwarder features in a feature set
func SetFeature(features, flag Features) Features { return features | flag }

// ClearFeature clears forwarder features from a feature set
func ClearFeature(features, flag Features) Features { return features &^ flag }

// ToggleFeature toggles forwarder features in a feature set
func ToggleFeature(features, flag Features) Features { return features ^ flag }

// HasFeature lets you know if a specific feature flag is set in a feature set
func HasFeature(features, flag Features) bool { return features&flag != 0 }

// NewOptions creates new Options with default values
func NewOptions(keysPerDomain map[string][]string) *Options {
	validationInterval := config.Datadog.GetInt("forwarder_apikey_validation_interval")
	if validationInterval <= 0 {
		log.Warnf(
			"'forwarder_apikey_validation_interval' set to invalid value (%d), defaulting to %d minute(s)",
			validationInterval,
			config.DefaultAPIKeyValidationInterval,
		)
		validationInterval = config.DefaultAPIKeyValidationInterval
	}
	const forwarderRetryQueueMaxSizeKey = "forwarder_retry_queue_max_size"
	const forwarderRetryQueuePayloadsMaxSizeKey = "forwarder_retry_queue_payloads_max_size"
	retryQueueSize := config.Datadog.GetInt(forwarderRetryQueueMaxSizeKey)
	retryQueuePayloadsTotalMaxSize := config.Datadog.GetInt(forwarderRetryQueuePayloadsMaxSizeKey)

	if retryQueueSize > 0 {
		log.Warnf("'%s' is deprecated. It is recommended to use '%s' as it takes the payload sizes into account.", forwarderRetryQueueMaxSizeKey, forwarderRetryQueuePayloadsMaxSizeKey)
		retryQueuePayloadsTotalMaxSize = 0
	}

	return &Options{
		NumberOfWorkers:                config.Datadog.GetInt("forwarder_num_workers"),
		RetryQueueSize:                 retryQueueSize,
		RetryQueuePayloadsTotalMaxSize: retryQueuePayloadsTotalMaxSize,
		DisableAPIKeyChecking:          false,
		APIKeyValidationInterval:       time.Duration(validationInterval) * time.Minute,
		KeysPerDomain:                  keysPerDomain,
		ConnectionResetInterval:        time.Duration(config.Datadog.GetInt("forwarder_connection_reset_interval")) * time.Second,
	}
}

// DefaultForwarder is the default implementation of the Forwarder.
type DefaultForwarder struct {
	// NumberOfWorkers Number of concurrent HTTP request made by the DefaultForwarder (default 4).
	NumberOfWorkers int

	domainForwarders map[string]*domainForwarder
	keysPerDomains   map[string][]string
	healthChecker    *forwarderHealth
	internalState    uint32
	m                sync.Mutex // To control Start/Stop races

	completionHandler HTTPCompletionHandler
}

type sortByCreatedTimeAndPriority struct {
	highPriorityFirst bool
}

func (s sortByCreatedTimeAndPriority) Sort(transactions []Transaction) {
	sorter := byCreatedTimeAndPriority(transactions)
	if s.highPriorityFirst {
		sort.Sort(sorter)
	} else {
		sort.Sort(sort.Reverse(sorter))
	}
}

type byCreatedTimeAndPriority []Transaction

func (v byCreatedTimeAndPriority) Len() int      { return len(v) }
func (v byCreatedTimeAndPriority) Swap(i, j int) { v[i], v[j] = v[j], v[i] }
func (v byCreatedTimeAndPriority) Less(i, j int) bool {
	if v[i].GetPriority() != v[j].GetPriority() {
		return v[i].GetPriority() > v[j].GetPriority()
	}
	return v[i].GetCreatedAt().After(v[j].GetCreatedAt())
}

// NewDefaultForwarder returns a new DefaultForwarder.
func NewDefaultForwarder(options *Options) *DefaultForwarder {
	f := &DefaultForwarder{
		NumberOfWorkers:  options.NumberOfWorkers,
		domainForwarders: map[string]*domainForwarder{},
		keysPerDomains:   map[string][]string{},
		internalState:    Stopped,
		healthChecker: &forwarderHealth{
			keysPerDomains:        options.KeysPerDomain,
			disableAPIKeyChecking: options.DisableAPIKeyChecking,
			validationInterval:    options.APIKeyValidationInterval,
		},
		completionHandler: options.CompletionHandler,
	}
	var optionalRemovalPolicy *failedTransactionRemovalPolicy
	storageMaxSize := config.Datadog.GetInt64("forwarder_storage_max_size_in_bytes")

	// Disk Persistence is a core-only feature for now.
	if storageMaxSize == 0 {
		log.Infof("Retry queue storage on disk is disabled")
	} else if HasFeature(options.EnabledFeatures, CoreFeatures) {
		storagePath := config.Datadog.GetString("forwarder_storage_path")
		outdatedFileInDays := config.Datadog.GetInt("forwarder_outdated_file_in_days")
		var err error

		optionalRemovalPolicy, err = newFailedTransactionRemovalPolicy(storagePath, outdatedFileInDays, failedTransactionRemovalPolicyTelemetry{})
		if err != nil {
			log.Errorf("Error when initializing the removal policy: %v", err)
		} else {
			filesRemoved, err := optionalRemovalPolicy.removeOutdatedFiles()
			if err != nil {
				log.Errorf("Error when removing outdated files: %v", err)
			}
			log.Debugf("Outdated files removed: %v", strings.Join(filesRemoved, ", "))
		}
	} else {
		log.Infof("Retry queue storage on disk is disabled because the feature is unavailable for this process.")
	}

	flushToDiskMemRatio := config.Datadog.GetFloat64("forwarder_flush_to_disk_mem_ratio")
	domainForwarderSort := sortByCreatedTimeAndPriority{highPriorityFirst: true}
	transactionContainerSort := sortByCreatedTimeAndPriority{highPriorityFirst: false}

	for domain, keys := range options.KeysPerDomain {
		domain, _ := config.AddAgentVersionToDomain(domain, "app")
		if keys == nil || len(keys) == 0 {
			log.Errorf("No API keys for domain '%s', dropping domain ", domain)
		} else {
			var domainFolderPath string
			var err error
			if optionalRemovalPolicy != nil {
				domainFolderPath, err = optionalRemovalPolicy.registerDomain(domain)
				if err != nil {
					log.Errorf("Retry queue storage on disk disabled. Cannot register the domain '%v': %v", domain, err)
				}
			}

			optionalTransactionContainer, err := tryNewTransactionContainer(
				options.RetryQueuePayloadsTotalMaxSize,
				flushToDiskMemRatio,
				domainFolderPath,
				storageMaxSize,
				transactionContainerSort,
				domain,
				keys)
			if err != nil {
				log.Errorf("Retry queue storage on disk disabled: %v", err)
			}

			f.keysPerDomains[domain] = keys
			f.domainForwarders[domain] = newDomainForwarder(
				domain,
				optionalTransactionContainer,
				options.NumberOfWorkers,
				options.RetryQueueSize,
				options.ConnectionResetInterval,
				domainForwarderSort)
		}
	}

	if optionalRemovalPolicy != nil {
		filesRemoved, err := optionalRemovalPolicy.removeUnknownDomains()
		if err != nil {
			log.Errorf("Error when removing outdated files: %v", err)
		}
		log.Debugf("Outdated files removed: %v", strings.Join(filesRemoved, ", "))
	}

	return f
}

// Start initialize and runs the forwarder.
func (f *DefaultForwarder) Start() error {
	// Lock so we can't stop a Forwarder while is starting
	f.m.Lock()
	defer f.m.Unlock()

	if f.internalState == Started {
		return fmt.Errorf("the forwarder is already started")
	}

	for _, df := range f.domainForwarders {
		_ = df.Start()
	}

	// log endpoints configuration
	endpointLogs := make([]string, 0, len(f.keysPerDomains))
	for domain, apiKeys := range f.keysPerDomains {
		endpointLogs = append(endpointLogs, fmt.Sprintf("\"%s\" (%v api key(s))",
			domain, len(apiKeys)))
	}
	log.Infof("Forwarder started, sending to %v endpoint(s) with %v worker(s) each: %s",
		len(endpointLogs), f.NumberOfWorkers, strings.Join(endpointLogs, " ; "))

	f.healthChecker.Start()
	f.internalState = Started
	return nil
}

// Stop all the component of a forwarder and free resources
func (f *DefaultForwarder) Stop() {
	log.Infof("stopping the Forwarder")
	// Lock so we can't start a Forwarder while is stopping
	f.m.Lock()
	defer f.m.Unlock()

	if f.internalState == Stopped {
		log.Warnf("the forwarder is already stopped")
		return
	}

	f.internalState = Stopped

	purgeTimeout := config.Datadog.GetDuration("forwarder_stop_timeout") * time.Second
	if purgeTimeout > 0 {
		var wg sync.WaitGroup

		for _, df := range f.domainForwarders {
			wg.Add(1)
			go func(df *domainForwarder) {
				df.Stop(true)
				wg.Done()
			}(df)
		}

		donePurging := make(chan struct{})
		go func() {
			wg.Wait()
			close(donePurging)
		}()

		select {
		case <-donePurging:
		case <-time.After(purgeTimeout):
			log.Warnf("Timeout emptying new transactions before stopping the forwarder %v", purgeTimeout)
		}
	} else {
		for _, df := range f.domainForwarders {
			df.Stop(false)
		}
	}

	f.healthChecker.Stop()

	f.healthChecker = nil
	f.domainForwarders = map[string]*domainForwarder{}

}

// State returns the internal state of the forwarder (Started or Stopped)
func (f *DefaultForwarder) State() uint32 {
	// Lock so we can't start/stop a Forwarder while getting its state
	f.m.Lock()
	defer f.m.Unlock()

	return f.internalState
}
func (f *DefaultForwarder) createHTTPTransactions(endpoint endpoint, payloads Payloads, apiKeyInQueryString bool, extra http.Header) []*HTTPTransaction {
<<<<<<< HEAD
	return f.createAdvancedHTTPTransactions(endpoint, payloads, apiKeyInQueryString, extra, TransactionPriorityNormal, true)
}

func (f *DefaultForwarder) createAdvancedHTTPTransactions(endpoint endpoint, payloads Payloads, apiKeyInQueryString bool, extra http.Header, priority TransactionPriority, storableOnDisk bool) []*HTTPTransaction {
=======
	return f.createAdvancedHTTPTransactions(endpoint, payloads, apiKeyInQueryString, extra, TransactionPriorityNormal)
}

func (f *DefaultForwarder) createAdvancedHTTPTransactions(endpoint endpoint, payloads Payloads, apiKeyInQueryString bool, extra http.Header, priority TransactionPriority) []*HTTPTransaction {
>>>>>>> 6275ef2a
	transactions := make([]*HTTPTransaction, 0, len(payloads)*len(f.keysPerDomains))
	allowArbitraryTags := config.Datadog.GetBool("allow_arbitrary_tags")

	for _, payload := range payloads {
		for domain, apiKeys := range f.keysPerDomains {
			for _, apiKey := range apiKeys {
				t := NewHTTPTransaction()
				t.Domain = domain
				t.Endpoint = endpoint
				if apiKeyInQueryString {
					t.Endpoint.route = fmt.Sprintf("%s?api_key=%s", endpoint.route, apiKey)
				}
				t.Payload = payload
				t.priority = priority
				t.storableOnDisk = storableOnDisk
				t.Headers.Set(apiHTTPHeaderKey, apiKey)
				t.Headers.Set(versionHTTPHeaderKey, version.AgentVersion)
				t.Headers.Set(useragentHTTPHeaderKey, fmt.Sprintf("datadog-agent/%s", version.AgentVersion))
				if allowArbitraryTags {
					t.Headers.Set(arbitraryTagHTTPHeaderKey, "true")
				}

				if f.completionHandler != nil {
					t.completionHandler = f.completionHandler
				}

				tlmTxInputCount.Inc(domain, endpoint.name)
				tlmTxInputBytes.Add(float64(t.GetPayloadSize()), domain, endpoint.name)
				transactionsInputCountByEndpoint.Add(endpoint.name, 1)
				transactionsInputBytesByEndpoint.Add(endpoint.name, int64(t.GetPayloadSize()))

				for key := range extra {
					t.Headers.Set(key, extra.Get(key))
				}
				transactions = append(transactions, t)
			}
		}
	}
	return transactions
}

func (f *DefaultForwarder) sendHTTPTransactions(transactions []*HTTPTransaction) error {
	if atomic.LoadUint32(&f.internalState) == Stopped {
		return fmt.Errorf("the forwarder is not started")
	}

	for _, t := range transactions {
		if err := f.domainForwarders[t.Domain].sendHTTPTransactions(t); err != nil {
			log.Errorf(err.Error())
		}
	}
	return nil
}

// SubmitSeries will send a series type payload to Datadog backend.
func (f *DefaultForwarder) SubmitSeries(payload Payloads, extra http.Header) error {
	transactions := f.createHTTPTransactions(seriesEndpoint, payload, false, extra)
	return f.sendHTTPTransactions(transactions)
}

// SubmitEvents will send an event type payload to Datadog backend.
func (f *DefaultForwarder) SubmitEvents(payload Payloads, extra http.Header) error {
	transactions := f.createHTTPTransactions(eventsEndpoint, payload, false, extra)
	return f.sendHTTPTransactions(transactions)
}

// SubmitServiceChecks will send a service check type payload to Datadog backend.
func (f *DefaultForwarder) SubmitServiceChecks(payload Payloads, extra http.Header) error {
	transactions := f.createHTTPTransactions(serviceChecksEndpoint, payload, false, extra)
	return f.sendHTTPTransactions(transactions)
}

// SubmitSketchSeries will send payloads to Datadog backend - PROTOTYPE FOR PERCENTILE
func (f *DefaultForwarder) SubmitSketchSeries(payload Payloads, extra http.Header) error {
	transactions := f.createHTTPTransactions(sketchSeriesEndpoint, payload, true, extra)
	return f.sendHTTPTransactions(transactions)
}

// SubmitHostMetadata will send a host_metadata tag type payload to Datadog backend.
func (f *DefaultForwarder) SubmitHostMetadata(payload Payloads, extra http.Header) error {
<<<<<<< HEAD
	return f.submitV1Intake(payload, extra,
		func(endpoint endpoint, payloads Payloads, apiKeyInQueryString bool, extra http.Header) []*HTTPTransaction {
			// Host metadata contains the API KEY and should not be stored on disk.
			storableOnDisk := false
			return f.createAdvancedHTTPTransactions(endpoint, payloads, apiKeyInQueryString, extra, TransactionPriorityHigh, storableOnDisk)
		})
}

// SubmitAgentchecksMetadata will send a agentchecks_metadata tag type payload to Datadog backend.
func (f *DefaultForwarder) SubmitAgentchecksMetadata(payload Payloads, extra http.Header) error {
	return f.submitV1Intake(payload, extra,
		func(endpoint endpoint, payloads Payloads, apiKeyInQueryString bool, extra http.Header) []*HTTPTransaction {
			// Agentchecks metadata contains the API KEY and should not be stored on disk.
			storableOnDisk := false
			return f.createAdvancedHTTPTransactions(endpoint, payloads, apiKeyInQueryString, extra, TransactionPriorityNormal, storableOnDisk)
=======
	return f.submitV1IntakeWithTransactionsFactory(payload, extra,
		func(endpoint endpoint, payloads Payloads, apiKeyInQueryString bool, extra http.Header) []*HTTPTransaction {
			return f.createAdvancedHTTPTransactions(endpoint, payloads, apiKeyInQueryString, extra, TransactionPriorityHigh)
>>>>>>> 6275ef2a
		})
}

// SubmitMetadata will send a metadata type payload to Datadog backend.
func (f *DefaultForwarder) SubmitMetadata(payload Payloads, extra http.Header) error {
<<<<<<< HEAD
	return f.submitV1Intake(payload, extra, f.createHTTPTransactions)
=======
	return f.submitV1IntakeWithTransactionsFactory(payload, extra, f.createHTTPTransactions)
>>>>>>> 6275ef2a
}

// SubmitV1Series will send timeserie to v1 endpoint (this will be remove once
// the backend handles v2 endpoints).
func (f *DefaultForwarder) SubmitV1Series(payload Payloads, extra http.Header) error {
	transactions := f.createHTTPTransactions(v1SeriesEndpoint, payload, true, extra)
	return f.sendHTTPTransactions(transactions)
}

// SubmitV1CheckRuns will send service checks to v1 endpoint (this will be removed once
// the backend handles v2 endpoints).
func (f *DefaultForwarder) SubmitV1CheckRuns(payload Payloads, extra http.Header) error {
	transactions := f.createHTTPTransactions(v1CheckRunsEndpoint, payload, true, extra)
	return f.sendHTTPTransactions(transactions)
}

// SubmitV1Intake will send payloads to the universal `/intake/` endpoint used by Agent v.5
func (f *DefaultForwarder) SubmitV1Intake(payload Payloads, extra http.Header) error {
<<<<<<< HEAD
	return f.submitV1Intake(payload, extra, f.createHTTPTransactions)
}

func (f *DefaultForwarder) submitV1Intake(
=======
	return f.submitV1IntakeWithTransactionsFactory(payload, extra, f.createHTTPTransactions)
}

func (f *DefaultForwarder) submitV1IntakeWithTransactionsFactory(
>>>>>>> 6275ef2a
	payload Payloads,
	extra http.Header,
	createHTTPTransactions func(endpoint endpoint, payload Payloads, apiKeyInQueryString bool, extra http.Header) []*HTTPTransaction) error {
	transactions := createHTTPTransactions(v1IntakeEndpoint, payload, true, extra)

	// the intake endpoint requires the Content-Type header to be set
	for _, t := range transactions {
		t.Headers.Set("Content-Type", "application/json")
	}

	return f.sendHTTPTransactions(transactions)
}

// SubmitProcessChecks sends process checks
func (f *DefaultForwarder) SubmitProcessChecks(payload Payloads, extra http.Header) (chan Response, error) {
	return f.submitProcessLikePayload(processesEndpoint, payload, extra, true)
}

// SubmitRTProcessChecks sends real time process checks
func (f *DefaultForwarder) SubmitRTProcessChecks(payload Payloads, extra http.Header) (chan Response, error) {
	return f.submitProcessLikePayload(rtProcessesEndpoint, payload, extra, false)
}

// SubmitContainerChecks sends container checks
func (f *DefaultForwarder) SubmitContainerChecks(payload Payloads, extra http.Header) (chan Response, error) {
	return f.submitProcessLikePayload(containerEndpoint, payload, extra, true)
}

// SubmitRTContainerChecks sends real time container checks
func (f *DefaultForwarder) SubmitRTContainerChecks(payload Payloads, extra http.Header) (chan Response, error) {
	return f.submitProcessLikePayload(rtContainerEndpoint, payload, extra, false)
}

// SubmitConnectionChecks sends connection checks
func (f *DefaultForwarder) SubmitConnectionChecks(payload Payloads, extra http.Header) (chan Response, error) {
	return f.submitProcessLikePayload(connectionsEndpoint, payload, extra, true)
}

// SubmitOrchestratorChecks sends orchestrator checks
func (f *DefaultForwarder) SubmitOrchestratorChecks(payload Payloads, extra http.Header, payloadType string) (chan Response, error) {
	switch payloadType {
	case PayloadTypePod:
		transactionsIntakePod.Add(1)
	case PayloadTypeDeployment:
		transactionsIntakeDeployment.Add(1)
	case PayloadTypeReplicaSet:
		transactionsIntakeReplicaSet.Add(1)
	case PayloadTypeService:
		transactionsIntakeService.Add(1)
	case PayloadTypeNode:
		transactionsIntakeNode.Add(1)
	}

	return f.submitProcessLikePayload(orchestratorEndpoint, payload, extra, true)
}

func (f *DefaultForwarder) submitProcessLikePayload(ep endpoint, payload Payloads, extra http.Header, retryable bool) (chan Response, error) {
	transactions := f.createHTTPTransactions(ep, payload, false, extra)
	results := make(chan Response, len(transactions))
	internalResults := make(chan Response, len(transactions))
	expectedResponses := len(transactions)

	for _, txn := range transactions {
		txn.retryable = retryable
		txn.attemptHandler = func(transaction *HTTPTransaction) {
			if v := transaction.Headers.Get("X-DD-Agent-Attempts"); v == "" {
				transaction.Headers.Set("X-DD-Agent-Attempts", "1")
			} else {
				attempts, _ := strconv.ParseInt(v, 10, 0)
				transaction.Headers.Set("X-DD-Agent-Attempts", strconv.Itoa(int(attempts+1)))
			}
		}

		txn.completionHandler = func(transaction *HTTPTransaction, statusCode int, body []byte, err error) {
			internalResults <- Response{
				Domain:     transaction.Domain,
				Body:       body,
				StatusCode: statusCode,
				Err:        err,
			}
		}
	}

	go func() {
		receivedResponses := 0
		for {
			select {
			case r := <-internalResults:
				results <- r
				receivedResponses++
				if receivedResponses == expectedResponses {
					close(results)
					return
				}
			case <-time.After(defaultResponseTimeout):
				log.Errorf("timed out waiting for responses, received %d/%d", receivedResponses, expectedResponses)
				close(results)
				return
			}
		}
	}()

	return results, f.sendHTTPTransactions(transactions)
}<|MERGE_RESOLUTION|>--- conflicted
+++ resolved
@@ -146,10 +146,7 @@
 	SubmitServiceChecks(payload Payloads, extra http.Header) error
 	SubmitSketchSeries(payload Payloads, extra http.Header) error
 	SubmitHostMetadata(payload Payloads, extra http.Header) error
-<<<<<<< HEAD
 	SubmitAgentchecksMetadata(payload Payloads, extra http.Header) error
-=======
->>>>>>> 6275ef2a
 	SubmitMetadata(payload Payloads, extra http.Header) error
 	SubmitProcessChecks(payload Payloads, extra http.Header) (chan Response, error)
 	SubmitRTProcessChecks(payload Payloads, extra http.Header) (chan Response, error)
@@ -449,17 +446,10 @@
 	return f.internalState
 }
 func (f *DefaultForwarder) createHTTPTransactions(endpoint endpoint, payloads Payloads, apiKeyInQueryString bool, extra http.Header) []*HTTPTransaction {
-<<<<<<< HEAD
 	return f.createAdvancedHTTPTransactions(endpoint, payloads, apiKeyInQueryString, extra, TransactionPriorityNormal, true)
 }
 
 func (f *DefaultForwarder) createAdvancedHTTPTransactions(endpoint endpoint, payloads Payloads, apiKeyInQueryString bool, extra http.Header, priority TransactionPriority, storableOnDisk bool) []*HTTPTransaction {
-=======
-	return f.createAdvancedHTTPTransactions(endpoint, payloads, apiKeyInQueryString, extra, TransactionPriorityNormal)
-}
-
-func (f *DefaultForwarder) createAdvancedHTTPTransactions(endpoint endpoint, payloads Payloads, apiKeyInQueryString bool, extra http.Header, priority TransactionPriority) []*HTTPTransaction {
->>>>>>> 6275ef2a
 	transactions := make([]*HTTPTransaction, 0, len(payloads)*len(f.keysPerDomains))
 	allowArbitraryTags := config.Datadog.GetBool("allow_arbitrary_tags")
 
@@ -540,7 +530,6 @@
 
 // SubmitHostMetadata will send a host_metadata tag type payload to Datadog backend.
 func (f *DefaultForwarder) SubmitHostMetadata(payload Payloads, extra http.Header) error {
-<<<<<<< HEAD
 	return f.submitV1Intake(payload, extra,
 		func(endpoint endpoint, payloads Payloads, apiKeyInQueryString bool, extra http.Header) []*HTTPTransaction {
 			// Host metadata contains the API KEY and should not be stored on disk.
@@ -556,21 +545,12 @@
 			// Agentchecks metadata contains the API KEY and should not be stored on disk.
 			storableOnDisk := false
 			return f.createAdvancedHTTPTransactions(endpoint, payloads, apiKeyInQueryString, extra, TransactionPriorityNormal, storableOnDisk)
-=======
-	return f.submitV1IntakeWithTransactionsFactory(payload, extra,
-		func(endpoint endpoint, payloads Payloads, apiKeyInQueryString bool, extra http.Header) []*HTTPTransaction {
-			return f.createAdvancedHTTPTransactions(endpoint, payloads, apiKeyInQueryString, extra, TransactionPriorityHigh)
->>>>>>> 6275ef2a
 		})
 }
 
 // SubmitMetadata will send a metadata type payload to Datadog backend.
 func (f *DefaultForwarder) SubmitMetadata(payload Payloads, extra http.Header) error {
-<<<<<<< HEAD
-	return f.submitV1Intake(payload, extra, f.createHTTPTransactions)
-=======
 	return f.submitV1IntakeWithTransactionsFactory(payload, extra, f.createHTTPTransactions)
->>>>>>> 6275ef2a
 }
 
 // SubmitV1Series will send timeserie to v1 endpoint (this will be remove once
@@ -589,17 +569,10 @@
 
 // SubmitV1Intake will send payloads to the universal `/intake/` endpoint used by Agent v.5
 func (f *DefaultForwarder) SubmitV1Intake(payload Payloads, extra http.Header) error {
-<<<<<<< HEAD
-	return f.submitV1Intake(payload, extra, f.createHTTPTransactions)
-}
-
-func (f *DefaultForwarder) submitV1Intake(
-=======
 	return f.submitV1IntakeWithTransactionsFactory(payload, extra, f.createHTTPTransactions)
 }
 
 func (f *DefaultForwarder) submitV1IntakeWithTransactionsFactory(
->>>>>>> 6275ef2a
 	payload Payloads,
 	extra http.Header,
 	createHTTPTransactions func(endpoint endpoint, payload Payloads, apiKeyInQueryString bool, extra http.Header) []*HTTPTransaction) error {
