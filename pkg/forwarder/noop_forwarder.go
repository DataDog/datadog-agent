// Unless explicitly stated otherwise all files in this repository are licensed
// under the Apache License Version 2.0.
// This product includes software developed at Datadog (https://www.datadoghq.com/).
// Copyright 2016-present Datadog, Inc.

package forwarder

import (
	"net/http"

	"github.com/DataDog/datadog-agent/pkg/forwarder/transaction"
)

// NoopForwarder is a Forwarder doing nothing and not returning any responses.
type NoopForwarder struct{}

// Start does nothing.
func (f NoopForwarder) Start() error { return nil }

// Stop does nothing.
func (f NoopForwarder) Stop() {}

// SubmitV1Series does nothing.
func (f NoopForwarder) SubmitV1Series(payload transaction.BytesPayloads, extra http.Header) error {
	return nil
}

// SubmitV1Intake does nothing.
func (f NoopForwarder) SubmitV1Intake(payload transaction.BytesPayloads, extra http.Header) error {
	return nil
}

// SubmitV1CheckRuns does nothing.
func (f NoopForwarder) SubmitV1CheckRuns(payload transaction.BytesPayloads, extra http.Header) error {
	return nil
}

// SubmitSeries does nothing.
func (f NoopForwarder) SubmitSeries(payload transaction.BytesPayloads, extra http.Header) error {
	return nil
}

// SubmitSketchSeries does nothing.
func (f NoopForwarder) SubmitSketchSeries(payload transaction.BytesPayloads, extra http.Header) error {
	return nil
}

// SubmitHostMetadata does nothing.
func (f NoopForwarder) SubmitHostMetadata(payload transaction.BytesPayloads, extra http.Header) error {
	return nil
}

// SubmitAgentChecksMetadata does nothing.
func (f NoopForwarder) SubmitAgentChecksMetadata(payload transaction.BytesPayloads, extra http.Header) error {
	return nil
}

// SubmitMetadata does nothing.
func (f NoopForwarder) SubmitMetadata(payload transaction.BytesPayloads, extra http.Header) error {
	return nil
}

// SubmitProcessChecks does nothing.
func (f NoopForwarder) SubmitProcessChecks(payload transaction.BytesPayloads, extra http.Header) (chan Response, error) {
	return nil, nil
}

// SubmitProcessDiscoveryChecks does nothing.
func (f NoopForwarder) SubmitProcessDiscoveryChecks(payload transaction.BytesPayloads, extra http.Header) (chan Response, error) {
	return nil, nil
}

// SubmitProcessEventChecks does nothing
func (f NoopForwarder) SubmitProcessEventChecks(payload transaction.BytesPayloads, extra http.Header) (chan Response, error) {
	return nil, nil
}

// SubmitRTProcessChecks does nothing.
func (f NoopForwarder) SubmitRTProcessChecks(payload transaction.BytesPayloads, extra http.Header) (chan Response, error) {
	return nil, nil
}

// SubmitContainerChecks does nothing.
func (f NoopForwarder) SubmitContainerChecks(payload transaction.BytesPayloads, extra http.Header) (chan Response, error) {
	return nil, nil
}

// SubmitRTContainerChecks does nothing.
func (f NoopForwarder) SubmitRTContainerChecks(payload transaction.BytesPayloads, extra http.Header) (chan Response, error) {
	return nil, nil
}

// SubmitConnectionChecks does nothing.
func (f NoopForwarder) SubmitConnectionChecks(payload transaction.BytesPayloads, extra http.Header) (chan Response, error) {
	return nil, nil
}

// SubmitOrchestratorChecks does nothing.
func (f NoopForwarder) SubmitOrchestratorChecks(payload transaction.BytesPayloads, extra http.Header, payloadType int) (chan Response, error) {
	return nil, nil
}

// SubmitContainerLifecycleEvents does nothing.
func (f NoopForwarder) SubmitContainerLifecycleEvents(payload transaction.BytesPayloads, extra http.Header) error {
	return nil
}

// SubmitContainerImages does nothing.
func (f NoopForwarder) SubmitContainerImages(payload transaction.BytesPayloads, extra http.Header) error {
	return nil
}

<<<<<<< HEAD
=======
// SubmitSBOM does nothing.
func (f NoopForwarder) SubmitSBOM(payload transaction.BytesPayloads, extra http.Header) error {
	return nil
}

>>>>>>> 16cc0c7f
// SubmitOrchestratorManifests does nothing.
func (f NoopForwarder) SubmitOrchestratorManifests(payload transaction.BytesPayloads, extra http.Header) (chan Response, error) {
	return nil, nil
}<|MERGE_RESOLUTION|>--- conflicted
+++ resolved
@@ -110,14 +110,11 @@
 	return nil
 }
 
-<<<<<<< HEAD
-=======
 // SubmitSBOM does nothing.
 func (f NoopForwarder) SubmitSBOM(payload transaction.BytesPayloads, extra http.Header) error {
 	return nil
 }
 
->>>>>>> 16cc0c7f
 // SubmitOrchestratorManifests does nothing.
 func (f NoopForwarder) SubmitOrchestratorManifests(payload transaction.BytesPayloads, extra http.Header) (chan Response, error) {
 	return nil, nil
