// Unless explicitly stated otherwise all files in this repository are licensed
// under the Apache License Version 2.0.
// This product includes software developed at Datadog (https://www.datadoghq.com/).
// Copyright 2016-present Datadog, Inc.

// Package env provides the environment variables for the installer.
package env

import (
	"context"
	"fmt"
	"os"
	"slices"
	"strings"
	"time"

	"github.com/DataDog/datadog-agent/pkg/config/model"
	"github.com/DataDog/datadog-agent/pkg/config/utils"
	"github.com/DataDog/datadog-agent/pkg/util/hostname"
)

const (
	envAPIKey                = "DD_API_KEY"
	envSite                  = "DD_SITE"
	envRemoteUpdates         = "DD_REMOTE_UPDATES"
	envRemotePolicies        = "DD_REMOTE_POLICIES"
	envRegistryURL           = "DD_INSTALLER_REGISTRY_URL"
	envRegistryAuth          = "DD_INSTALLER_REGISTRY_AUTH"
	envRegistryUsername      = "DD_INSTALLER_REGISTRY_USERNAME"
	envRegistryPassword      = "DD_INSTALLER_REGISTRY_PASSWORD"
	envDefaultPackageVersion = "DD_INSTALLER_DEFAULT_PKG_VERSION"
	envDefaultPackageInstall = "DD_INSTALLER_DEFAULT_PKG_INSTALL"
	envApmLibraries          = "DD_APM_INSTRUMENTATION_LIBRARIES"
	envAgentMajorVersion     = "DD_AGENT_MAJOR_VERSION"
	envAgentMinorVersion     = "DD_AGENT_MINOR_VERSION"
	envApmLanguages          = "DD_APM_INSTRUMENTATION_LANGUAGES"
	envCDNLocalDirPath       = "DD_INSTALLER_DEBUG_CDN_LOCAL_DIR_PATH"
	envCDNEnabled            = "DD_INSTALLER_CDN_ENABLED"
	envAgentUserName         = "DD_AGENT_USER_NAME"
	// envAgentUserNameCompat provides compatibility with the original MSI parameter name
	envAgentUserNameCompat = "DDAGENTUSER_NAME"
	envTags                = "DD_TAGS"
	envExtraTags           = "DD_EXTRA_TAGS"
<<<<<<< HEAD
	envDDHTTPProxy         = "DD_PROXY_HTTP"
	envHTTPProxy           = "HTTP_PROXY"
	envDDHTTPSProxy        = "DD_PROXY_HTTPS"
	envHTTPSProxy          = "HTTPS_PROXY"
	envDDNoProxy           = "DD_PROXY_NO_PROXY"
	envNoProxy             = "NO_PROXY"
=======
	envHostname            = "DD_HOSTNAME"
>>>>>>> b84c7ee4
)

var defaultEnv = Env{
	APIKey:        "",
	Site:          "datadoghq.com",
	RemoteUpdates: false,

	RegistryOverride:            "",
	RegistryAuthOverride:        "",
	RegistryUsername:            "",
	RegistryPassword:            "",
	RegistryOverrideByImage:     map[string]string{},
	RegistryAuthOverrideByImage: map[string]string{},
	RegistryUsernameByImage:     map[string]string{},
	RegistryPasswordByImage:     map[string]string{},

	DefaultPackagesInstallOverride: map[string]bool{},
	DefaultPackagesVersionOverride: map[string]string{},

	InstallScript: InstallScriptEnv{
		APMInstrumentationEnabled: "",
	},
}

// ApmLibLanguage is a language defined in DD_APM_INSTRUMENTATION_LIBRARIES env var
type ApmLibLanguage string

// ApmLibVersion is the version of the library defined in DD_APM_INSTRUMENTATION_LIBRARIES env var
type ApmLibVersion string

// Env contains the configuration for the installer.
type Env struct {
	APIKey         string
	Site           string
	RemoteUpdates  bool
	RemotePolicies bool

	RegistryOverride            string
	RegistryAuthOverride        string
	RegistryUsername            string
	RegistryPassword            string
	RegistryOverrideByImage     map[string]string
	RegistryAuthOverrideByImage map[string]string
	RegistryUsernameByImage     map[string]string
	RegistryPasswordByImage     map[string]string

	DefaultPackagesInstallOverride map[string]bool
	DefaultPackagesVersionOverride map[string]string

	ApmLibraries map[ApmLibLanguage]ApmLibVersion

	AgentMajorVersion string
	AgentMinorVersion string
	AgentUserName     string // windows only

	InstallScript InstallScriptEnv

	CDNEnabled      bool
	CDNLocalDirPath string

<<<<<<< HEAD
	Tags []string

	HTTPProxy  string
	HTTPSProxy string
	NoProxy    string
=======
	Tags     []string
	Hostname string
>>>>>>> b84c7ee4
}

// FromEnv returns an Env struct with values from the environment.
func FromEnv() *Env {
	splitFunc := func(c rune) bool {
		return c == ','
	}

	return &Env{
		APIKey:         getEnvOrDefault(envAPIKey, defaultEnv.APIKey),
		Site:           getEnvOrDefault(envSite, defaultEnv.Site),
		RemoteUpdates:  strings.ToLower(os.Getenv(envRemoteUpdates)) == "true",
		RemotePolicies: strings.ToLower(os.Getenv(envRemotePolicies)) == "true",

		RegistryOverride:            getEnvOrDefault(envRegistryURL, defaultEnv.RegistryOverride),
		RegistryAuthOverride:        getEnvOrDefault(envRegistryAuth, defaultEnv.RegistryAuthOverride),
		RegistryUsername:            getEnvOrDefault(envRegistryUsername, defaultEnv.RegistryUsername),
		RegistryPassword:            getEnvOrDefault(envRegistryPassword, defaultEnv.RegistryPassword),
		RegistryOverrideByImage:     overridesByNameFromEnv(envRegistryURL, func(s string) string { return s }),
		RegistryAuthOverrideByImage: overridesByNameFromEnv(envRegistryAuth, func(s string) string { return s }),
		RegistryUsernameByImage:     overridesByNameFromEnv(envRegistryUsername, func(s string) string { return s }),
		RegistryPasswordByImage:     overridesByNameFromEnv(envRegistryPassword, func(s string) string { return s }),

		DefaultPackagesInstallOverride: overridesByNameFromEnv(envDefaultPackageInstall, func(s string) bool { return strings.ToLower(s) == "true" }),
		DefaultPackagesVersionOverride: overridesByNameFromEnv(envDefaultPackageVersion, func(s string) string { return s }),

		ApmLibraries: parseApmLibrariesEnv(),

		AgentMajorVersion: os.Getenv(envAgentMajorVersion),
		AgentMinorVersion: os.Getenv(envAgentMinorVersion),
		AgentUserName:     getEnvOrDefault(envAgentUserName, os.Getenv(envAgentUserNameCompat)),

		InstallScript: installScriptEnvFromEnv(),

		CDNEnabled:      strings.ToLower(os.Getenv(envCDNEnabled)) == "true",
		CDNLocalDirPath: getEnvOrDefault(envCDNLocalDirPath, ""),

		Tags: append(
			strings.FieldsFunc(os.Getenv(envTags), splitFunc),
			strings.FieldsFunc(os.Getenv(envExtraTags), splitFunc)...,
		),
<<<<<<< HEAD

		HTTPProxy:  getProxySetting(envDDHTTPProxy, envHTTPProxy),
		HTTPSProxy: getProxySetting(envDDHTTPSProxy, envHTTPSProxy),
		NoProxy:    getProxySetting(envDDNoProxy, envNoProxy),
=======
		Hostname: os.Getenv(envHostname),
>>>>>>> b84c7ee4
	}
}

// FromConfig returns an Env struct with values from the configuration.
func FromConfig(config model.Reader) *Env {
	ctx, cancel := context.WithTimeout(context.Background(), time.Second)
	defer cancel()
	hostname, err := hostname.Get(ctx)
	if err != nil {
		hostname = "unknown"
	}
	return &Env{
		APIKey:               utils.SanitizeAPIKey(config.GetString("api_key")),
		Site:                 config.GetString("site"),
		RemoteUpdates:        config.GetBool("remote_updates"),
		RemotePolicies:       config.GetBool("remote_policies"),
		RegistryOverride:     config.GetString("installer.registry.url"),
		RegistryAuthOverride: config.GetString("installer.registry.auth"),
		RegistryUsername:     config.GetString("installer.registry.username"),
		RegistryPassword:     config.GetString("installer.registry.password"),
		Tags:                 utils.GetConfiguredTags(config, false),
<<<<<<< HEAD
		HTTPProxy:            config.GetString("proxy.http"),
		HTTPSProxy:           config.GetString("proxy.https"),
		NoProxy:              strings.Join(config.GetStringSlice("proxy.no_proxy"), ","),
=======
		Hostname:             hostname,
>>>>>>> b84c7ee4
	}
}

// ToEnv returns a slice of environment variables from the Env struct.
func (e *Env) ToEnv() []string {
	var env []string
	if e.APIKey != "" {
		env = append(env, envAPIKey+"="+e.APIKey)
	}
	if e.Site != "" {
		env = append(env, envSite+"="+e.Site)
	}
	if e.RemoteUpdates {
		env = append(env, envRemoteUpdates+"=true")
	}
	if e.RemotePolicies {
		env = append(env, envRemotePolicies+"=true")
	}
	if e.RegistryOverride != "" {
		env = append(env, envRegistryURL+"="+e.RegistryOverride)
	}
	if e.RegistryAuthOverride != "" {
		env = append(env, envRegistryAuth+"="+e.RegistryAuthOverride)
	}
	if e.RegistryUsername != "" {
		env = append(env, envRegistryUsername+"="+e.RegistryUsername)
	}
	if e.RegistryPassword != "" {
		env = append(env, envRegistryPassword+"="+e.RegistryPassword)
	}
	if len(e.ApmLibraries) > 0 {
		libraries := []string{}
		for l, v := range e.ApmLibraries {
			l := string(l)
			if v != "" {
				l = l + ":" + string(v)
			}
			libraries = append(libraries, l)
		}
		slices.Sort(libraries)
		env = append(env, envApmLibraries+"="+strings.Join(libraries, ","))
	}
	if len(e.Tags) > 0 {
		env = append(env, envTags+"="+strings.Join(e.Tags, ","))
	}
<<<<<<< HEAD
	if e.HTTPProxy != "" {
		env = append(env, envHTTPProxy+"="+e.HTTPProxy)
	}
	if e.HTTPSProxy != "" {
		env = append(env, envHTTPSProxy+"="+e.HTTPSProxy)
	}
	if e.NoProxy != "" {
		env = append(env, envNoProxy+"="+e.NoProxy)
=======
	if len(e.Hostname) > 0 {
		env = append(env, envHostname+"="+e.Hostname)
>>>>>>> b84c7ee4
	}
	env = append(env, overridesByNameToEnv(envRegistryURL, e.RegistryOverrideByImage)...)
	env = append(env, overridesByNameToEnv(envRegistryAuth, e.RegistryAuthOverrideByImage)...)
	env = append(env, overridesByNameToEnv(envRegistryUsername, e.RegistryUsernameByImage)...)
	env = append(env, overridesByNameToEnv(envRegistryPassword, e.RegistryPasswordByImage)...)
	env = append(env, overridesByNameToEnv(envDefaultPackageInstall, e.DefaultPackagesInstallOverride)...)
	env = append(env, overridesByNameToEnv(envDefaultPackageVersion, e.DefaultPackagesVersionOverride)...)
	return env
}

func parseApmLibrariesEnv() map[ApmLibLanguage]ApmLibVersion {
	apmLibraries, ok := os.LookupEnv(envApmLibraries)
	if !ok {
		return parseAPMLanguagesEnv()
	}
	apmLibrariesVersion := map[ApmLibLanguage]ApmLibVersion{}
	if apmLibraries == "" {
		return apmLibrariesVersion
	}
	for _, library := range strings.FieldsFunc(apmLibraries, func(r rune) bool {
		return r == ',' || r == ' '
	}) {
		libraryName, libraryVersion, _ := strings.Cut(library, ":")
		apmLibrariesVersion[ApmLibLanguage(libraryName)] = ApmLibVersion(libraryVersion)
	}
	return apmLibrariesVersion
}

func parseAPMLanguagesEnv() map[ApmLibLanguage]ApmLibVersion {
	apmLanguages := os.Getenv(envApmLanguages)
	res := map[ApmLibLanguage]ApmLibVersion{}
	for _, language := range strings.Split(apmLanguages, " ") {
		if len(language) > 0 {
			res[ApmLibLanguage(language)] = ""
		}
	}
	return res
}

func overridesByNameFromEnv[T any](envPrefix string, convert func(string) T) map[string]T {
	env := os.Environ()
	overridesByPackage := map[string]T{}
	for _, e := range env {
		keyVal := strings.SplitN(e, "=", 2)
		if len(keyVal) != 2 {
			continue
		}
		if strings.HasPrefix(keyVal[0], envPrefix+"_") {
			pkg := strings.TrimPrefix(keyVal[0], envPrefix+"_")
			pkg = strings.ToLower(pkg)
			pkg = strings.ReplaceAll(pkg, "_", "-")
			overridesByPackage[pkg] = convert(keyVal[1])
		}
	}
	return overridesByPackage
}

func overridesByNameToEnv[T any](envPrefix string, overridesByPackage map[string]T) []string {
	env := []string{}
	for pkg, override := range overridesByPackage {
		pkg = strings.ReplaceAll(pkg, "-", "_")
		pkg = strings.ToUpper(pkg)
		env = append(env, envPrefix+"_"+pkg+"="+fmt.Sprint(override))
	}
	return env
}

func getEnvOrDefault(env string, defaultValue string) string {
	value := os.Getenv(env)
	if value == "" {
		return defaultValue
	}
	return value
}

func getProxySetting(ddEnv string, env string) string {
	return getEnvOrDefault(
		ddEnv,
		getEnvOrDefault(
			env,
			os.Getenv(strings.ToLower(env)),
		),
	)
}<|MERGE_RESOLUTION|>--- conflicted
+++ resolved
@@ -41,16 +41,13 @@
 	envAgentUserNameCompat = "DDAGENTUSER_NAME"
 	envTags                = "DD_TAGS"
 	envExtraTags           = "DD_EXTRA_TAGS"
-<<<<<<< HEAD
+	envHostname            = "DD_HOSTNAME"
 	envDDHTTPProxy         = "DD_PROXY_HTTP"
 	envHTTPProxy           = "HTTP_PROXY"
 	envDDHTTPSProxy        = "DD_PROXY_HTTPS"
 	envHTTPSProxy          = "HTTPS_PROXY"
 	envDDNoProxy           = "DD_PROXY_NO_PROXY"
 	envNoProxy             = "NO_PROXY"
-=======
-	envHostname            = "DD_HOSTNAME"
->>>>>>> b84c7ee4
 )
 
 var defaultEnv = Env{
@@ -111,16 +108,12 @@
 	CDNEnabled      bool
 	CDNLocalDirPath string
 
-<<<<<<< HEAD
-	Tags []string
+	Tags     []string
+	Hostname string
 
 	HTTPProxy  string
 	HTTPSProxy string
 	NoProxy    string
-=======
-	Tags     []string
-	Hostname string
->>>>>>> b84c7ee4
 }
 
 // FromEnv returns an Env struct with values from the environment.
@@ -162,14 +155,11 @@
 			strings.FieldsFunc(os.Getenv(envTags), splitFunc),
 			strings.FieldsFunc(os.Getenv(envExtraTags), splitFunc)...,
 		),
-<<<<<<< HEAD
+		Hostname: os.Getenv(envHostname),
 
 		HTTPProxy:  getProxySetting(envDDHTTPProxy, envHTTPProxy),
 		HTTPSProxy: getProxySetting(envDDHTTPSProxy, envHTTPSProxy),
 		NoProxy:    getProxySetting(envDDNoProxy, envNoProxy),
-=======
-		Hostname: os.Getenv(envHostname),
->>>>>>> b84c7ee4
 	}
 }
 
@@ -191,13 +181,10 @@
 		RegistryUsername:     config.GetString("installer.registry.username"),
 		RegistryPassword:     config.GetString("installer.registry.password"),
 		Tags:                 utils.GetConfiguredTags(config, false),
-<<<<<<< HEAD
+		Hostname:             hostname,
 		HTTPProxy:            config.GetString("proxy.http"),
 		HTTPSProxy:           config.GetString("proxy.https"),
 		NoProxy:              strings.Join(config.GetStringSlice("proxy.no_proxy"), ","),
-=======
-		Hostname:             hostname,
->>>>>>> b84c7ee4
 	}
 }
 
@@ -243,7 +230,9 @@
 	if len(e.Tags) > 0 {
 		env = append(env, envTags+"="+strings.Join(e.Tags, ","))
 	}
-<<<<<<< HEAD
+	if len(e.Hostname) > 0 {
+		env = append(env, envHostname+"="+e.Hostname)
+	}
 	if e.HTTPProxy != "" {
 		env = append(env, envHTTPProxy+"="+e.HTTPProxy)
 	}
@@ -252,10 +241,6 @@
 	}
 	if e.NoProxy != "" {
 		env = append(env, envNoProxy+"="+e.NoProxy)
-=======
-	if len(e.Hostname) > 0 {
-		env = append(env, envHostname+"="+e.Hostname)
->>>>>>> b84c7ee4
 	}
 	env = append(env, overridesByNameToEnv(envRegistryURL, e.RegistryOverrideByImage)...)
 	env = append(env, overridesByNameToEnv(envRegistryAuth, e.RegistryAuthOverrideByImage)...)
