// Unless explicitly stated otherwise all files in this repository are licensed
// under the Apache License Version 2.0.
// This product includes software developed at Datadog (https://www.datadoghq.com/).
// Copyright 2016-present Datadog, Inc.

// Package env provides the environment variables for the installer.
package env

import (
	"fmt"
	"os"
	"slices"
	"strings"

	"github.com/DataDog/datadog-agent/pkg/config/model"
	"github.com/DataDog/datadog-agent/pkg/config/utils"
)

const (
	envAPIKey                = "DD_API_KEY"
	envSite                  = "DD_SITE"
	envRemoteUpdates         = "DD_REMOTE_UPDATES"
	envRemotePolicies        = "DD_REMOTE_POLICIES"
	envRegistryURL           = "DD_INSTALLER_REGISTRY_URL"
	envRegistryAuth          = "DD_INSTALLER_REGISTRY_AUTH"
	envRegistryUsername      = "DD_INSTALLER_REGISTRY_USERNAME"
	envRegistryPassword      = "DD_INSTALLER_REGISTRY_PASSWORD"
	envDefaultPackageVersion = "DD_INSTALLER_DEFAULT_PKG_VERSION"
	envDefaultPackageInstall = "DD_INSTALLER_DEFAULT_PKG_INSTALL"
	envApmLibraries          = "DD_APM_INSTRUMENTATION_LIBRARIES"
	envAgentMajorVersion     = "DD_AGENT_MAJOR_VERSION"
	envAgentMinorVersion     = "DD_AGENT_MINOR_VERSION"
	envApmLanguages          = "DD_APM_INSTRUMENTATION_LANGUAGES"
	envCDNLocalDirPath       = "DD_INSTALLER_DEBUG_CDN_LOCAL_DIR_PATH"
<<<<<<< HEAD
	envAgentUserName         = "DD_AGENT_USER_NAME"
	// envAgentUserNameCompat provides compatibility with the original MSI parameter name
	envAgentUserNameCompat = "DDAGENTUSER_NAME"
=======
	envCDNEnabled            = "DD_INSTALLER_CDN_ENABLED"
>>>>>>> aefb3484
)

var defaultEnv = Env{
	APIKey:        "",
	Site:          "datadoghq.com",
	RemoteUpdates: false,

	RegistryOverride:            "",
	RegistryAuthOverride:        "",
	RegistryUsername:            "",
	RegistryPassword:            "",
	RegistryOverrideByImage:     map[string]string{},
	RegistryAuthOverrideByImage: map[string]string{},
	RegistryUsernameByImage:     map[string]string{},
	RegistryPasswordByImage:     map[string]string{},

	DefaultPackagesInstallOverride: map[string]bool{},
	DefaultPackagesVersionOverride: map[string]string{},

	InstallScript: InstallScriptEnv{
		APMInstrumentationEnabled: "",
	},
}

// ApmLibLanguage is a language defined in DD_APM_INSTRUMENTATION_LIBRARIES env var
type ApmLibLanguage string

// ApmLibVersion is the version of the library defined in DD_APM_INSTRUMENTATION_LIBRARIES env var
type ApmLibVersion string

// Env contains the configuration for the installer.
type Env struct {
	APIKey         string
	Site           string
	RemoteUpdates  bool
	RemotePolicies bool

	RegistryOverride            string
	RegistryAuthOverride        string
	RegistryUsername            string
	RegistryPassword            string
	RegistryOverrideByImage     map[string]string
	RegistryAuthOverrideByImage map[string]string
	RegistryUsernameByImage     map[string]string
	RegistryPasswordByImage     map[string]string

	DefaultPackagesInstallOverride map[string]bool
	DefaultPackagesVersionOverride map[string]string

	ApmLibraries map[ApmLibLanguage]ApmLibVersion

	AgentMajorVersion string
	AgentMinorVersion string
	AgentUserName     string // windows only

	InstallScript InstallScriptEnv

	CDNEnabled      bool
	CDNLocalDirPath string
}

// FromEnv returns an Env struct with values from the environment.
func FromEnv() *Env {
	return &Env{
		APIKey:         getEnvOrDefault(envAPIKey, defaultEnv.APIKey),
		Site:           getEnvOrDefault(envSite, defaultEnv.Site),
		RemoteUpdates:  strings.ToLower(os.Getenv(envRemoteUpdates)) == "true",
		RemotePolicies: strings.ToLower(os.Getenv(envRemotePolicies)) == "true",

		RegistryOverride:            getEnvOrDefault(envRegistryURL, defaultEnv.RegistryOverride),
		RegistryAuthOverride:        getEnvOrDefault(envRegistryAuth, defaultEnv.RegistryAuthOverride),
		RegistryUsername:            getEnvOrDefault(envRegistryUsername, defaultEnv.RegistryUsername),
		RegistryPassword:            getEnvOrDefault(envRegistryPassword, defaultEnv.RegistryPassword),
		RegistryOverrideByImage:     overridesByNameFromEnv(envRegistryURL, func(s string) string { return s }),
		RegistryAuthOverrideByImage: overridesByNameFromEnv(envRegistryAuth, func(s string) string { return s }),
		RegistryUsernameByImage:     overridesByNameFromEnv(envRegistryUsername, func(s string) string { return s }),
		RegistryPasswordByImage:     overridesByNameFromEnv(envRegistryPassword, func(s string) string { return s }),

		DefaultPackagesInstallOverride: overridesByNameFromEnv(envDefaultPackageInstall, func(s string) bool { return strings.ToLower(s) == "true" }),
		DefaultPackagesVersionOverride: overridesByNameFromEnv(envDefaultPackageVersion, func(s string) string { return s }),

		ApmLibraries: parseApmLibrariesEnv(),

		AgentMajorVersion: os.Getenv(envAgentMajorVersion),
		AgentMinorVersion: os.Getenv(envAgentMinorVersion),
		AgentUserName:     getEnvOrDefault(envAgentUserName, os.Getenv(envAgentUserNameCompat)),

		InstallScript: installScriptEnvFromEnv(),

		CDNEnabled:      strings.ToLower(os.Getenv(envCDNEnabled)) == "true",
		CDNLocalDirPath: getEnvOrDefault(envCDNLocalDirPath, ""),
	}
}

// FromConfig returns an Env struct with values from the configuration.
func FromConfig(config model.Reader) *Env {
	return &Env{
		APIKey:               utils.SanitizeAPIKey(config.GetString("api_key")),
		Site:                 config.GetString("site"),
		RemoteUpdates:        config.GetBool("remote_updates"),
		RemotePolicies:       config.GetBool("remote_policies"),
		RegistryOverride:     config.GetString("installer.registry.url"),
		RegistryAuthOverride: config.GetString("installer.registry.auth"),
		RegistryUsername:     config.GetString("installer.registry.username"),
		RegistryPassword:     config.GetString("installer.registry.password"),
	}
}

// ToEnv returns a slice of environment variables from the Env struct.
func (e *Env) ToEnv() []string {
	var env []string
	if e.APIKey != "" {
		env = append(env, envAPIKey+"="+e.APIKey)
	}
	if e.Site != "" {
		env = append(env, envSite+"="+e.Site)
	}
	if e.RemoteUpdates {
		env = append(env, envRemoteUpdates+"=true")
	}
	if e.RemotePolicies {
		env = append(env, envRemotePolicies+"=true")
	}
	if e.RegistryOverride != "" {
		env = append(env, envRegistryURL+"="+e.RegistryOverride)
	}
	if e.RegistryAuthOverride != "" {
		env = append(env, envRegistryAuth+"="+e.RegistryAuthOverride)
	}
	if e.RegistryUsername != "" {
		env = append(env, envRegistryUsername+"="+e.RegistryUsername)
	}
	if e.RegistryPassword != "" {
		env = append(env, envRegistryPassword+"="+e.RegistryPassword)
	}
	if len(e.ApmLibraries) > 0 {
		libraries := []string{}
		for l, v := range e.ApmLibraries {
			l := string(l)
			if v != "" {
				l = l + ":" + string(v)
			}
			libraries = append(libraries, l)
		}
		slices.Sort(libraries)
		env = append(env, envApmLibraries+"="+strings.Join(libraries, ","))
	}
	env = append(env, overridesByNameToEnv(envRegistryURL, e.RegistryOverrideByImage)...)
	env = append(env, overridesByNameToEnv(envRegistryAuth, e.RegistryAuthOverrideByImage)...)
	env = append(env, overridesByNameToEnv(envRegistryUsername, e.RegistryUsernameByImage)...)
	env = append(env, overridesByNameToEnv(envRegistryPassword, e.RegistryPasswordByImage)...)
	env = append(env, overridesByNameToEnv(envDefaultPackageInstall, e.DefaultPackagesInstallOverride)...)
	env = append(env, overridesByNameToEnv(envDefaultPackageVersion, e.DefaultPackagesVersionOverride)...)
	return env
}

func parseApmLibrariesEnv() map[ApmLibLanguage]ApmLibVersion {
	apmLibraries, ok := os.LookupEnv(envApmLibraries)
	if !ok {
		return parseAPMLanguagesEnv()
	}
	apmLibrariesVersion := map[ApmLibLanguage]ApmLibVersion{}
	if apmLibraries == "" {
		return apmLibrariesVersion
	}
	for _, library := range strings.FieldsFunc(apmLibraries, func(r rune) bool {
		return r == ',' || r == ' '
	}) {
		libraryName, libraryVersion, _ := strings.Cut(library, ":")
		apmLibrariesVersion[ApmLibLanguage(libraryName)] = ApmLibVersion(libraryVersion)
	}
	return apmLibrariesVersion
}

func parseAPMLanguagesEnv() map[ApmLibLanguage]ApmLibVersion {
	apmLanguages := os.Getenv(envApmLanguages)
	res := map[ApmLibLanguage]ApmLibVersion{}
	for _, language := range strings.Split(apmLanguages, " ") {
		if len(language) > 0 {
			res[ApmLibLanguage(language)] = ""
		}
	}
	return res
}

func overridesByNameFromEnv[T any](envPrefix string, convert func(string) T) map[string]T {
	env := os.Environ()
	overridesByPackage := map[string]T{}
	for _, e := range env {
		keyVal := strings.SplitN(e, "=", 2)
		if len(keyVal) != 2 {
			continue
		}
		if strings.HasPrefix(keyVal[0], envPrefix+"_") {
			pkg := strings.TrimPrefix(keyVal[0], envPrefix+"_")
			pkg = strings.ToLower(pkg)
			pkg = strings.ReplaceAll(pkg, "_", "-")
			overridesByPackage[pkg] = convert(keyVal[1])
		}
	}
	return overridesByPackage
}

func overridesByNameToEnv[T any](envPrefix string, overridesByPackage map[string]T) []string {
	env := []string{}
	for pkg, override := range overridesByPackage {
		pkg = strings.ReplaceAll(pkg, "-", "_")
		pkg = strings.ToUpper(pkg)
		env = append(env, envPrefix+"_"+pkg+"="+fmt.Sprint(override))
	}
	return env
}

func getEnvOrDefault(env string, defaultValue string) string {
	value := os.Getenv(env)
	if value == "" {
		return defaultValue
	}
	return value
}<|MERGE_RESOLUTION|>--- conflicted
+++ resolved
@@ -32,13 +32,10 @@
 	envAgentMinorVersion     = "DD_AGENT_MINOR_VERSION"
 	envApmLanguages          = "DD_APM_INSTRUMENTATION_LANGUAGES"
 	envCDNLocalDirPath       = "DD_INSTALLER_DEBUG_CDN_LOCAL_DIR_PATH"
-<<<<<<< HEAD
+  envCDNEnabled            = "DD_INSTALLER_CDN_ENABLED"
 	envAgentUserName         = "DD_AGENT_USER_NAME"
 	// envAgentUserNameCompat provides compatibility with the original MSI parameter name
-	envAgentUserNameCompat = "DDAGENTUSER_NAME"
-=======
-	envCDNEnabled            = "DD_INSTALLER_CDN_ENABLED"
->>>>>>> aefb3484
+	envAgentUserNameCompat   = "DDAGENTUSER_NAME"
 )
 
 var defaultEnv = Env{
