// Unless explicitly stated otherwise all files in this repository are licensed
// under the Apache License Version 2.0.
// This product includes software developed at Datadog (https://www.datadoghq.com/).
// Copyright 2016-present Datadog, Inc.

// Package env provides the environment variables for the installer.
package env

import (
	"fmt"
	"os"
	"slices"
	"strings"

	"github.com/DataDog/datadog-agent/pkg/config"
	"github.com/DataDog/datadog-agent/pkg/config/utils"
)

const (
	envAPIKey                = "DD_API_KEY"
	envSite                  = "DD_SITE"
	envRemoteUpdates         = "DD_REMOTE_UPDATES"
	envRegistryURL           = "DD_INSTALLER_REGISTRY_URL"
	envRegistryAuth          = "DD_INSTALLER_REGISTRY_AUTH"
	envDefaultPackageVersion = "DD_INSTALLER_DEFAULT_PKG_VERSION"
	envDefaultPackageInstall = "DD_INSTALLER_DEFAULT_PKG_INSTALL"
	envApmLibraries          = "DD_APM_INSTRUMENTATION_LIBRARIES"
	envAgentMajorVersion     = "DD_AGENT_MAJOR_VERSION"
	envAgentMinorVersion     = "DD_AGENT_MINOR_VERSION"
	envApmLanguages          = "DD_APM_INSTRUMENTATION_LANGUAGES"
)

var defaultEnv = Env{
	APIKey:        "",
	Site:          "datadoghq.com",
	RemoteUpdates: false,

	RegistryOverride:            "",
	RegistryAuthOverride:        "",
	RegistryOverrideByImage:     map[string]string{},
	RegistryAuthOverrideByImage: map[string]string{},

	DefaultPackagesInstallOverride: map[string]bool{},
	DefaultPackagesVersionOverride: map[string]string{},

	InstallScript: InstallScriptEnv{
		APMInstrumentationEnabled: "",
	},
}

// ApmLibLanguage is a language defined in DD_APM_INSTRUMENTATION_LIBRARIES env var
type ApmLibLanguage string

// ApmLibVersion is the version of the library defined in DD_APM_INSTRUMENTATION_LIBRARIES env var
type ApmLibVersion string

<<<<<<< HEAD
=======
var fullSemverRe = regexp.MustCompile(`^[0-9]+\.[0-9]+\.[0-9]+`)

// AsVersionTag returns the version tag associated with the version of the library defined in DD_APM_INSTRUMENTATION_LIBRARIES
// if the value is empty we return latest
func (v ApmLibVersion) AsVersionTag() string {
	if v == "" {
		return "latest"
	}
	versionTag, _ := strings.CutPrefix(string(v), "v")
	if fullSemverRe.MatchString(versionTag) {
		return versionTag + "-1"
	}
	return versionTag
}

>>>>>>> cf5f8a05
// Env contains the configuration for the installer.
type Env struct {
	APIKey        string
	Site          string
	RemoteUpdates bool

	RegistryOverride            string
	RegistryAuthOverride        string
	RegistryOverrideByImage     map[string]string
	RegistryAuthOverrideByImage map[string]string

	DefaultPackagesInstallOverride map[string]bool
	DefaultPackagesVersionOverride map[string]string

	ApmLibraries map[ApmLibLanguage]ApmLibVersion

	AgentMajorVersion string
	AgentMinorVersion string

	InstallScript InstallScriptEnv
}

// FromEnv returns an Env struct with values from the environment.
func FromEnv() *Env {
	return &Env{
		APIKey:        getEnvOrDefault(envAPIKey, defaultEnv.APIKey),
		Site:          getEnvOrDefault(envSite, defaultEnv.Site),
		RemoteUpdates: os.Getenv(envRemoteUpdates) == "true",

		RegistryOverride:            getEnvOrDefault(envRegistryURL, defaultEnv.RegistryOverride),
		RegistryAuthOverride:        getEnvOrDefault(envRegistryAuth, defaultEnv.RegistryAuthOverride),
		RegistryOverrideByImage:     overridesByNameFromEnv(envRegistryURL, func(s string) string { return s }),
		RegistryAuthOverrideByImage: overridesByNameFromEnv(envRegistryAuth, func(s string) string { return s }),

		DefaultPackagesInstallOverride: overridesByNameFromEnv(envDefaultPackageInstall, func(s string) bool { return s == "true" }),
		DefaultPackagesVersionOverride: overridesByNameFromEnv(envDefaultPackageVersion, func(s string) string { return s }),

		ApmLibraries: parseApmLibrariesEnv(),

		AgentMajorVersion: os.Getenv(envAgentMajorVersion),
		AgentMinorVersion: os.Getenv(envAgentMinorVersion),

		InstallScript: installScriptEnvFromEnv(),
	}
}

// FromConfig returns an Env struct with values from the configuration.
func FromConfig(config config.Reader) *Env {
	return &Env{
		APIKey:               utils.SanitizeAPIKey(config.GetString("api_key")),
		Site:                 config.GetString("site"),
		RemoteUpdates:        config.GetBool("remote_updates"),
		RegistryOverride:     config.GetString("installer.registry.url"),
		RegistryAuthOverride: config.GetString("installer.registry.auth"),
	}
}

// ToEnv returns a slice of environment variables from the Env struct.
func (e *Env) ToEnv() []string {
	var env []string
	if e.APIKey != "" {
		env = append(env, envAPIKey+"="+e.APIKey)
	}
	if e.Site != "" {
		env = append(env, envSite+"="+e.Site)
	}
	if e.RemoteUpdates {
		env = append(env, envRemoteUpdates+"=true")
	}
	if e.RegistryOverride != "" {
		env = append(env, envRegistryURL+"="+e.RegistryOverride)
	}
	if e.RegistryAuthOverride != "" {
		env = append(env, envRegistryAuth+"="+e.RegistryAuthOverride)
	}
	if len(e.ApmLibraries) > 0 {
		libraries := []string{}
		for l, v := range e.ApmLibraries {
			l := string(l)
			if v != "" {
				l = l + ":" + string(v)
			}
			libraries = append(libraries, l)
		}
		slices.Sort(libraries)
		env = append(env, envApmLibraries+"="+strings.Join(libraries, ","))
	}
	env = append(env, overridesByNameToEnv(envRegistryURL, e.RegistryOverrideByImage)...)
	env = append(env, overridesByNameToEnv(envRegistryAuth, e.RegistryAuthOverrideByImage)...)
	env = append(env, overridesByNameToEnv(envDefaultPackageInstall, e.DefaultPackagesInstallOverride)...)
	env = append(env, overridesByNameToEnv(envDefaultPackageVersion, e.DefaultPackagesVersionOverride)...)
	return env
}

func parseApmLibrariesEnv() map[ApmLibLanguage]ApmLibVersion {
	apmLibraries, ok := os.LookupEnv(envApmLibraries)
	if !ok {
		return parseAPMLanguagesEnv()
	}
	apmLibrariesVersion := map[ApmLibLanguage]ApmLibVersion{}
	if apmLibraries == "" {
		return apmLibrariesVersion
	}
	for _, library := range strings.FieldsFunc(apmLibraries, func(r rune) bool {
		return r == ',' || r == ' '
	}) {
		libraryName, libraryVersion, _ := strings.Cut(library, ":")
		apmLibrariesVersion[ApmLibLanguage(libraryName)] = ApmLibVersion(libraryVersion)
	}
	return apmLibrariesVersion
}

func parseAPMLanguagesEnv() map[ApmLibLanguage]ApmLibVersion {
	apmLanguages := os.Getenv(envApmLanguages)
	res := map[ApmLibLanguage]ApmLibVersion{}
	for _, language := range strings.Split(apmLanguages, " ") {
		if len(language) > 0 {
			res[ApmLibLanguage(language)] = ""
		}
	}
	return res
}

func overridesByNameFromEnv[T any](envPrefix string, convert func(string) T) map[string]T {
	env := os.Environ()
	overridesByPackage := map[string]T{}
	for _, e := range env {
		keyVal := strings.SplitN(e, "=", 2)
		if len(keyVal) != 2 {
			continue
		}
		if strings.HasPrefix(keyVal[0], envPrefix+"_") {
			pkg := strings.TrimPrefix(keyVal[0], envPrefix+"_")
			pkg = strings.ToLower(pkg)
			pkg = strings.ReplaceAll(pkg, "_", "-")
			overridesByPackage[pkg] = convert(keyVal[1])
		}
	}
	return overridesByPackage
}

func overridesByNameToEnv[T any](envPrefix string, overridesByPackage map[string]T) []string {
	env := []string{}
	for pkg, override := range overridesByPackage {
		pkg = strings.ReplaceAll(pkg, "-", "_")
		pkg = strings.ToUpper(pkg)
		env = append(env, envPrefix+"_"+pkg+"="+fmt.Sprint(override))
	}
	return env
}

func getEnvOrDefault(env string, defaultValue string) string {
	value := os.Getenv(env)
	if value == "" {
		return defaultValue
	}
	return value
}<|MERGE_RESOLUTION|>--- conflicted
+++ resolved
@@ -54,24 +54,6 @@
 // ApmLibVersion is the version of the library defined in DD_APM_INSTRUMENTATION_LIBRARIES env var
 type ApmLibVersion string
 
-<<<<<<< HEAD
-=======
-var fullSemverRe = regexp.MustCompile(`^[0-9]+\.[0-9]+\.[0-9]+`)
-
-// AsVersionTag returns the version tag associated with the version of the library defined in DD_APM_INSTRUMENTATION_LIBRARIES
-// if the value is empty we return latest
-func (v ApmLibVersion) AsVersionTag() string {
-	if v == "" {
-		return "latest"
-	}
-	versionTag, _ := strings.CutPrefix(string(v), "v")
-	if fullSemverRe.MatchString(versionTag) {
-		return versionTag + "-1"
-	}
-	return versionTag
-}
-
->>>>>>> cf5f8a05
 // Env contains the configuration for the installer.
 type Env struct {
 	APIKey        string
@@ -87,6 +69,9 @@
 	DefaultPackagesVersionOverride map[string]string
 
 	ApmLibraries map[ApmLibLanguage]ApmLibVersion
+
+	AgentMajorVersion string
+	AgentMinorVersion string
 
 	AgentMajorVersion string
 	AgentMinorVersion string
@@ -110,6 +95,9 @@
 		DefaultPackagesVersionOverride: overridesByNameFromEnv(envDefaultPackageVersion, func(s string) string { return s }),
 
 		ApmLibraries: parseApmLibrariesEnv(),
+
+		AgentMajorVersion: os.Getenv(envAgentMajorVersion),
+		AgentMinorVersion: os.Getenv(envAgentMinorVersion),
 
 		AgentMajorVersion: os.Getenv(envAgentMajorVersion),
 		AgentMinorVersion: os.Getenv(envAgentMinorVersion),
@@ -171,6 +159,10 @@
 	if !ok {
 		return parseAPMLanguagesEnv()
 	}
+	apmLibraries, ok := os.LookupEnv(envApmLibraries)
+	if !ok {
+		return parseAPMLanguagesEnv()
+	}
 	apmLibrariesVersion := map[ApmLibLanguage]ApmLibVersion{}
 	if apmLibraries == "" {
 		return apmLibrariesVersion
@@ -182,6 +174,17 @@
 		apmLibrariesVersion[ApmLibLanguage(libraryName)] = ApmLibVersion(libraryVersion)
 	}
 	return apmLibrariesVersion
+}
+
+func parseAPMLanguagesEnv() map[ApmLibLanguage]ApmLibVersion {
+	apmLanguages := os.Getenv(envApmLanguages)
+	res := map[ApmLibLanguage]ApmLibVersion{}
+	for _, language := range strings.Split(apmLanguages, " ") {
+		if len(language) > 0 {
+			res[ApmLibLanguage(language)] = ""
+		}
+	}
+	return res
 }
 
 func parseAPMLanguagesEnv() map[ApmLibLanguage]ApmLibVersion {
