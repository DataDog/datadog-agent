// Unless explicitly stated otherwise all files in this repository are licensed
// under the Apache License Version 2.0.
// This product includes software developed at Datadog (https://www.datadoghq.com/).
// Copyright 2016-present Datadog, Inc.

package daemon

import (
	"bytes"
	"context"
	"encoding/json"
	"fmt"
<<<<<<< HEAD
	"github.com/DataDog/datadog-agent/pkg/fleet/installer"
=======
	"net"
	"net/http"
	"os"
	"path/filepath"

	"github.com/gorilla/mux"

>>>>>>> 09b8d387
	"github.com/DataDog/datadog-agent/pkg/fleet/installer/repository"
	"github.com/DataDog/datadog-agent/pkg/util/log"
	"github.com/DataDog/datadog-agent/pkg/version"
	"github.com/gorilla/mux"
	"net"
	"net/http"
	"os"
	"path/filepath"
)

<<<<<<< HEAD
var (
	defaultSocketPath = filepath.Join(installer.PackagesPath, "daemon.sock")
=======
const (
	socketName = "installer.sock"
>>>>>>> 09b8d387
)

// StatusResponse is the response to the status endpoint.
type StatusResponse struct {
	APIResponse
	Version  string                      `json:"version"`
	Packages map[string]repository.State `json:"packages"`
}

// APIResponse is the response to an API request.
type APIResponse struct {
	Error *APIError `json:"error,omitempty"`
}

// APIError is an error response.
type APIError struct {
	Message string `json:"message"`
}

// LocalAPI is the interface for the locally exposed API to interact with the daemon.
type LocalAPI interface {
	Start(context.Context) error
	Stop(context.Context) error
}

// localAPIImpl is a locally exposed API to interact with the daemon.
type localAPIImpl struct {
	daemon   Daemon
	listener net.Listener
	server   *http.Server
}

// NewLocalAPI returns a new LocalAPI.
func NewLocalAPI(daemon Daemon, runPath string) (LocalAPI, error) {
	socketPath := filepath.Join(runPath, socketName)
	err := os.RemoveAll(socketPath)
	if err != nil {
		return nil, fmt.Errorf("could not remove socket: %w", err)
	}
	listener, err := net.Listen("unix", socketPath)
	if err != nil {
		return nil, err
	}
	if err := os.Chmod(socketPath, 0700); err != nil {
		return nil, fmt.Errorf("error setting socket permissions: %v", err)
	}
	return &localAPIImpl{
		server:   &http.Server{},
		listener: listener,
		daemon:   daemon,
	}, nil
}

// Start starts the LocalAPI.
func (l *localAPIImpl) Start(_ context.Context) error {
	l.server.Handler = l.handler()
	go func() {
		err := l.server.Serve(l.listener)
		if err != nil {
			log.Infof("Local API server stopped: %v", err)
		}
	}()
	return nil
}

// Stop stops the LocalAPI.
func (l *localAPIImpl) Stop(ctx context.Context) error {
	return l.server.Shutdown(ctx)
}

func (l *localAPIImpl) handler() http.Handler {
	r := mux.NewRouter().Headers("Content-Type", "application/json").Subrouter()
	r.HandleFunc("/status", l.status).Methods(http.MethodGet)
	r.HandleFunc("/{package}/experiment/start", l.startExperiment).Methods(http.MethodPost)
	r.HandleFunc("/{package}/experiment/stop", l.stopExperiment).Methods(http.MethodPost)
	r.HandleFunc("/{package}/experiment/promote", l.promoteExperiment).Methods(http.MethodPost)
	r.HandleFunc("/{package}/install", l.install).Methods(http.MethodPost)
	return r
}

func (l *localAPIImpl) status(w http.ResponseWriter, _ *http.Request) {
	w.Header().Set("Content-Type", "application/json")
	var response StatusResponse
	defer func() {
		_ = json.NewEncoder(w).Encode(response)
	}()
	pacakges, err := l.daemon.GetState()
	if err != nil {
		w.WriteHeader(http.StatusInternalServerError)
		response.Error = &APIError{Message: err.Error()}
		return
	}
	response = StatusResponse{
		Version:  version.AgentVersion,
		Packages: pacakges,
	}
}

// example: curl -X POST --unix-socket /opt/datadog-packages/installer.sock -H 'Content-Type: application/json' http://installer/datadog-agent/experiment/start -d '{"version":"1.21.5"}'
func (l *localAPIImpl) startExperiment(w http.ResponseWriter, r *http.Request) {
	pkg := mux.Vars(r)["package"]
	w.Header().Set("Content-Type", "application/json")
	var request taskWithVersionParams
	var response APIResponse
	defer func() {
		_ = json.NewEncoder(w).Encode(response)
	}()
	err := json.NewDecoder(r.Body).Decode(&request)
	if err != nil {
		w.WriteHeader(http.StatusBadRequest)
		response.Error = &APIError{Message: err.Error()}
		return
	}
	log.Infof("Received local request to start experiment for package %s version %s", pkg, request.Version)
	catalogPkg, err := l.daemon.GetPackage(pkg, request.Version)
	if err != nil {
		w.WriteHeader(http.StatusInternalServerError)
		response.Error = &APIError{Message: err.Error()}
		return
	}
	err = l.daemon.StartExperiment(r.Context(), catalogPkg.URL)
	if err != nil {
		w.WriteHeader(http.StatusInternalServerError)
		response.Error = &APIError{Message: err.Error()}
		return
	}
}

// example: curl -X POST --unix-socket /opt/datadog-packages/installer.sock -H 'Content-Type: application/json' http://installer/datadog-agent/experiment/stop -d '{}'
func (l *localAPIImpl) stopExperiment(w http.ResponseWriter, r *http.Request) {
	pkg := mux.Vars(r)["package"]
	w.Header().Set("Content-Type", "application/json")
	var response APIResponse
	defer func() {
		_ = json.NewEncoder(w).Encode(response)
	}()
	log.Infof("Received local request to stop experiment for package %s", pkg)
	err := l.daemon.StopExperiment(r.Context(), pkg)
	if err != nil {
		w.WriteHeader(http.StatusInternalServerError)
		response.Error = &APIError{Message: err.Error()}
		return
	}
}

// example: curl -X POST --unix-socket /opt/datadog-packages/installer.sock -H 'Content-Type: application/json' http://installer/datadog-agent/experiment/promote -d '{}'
func (l *localAPIImpl) promoteExperiment(w http.ResponseWriter, r *http.Request) {
	pkg := mux.Vars(r)["package"]
	w.Header().Set("Content-Type", "application/json")
	var response APIResponse
	defer func() {
		_ = json.NewEncoder(w).Encode(response)
	}()
	log.Infof("Received local request to promote experiment for package %s", pkg)
	err := l.daemon.PromoteExperiment(r.Context(), pkg)
	if err != nil {
		w.WriteHeader(http.StatusInternalServerError)
		response.Error = &APIError{Message: err.Error()}
		return
	}
}

// example: curl -X POST --unix-socket /opt/datadog-packages/installer.sock -H 'Content-Type: application/json' http://installer/datadog-agent/install -d '{"version":"1.21.5"}'
func (l *localAPIImpl) install(w http.ResponseWriter, r *http.Request) {
	pkg := mux.Vars(r)["package"]
	w.Header().Set("Content-Type", "application/json")
	var request taskWithVersionParams
	var response APIResponse
	defer func() {
		_ = json.NewEncoder(w).Encode(response)
	}()
	var err error
	if r.ContentLength > 0 {
		err = json.NewDecoder(r.Body).Decode(&request)
		if err != nil {
			w.WriteHeader(http.StatusBadRequest)
			response.Error = &APIError{Message: err.Error()}
			return
		}
	}

	catalogPkg, err := l.daemon.GetPackage(pkg, request.Version)
	if err != nil {
		w.WriteHeader(http.StatusInternalServerError)
		response.Error = &APIError{Message: err.Error()}
		return
	}

	log.Infof("Received local request to install package %s version %s", pkg, request.Version)
	err = l.daemon.Install(r.Context(), catalogPkg.URL, request.InstallArgs)
	if err != nil {
		w.WriteHeader(http.StatusInternalServerError)
		response.Error = &APIError{Message: err.Error()}
		return
	}
}

// LocalAPIClient is a client to interact with the locally exposed daemon API.
type LocalAPIClient interface {
	Status() (StatusResponse, error)

	Install(pkg, version string) error
	StartExperiment(pkg, version string) error
	StopExperiment(pkg string) error
	PromoteExperiment(pkg string) error
}

// LocalAPIClient is a client to interact with the locally exposed daemon API.
type localAPIClientImpl struct {
	client *http.Client
	addr   string
}

// NewLocalAPIClient returns a new LocalAPIClient.
func NewLocalAPIClient(runPath string) LocalAPIClient {
	return &localAPIClientImpl{
		addr: "daemon", // this has no meaning when using a unix socket
		client: &http.Client{
			Transport: &http.Transport{
				Dial: func(_, _ string) (net.Conn, error) {
					return net.Dial("unix", filepath.Join(runPath, socketName))
				},
			},
		},
	}
}

// Status returns the status of the daemon.
func (c *localAPIClientImpl) Status() (StatusResponse, error) {
	var response StatusResponse
	req, err := http.NewRequest(http.MethodGet, fmt.Sprintf("http://%s/status", c.addr), nil)
	if err != nil {
		return response, err
	}
	req.Header.Set("Content-Type", "application/json")
	req.Header.Set("Accept", "application/json")
	resp, err := c.client.Do(req)
	if err != nil {
		return response, err
	}
	defer resp.Body.Close()
	err = json.NewDecoder(resp.Body).Decode(&response)
	if err != nil {
		return response, err
	}
	if response.Error != nil {
		return response, fmt.Errorf("error getting status: %s", response.Error.Message)
	}
	return response, nil
}

// StartExperiment starts an experiment for a package.
func (c *localAPIClientImpl) StartExperiment(pkg, version string) error {
	params := taskWithVersionParams{
		Version: version,
	}
	body, err := json.Marshal(params)
	if err != nil {
		return err
	}
	req, err := http.NewRequest(http.MethodPost, fmt.Sprintf("http://%s/%s/experiment/start", c.addr, pkg), bytes.NewBuffer(body))
	if err != nil {
		return err
	}
	req.Header.Set("Content-Type", "application/json")
	req.Header.Set("Accept", "application/json")
	resp, err := c.client.Do(req)
	if err != nil {
		return err
	}
	defer resp.Body.Close()
	var response APIResponse
	err = json.NewDecoder(resp.Body).Decode(&response)
	if err != nil {
		return err
	}
	if response.Error != nil {
		return fmt.Errorf("error starting experiment: %s", response.Error.Message)
	}
	return nil
}

// StopExperiment stops an experiment for a package.
func (c *localAPIClientImpl) StopExperiment(pkg string) error {
	req, err := http.NewRequest(http.MethodPost, fmt.Sprintf("http://%s/%s/experiment/stop", c.addr, pkg), nil)
	if err != nil {
		return err
	}
	req.Header.Set("Content-Type", "application/json")
	req.Header.Set("Accept", "application/json")
	resp, err := c.client.Do(req)
	if err != nil {
		return err
	}
	defer resp.Body.Close()
	var response APIResponse
	err = json.NewDecoder(resp.Body).Decode(&response)
	if err != nil {
		return err
	}
	if response.Error != nil {
		return fmt.Errorf("error stopping experiment: %s", response.Error.Message)
	}
	return nil
}

// PromoteExperiment promotes an experiment for a package.
func (c *localAPIClientImpl) PromoteExperiment(pkg string) error {
	req, err := http.NewRequest(http.MethodPost, fmt.Sprintf("http://%s/%s/experiment/promote", c.addr, pkg), nil)
	if err != nil {
		return err
	}
	req.Header.Set("Content-Type", "application/json")
	req.Header.Set("Accept", "application/json")
	resp, err := c.client.Do(req)
	if err != nil {
		return err
	}
	var response APIResponse
	err = json.NewDecoder(resp.Body).Decode(&response)
	if err != nil {
		return err
	}
	if response.Error != nil {
		return fmt.Errorf("error promoting experiment: %s", response.Error.Message)
	}
	defer resp.Body.Close()
	return nil
}

// Install installs a package with a specific version.
func (c *localAPIClientImpl) Install(pkg, version string) error {
	params := taskWithVersionParams{
		Version: version,
	}
	body, err := json.Marshal(params)
	if err != nil {
		return err
	}
	req, err := http.NewRequest(http.MethodPost, fmt.Sprintf("http://%s/%s/install", c.addr, pkg), bytes.NewBuffer(body))
	if err != nil {
		return err
	}
	req.Header.Set("Content-Type", "application/json")
	req.Header.Set("Accept", "application/json")
	resp, err := c.client.Do(req)
	if err != nil {
		return err
	}
	defer resp.Body.Close()
	var response APIResponse
	err = json.NewDecoder(resp.Body).Decode(&response)
	if err != nil {
		return err
	}
	if response.Error != nil {
		return fmt.Errorf("error starting experiment: %s", response.Error.Message)
	}
	return nil
}<|MERGE_RESOLUTION|>--- conflicted
+++ resolved
@@ -10,17 +10,7 @@
 	"context"
 	"encoding/json"
 	"fmt"
-<<<<<<< HEAD
-	"github.com/DataDog/datadog-agent/pkg/fleet/installer"
-=======
-	"net"
-	"net/http"
-	"os"
 	"path/filepath"
-
-	"github.com/gorilla/mux"
-
->>>>>>> 09b8d387
 	"github.com/DataDog/datadog-agent/pkg/fleet/installer/repository"
 	"github.com/DataDog/datadog-agent/pkg/util/log"
 	"github.com/DataDog/datadog-agent/pkg/version"
@@ -31,13 +21,8 @@
 	"path/filepath"
 )
 
-<<<<<<< HEAD
 var (
-	defaultSocketPath = filepath.Join(installer.PackagesPath, "daemon.sock")
-=======
-const (
-	socketName = "installer.sock"
->>>>>>> 09b8d387
+	defaultSocketPath = filepath.Join(installer.PackagesPath, "installer.sock")
 )
 
 // StatusResponse is the response to the status endpoint.
