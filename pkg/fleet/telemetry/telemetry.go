// Unless explicitly stated otherwise all files in this repository are licensed
// under the Apache License Version 2.0.
// This product includes software developed at Datadog (https://www.datadoghq.com/).
// Copyright 2016-present Datadog, Inc.

// Package telemetry provides the telemetry for fleet components.
package telemetry

import (
	"context"
	"errors"
	"fmt"
	"io"
	"net"
	"net/http"
	"os"
	"strings"
	"sync"

	"gopkg.in/DataDog/dd-trace-go.v1/ddtrace"
	"gopkg.in/DataDog/dd-trace-go.v1/ddtrace/tracer"

	"github.com/gorilla/mux"

	"github.com/DataDog/datadog-agent/pkg/internaltelemetry"
	pb "github.com/DataDog/datadog-agent/pkg/proto/pbgo/trace"
	traceconfig "github.com/DataDog/datadog-agent/pkg/trace/config"
	"github.com/DataDog/datadog-agent/pkg/util/log"
	"github.com/DataDog/datadog-agent/pkg/version"
)

const (
	// EnvTraceID is the environment variable key for the trace ID
	EnvTraceID = "DATADOG_TRACE_ID"
	// EnvParentID is the environment variable key for the parent ID
	EnvParentID = "DATADOG_PARENT_ID"
)

const (
	telemetrySubdomain = "instrumentation-telemetry-intake"
	telemetryEndpoint  = "/v0.4/traces"
)

// Telemetry handles the telemetry for fleet components.
type Telemetry struct {
	telemetryClient internaltelemetry.Client

	site    string
	service string

	listener *telemetryListener
	server   *http.Server
	client   *http.Client

	samplingRules []tracer.SamplingRule
}

type Option func(*Telemetry)

// NewTelemetry creates a new telemetry instance
func NewTelemetry(apiKey string, site string, service string, opts ...Option) (*Telemetry, error) {
	endpoint := &traceconfig.Endpoint{
		Host:   fmt.Sprintf("https://%s.%s", telemetrySubdomain, strings.TrimSpace(site)),
		APIKey: apiKey,
	}
	listener := newTelemetryListener()
	t := &Telemetry{
		telemetryClient: internaltelemetry.NewClient(http.DefaultClient, []*traceconfig.Endpoint{endpoint}, service, site == "datad0g.com"),
		site:            site,
		service:         service,
		listener:        listener,
		server:          &http.Server{},
		client: &http.Client{
			Transport: &http.Transport{
				Dial: listener.Dial,
			},
		},
	}
	for _, opt := range opts {
		opt(t)
	}
	t.server.Handler = t.handler()
	return t, nil
}

// Start starts the telemetry
func (t *Telemetry) Start(_ context.Context) error {
	go func() {
		err := t.server.Serve(t.listener)
		if err != nil {
			log.Infof("telemetry server stopped: %v", err)
		}
	}()
	env := "prod"
	if t.site == "datad0g.com" {
		env = "staging"
	}

	tracer.Start(
		tracer.WithService(t.service),
		tracer.WithServiceVersion(version.AgentVersion),
		tracer.WithEnv(env),
		tracer.WithGlobalTag("site", t.site),
		tracer.WithHTTPClient(t.client),
		tracer.WithLogStartup(false),
<<<<<<< HEAD
		tracer.WithSamplingRules(t.samplingRules),
=======

		// We don't need the value, we just need to enforce that it's not
		// the default. If it is, then the tracer will try to use the socket
		// if it exists -- and it always exists for newer agents.
		// If the agent address is the socket, the tracer overrides WithHTTPClient to use it.
		tracer.WithAgentAddr("192.0.2.42:12345"), // 192.0.2.0/24 is reserved
>>>>>>> 41c23900
	)
	return nil
}

// Stop stops the telemetry
func (t *Telemetry) Stop(ctx context.Context) error {
	tracer.Flush()
	tracer.Stop()
	t.listener.Close()
	err := t.server.Shutdown(ctx)
	if err != nil {
		log.Errorf("error shutting down telemetry server: %v", err)
	}
	return nil
}

func (t *Telemetry) handler() http.Handler {
	r := mux.NewRouter().Headers("Content-Type", "application/msgpack").Subrouter()
	r.HandleFunc(telemetryEndpoint, func(w http.ResponseWriter, r *http.Request) {
		defer r.Body.Close()
		body, err := io.ReadAll(r.Body)
		if err != nil {
			log.Errorf("error reading request body: %v", err)
			w.WriteHeader(http.StatusInternalServerError)
			return
		}
		var traces pb.Traces
		_, err = traces.UnmarshalMsg(body)
		if err != nil {
			log.Errorf("error unmarshalling traces: %v", err)
			w.WriteHeader(http.StatusBadRequest)
			return
		}
		t.telemetryClient.SendTraces(traces)
		w.WriteHeader(http.StatusOK)
	})
	return r
}

type telemetryListener struct {
	conns chan net.Conn

	close     chan struct{}
	closeOnce sync.Once
}

func newTelemetryListener() *telemetryListener {
	return &telemetryListener{
		conns: make(chan net.Conn),
		close: make(chan struct{}),
	}
}

func (l *telemetryListener) Close() error {
	l.closeOnce.Do(func() {
		close(l.close)
	})
	return nil
}

func (l *telemetryListener) Accept() (net.Conn, error) {
	select {
	case <-l.close:
		return nil, errors.New("listener closed")
	case conn := <-l.conns:
		return conn, nil
	}
}

func (l *telemetryListener) Addr() net.Addr {
	return addr(0)
}

func (l *telemetryListener) Dial(_, _ string) (net.Conn, error) {
	select {
	case <-l.close:
		return nil, errors.New("listener closed")
	default:
	}
	server, client := net.Pipe()
	l.conns <- server
	return client, nil
}

type addr int

func (addr) Network() string {
	return "memory"
}

func (addr) String() string {
	return "local"
}

// SpanContextFromEnv injects the traceID and parentID from the environment into the context if available.
func SpanContextFromEnv() (ddtrace.SpanContext, bool) {
	traceID := os.Getenv(EnvTraceID)
	parentID := os.Getenv(EnvParentID)
	ctxCarrier := tracer.TextMapCarrier{
		tracer.DefaultTraceIDHeader:  traceID,
		tracer.DefaultParentIDHeader: parentID,
		tracer.DefaultPriorityHeader: "2",
	}
	spanCtx, err := tracer.Extract(ctxCarrier)
	if err != nil {
		log.Debugf("failed to extract span context from install script params: %v", err)
		return nil, false
	}
	return spanCtx, true
}

// EnvFromSpanContext returns the environment variables for the span context.
func EnvFromSpanContext(spanCtx ddtrace.SpanContext) []string {
	env := []string{
		fmt.Sprintf("%s=%d", EnvTraceID, spanCtx.TraceID()),
		fmt.Sprintf("%s=%d", EnvParentID, spanCtx.SpanID()),
	}
	return env
}

// SpanContextFromContext extracts the span context from the context if available.
func SpanContextFromContext(ctx context.Context) (ddtrace.SpanContext, bool) {
	span, ok := tracer.SpanFromContext(ctx)
	if !ok {
		return nil, false
	}
	return span.Context(), true
}

// WithSamplingRules sets the sampling rules for the telemetry.
func WithSamplingRules(rules ...tracer.SamplingRule) Option {
	return func(t *Telemetry) {
		t.samplingRules = rules
	}
}<|MERGE_RESOLUTION|>--- conflicted
+++ resolved
@@ -103,16 +103,13 @@
 		tracer.WithGlobalTag("site", t.site),
 		tracer.WithHTTPClient(t.client),
 		tracer.WithLogStartup(false),
-<<<<<<< HEAD
-		tracer.WithSamplingRules(t.samplingRules),
-=======
 
 		// We don't need the value, we just need to enforce that it's not
 		// the default. If it is, then the tracer will try to use the socket
 		// if it exists -- and it always exists for newer agents.
 		// If the agent address is the socket, the tracer overrides WithHTTPClient to use it.
 		tracer.WithAgentAddr("192.0.2.42:12345"), // 192.0.2.0/24 is reserved
->>>>>>> 41c23900
+		tracer.WithSamplingRules(t.samplingRules),
 	)
 	return nil
 }
