--- conflicted
+++ resolved
@@ -95,9 +95,6 @@
 		return fmt.Errorf("error changing owner of /opt/datadog-packages/datadog-installer/stable/run: %w", err)
 	}
 
-<<<<<<< HEAD
-	// FIXME(Arthur): enable the daemon unit by default and use the same strategy as the system probe
-=======
 	// Create installer path symlink
 	err = os.Symlink("/opt/datadog-packages/datadog-installer/stable/bin/installer/installer", "/usr/bin/datadog-installer")
 	if err != nil && errors.Is(err, os.ErrExist) {
@@ -106,8 +103,7 @@
 		return fmt.Errorf("error creating symlink to /usr/bin/datadog-installer: %w", err)
 	}
 
-	// FIXME(Arthur): enable the daemon unit by default and use the same strategy as the agent
->>>>>>> b7256663
+	// FIXME(Arthur): enable the daemon unit by default and use the same strategy as the system probe
 	if os.Getenv("DD_REMOTE_UPDATES") != "true" {
 		return nil
 	}
