--- conflicted
+++ resolved
@@ -25,7 +25,6 @@
 
 var installerUnits = []string{installerUnit, installerUnitExp}
 
-<<<<<<< HEAD
 // PreSetupInstaller creates the necessary directories for the installer to be installed.
 // FIXME: This is a preinst and I feel bad about it
 func PreSetupInstaller() error {
@@ -34,7 +33,8 @@
 		return fmt.Errorf("error creating /opt/datadog-packages: %w", err)
 	}
 	return nil
-=======
+}
+
 func addDDAgentUser(ctx context.Context) error {
 	if _, err := user.Lookup("dd-agent"); err == nil {
 		return nil
@@ -47,7 +47,6 @@
 		return nil
 	}
 	return exec.CommandContext(ctx, "groupadd", "--system", "dd-agent").Run()
->>>>>>> 645e1d9e
 }
 
 // SetupInstaller installs and starts the installer systemd units
