--- conflicted
+++ resolved
@@ -12,11 +12,8 @@
 	"bytes"
 	"context"
 	"fmt"
-<<<<<<< HEAD
-=======
 	"os"
 	"os/exec"
->>>>>>> 557b1ab5
 	"path"
 	"strings"
 
@@ -68,45 +65,12 @@
 
 // Setup sets up the APM injector
 func (a *apmInjectorInstaller) Setup(ctx context.Context) (err error) {
-<<<<<<< HEAD
-	var rollbackLDPreload, rollbackDockerConfig func() error
-	defer func() {
-		if err != nil {
-			// todo propagate rollbacks until success of package installation
-			if rollbackLDPreload != nil {
-				if err := rollbackLDPreload(); err != nil {
-					log.Warnf("Failed to rollback ld preload: %v", err)
-				}
-			}
-			if rollbackDockerConfig != nil {
-				if err := rollbackDockerConfig(); err != nil {
-					log.Warnf("Failed to rollback docker config: %v", err)
-				}
-			}
-		}
-	}()
-
-	rollbackLDPreload, err = a.ldPreloadFileInstrument.mutate()
-=======
-	rollbackAgentConfig, err := a.setupSockets(ctx)
-	if err != nil {
-		return err
-	}
-	defer func() {
-		if err != nil {
-			if err := rollbackAgentConfig(); err != nil {
-				log.Warnf("Failed to rollback agent config: %v", err)
-			}
-		}
-	}()
-
 	// Check if the shared library is working before adding it to the preload
 	if err := a.verifySharedLib(path.Join(a.installPath, "inject", "launcher.preload.so")); err != nil {
 		return err
 	}
 
 	rollbackLDPreload, err := a.ldPreloadFileInstrument.mutate()
->>>>>>> 557b1ab5
 	if err != nil {
 		return err
 	}
@@ -118,11 +82,6 @@
 		}
 	}()
 
-<<<<<<< HEAD
-	// TODO only instrument docker if DD_APM_INSTRUMENTATION_ENABLED=docker is set
-	rollbackDockerConfig, err = a.setupDocker(ctx)
-	return err
-=======
 	// TODO only instrument docker if DD_APM_INSTRUMENTATION_ENABLED=docker
 	rollbackDockerConfig, err := a.setupDocker(ctx)
 	if err != nil {
@@ -141,7 +100,6 @@
 		return err
 	}
 	return nil
->>>>>>> 557b1ab5
 }
 
 func (a *apmInjectorInstaller) Remove(ctx context.Context) {
@@ -206,8 +164,6 @@
 	}
 
 	return nil, fmt.Errorf("failed to remove %s from %s", launcherPreloadPath, ldSoPreloadPath)
-<<<<<<< HEAD
-=======
 }
 
 func (a *apmInjectorInstaller) verifySharedLib(libPath string) error {
@@ -223,38 +179,4 @@
 		return fmt.Errorf("failed to verify injected lib %s (%w): %s", libPath, err, buf.String())
 	}
 	return nil
-}
-
-// setAgentConfigContent adds the agent configuration for the APM injector if it is not there already
-// We assume that the agent file has been created by the installer's postinst script
-//
-// Note: This is not safe, as it assumes there were no changes to the agent configuration made without
-// restart by the user. This means that the agent can crash on restart. This is a limitation of the current
-// installer system and this will be replaced by a proper experiment when available. This is a temporary
-// solution to allow the APM injector to be installed, and if the agent crashes, we try to detect it and
-// restore the previous configuration
-func (a *apmInjectorInstaller) setAgentConfigContent(content []byte) ([]byte, error) {
-	runPath := path.Join(a.installPath, "inject", "run")
-	apmSocketPath := path.Join(runPath, "apm.socket")
-	dsdSocketPath := path.Join(runPath, "dsd.socket")
-
-	if !bytes.Contains(content, injectorConfigPrefix) {
-		content = append(content, []byte("\n")...)
-		content = append(content, injectorConfigPrefix...)
-		content = append(content, []byte(
-			fmt.Sprintf(injectorConfigTemplate, apmSocketPath, dsdSocketPath),
-		)...)
-		content = append(content, injectorConfigSuffix...)
-		content = append(content, []byte("\n")...)
-	}
-	return content, nil
-}
-
-// restartTraceAgent restarts the stable trace agent
-func restartTraceAgent(ctx context.Context) error {
-	if err := restartUnit(ctx, "datadog-agent-trace.service"); err != nil {
-		return err
-	}
-	return nil
->>>>>>> 557b1ab5
 }