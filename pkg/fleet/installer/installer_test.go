--- conflicted
+++ resolved
@@ -397,11 +397,8 @@
 		"pkg/fleet/installer",
 		"pkg/version",  // TODO: cleanup & remove
 		"pkg/util/log", // TODO: cleanup & remove
-<<<<<<< HEAD
 		"pkg/util/winutil", // Needed for Windows
-=======
 		"pkg/template",
->>>>>>> 00e1c3ed
 	}
 
 	// Walk the directory tree
