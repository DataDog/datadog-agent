module github.com/DataDog/datadog-agent/pkg/fleet/installer

go 1.24.0

require (
	cloud.google.com/go/compute/metadata v0.9.0
	github.com/DataDog/datadog-agent/pkg/template v0.68.3
	github.com/DataDog/datadog-agent/pkg/util/log v0.68.3
	github.com/DataDog/datadog-agent/pkg/util/winutil v0.68.3
	github.com/DataDog/datadog-agent/pkg/version v0.68.3
	github.com/Microsoft/go-winio v0.6.2
	github.com/cenkalti/backoff/v5 v5.0.3
	github.com/fatih/color v1.18.0
	github.com/google/go-containerregistry v0.20.3
	github.com/google/uuid v1.6.0
	github.com/shirou/gopsutil/v4 v4.25.10
	github.com/spf13/cobra v1.10.1
	github.com/stretchr/testify v1.11.1
	go.etcd.io/bbolt v1.4.3
	go.uber.org/atomic v1.11.0
	go.uber.org/multierr v1.11.0
	golang.org/x/net v0.47.0
	golang.org/x/sys v0.38.0
	golang.org/x/text v0.31.0
	gopkg.in/evanphx/json-patch.v4 v4.12.0
	gopkg.in/yaml.v2 v2.4.0
	gopkg.in/yaml.v3 v3.0.1
)

require (
	github.com/DataDog/datadog-agent/pkg/util/scrubber v0.68.3 // indirect
	github.com/cihub/seelog v0.0.0-20170130134532-f561c5e57575 // indirect
	github.com/containerd/stargz-snapshotter/estargz v0.16.3 // indirect
	github.com/davecgh/go-spew v1.1.2-0.20180830191138-d8f796af33cc // indirect
	github.com/docker/cli v27.5.0+incompatible // indirect
	github.com/docker/distribution v2.8.3+incompatible // indirect
	github.com/docker/docker-credential-helpers v0.8.2 // indirect
	github.com/ebitengine/purego v0.9.0 // indirect
	github.com/go-ole/go-ole v1.3.0 // indirect
	github.com/inconshreveable/mousetrap v1.1.0 // indirect
	github.com/klauspost/compress v1.18.1 // indirect
	github.com/lufia/plan9stats v0.0.0-20250317134145-8bc96cf8fc35 // indirect
	github.com/mattn/go-colorable v0.1.14 // indirect
	github.com/mattn/go-isatty v0.0.20 // indirect
	github.com/mitchellh/go-homedir v1.1.0 // indirect
	github.com/opencontainers/go-digest v1.0.0 // indirect
	github.com/opencontainers/image-spec v1.1.1 // indirect
	github.com/pkg/errors v0.9.1 // indirect
	github.com/pmezard/go-difflib v1.0.1-0.20181226105442-5d4384ee4fb2 // indirect
	github.com/power-devops/perfstat v0.0.0-20240221224432-82ca36839d55 // indirect
	github.com/sirupsen/logrus v1.9.3 // indirect
	github.com/spf13/pflag v1.0.9 // indirect
	github.com/stretchr/objx v0.5.2 // indirect
	github.com/tklauser/go-sysconf v0.3.15 // indirect
	github.com/tklauser/numcpus v0.10.0 // indirect
	github.com/vbatts/tar-split v0.11.6 // indirect
	github.com/yusufpapurcu/wmi v1.2.4 // indirect
<<<<<<< HEAD
	golang.org/x/oauth2 v0.32.0 // indirect
=======
	golang.org/x/oauth2 v0.33.0 // indirect
>>>>>>> 433139dd
	golang.org/x/sync v0.18.0 // indirect
	golang.org/x/time v0.14.0 // indirect
	golang.org/x/tools v0.39.0 // indirect
	gotest.tools/v3 v3.5.2 // indirect
)

replace (
	github.com/DataDog/datadog-agent/pkg/template => ../../../pkg/template
	github.com/DataDog/datadog-agent/pkg/util/log => ../../../pkg/util/log
	github.com/DataDog/datadog-agent/pkg/util/scrubber => ../../../pkg/util/scrubber
	github.com/DataDog/datadog-agent/pkg/version => ../../../pkg/version
)

replace github.com/DataDog/datadog-agent/pkg/util/winutil => ../../util/winutil

replace github.com/DataDog/datadog-agent/comp/api/api/def => ../../../comp/api/api/def

replace github.com/DataDog/datadog-agent/comp/core/flare/builder => ../../../comp/core/flare/builder

replace github.com/DataDog/datadog-agent/comp/core/flare/types => ../../../comp/core/flare/types

replace github.com/DataDog/datadog-agent/comp/core/status => ../../../comp/core/status

replace github.com/DataDog/datadog-agent/comp/core/telemetry => ../../../comp/core/telemetry

replace github.com/DataDog/datadog-agent/comp/def => ../../../comp/def

replace github.com/DataDog/datadog-agent/pkg/collector/check/defaults => ../../collector/check/defaults

replace github.com/DataDog/datadog-agent/pkg/config/create => ../../config/create

replace github.com/DataDog/datadog-agent/pkg/config/env => ../../config/env

replace github.com/DataDog/datadog-agent/pkg/config/model => ../../config/model

replace github.com/DataDog/datadog-agent/pkg/config/nodetreemodel => ../../config/nodetreemodel

replace github.com/DataDog/datadog-agent/pkg/config/setup => ../../config/setup

replace github.com/DataDog/datadog-agent/pkg/config/structure => ../../config/structure

replace github.com/DataDog/datadog-agent/pkg/config/teeconfig => ../../config/teeconfig

replace github.com/DataDog/datadog-agent/pkg/config/viperconfig => ../../config/viperconfig

replace github.com/DataDog/datadog-agent/pkg/fips => ../../fips

replace github.com/DataDog/datadog-agent/pkg/telemetry => ../../telemetry

replace github.com/DataDog/datadog-agent/pkg/util/executable => ../../util/executable

replace github.com/DataDog/datadog-agent/pkg/util/filesystem => ../../util/filesystem

replace github.com/DataDog/datadog-agent/pkg/util/fxutil => ../../util/fxutil

replace github.com/DataDog/datadog-agent/pkg/util/hostname/validate => ../../util/hostname/validate

replace github.com/DataDog/datadog-agent/pkg/util/option => ../../util/option

replace github.com/DataDog/datadog-agent/pkg/util/pointer => ../../util/pointer

replace github.com/DataDog/datadog-agent/pkg/util/system => ../../util/system

replace github.com/DataDog/datadog-agent/pkg/util/system/socket => ../../util/system/socket

replace github.com/DataDog/datadog-agent/pkg/util/testutil => ../../util/testutil<|MERGE_RESOLUTION|>--- conflicted
+++ resolved
@@ -55,11 +55,7 @@
 	github.com/tklauser/numcpus v0.10.0 // indirect
 	github.com/vbatts/tar-split v0.11.6 // indirect
 	github.com/yusufpapurcu/wmi v1.2.4 // indirect
-<<<<<<< HEAD
-	golang.org/x/oauth2 v0.32.0 // indirect
-=======
 	golang.org/x/oauth2 v0.33.0 // indirect
->>>>>>> 433139dd
 	golang.org/x/sync v0.18.0 // indirect
 	golang.org/x/time v0.14.0 // indirect
 	golang.org/x/tools v0.39.0 // indirect
