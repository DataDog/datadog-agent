// Unless explicitly stated otherwise all files in this repository are licensed
// under the Apache License Version 2.0.
// This product includes software developed at Datadog (https://www.datadoghq.com/).
// Copyright 2016-present Datadog, Inc.

// Package common defines the Setup structure that allows setup scripts to define packages and configurations to install.
package common

import (
	"context"
	"errors"
	"fmt"
	"io"
	"os"
	"strings"
	"time"

	"github.com/DataDog/datadog-agent/pkg/fleet/installer"
	"github.com/DataDog/datadog-agent/pkg/fleet/installer/env"
	"github.com/DataDog/datadog-agent/pkg/fleet/installer/oci"
	"github.com/DataDog/datadog-agent/pkg/fleet/telemetry"
	"github.com/DataDog/datadog-agent/pkg/version"
)

const (
	installerOCILayoutURL = "file://." // the installer OCI layout is written by the downloader in the current directory
)

var (
	// ErrNoAPIKey is returned when no API key is provided.
	ErrNoAPIKey = errors.New("no API key provided")
)

// Setup allows setup scripts to define packages and configurations to install.
type Setup struct {
	configDir string
	installer installer.Installer
	start     time.Time
	flavor    string

	Out      *Output
	Env      *env.Env
	Ctx      context.Context
	Span     telemetry.Span
	Packages Packages
	Config   Config
}

// NewSetup creates a new Setup structure with some default values.
func NewSetup(ctx context.Context, env *env.Env, flavor string, flavorPath string, logOutput io.Writer) (*Setup, error) {
	header := `Datadog Installer %s - https://www.datadoghq.com
Running the %s installation script (https://github.com/DataDog/datadog-agent/tree/%s/pkg/fleet/installer/setup/%s) - %s
`
	start := time.Now()
	output := &Output{tty: logOutput}
	output.WriteString(fmt.Sprintf(header, version.AgentVersion, flavor, version.Commit, flavorPath, start.Format(time.RFC3339)))
	if env.APIKey == "" {
		return nil, ErrNoAPIKey
	}
	installer, err := installer.NewInstaller(env)
	if err != nil {
		return nil, fmt.Errorf("failed to create installer: %w", err)
	}
<<<<<<< HEAD
	span, ctx := tracer.StartSpanFromContext(ctx, fmt.Sprintf("setup.%s", flavor))
	var proxyNoProxy []string
	if os.Getenv("DD_PROXY_NO_PROXY") != "" {
		proxyNoProxy = strings.Split(os.Getenv("DD_PROXY_NO_PROXY"), ",")
	}
=======
	span, ctx := telemetry.StartSpanFromContext(ctx, fmt.Sprintf("setup.%s", flavor))
>>>>>>> 93555c37
	s := &Setup{
		configDir: configDir,
		installer: installer,
		start:     start,
		flavor:    flavor,
		Out:       output,
		Env:       env,
		Ctx:       ctx,
		Span:      span,
		Config: Config{
			DatadogYAML: DatadogConfig{
				APIKey:   env.APIKey,
				Hostname: os.Getenv("DD_HOSTNAME"),
				Site:     env.Site,
				Proxy: DatadogConfigProxy{
					HTTP:    os.Getenv("DD_PROXY_HTTP"),
					HTTPS:   os.Getenv("DD_PROXY_HTTPS"),
					NoProxy: proxyNoProxy,
				},
				Env: os.Getenv("DD_ENV"),
			},
			IntegrationConfigs: make(map[string]IntegrationConfig),
		},
		Packages: Packages{
			install: make(map[string]packageWithVersion),
		},
	}
	return s, nil
}

// Run installs the packages and writes the configurations
func (s *Setup) Run() (err error) {
	defer func() { s.Span.Finish(err) }()
	s.Out.WriteString("Applying configurations...\n")
	err = writeConfigs(s.Config, s.configDir)
	if err != nil {
		return fmt.Errorf("failed to write configuration: %w", err)
	}
	packages := resolvePackages(s.Packages)
	s.Out.WriteString("The following packages will be installed:\n")
	s.Out.WriteString(fmt.Sprintf("  - %s / %s\n", "datadog-installer", version.AgentVersion))
	for _, p := range packages {
		s.Out.WriteString(fmt.Sprintf("  - %s / %s\n", p.name, p.version))
	}
	err = s.installPackage("datadog-installer", installerOCILayoutURL)
	if err != nil {
		return fmt.Errorf("failed to install installer: %w", err)
	}
	for _, p := range packages {
		url := oci.PackageURL(s.Env, p.name, p.version)
		err = s.installPackage(p.name, url)
		if err != nil {
			return fmt.Errorf("failed to install package %s: %w", url, err)
		}
	}
	s.Out.WriteString(fmt.Sprintf("Successfully ran the %s install script in %s!\n", s.flavor, time.Since(s.start).Round(time.Second)))
	return nil
}

// installPackage mimicks the telemetry of calling the install package command
func (s *Setup) installPackage(name string, url string) (err error) {
	span, ctx := telemetry.StartSpanFromContext(s.Ctx, "install")
	defer func() { span.Finish(err) }()
	span.SetTag("url", url)
	span.SetTag("_top_level", 1)

	s.Out.WriteString(fmt.Sprintf("Installing %s...\n", name))
	err = s.installer.Install(ctx, url, nil)
	if err != nil {
		return err
	}
	s.Out.WriteString(fmt.Sprintf("Successfully installed %s\n", name))
	return nil
}<|MERGE_RESOLUTION|>--- conflicted
+++ resolved
@@ -61,15 +61,11 @@
 	if err != nil {
 		return nil, fmt.Errorf("failed to create installer: %w", err)
 	}
-<<<<<<< HEAD
-	span, ctx := tracer.StartSpanFromContext(ctx, fmt.Sprintf("setup.%s", flavor))
 	var proxyNoProxy []string
 	if os.Getenv("DD_PROXY_NO_PROXY") != "" {
 		proxyNoProxy = strings.Split(os.Getenv("DD_PROXY_NO_PROXY"), ",")
 	}
-=======
 	span, ctx := telemetry.StartSpanFromContext(ctx, fmt.Sprintf("setup.%s", flavor))
->>>>>>> 93555c37
 	s := &Setup{
 		configDir: configDir,
 		installer: installer,
