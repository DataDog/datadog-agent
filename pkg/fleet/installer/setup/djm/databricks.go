--- conflicted
+++ resolved
@@ -2,8 +2,6 @@
 // under the Apache License Version 2.0.
 // This product includes software developed at Datadog (https://www.datadoghq.com/).
 // Copyright 2016-present Datadog, Inc.
-
-//go:build !windows
 
 // Package djm contains data-jobs-monitoring installation logic
 package djm
@@ -17,16 +15,9 @@
 )
 
 const (
-<<<<<<< HEAD
-	databricksInjectorVersion = "0.21.0"
-	databricksJavaVersion     = "1.41.1"
-	databricksAgentVersion    = "7.57.2"
-=======
 	databricksInjectorVersion = "0.21.0-1"
 	databricksJavaVersion     = "1.41.1-1"
 	databricksAgentVersion    = "7.57.2-1"
-	logsService               = "databricks"
->>>>>>> 3c882e71
 )
 
 var (
