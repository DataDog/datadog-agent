// Unless explicitly stated otherwise all files in this repository are licensed
// under the Apache License Version 2.0.
// This product includes software developed at Datadog (https://www.datadoghq.com/).
// Copyright 2016-present Datadog, Inc.

package installer

import (
	"slices"
	"strings"

	"github.com/DataDog/datadog-agent/pkg/fleet/env"
	"github.com/DataDog/datadog-agent/pkg/fleet/internal/oci"
)

// Package represents a package known to the installer
type Package struct {
	Name                      string
	version                   func(Package, *env.Env) string
	released                  bool
	releasedBySite            []string
	releasedWithRemoteUpdates bool
	condition                 func(Package, *env.Env) bool
}

// PackagesList lists all known packages. Not all of them are installable
var PackagesList = []Package{
	{Name: "datadog-apm-inject", released: true, condition: apmInjectEnabled},
	{Name: "datadog-apm-library-java", version: apmLanguageVersion, released: true, condition: apmLanguageEnabled},
	{Name: "datadog-apm-library-ruby", version: apmLanguageVersion, released: true, condition: apmLanguageEnabled},
	{Name: "datadog-apm-library-js", version: apmLanguageVersion, released: true, condition: apmLanguageEnabled},
	{Name: "datadog-apm-library-dotnet", version: apmLanguageVersion, released: true, condition: apmLanguageEnabled},
	{Name: "datadog-apm-library-python", version: apmLanguageVersion, released: true, condition: apmLanguageEnabled},
	{Name: "datadog-agent", version: agentVersion, released: false, releasedWithRemoteUpdates: true},
}

var packageDependencies = map[string][]string{
	"datadog-apm-library-java":   {"datadog-apm-inject"},
	"datadog-apm-library-ruby":   {"datadog-apm-inject"},
	"datadog-apm-library-js":     {"datadog-apm-inject"},
	"datadog-apm-library-dotnet": {"datadog-apm-inject"},
	"datadog-apm-library-python": {"datadog-apm-inject"},
}

var packageDefaultVersions = map[string]string{
	"datadog-apm-inject":         "latest",
	"datadog-apm-library-java":   "1-1",
	"datadog-apm-library-ruby":   "1-1",
	"datadog-apm-library-js":     "5-1",
	"datadog-apm-library-dotnet": "2-1",
	"datadog-apm-library-python": "2-1",
}

// DefaultPackages resolves the default packages URLs to install based on the environment.
func DefaultPackages(env *env.Env) []string {
	return defaultPackages(env, PackagesList)
}

func defaultPackages(env *env.Env, defaultPackages []Package) []string {
	var packages []string
	for _, p := range defaultPackages {
		released := p.released || slices.Contains(p.releasedBySite, env.Site) || (p.releasedWithRemoteUpdates && env.RemoteUpdates)
		installOverride, isOverridden := env.DefaultPackagesInstallOverride[p.Name]
		condition := p.condition == nil || p.condition(p, env)

		shouldInstall := released && condition
		if isOverridden {
			shouldInstall = installOverride
		}
		if !shouldInstall {
			continue
		}

		version := "latest"
<<<<<<< HEAD
		if v, ok := packageDefaultVersions[p.Name]; ok {
			version = v
		}

		// Respect pinned version of APM packages if we don't define any overwrite
		if apmLibVersion, ok := env.ApmLibraries[packageToLanguage(p.Name)]; ok {
			version = apmLibVersion.AsVersionTag()
			// TODO(paullgdc): Emit a warning here if APM packages are not pinned to at least a major
=======
		if p.version != nil {
			version = p.version(p, env)
>>>>>>> c8cd0a49
		}
		if v, ok := env.DefaultPackagesVersionOverride[p.Name]; ok {
			version = v
		}
		url := oci.PackageURL(env, p.Name, version)
		packages = append(packages, url)
	}
	return packages
}

func apmInjectEnabled(_ Package, e *env.Env) bool {
	switch e.InstallScript.APMInstrumentationEnabled {
	case env.APMInstrumentationEnabledAll, env.APMInstrumentationEnabledDocker, env.APMInstrumentationEnabledHost:
		return true
	}
	return false
}

func apmLanguageEnabled(p Package, e *env.Env) bool {
	if !apmInjectEnabled(p, e) {
		return false
	}
	if _, ok := e.ApmLibraries[packageToLanguage(p.Name)]; ok {
		return true
	}
	if _, ok := e.ApmLibraries["all"]; ok {
		return true
	}
	// If the ApmLibraries env is left empty but apm injection is
	// enabled, we install all languages
	if len(e.ApmLibraries) == 0 {
		return true
	}
	return false
}

func apmLanguageVersion(p Package, e *env.Env) string {
	if apmLibVersion, ok := e.ApmLibraries[packageToLanguage(p.Name)]; ok {
		return apmLibVersion.AsVersionTag()
		// TODO(paullgdc): Emit a warning here if APM packages are not pinned to at least a major
	}
	return "latest"
}

func packageToLanguage(packageName string) env.ApmLibLanguage {
	lang, found := strings.CutPrefix(packageName, "datadog-apm-library-")
	if !found {
		return ""
	}
	return env.ApmLibLanguage(lang)
}

func agentVersion(_ Package, e *env.Env) string {
	if e.AgentMajorVersion != "" && e.AgentMinorVersion != "" {
		return e.AgentMajorVersion + "." + e.AgentMinorVersion + "-1"
	}
	if e.AgentMinorVersion != "" {
		return "7." + e.AgentMinorVersion + "-1"
	}
	return "latest"
}<|MERGE_RESOLUTION|>--- conflicted
+++ resolved
@@ -72,19 +72,8 @@
 		}
 
 		version := "latest"
-<<<<<<< HEAD
-		if v, ok := packageDefaultVersions[p.Name]; ok {
-			version = v
-		}
-
-		// Respect pinned version of APM packages if we don't define any overwrite
-		if apmLibVersion, ok := env.ApmLibraries[packageToLanguage(p.Name)]; ok {
-			version = apmLibVersion.AsVersionTag()
-			// TODO(paullgdc): Emit a warning here if APM packages are not pinned to at least a major
-=======
 		if p.version != nil {
 			version = p.version(p, env)
->>>>>>> c8cd0a49
 		}
 		if v, ok := env.DefaultPackagesVersionOverride[p.Name]; ok {
 			version = v
