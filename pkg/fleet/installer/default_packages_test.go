// Unless explicitly stated otherwise all files in this repository are licensed
// under the Apache License Version 2.0.
// This product includes software developed at Datadog (https://www.datadoghq.com/).
// Copyright 2016-present Datadog, Inc.

package installer

import (
	"testing"

	"github.com/DataDog/datadog-agent/pkg/fleet/env"
	"github.com/DataDog/datadog-agent/pkg/fleet/internal/oci"
	"github.com/stretchr/testify/assert"
)

func TestDefaultPackagesDefaultInstall(t *testing.T) {
	env := &env.Env{}
	packages := DefaultPackages(env)

	// No packages released by default today
	assert.Empty(t, packages)
}

func TestDefaultPackagesAPMInjectEnabled(t *testing.T) {
	env := &env.Env{
		InstallScript: env.InstallScriptEnv{
			APMInstrumentationEnabled: env.APMInstrumentationEnabledAll,
		},
	}
	packages := DefaultPackages(env)

	// APM inject packages are not released by default today
	assert.Empty(t, packages)
}

func TestDefaultPackages(t *testing.T) {
	type pkg struct {
		n string
		v string
	}
	type testCase struct {
		name     string
		packages []defaultPackage
		env      *env.Env
		expected []pkg
	}

	tests := []testCase{
		{
			name:     "No packages",
			packages: []defaultPackage{},
			env:      &env.Env{},
			expected: nil,
		},
		{
			name:     "Package not released",
			packages: []defaultPackage{{name: "datadog-agent", released: false}},
			env:      &env.Env{},
			expected: nil,
		},
		{
			name:     "Package released",
			packages: []defaultPackage{{name: "datadog-agent", released: true}},
			env:      &env.Env{},
			expected: []pkg{{n: "datadog-agent", v: "latest"}},
		},
		{
			name:     "Package released to another site",
			packages: []defaultPackage{{name: "datadog-agent", releasedBySite: []string{"datadoghq.eu"}}},
			env:      &env.Env{Site: "datadoghq.com"},
			expected: nil,
		},
		{
			name:     "Package released to the right site",
			packages: []defaultPackage{{name: "datadog-agent", releasedBySite: []string{"datadoghq.eu"}}, {name: "datadog-package-2", releasedBySite: []string{"datadoghq.com"}}},
			env:      &env.Env{Site: "datadoghq.eu"},
			expected: []pkg{{n: "datadog-agent", v: "latest"}},
		},
		{
			name:     "Package not released but forced install",
			packages: []defaultPackage{{name: "datadog-agent", released: false}},
			env:      &env.Env{DefaultPackagesInstallOverride: map[string]bool{"datadog-agent": true}},
			expected: []pkg{{n: "datadog-agent", v: "latest"}},
		},
		{
			name:     "Package released but condition not met",
			packages: []defaultPackage{{name: "datadog-agent", released: true, condition: func(e *env.Env) bool { return false }}},
			env:      &env.Env{},
			expected: nil,
		},
		{
			name:     "Package forced to install and version override",
			packages: []defaultPackage{{name: "datadog-agent", released: false}},
			env:      &env.Env{DefaultPackagesInstallOverride: map[string]bool{"datadog-agent": true}, DefaultPackagesVersionOverride: map[string]string{"datadog-agent": "1.2.3"}},
			expected: []pkg{{n: "datadog-agent", v: "1.2.3"}},
		},
		{
<<<<<<< HEAD
			name:     "Package released but forced not to install",
			packages: []defaultPackage{{name: "datadog-agent", released: true}},
			env:      &env.Env{DefaultPackagesInstallOverride: map[string]bool{"datadog-agent": false}},
			expected: nil,
=======
			name:     "APM inject before agent",
			packages: []defaultPackage{{name: "datadog-apm-inject", released: true}, {name: "datadog-agent", released: true}},
			env:      &env.Env{},
			expected: []pkg{{n: "datadog-apm-inject", v: "latest"}, {n: "datadog-agent", v: "latest"}},
>>>>>>> a99881ed
		},
	}

	for _, tt := range tests {
		t.Run(tt.name, func(t *testing.T) {
			packages := defaultPackages(tt.env, tt.packages)
			var expected []string
			for _, p := range tt.expected {
				expected = append(expected, oci.PackageURL(tt.env, p.n, p.v))
			}
			assert.Equal(t, expected, packages)
		})
	}
}<|MERGE_RESOLUTION|>--- conflicted
+++ resolved
@@ -95,17 +95,16 @@
 			expected: []pkg{{n: "datadog-agent", v: "1.2.3"}},
 		},
 		{
-<<<<<<< HEAD
+			name:     "APM inject before agent",
+			packages: []defaultPackage{{name: "datadog-apm-inject", released: true}, {name: "datadog-agent", released: true}},
+			env:      &env.Env{},
+			expected: []pkg{{n: "datadog-apm-inject", v: "latest"}, {n: "datadog-agent", v: "latest"}},
+		},
+		{
 			name:     "Package released but forced not to install",
 			packages: []defaultPackage{{name: "datadog-agent", released: true}},
 			env:      &env.Env{DefaultPackagesInstallOverride: map[string]bool{"datadog-agent": false}},
 			expected: nil,
-=======
-			name:     "APM inject before agent",
-			packages: []defaultPackage{{name: "datadog-apm-inject", released: true}, {name: "datadog-agent", released: true}},
-			env:      &env.Env{},
-			expected: []pkg{{n: "datadog-apm-inject", v: "latest"}, {n: "datadog-agent", v: "latest"}},
->>>>>>> a99881ed
 		},
 	}
 
