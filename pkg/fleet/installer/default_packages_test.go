// Unless explicitly stated otherwise all files in this repository are licensed
// under the Apache License Version 2.0.
// This product includes software developed at Datadog (https://www.datadoghq.com/).
// Copyright 2016-present Datadog, Inc.

package installer

import (
	"testing"

	"github.com/DataDog/datadog-agent/pkg/fleet/env"
	"github.com/DataDog/datadog-agent/pkg/fleet/internal/oci"
	"github.com/stretchr/testify/assert"
)

func TestDefaultPackagesDefaultInstall(t *testing.T) {
	env := &env.Env{}
	packages := DefaultPackages(env)

	// No packages released by default today
	assert.Empty(t, packages)
}

func TestDefaultPackagesAPMInjectEnabled(t *testing.T) {
	env := &env.Env{
		InstallScript: env.InstallScriptEnv{
			APMInstrumentationEnabled: env.APMInstrumentationEnabledAll,
		},
	}
	packages := DefaultPackages(env)

	assert.Equal(t, []string{
		"oci://gcr.io/datadoghq/apm-inject-package:latest",
		"oci://gcr.io/datadoghq/apm-library-java-package:latest",
		"oci://gcr.io/datadoghq/apm-library-ruby-package:latest",
		"oci://gcr.io/datadoghq/apm-library-js-package:latest",
		"oci://gcr.io/datadoghq/apm-library-dotnet-package:latest",
		"oci://gcr.io/datadoghq/apm-library-python-package:latest",
	}, packages)
}

func TestDefaultPackages(t *testing.T) {
	type pkg struct {
		n string
		v string
	}
	type testCase struct {
		name     string
		packages []Package
		env      *env.Env
		expected []pkg
	}

	tests := []testCase{
		{
			name:     "No packages",
			packages: []Package{},
			env:      &env.Env{},
			expected: nil,
		},
		{
			name:     "Package not released",
			packages: []Package{{Name: "datadog-agent", released: false}},
			env:      &env.Env{},
			expected: nil,
		},
		{
			name:     "Package released",
			packages: []Package{{Name: "datadog-agent", released: true}},
			env:      &env.Env{},
			expected: []pkg{{n: "datadog-agent", v: "latest"}},
		},
		{
			name:     "Package released with remote updates",
			packages: []Package{{Name: "datadog-agent", released: false, releasedWithRemoteUpdates: true}},
			env:      &env.Env{RemoteUpdates: true},
			expected: []pkg{{n: "datadog-agent", v: "latest"}},
		},
		{
			name:     "Package released to another site",
			packages: []Package{{Name: "datadog-agent", releasedBySite: []string{"datadoghq.eu"}}},
			env:      &env.Env{Site: "datadoghq.com"},
			expected: nil,
		},
		{
			name:     "Package released to the right site",
			packages: []Package{{Name: "datadog-agent", releasedBySite: []string{"datadoghq.eu"}}, {Name: "datadog-package-2", releasedBySite: []string{"datadoghq.com"}}},
			env:      &env.Env{Site: "datadoghq.eu"},
			expected: []pkg{{n: "datadog-agent", v: "latest"}},
		},
		{
			name:     "Package not released but forced install",
			packages: []Package{{Name: "datadog-agent", released: false}},
			env:      &env.Env{DefaultPackagesInstallOverride: map[string]bool{"datadog-agent": true}},
			expected: []pkg{{n: "datadog-agent", v: "latest"}},
		},
		{
			name:     "Package released but condition not met",
			packages: []Package{{Name: "datadog-agent", released: true, condition: func(Package, *env.Env) bool { return false }}},
			env:      &env.Env{},
			expected: nil,
		},
		{
			name:     "Package forced to install and version override",
			packages: []Package{{Name: "datadog-agent", released: false}},
			env:      &env.Env{DefaultPackagesInstallOverride: map[string]bool{"datadog-agent": true}, DefaultPackagesVersionOverride: map[string]string{"datadog-agent": "1.2.3"}},
			expected: []pkg{{n: "datadog-agent", v: "1.2.3"}},
		},
		{
			name:     "APM inject before agent",
			packages: []Package{{Name: "datadog-apm-inject", released: true}, {Name: "datadog-agent", released: true}},
			env:      &env.Env{},
			expected: []pkg{{n: "datadog-apm-inject", v: "latest"}, {n: "datadog-agent", v: "latest"}},
		},
		{
			name:     "Package released but forced not to install",
			packages: []Package{{Name: "datadog-agent", released: true}},
			env:      &env.Env{DefaultPackagesInstallOverride: map[string]bool{"datadog-agent": false}},
			expected: nil,
		},
		{
			name: "Package is a language with a pinned version",
			packages: []Package{
				{Name: "datadog-apm-library-java", released: true, condition: apmLanguageEnabled},
				{Name: "datadog-apm-library-ruby", released: true, condition: apmLanguageEnabled},
				{Name: "datadog-apm-library-js", released: true, condition: apmLanguageEnabled},
			},
			env: &env.Env{
				ApmLibraries: map[env.ApmLibLanguage]env.ApmLibVersion{
					"java": "1.37.0",
					"ruby": "",
				},
				InstallScript: env.InstallScriptEnv{
					APMInstrumentationEnabled: "all",
				},
			},
			expected: []pkg{{n: "datadog-apm-library-java", v: "1.37.0-1"}, {n: "datadog-apm-library-ruby", v: "latest"}},
		},
		{
			name: "Package is a language with a pinned version",
			packages: []Package{
				{Name: "datadog-apm-library-java", released: true, condition: apmLanguageEnabled},
				{Name: "datadog-apm-library-ruby", released: true, condition: apmLanguageEnabled},
				{Name: "datadog-apm-library-js", released: true, condition: apmLanguageEnabled},
			},
			env: &env.Env{
				ApmLibraries: map[env.ApmLibLanguage]env.ApmLibVersion{
					"all": "",
				},
				InstallScript: env.InstallScriptEnv{
					APMInstrumentationEnabled: "all",
				},
			},
			expected: []pkg{
				{n: "datadog-apm-library-java", v: "1-1"},
				{n: "datadog-apm-library-ruby", v: "1-1"},
				{n: "datadog-apm-library-js", v: "5-1"},
			},
		},
		{
			name: "Override ignore package pin",
			packages: []Package{
				{Name: "datadog-apm-library-java", released: false, condition: apmLanguageEnabled},
				{Name: "datadog-apm-library-ruby", released: false, condition: apmLanguageEnabled},
				{Name: "datadog-apm-library-js", released: false, condition: apmLanguageEnabled},
			},
			env: &env.Env{
				ApmLibraries: map[env.ApmLibLanguage]env.ApmLibVersion{
					"java": "1.2.3",
				},
				InstallScript: env.InstallScriptEnv{
					APMInstrumentationEnabled: "all",
				},
				DefaultPackagesInstallOverride: map[string]bool{
					"datadog-apm-library-java": true,
					"datadog-apm-library-ruby": true,
				},
			},
			expected: []pkg{
<<<<<<< HEAD
				{n: "datadog-apm-library-java", v: "1.2-1"},
				{n: "datadog-apm-library-ruby", v: "1-1"},
=======
				{n: "datadog-apm-library-java", v: "1.2.3-1"},
				{n: "datadog-apm-library-ruby", v: "latest"},
>>>>>>> 5cabbd50
			},
		},
		{
			name: "Strip leading v in version",
			packages: []Package{
				{Name: "datadog-apm-library-java", released: true, condition: apmLanguageEnabled},
			},
			env: &env.Env{
				ApmLibraries: map[env.ApmLibLanguage]env.ApmLibVersion{
					"java": "v1.2.3",
				},
				InstallScript: env.InstallScriptEnv{
					APMInstrumentationEnabled: "all",
				},
			},
			expected: []pkg{
				{n: "datadog-apm-library-java", v: "1.2.3-1"},
			},
		},
		{
			name: "Add -1 prefix only for full version pin",
			packages: []Package{
				{Name: "datadog-apm-library-java", released: true, condition: apmLanguageEnabled},
				{Name: "datadog-apm-library-python", released: true, condition: apmLanguageEnabled},
				{Name: "datadog-apm-library-ruby", released: true, condition: apmLanguageEnabled},
			},
			env: &env.Env{
				ApmLibraries: map[env.ApmLibLanguage]env.ApmLibVersion{
					"java":   "1.2.3",
					"python": "1",
					"ruby":   "v1.2",
				},
				InstallScript: env.InstallScriptEnv{
					APMInstrumentationEnabled: "all",
				},
			},
			expected: []pkg{
				{n: "datadog-apm-library-java", v: "1.2.3-1"},
				{n: "datadog-apm-library-python", v: "1"},
				{n: "datadog-apm-library-ruby", v: "1.2"},
			},
		},
	}

	for _, tt := range tests {
		t.Run(tt.name, func(t *testing.T) {
			packages := defaultPackages(tt.env, tt.packages)
			var expected []string
			for _, p := range tt.expected {
				expected = append(expected, oci.PackageURL(tt.env, p.n, p.v))
			}
			assert.Equal(t, expected, packages)
		})
	}
}<|MERGE_RESOLUTION|>--- conflicted
+++ resolved
@@ -177,13 +177,8 @@
 				},
 			},
 			expected: []pkg{
-<<<<<<< HEAD
-				{n: "datadog-apm-library-java", v: "1.2-1"},
-				{n: "datadog-apm-library-ruby", v: "1-1"},
-=======
 				{n: "datadog-apm-library-java", v: "1.2.3-1"},
 				{n: "datadog-apm-library-ruby", v: "latest"},
->>>>>>> 5cabbd50
 			},
 		},
 		{
