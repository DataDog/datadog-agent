--- conflicted
+++ resolved
@@ -336,16 +336,11 @@
 			fmt.Errorf("could not get cdn config: %w", err),
 		)
 	}
-<<<<<<< HEAD
-	if config.Version() != version {
+	if config.State().GetVersion() != version {
 		return installerErrors.Wrap(
 			installerErrors.ErrDownloadFailed,
-			fmt.Errorf("version mismatch: expected %s, got %s", config.Version(), version),
-		)
-=======
-	if config.State().GetVersion() != version {
-		return fmt.Errorf("version mismatch: expected %s, got %s", config.State().GetVersion(), version)
->>>>>>> daad6bc7
+			fmt.Errorf("version mismatch: expected %s, got %s", config.State().GetVersion(), version),
+		)
 	}
 
 	tmpDir, err := i.packages.MkdirTemp()
