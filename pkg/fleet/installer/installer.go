--- conflicted
+++ resolved
@@ -71,13 +71,8 @@
 type installerImpl struct {
 	m sync.Mutex
 
-<<<<<<< HEAD
 	env        *env.Env
-	cdn        cdn.CDN
-=======
-	env        *fleetEnv.Env
 	cdn        *cdn.CDN
->>>>>>> daad6bc7
 	db         *db.PackagesDB
 	downloader *oci.Downloader
 	packages   *repository.Repositories
