--- conflicted
+++ resolved
@@ -238,18 +238,14 @@
 		if pkg.Name == packageDatadogInstaller {
 			continue
 		}
-<<<<<<< HEAD
-		packagerErr := i.removePackage(ctx, pkg)
+		packagerErr := i.removePackage(ctx, pkg.Name)
 		if packagerErr != nil {
-			log.Warnf("could not remove package %s: %v", pkg, packagerErr)
+			log.Warnf("could not remove package %s: %v", pkg.Name, packagerErr)
 		}
 	}
 	err = i.removePackage(ctx, packageDatadogInstaller)
 	if err != nil {
 		log.Warnf("could not remove installer: %v", err)
-=======
-		i.removePackage(ctx, pkg.Name)
->>>>>>> d4eb52fc
 	}
 
 	// remove all from disk
