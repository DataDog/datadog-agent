--- conflicted
+++ resolved
@@ -13,11 +13,7 @@
 		"datadog-agent":      datadogAgentPackage,
 		"datadog-installer":  datadogInstallerPackage,
 		"datadog-apm-inject": apmInjectPackage,
-<<<<<<< HEAD
-		"datadog-agent-ddot": datadogAgentDdotPackage,
-=======
 		"datadog-agent-ddot": datadogAgentDDOTPackage,
->>>>>>> 7d607ec7
 	}
 
 	// AsyncPreRemoveHooks is called before a package is removed from the disk.
