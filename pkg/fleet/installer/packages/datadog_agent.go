--- conflicted
+++ resolved
@@ -200,11 +200,6 @@
 
 // PromoteAgentExperiment promotes the agent experiment
 func PromoteAgentExperiment(ctx context.Context) error {
-<<<<<<< HEAD
-	return StopAgentExperiment(ctx)
-=======
-	// detach from the command context as it will be cancelled by a SIGTERM
-	ctx = context.WithoutCancel(ctx)
 	if err := setupStableUnits(ctx); err != nil {
 		return err
 	}
@@ -271,7 +266,6 @@
 		return err
 	}
 	return nil
->>>>>>> 1a3781d2
 }
 
 // removeCustomIntegrations removes custom integrations that are not installed by the package
@@ -355,7 +349,6 @@
 	if err != nil {
 		fmt.Printf("failed to remove compiled files: %s\n", err.Error())
 	}
-<<<<<<< HEAD
 	// Remove files in {installPath}/python-scripts
 	err = filepath.Walk(filepath.Join(installPath, "python-scripts"), func(path string, info os.FileInfo, err error) error {
 		if err != nil {
@@ -375,10 +368,6 @@
 		}
 		return nil
 	})
-=======
-
-	err = destinationFile.Chmod(0755)
->>>>>>> 1a3781d2
 	if err != nil {
 		fmt.Printf("failed to remove compiled files: %s\n", err.Error())
 	}
