// Unless explicitly stated otherwise all files in this repository are licensed
// under the Apache License Version 2.0.
// This product includes software developed at Datadog (https://www.datadoghq.com/).
// Copyright 2016-present Datadog, Inc.

//go:build windows

package packages

import (
	"context"
	"fmt"
	"github.com/DataDog/datadog-agent/pkg/fleet/internal/msi"
	"github.com/DataDog/datadog-agent/pkg/fleet/internal/paths"
	"github.com/DataDog/datadog-agent/pkg/fleet/internal/winregistry"
	"github.com/DataDog/datadog-agent/pkg/fleet/telemetry"
	"github.com/DataDog/datadog-agent/pkg/util/log"
<<<<<<< HEAD
	"os"
	"path"

	"gopkg.in/DataDog/dd-trace-go.v1/ddtrace/tracer"
=======
>>>>>>> fde3c5b8
)

const (
	datadogAgent = "datadog-agent"
)

// PrepareAgent prepares the machine to install the agent
func PrepareAgent(_ context.Context) error {
	return nil // No-op on Windows
}

// SetupAgent installs and starts the agent
func SetupAgent(ctx context.Context, args []string) (err error) {
	span, _ := telemetry.StartSpanFromContext(ctx, "setup_agent")
	defer func() {
<<<<<<< HEAD
		// Don't log error here, or it will appear twice in the output
		// since installerImpl.Install will also print the error.
		span.Finish(tracer.WithError(err))
=======
		if err != nil {
			log.Errorf("Failed to setup agent: %s", err)
		}
		span.Finish(err)
>>>>>>> fde3c5b8
	}()
	// Make sure there are no Agent already installed
	_ = removeAgentIfInstalled(ctx)
	err = installAgentPackage("stable", args)
	return err
}

// StartAgentExperiment starts the agent experiment
func StartAgentExperiment(ctx context.Context) (err error) {
	span, _ := telemetry.StartSpanFromContext(ctx, "start_experiment")
	defer func() {
		if err != nil {
			log.Errorf("Failed to start agent experiment: %s", err)
		}
		span.Finish(err)
	}()

	err = removeAgentIfInstalled(ctx)
	if err != nil {
		return err
	}

	err = installAgentPackage("experiment", nil)
	if err != nil {
		// experiment failed, expect stop-experiment to restore the stable Agent
		return err
	}
	return nil
}

// StopAgentExperiment stops the agent experiment, i.e. removes/uninstalls it.
func StopAgentExperiment(ctx context.Context) (err error) {
	span, _ := telemetry.StartSpanFromContext(ctx, "stop_experiment")
	defer func() {
		if err != nil {
			log.Errorf("Failed to stop agent experiment: %s", err)
		}
		span.Finish(err)
	}()

	err = removeAgentIfInstalled(ctx)
	if err != nil {
		return err
	}

	err = installAgentPackage("stable", nil)
	if err != nil {
		// if we cannot restore the stable Agent, the system is left without an Agent
		return err
	}

	return nil
}

// PromoteAgentExperiment promotes the agent experiment
func PromoteAgentExperiment(_ context.Context) error {
	// noop
	return nil
}

// RemoveAgent stops and removes the agent
func RemoveAgent(ctx context.Context) (err error) {
	// Don't return an error if the Agent is already not installed.
	// returning an error here will prevent the package from being removed
	// from the local repository.
	return removeAgentIfInstalled(ctx)
}

func installAgentPackage(target string, args []string) error {
	// Lookup Agent user stored in registry by the Installer MSI
	// and pass it to the Agent MSI
	agentUser, err := winregistry.GetAgentUserName()
	if err != nil {
		return fmt.Errorf("failed to get Agent user: %w", err)
	}

	tempDir, err := os.MkdirTemp(paths.RootTmpDir, "datadog-agent")
	if err != nil {
		return err
	}
	logFile := path.Join(tempDir, "msi.log")

	cmd, err := msi.Cmd(
		msi.Install(),
		msi.WithMsiFromPackagePath(target, datadogAgent),
		msi.WithDdAgentUserName(agentUser),
		msi.WithAdditionalArgs(args),
		msi.WithLogFile(path.Join(tempDir, "msi.log")),
	)
	var output []byte
	if err == nil {
		output, err = cmd.Run()
	}
	if err != nil {
		return fmt.Errorf("failed to install Agent %s: %w\nLog file located at: %s\n%s", target, err, logFile, string(output))
	}
	return nil
}

func removeAgentIfInstalled(ctx context.Context) (err error) {
<<<<<<< HEAD
	if msi.IsProductInstalled("Datadog Agent") {
		span, _ := tracer.StartSpanFromContext(ctx, "remove_agent")
=======
	if isProductInstalled("Datadog Agent") {
		span, _ := telemetry.StartSpanFromContext(ctx, "remove_agent")
>>>>>>> fde3c5b8
		defer func() {
			if err != nil {
				// removal failed, this should rarely happen.
				// Rollback might have restored the Agent, but we can't be sure.
				log.Errorf("Failed to remove agent: %s", err)
			}
			span.Finish(err)
		}()
		err := msi.RemoveProduct("Datadog Agent")
		if err != nil {
			return err
		}
	} else {
		log.Debugf("Agent not installed")
	}
	return nil
}<|MERGE_RESOLUTION|>--- conflicted
+++ resolved
@@ -15,13 +15,8 @@
 	"github.com/DataDog/datadog-agent/pkg/fleet/internal/winregistry"
 	"github.com/DataDog/datadog-agent/pkg/fleet/telemetry"
 	"github.com/DataDog/datadog-agent/pkg/util/log"
-<<<<<<< HEAD
 	"os"
 	"path"
-
-	"gopkg.in/DataDog/dd-trace-go.v1/ddtrace/tracer"
-=======
->>>>>>> fde3c5b8
 )
 
 const (
@@ -37,16 +32,9 @@
 func SetupAgent(ctx context.Context, args []string) (err error) {
 	span, _ := telemetry.StartSpanFromContext(ctx, "setup_agent")
 	defer func() {
-<<<<<<< HEAD
 		// Don't log error here, or it will appear twice in the output
 		// since installerImpl.Install will also print the error.
-		span.Finish(tracer.WithError(err))
-=======
-		if err != nil {
-			log.Errorf("Failed to setup agent: %s", err)
-		}
 		span.Finish(err)
->>>>>>> fde3c5b8
 	}()
 	// Make sure there are no Agent already installed
 	_ = removeAgentIfInstalled(ctx)
@@ -147,13 +135,8 @@
 }
 
 func removeAgentIfInstalled(ctx context.Context) (err error) {
-<<<<<<< HEAD
 	if msi.IsProductInstalled("Datadog Agent") {
-		span, _ := tracer.StartSpanFromContext(ctx, "remove_agent")
-=======
-	if isProductInstalled("Datadog Agent") {
 		span, _ := telemetry.StartSpanFromContext(ctx, "remove_agent")
->>>>>>> fde3c5b8
 		defer func() {
 			if err != nil {
 				// removal failed, this should rarely happen.
