// Unless explicitly stated otherwise all files in this repository are licensed
// under the Apache License Version 2.0.
// This product includes software developed at Datadog (https://www.datadoghq.com/).
// Copyright 2016-present Datadog, Inc.

// for now the installer is not supported on windows
//go:build !windows

package oci

import (
	"context"
	"os"
	"strings"
	"testing"

	"github.com/stretchr/testify/assert"
	"golang.org/x/net/http2"

	"github.com/DataDog/datadog-agent/pkg/fleet/env"
	"github.com/DataDog/datadog-agent/pkg/fleet/internal/fixtures"
	"github.com/google/go-containerregistry/pkg/authn"
	oci "github.com/google/go-containerregistry/pkg/v1"
	"github.com/google/go-containerregistry/pkg/v1/google"
)

type testDownloadServer struct {
	*fixtures.Server
}

func newTestDownloadServer(t *testing.T) *testDownloadServer {
	return &testDownloadServer{
		Server: fixtures.NewServer(t),
	}
}

func (s *testDownloadServer) Downloader() *Downloader {
	return NewDownloader(&env.Env{}, s.Client())
}

func (s *testDownloadServer) DownloaderWithEnv(env *env.Env) *Downloader {
	return NewDownloader(env, s.Client())
}

func (s *testDownloadServer) Image(f fixtures.Fixture) oci.Image {
	downloadedPackage, err := s.Downloader().Download(context.Background(), s.PackageURL(f))
	if err != nil {
		panic(err)
	}
	return downloadedPackage.Image
}

func TestDownload(t *testing.T) {
	s := newTestDownloadServer(t)
	d := s.Downloader()

	downloadedPackage, err := d.Download(context.Background(), s.PackageURL(fixtures.FixtureSimpleV1))
	assert.NoError(t, err)
	assert.Equal(t, fixtures.FixtureSimpleV1.Package, downloadedPackage.Name)
	assert.Equal(t, fixtures.FixtureSimpleV1.Version, downloadedPackage.Version)
	assert.NotZero(t, downloadedPackage.Size)
	tmpDir := t.TempDir()
	err = downloadedPackage.ExtractLayers(DatadogPackageLayerMediaType, tmpDir)
	assert.NoError(t, err)
	fixtures.AssertEqualFS(t, s.PackageFS(fixtures.FixtureSimpleV1), os.DirFS(tmpDir))
}

func TestDownloadLayout(t *testing.T) {
	s := newTestDownloadServer(t)
	d := s.Downloader()

	downloadedPackage, err := d.Download(context.Background(), s.PackageLayoutURL(fixtures.FixtureSimpleV1))
	assert.NoError(t, err)
	assert.Equal(t, fixtures.FixtureSimpleV1.Package, downloadedPackage.Name)
	assert.Equal(t, fixtures.FixtureSimpleV1.Version, downloadedPackage.Version)
	assert.NotZero(t, downloadedPackage.Size)
	tmpDir := t.TempDir()
	err = downloadedPackage.ExtractLayers(DatadogPackageLayerMediaType, tmpDir)
	assert.NoError(t, err)
	fixtures.AssertEqualFS(t, s.PackageFS(fixtures.FixtureSimpleV1), os.DirFS(tmpDir))
}

func TestDownloadInvalidHash(t *testing.T) {
	s := newTestDownloadServer(t)
	d := s.Downloader()

	pkgURL := s.PackageURL(fixtures.FixtureSimpleV1)
	pkgURL = pkgURL[:strings.Index(pkgURL, "@sha256:")] + "@sha256:2857b8e9faf502169c9cfaf6d4ccf3a035eccddc0f5b87c613b673a807ff6d23"
	_, err := d.Download(context.Background(), pkgURL)
	assert.Error(t, err)
}

func TestDownloadPlatformNotAvailable(t *testing.T) {
	s := newTestDownloadServer(t)
	d := s.Downloader()

	pkg := s.PackageURL(fixtures.FixtureSimpleV1Linux2Amd128)
	_, err := d.Download(context.Background(), pkg)
	assert.Error(t, err)
}

func TestDownloadRegistryWithOverride(t *testing.T) {
	s := newTestDownloadServer(t)
	defer s.Close()
	d := s.DownloaderWithEnv(&env.Env{
		RegistryOverride: "fake.io",
	})

	_, err := d.Download(context.Background(), s.PackageURL(fixtures.FixtureSimpleV1))
	assert.Error(t, err) // Host not found
}

func TestGetRefAndKeychain(t *testing.T) {
	type test struct {
		registryOverride       string
		regOverrideByImage     map[string]string
		registryAuthOverride   string
		regAuthOverrideByImage map[string]string
		url                    string
		expectedRef            string
		expectedKeychain       authn.Keychain
	}

	tests := []test{
		{url: "install.datad0g.com/agent-package-dev:latest", expectedRef: "install.datad0g.com/agent-package-dev:latest", expectedKeychain: authn.DefaultKeychain},
		{url: "gcr.io/datadoghq/agent-package@sha256:1234", expectedRef: "gcr.io/datadoghq/agent-package@sha256:1234", expectedKeychain: authn.DefaultKeychain},
		{url: "install.datad0g.com/agent-package-dev:latest", registryOverride: "fake.io", expectedRef: "fake.io/agent-package-dev:latest", expectedKeychain: authn.DefaultKeychain},
		{url: "gcr.io/datadoghq/agent-package@sha256:1234", registryOverride: "fake.io", expectedRef: "fake.io/agent-package@sha256:1234", expectedKeychain: authn.DefaultKeychain},
		{
			url:                "install.datad0g.com/agent-package-dev:latest",
			regOverrideByImage: map[string]string{"agent-package-dev": "fake.io"},
			expectedRef:        "fake.io/agent-package-dev:latest",
			expectedKeychain:   authn.DefaultKeychain,
		},
		{
			url:                "gcr.io/datadoghq/agent-package@sha256:1234",
			regOverrideByImage: map[string]string{"agent-package": "fake.io"},
			expectedRef:        "fake.io/agent-package@sha256:1234",
			expectedKeychain:   authn.DefaultKeychain,
		},
		{
			url:                "gcr.io/datadoghq/agent-package@sha256:1234",
			regOverrideByImage: map[string]string{"agent-package": "fake.io"},
			expectedRef:        "fake.io/agent-package@sha256:1234",
			expectedKeychain:   authn.DefaultKeychain,
		},
		{
			url:                "gcr.io/datadoghq/agent-package@sha256:1234",
			registryOverride:   "fake-other.io",
			regOverrideByImage: map[string]string{"agent-package": "fake.io"},
			expectedRef:        "fake.io/agent-package@sha256:1234",
			expectedKeychain:   authn.DefaultKeychain,
		},
		{
			url:                "gcr.io/datadoghq/agent-package-dev@sha256:1234",
			registryOverride:   "fake-other.io",
			regOverrideByImage: map[string]string{"agent-package": "fake.io"},
			expectedRef:        "fake-other.io/agent-package-dev@sha256:1234",
			expectedKeychain:   authn.DefaultKeychain,
		},
		{
			url:                  "gcr.io/datadoghq/agent-package-dev@sha256:1234",
			registryAuthOverride: "gcr",
			expectedRef:          "gcr.io/datadoghq/agent-package-dev@sha256:1234",
			expectedKeychain:     google.Keychain,
		},
		{
			url:                    "gcr.io/datadoghq/agent-package-dev@sha256:1234",
			regAuthOverrideByImage: map[string]string{"agent-package": "gcr"},
			expectedRef:            "gcr.io/datadoghq/agent-package-dev@sha256:1234",
			expectedKeychain:       authn.DefaultKeychain,
		},
		{
			url:                    "gcr.io/datadoghq/agent-package-dev@sha256:1234",
			regAuthOverrideByImage: map[string]string{"agent-package-dev": "gcr"},
			expectedRef:            "gcr.io/datadoghq/agent-package-dev@sha256:1234",
			expectedKeychain:       google.Keychain,
		},
	}

	for _, tt := range tests {
		env := &env.Env{
			RegistryOverride:            tt.registryOverride,
			RegistryOverrideByImage:     tt.regOverrideByImage,
			RegistryAuthOverride:        tt.registryAuthOverride,
			RegistryAuthOverrideByImage: tt.regAuthOverrideByImage,
		}
		actual := getRefAndKeychain(env, tt.url)
		assert.Equal(t, tt.expectedRef, actual.ref)
		assert.Equal(t, tt.expectedKeychain, actual.keychain)
	}
}

func TestPackageURL(t *testing.T) {
	type test struct {
		site     string
		pkg      string
		version  string
		expected string
	}

	tests := []test{
		{site: "datad0g.com", pkg: "datadog-agent", version: "latest", expected: "oci://install.datad0g.com/agent-package-dev:latest"},
<<<<<<< HEAD
		{site: "datadoghq.com", pkg: "datadog-agent", version: "1.2.3", expected: "oci://install.datadoghq.com/agent-package:1.2.3"},
=======
		{site: "datadoghq.com", pkg: "datadog-agent", version: "1.2.3", expected: "oci://gcr.io/datadoghq/agent-package:1.2.3"},
>>>>>>> 59d80569
	}

	for _, tt := range tests {
		t.Run(tt.site, func(t *testing.T) {
			actual := PackageURL(&env.Env{Site: tt.site}, tt.pkg, tt.version)
			if actual != tt.expected {
				t.Errorf("expected %s, got %s", tt.expected, actual)
			}
		})
	}
}

func TestIsStreamResetError(t *testing.T) {
	testCases := []struct {
		name     string
		err      error
		expected bool
	}{
		{
			name:     "nil error",
			err:      nil,
			expected: false,
		},
		{
			name:     "non stream reset error",
			err:      assert.AnError,
			expected: false,
		},
		{
			name:     "stream error - other error",
			err:      http2.StreamError{Code: http2.ErrCodeStreamClosed},
			expected: false,
		},
		{
			name:     "stream error - internal error - value",
			err:      http2.StreamError{Code: http2.ErrCodeInternal},
			expected: true,
		},
		{
			name:     "stream error - internal error - pointer",
			err:      &http2.StreamError{Code: http2.ErrCodeInternal},
			expected: true,
		},
	}
	for _, tc := range testCases {
		t.Run(tc.name, func(t *testing.T) {
			assert.Equal(t, tc.expected, isStreamResetError(tc.err))
		})
	}
}

func TestGetRefAndKeychains(t *testing.T) {
	type test struct {
		name                    string
		url                     string
		registryOverride        string
		registryAuthOverride    string
		expectedRefAndKeychains []urlWithKeychain
		isProd                  bool
	}

	tests := []test{
		{
			name: "no override - staging",
			url:  "install.datad0g.com/agent-package-dev:latest",
			expectedRefAndKeychains: []urlWithKeychain{
				{ref: "install.datad0g.com/agent-package-dev:latest", keychain: authn.DefaultKeychain},
				{ref: "docker.io/datadog/agent-package-dev:latest", keychain: authn.DefaultKeychain},
			},
		},
		{
			name:   "no override - prod",
			url:    "install.datadoghq.com/agent-package@sha256:1234",
			isProd: true,
			expectedRefAndKeychains: []urlWithKeychain{
				{ref: "install.datadoghq.com/agent-package@sha256:1234", keychain: authn.DefaultKeychain},
				{ref: "gcr.io/datadoghq/agent-package@sha256:1234", keychain: authn.DefaultKeychain},
				{ref: "public.ecr.aws/datadog/agent-package@sha256:1234", keychain: authn.DefaultKeychain},
				{ref: "docker.io/datadog/agent-package@sha256:1234", keychain: authn.DefaultKeychain},
			},
		},
		{
			name:   "no override - different url",
			url:    "mysuperregistry.tv/agent-package@sha256:1234",
			isProd: true,
			expectedRefAndKeychains: []urlWithKeychain{
				{ref: "mysuperregistry.tv/agent-package@sha256:1234", keychain: authn.DefaultKeychain},
				{ref: "install.datadoghq.com/agent-package@sha256:1234", keychain: authn.DefaultKeychain},
				{ref: "gcr.io/datadoghq/agent-package@sha256:1234", keychain: authn.DefaultKeychain},
				{ref: "public.ecr.aws/datadog/agent-package@sha256:1234", keychain: authn.DefaultKeychain},
				{ref: "docker.io/datadog/agent-package@sha256:1234", keychain: authn.DefaultKeychain},
			},
		},
		{
			name:                 "override",
			url:                  "gcr.io/datadoghq/agent-package@sha256:1234",
			registryOverride:     "mysuperregistry.tv",
			registryAuthOverride: "gcr",
			isProd:               true,
			expectedRefAndKeychains: []urlWithKeychain{
				{ref: "mysuperregistry.tv/agent-package@sha256:1234", keychain: google.Keychain},
				{ref: "install.datadoghq.com/agent-package@sha256:1234", keychain: authn.DefaultKeychain},
				{ref: "gcr.io/datadoghq/agent-package@sha256:1234", keychain: authn.DefaultKeychain},
				{ref: "public.ecr.aws/datadog/agent-package@sha256:1234", keychain: authn.DefaultKeychain},
				{ref: "docker.io/datadog/agent-package@sha256:1234", keychain: authn.DefaultKeychain},
			},
		},
	}

	for _, tt := range tests {
		t.Run(tt.name, func(t *testing.T) {
			env := &env.Env{
				Site:                 "datad0g.com",
				RegistryOverride:     tt.registryOverride,
				RegistryAuthOverride: tt.registryAuthOverride,
			}
			if tt.isProd {
				env.Site = "datadoghq.com"
			}
			actual := getRefAndKeychains(env, tt.url)
			assert.Len(t, actual, len(tt.expectedRefAndKeychains))
			for i, a := range actual {
				assert.Equal(t, tt.expectedRefAndKeychains[i].ref, a.ref)
				assert.Equal(t, tt.expectedRefAndKeychains[i].keychain, a.keychain)
			}
		})
	}
}<|MERGE_RESOLUTION|>--- conflicted
+++ resolved
@@ -201,11 +201,7 @@
 
 	tests := []test{
 		{site: "datad0g.com", pkg: "datadog-agent", version: "latest", expected: "oci://install.datad0g.com/agent-package-dev:latest"},
-<<<<<<< HEAD
 		{site: "datadoghq.com", pkg: "datadog-agent", version: "1.2.3", expected: "oci://install.datadoghq.com/agent-package:1.2.3"},
-=======
-		{site: "datadoghq.com", pkg: "datadog-agent", version: "1.2.3", expected: "oci://gcr.io/datadoghq/agent-package:1.2.3"},
->>>>>>> 59d80569
 	}
 
 	for _, tt := range tests {
