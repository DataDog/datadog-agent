// Unless explicitly stated otherwise all files in this repository are licensed
// under the Apache License Version 2.0.
// This product includes software developed at Datadog (https://www.datadoghq.com/).
// Copyright 2016-present Datadog, Inc.

//go:build !windows

// Package paths defines commonly used paths throughout the installer
package paths

const (
	// PackagesPath is the path to the packages directory.
	PackagesPath = "/opt/datadog-packages"
<<<<<<< HEAD
	// TmpDirPath is the path to the temporary directory used for package installation.
	TmpDirPath = "/opt/datadog-packages"
	// LocksPack is the path to the locks directory.
	LocksPack = "/opt/datadog-packages/run/locks"
	// DefaultConfigsDir is the default Agent configuration directory
	DefaultConfigsDir = "/etc"
=======
	// ConfigsPath is the path to the Fleet-managed configuration directory.
	ConfigsPath = "/etc/datadog-packages"
	// LocksPath is the path to the packages locks directory.
	LocksPath = "/var/run/datadog-installer/locks"

	// DefaultUserConfigsDir is the default Agent configuration directory.
	DefaultUserConfigsDir = "/etc"
>>>>>>> a55c8cd0
)<|MERGE_RESOLUTION|>--- conflicted
+++ resolved
@@ -11,20 +11,11 @@
 const (
 	// PackagesPath is the path to the packages directory.
 	PackagesPath = "/opt/datadog-packages"
-<<<<<<< HEAD
-	// TmpDirPath is the path to the temporary directory used for package installation.
-	TmpDirPath = "/opt/datadog-packages"
-	// LocksPack is the path to the locks directory.
-	LocksPack = "/opt/datadog-packages/run/locks"
-	// DefaultConfigsDir is the default Agent configuration directory
-	DefaultConfigsDir = "/etc"
-=======
 	// ConfigsPath is the path to the Fleet-managed configuration directory.
 	ConfigsPath = "/etc/datadog-packages"
 	// LocksPath is the path to the packages locks directory.
-	LocksPath = "/var/run/datadog-installer/locks"
+	LocksPath = "/opt/datadog-packages/run/locks"
 
 	// DefaultUserConfigsDir is the default Agent configuration directory.
 	DefaultUserConfigsDir = "/etc"
->>>>>>> a55c8cd0
 )