// Unless explicitly stated otherwise all files in this repository are licensed
// under the Apache License Version 2.0.
// This product includes software developed at Datadog (https://www.datadoghq.com/).
// Copyright 2016-present Datadog, Inc.

// Package cdn provides access to the Remote Config CDN.
package cdn

import (
	"context"
	"encoding/json"
	"fmt"
<<<<<<< HEAD
	"os"
	"path/filepath"
	"regexp"
	"time"

	"github.com/DataDog/datadog-agent/comp/metadata/host/hostimpl/hosttags"
	"github.com/DataDog/datadog-agent/comp/remote-config/rctelemetryreporter/rctelemetryreporterimpl"
	detectenv "github.com/DataDog/datadog-agent/pkg/config/env"
	"github.com/DataDog/datadog-agent/pkg/config/model"
=======
>>>>>>> 2588d201
	remoteconfig "github.com/DataDog/datadog-agent/pkg/config/remote/service"
	"github.com/DataDog/datadog-agent/pkg/fleet/env"
	pbgo "github.com/DataDog/datadog-agent/pkg/proto/pbgo/core"
<<<<<<< HEAD
	pkghostname "github.com/DataDog/datadog-agent/pkg/util/hostname"
	"github.com/DataDog/datadog-agent/pkg/util/log"
=======
>>>>>>> 2588d201
	"github.com/DataDog/datadog-agent/pkg/version"
	"github.com/DataDog/go-tuf/data"
	"go.uber.org/multierr"
	"gopkg.in/DataDog/dd-trace-go.v1/ddtrace/tracer"
	"regexp"
)

var datadogConfigIDRegexp = regexp.MustCompile(`^datadog/\d+/AGENT_CONFIG/([^/]+)/[^/]+$`)

const configOrderID = "configuration_order"

// CDN provides access to the Remote Config CDN.
<<<<<<< HEAD
type CDN interface {
	Get(ctx context.Context) (*Config, error)
}

type cdnRemote struct {
	env *env.Env
=======
type CDN struct {
	client              *remoteconfig.HTTPClient
	currentRootsVersion uint64
>>>>>>> 2588d201
}

// Config represents the configuration from the CDN.
type Config struct {
	Version       string
	Datadog       []byte
	SecurityAgent []byte
	SystemProbe   []byte
}

type orderConfig struct {
	Order []string `json:"order"`
}

// New creates a new CDN.
<<<<<<< HEAD
func New(env *env.Env) CDN {
	if env.CDNLocalDirPath != "" {
		return newLocal(env)
	}
	return newRemote(env)
}

func newRemote(env *env.Env) CDN {
	return &cdnRemote{
		env: env,
=======
func New(env *env.Env, configDBPath string) (*CDN, error) {
	client, err := remoteconfig.NewHTTPClient(
		configDBPath,
		env.Site,
		env.APIKey,
		version.AgentVersion,
	)
	if err != nil {
		return nil, err
>>>>>>> 2588d201
	}

	return &CDN{
		client:              client,
		currentRootsVersion: 1,
	}, nil
}

// Get gets the configuration from the CDN.
<<<<<<< HEAD
func (c *cdnRemote) Get(ctx context.Context) (_ *Config, err error) {
	span, ctx := tracer.StartSpanFromContext(ctx, "cdn.Get")
=======
func (c *CDN) Get(ctx context.Context) (_ *Config, err error) {
	span, _ := tracer.StartSpanFromContext(ctx, "cdn.Get")
>>>>>>> 2588d201
	defer func() { span.Finish(tracer.WithError(err)) }()
	configLayers, err := c.getOrderedLayers(ctx)
	if err != nil {
		return nil, err
	}
	return newConfig(configLayers...)
}

// Close cleans up the CDN's resources
func (c *CDN) Close() error {
	return c.client.Close()
}

// getOrderedLayers calls the Remote Config service to get the ordered layers.
<<<<<<< HEAD
// Today it doesn't use the CDN, but it should in the future
func (c *cdnRemote) getOrderedLayers(ctx context.Context) ([]*layer, error) {
	// HACK(baptiste): Create a dedicated one-shot RC service just for the configuration
	// We should use the CDN instead
	config := pkgconfigsetup.Datadog()
	detectenv.DetectFeatures(config)
	hostname, err := pkghostname.Get(ctx)
	if err != nil {
		return nil, err
	}
	dbName := fmt.Sprintf("rc-db-%s", uuid.New().String())
	options := []remoteconfig.Option{
		remoteconfig.WithAPIKey(c.env.APIKey),
		remoteconfig.WithConfigRootOverride(c.env.Site, ""),
		remoteconfig.WithDirectorRootOverride(c.env.Site, ""),
		remoteconfig.WithDatabaseFileName(dbName),
	}
	service, err := remoteconfig.NewService(
		config,
		"Datadog Installer",
		fmt.Sprintf("https://config.%s", c.env.Site),
		hostname,
		getHostTags(ctx, config),
		&rctelemetryreporterimpl.DdRcTelemetryReporter{}, // No telemetry for this client
		version.AgentVersion,
		options...,
=======
func (c *CDN) getOrderedLayers(ctx context.Context) ([]*layer, error) {
	agentConfigUpdate, err := c.client.GetCDNConfigUpdate(
		ctx,
		[]string{"AGENT_CONFIG"},
		// Always send 0 since we are relying on the CDN cache state instead of our own tracer cache. This will fetch the latest configs from the cache/CDN everytime.
		0,
		// Not using the roots; send the highest seen version of roots so don't received them all on every request
		c.currentRootsVersion,
		// Not using a client cache; fetch all the applicable target files every time.
		[]*pbgo.TargetFileMeta{},
>>>>>>> 2588d201
	)
	if err != nil {
		return nil, err
	}
<<<<<<< HEAD
	service.Start()
	defer func() {
		stopErr := service.Stop()
		if stopErr != nil {
			log.Errorf("error stopping the Remote Config service: %v", stopErr)
			return
		}
		// delete the database file
		stopErr = os.Remove(filepath.Join(config.GetString("run_path"), dbName))
		if stopErr != nil {
			log.Errorf("error deleting the database file: %v", stopErr)
		}
	}()
	// Force a cache bypass
	cfgs, err := service.ClientGetConfigs(ctx, &pbgo.ClientGetConfigsRequest{
		Client: &pbgo.Client{
			Id:            uuid.New().String(),
			Products:      []string{"AGENT_CONFIG"},
			IsUpdater:     true,
			ClientUpdater: &pbgo.ClientUpdater{},
			State: &pbgo.ClientState{
				RootVersion:    1,
				TargetsVersion: 1,
			},
		},
	})
	if err != nil {
		return nil, err
=======

	orderedLayers := []*layer{}
	if agentConfigUpdate == nil {
		return orderedLayers, nil
	}

	// Update CDN root versions
	for _, root := range agentConfigUpdate.TUFRoots {
		var signedRoot data.Signed
		err = json.Unmarshal(root, &signedRoot)
		if err != nil {
			continue
		}
		var r data.Root
		err = json.Unmarshal(signedRoot.Signed, &r)
		if err != nil {
			continue
		}
		if uint64(r.Version) > c.currentRootsVersion {
			c.currentRootsVersion = uint64(r.Version)
		}
>>>>>>> 2588d201
	}

	// Unmarshal RC results
	configLayers := map[string]*layer{}
	var configOrder *orderConfig
	var layersErr error
	paths := agentConfigUpdate.ClientConfigs
	targetFiles := agentConfigUpdate.TargetFiles
	for _, path := range paths {
		matched := datadogConfigIDRegexp.FindStringSubmatch(path)
		if len(matched) != 2 {
			layersErr = multierr.Append(layersErr, fmt.Errorf("invalid config path: %s", path))
			continue
		}
		configName := matched[1]

		file, ok := targetFiles[path]
		if !ok {
			layersErr = multierr.Append(layersErr, fmt.Errorf("missing expected target file in update response: %s", path))
			continue
		}
		if configName != configOrderID {
			configLayer := &layer{}
			err = json.Unmarshal(file, configLayer)
			if err != nil {
				// If a layer is wrong, fail later to parse the rest and check them all
				layersErr = multierr.Append(layersErr, err)
				continue
			}
			configLayers[configName] = configLayer
		} else {
			configOrder = &orderConfig{}
			err = json.Unmarshal(file, configOrder)
			if err != nil {
				// Return first - we can't continue without the order
				return nil, err
			}
		}
	}
	if layersErr != nil {
		return nil, layersErr
	}

	if configOrder == nil {
		return nil, fmt.Errorf("no configuration_order found")
	}
<<<<<<< HEAD

	return orderLayers(*configOrder, configLayers), nil
}

func getHostTags(ctx context.Context, config model.Config) func() []string {
	return func() []string {
		// Host tags are cached on host, but we add a timeout to avoid blocking the RC request
		// if the host tags are not available yet and need to be fetched. They will be fetched
		// by the first agent metadata V5 payload.
		ctx, cc := context.WithTimeout(ctx, time.Second)
		defer cc()
		hostTags := hosttags.Get(ctx, true, config)
		tags := append(hostTags.System, hostTags.GoogleCloudPlatform...)
		tags = append(tags, "installer:true")
		return tags
	}
}

func orderLayers(configOrder orderConfig, configLayers map[string]*layer) []*layer {
	orderedLayers := []*layer{}
	for _, configName := range configOrder.Order {
		if configLayer, ok := configLayers[configName]; ok {
			orderedLayers = append(orderedLayers, configLayer)
		}
	}
	return orderedLayers
=======
	for _, configName := range configOrder.Order {
		if configLayer, ok := configLayers[configName]; ok {
			orderedLayers = append(orderedLayers, configLayer)
		}
	}

	return orderedLayers, nil
>>>>>>> 2588d201
}<|MERGE_RESOLUTION|>--- conflicted
+++ resolved
@@ -10,31 +10,15 @@
 	"context"
 	"encoding/json"
 	"fmt"
-<<<<<<< HEAD
-	"os"
-	"path/filepath"
 	"regexp"
-	"time"
 
-	"github.com/DataDog/datadog-agent/comp/metadata/host/hostimpl/hosttags"
-	"github.com/DataDog/datadog-agent/comp/remote-config/rctelemetryreporter/rctelemetryreporterimpl"
-	detectenv "github.com/DataDog/datadog-agent/pkg/config/env"
-	"github.com/DataDog/datadog-agent/pkg/config/model"
-=======
->>>>>>> 2588d201
 	remoteconfig "github.com/DataDog/datadog-agent/pkg/config/remote/service"
 	"github.com/DataDog/datadog-agent/pkg/fleet/env"
 	pbgo "github.com/DataDog/datadog-agent/pkg/proto/pbgo/core"
-<<<<<<< HEAD
-	pkghostname "github.com/DataDog/datadog-agent/pkg/util/hostname"
-	"github.com/DataDog/datadog-agent/pkg/util/log"
-=======
->>>>>>> 2588d201
 	"github.com/DataDog/datadog-agent/pkg/version"
 	"github.com/DataDog/go-tuf/data"
 	"go.uber.org/multierr"
 	"gopkg.in/DataDog/dd-trace-go.v1/ddtrace/tracer"
-	"regexp"
 )
 
 var datadogConfigIDRegexp = regexp.MustCompile(`^datadog/\d+/AGENT_CONFIG/([^/]+)/[^/]+$`)
@@ -42,18 +26,14 @@
 const configOrderID = "configuration_order"
 
 // CDN provides access to the Remote Config CDN.
-<<<<<<< HEAD
 type CDN interface {
 	Get(ctx context.Context) (*Config, error)
+	Close() error
 }
 
 type cdnRemote struct {
-	env *env.Env
-=======
-type CDN struct {
 	client              *remoteconfig.HTTPClient
 	currentRootsVersion uint64
->>>>>>> 2588d201
 }
 
 // Config represents the configuration from the CDN.
@@ -69,19 +49,14 @@
 }
 
 // New creates a new CDN.
-<<<<<<< HEAD
-func New(env *env.Env) CDN {
+func New(env *env.Env, configDBPath string) (CDN, error) {
 	if env.CDNLocalDirPath != "" {
 		return newLocal(env)
 	}
-	return newRemote(env)
+	return newRemote(env, configDBPath)
 }
 
-func newRemote(env *env.Env) CDN {
-	return &cdnRemote{
-		env: env,
-=======
-func New(env *env.Env, configDBPath string) (*CDN, error) {
+func newRemote(env *env.Env, configDBPath string) (CDN, error) {
 	client, err := remoteconfig.NewHTTPClient(
 		configDBPath,
 		env.Site,
@@ -90,23 +65,16 @@
 	)
 	if err != nil {
 		return nil, err
->>>>>>> 2588d201
 	}
-
-	return &CDN{
+	return &cdnRemote{
 		client:              client,
 		currentRootsVersion: 1,
 	}, nil
 }
 
 // Get gets the configuration from the CDN.
-<<<<<<< HEAD
 func (c *cdnRemote) Get(ctx context.Context) (_ *Config, err error) {
-	span, ctx := tracer.StartSpanFromContext(ctx, "cdn.Get")
-=======
-func (c *CDN) Get(ctx context.Context) (_ *Config, err error) {
 	span, _ := tracer.StartSpanFromContext(ctx, "cdn.Get")
->>>>>>> 2588d201
 	defer func() { span.Finish(tracer.WithError(err)) }()
 	configLayers, err := c.getOrderedLayers(ctx)
 	if err != nil {
@@ -116,40 +84,12 @@
 }
 
 // Close cleans up the CDN's resources
-func (c *CDN) Close() error {
+func (c *cdnRemote) Close() error {
 	return c.client.Close()
 }
 
 // getOrderedLayers calls the Remote Config service to get the ordered layers.
-<<<<<<< HEAD
-// Today it doesn't use the CDN, but it should in the future
 func (c *cdnRemote) getOrderedLayers(ctx context.Context) ([]*layer, error) {
-	// HACK(baptiste): Create a dedicated one-shot RC service just for the configuration
-	// We should use the CDN instead
-	config := pkgconfigsetup.Datadog()
-	detectenv.DetectFeatures(config)
-	hostname, err := pkghostname.Get(ctx)
-	if err != nil {
-		return nil, err
-	}
-	dbName := fmt.Sprintf("rc-db-%s", uuid.New().String())
-	options := []remoteconfig.Option{
-		remoteconfig.WithAPIKey(c.env.APIKey),
-		remoteconfig.WithConfigRootOverride(c.env.Site, ""),
-		remoteconfig.WithDirectorRootOverride(c.env.Site, ""),
-		remoteconfig.WithDatabaseFileName(dbName),
-	}
-	service, err := remoteconfig.NewService(
-		config,
-		"Datadog Installer",
-		fmt.Sprintf("https://config.%s", c.env.Site),
-		hostname,
-		getHostTags(ctx, config),
-		&rctelemetryreporterimpl.DdRcTelemetryReporter{}, // No telemetry for this client
-		version.AgentVersion,
-		options...,
-=======
-func (c *CDN) getOrderedLayers(ctx context.Context) ([]*layer, error) {
 	agentConfigUpdate, err := c.client.GetCDNConfigUpdate(
 		ctx,
 		[]string{"AGENT_CONFIG"},
@@ -159,41 +99,10 @@
 		c.currentRootsVersion,
 		// Not using a client cache; fetch all the applicable target files every time.
 		[]*pbgo.TargetFileMeta{},
->>>>>>> 2588d201
 	)
 	if err != nil {
 		return nil, err
 	}
-<<<<<<< HEAD
-	service.Start()
-	defer func() {
-		stopErr := service.Stop()
-		if stopErr != nil {
-			log.Errorf("error stopping the Remote Config service: %v", stopErr)
-			return
-		}
-		// delete the database file
-		stopErr = os.Remove(filepath.Join(config.GetString("run_path"), dbName))
-		if stopErr != nil {
-			log.Errorf("error deleting the database file: %v", stopErr)
-		}
-	}()
-	// Force a cache bypass
-	cfgs, err := service.ClientGetConfigs(ctx, &pbgo.ClientGetConfigsRequest{
-		Client: &pbgo.Client{
-			Id:            uuid.New().String(),
-			Products:      []string{"AGENT_CONFIG"},
-			IsUpdater:     true,
-			ClientUpdater: &pbgo.ClientUpdater{},
-			State: &pbgo.ClientState{
-				RootVersion:    1,
-				TargetsVersion: 1,
-			},
-		},
-	})
-	if err != nil {
-		return nil, err
-=======
 
 	orderedLayers := []*layer{}
 	if agentConfigUpdate == nil {
@@ -215,7 +124,6 @@
 		if uint64(r.Version) > c.currentRootsVersion {
 			c.currentRootsVersion = uint64(r.Version)
 		}
->>>>>>> 2588d201
 	}
 
 	// Unmarshal RC results
@@ -262,23 +170,8 @@
 	if configOrder == nil {
 		return nil, fmt.Errorf("no configuration_order found")
 	}
-<<<<<<< HEAD
 
 	return orderLayers(*configOrder, configLayers), nil
-}
-
-func getHostTags(ctx context.Context, config model.Config) func() []string {
-	return func() []string {
-		// Host tags are cached on host, but we add a timeout to avoid blocking the RC request
-		// if the host tags are not available yet and need to be fetched. They will be fetched
-		// by the first agent metadata V5 payload.
-		ctx, cc := context.WithTimeout(ctx, time.Second)
-		defer cc()
-		hostTags := hosttags.Get(ctx, true, config)
-		tags := append(hostTags.System, hostTags.GoogleCloudPlatform...)
-		tags = append(tags, "installer:true")
-		return tags
-	}
 }
 
 func orderLayers(configOrder orderConfig, configLayers map[string]*layer) []*layer {
@@ -289,13 +182,4 @@
 		}
 	}
 	return orderedLayers
-=======
-	for _, configName := range configOrder.Order {
-		if configLayer, ok := configLayers[configName]; ok {
-			orderedLayers = append(orderedLayers, configLayer)
-		}
-	}
-
-	return orderedLayers, nil
->>>>>>> 2588d201
 }