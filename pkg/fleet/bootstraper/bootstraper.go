--- conflicted
+++ resolved
@@ -86,13 +86,8 @@
 
 	// 4. Run the installer from the extract layer with `install file://<layout-path>`.
 	installerBinPath := filepath.Join(binTmpDir, installerBinPath)
-<<<<<<< HEAD
-	cmd := exec.NewInstallerExec(installerBinPath, o.registry, o.registryAuth, o.apiKey, o.site)
+	cmd := exec.NewInstallerExec(env, installerBinPath)
 	err = cmd.Install(ctx, fmt.Sprintf("file://%s", layoutTmpDir), nil)
-=======
-	cmd := exec.NewInstallerExec(env, installerBinPath)
-	err = cmd.Install(ctx, fmt.Sprintf("file://%s", layoutTmpDir))
->>>>>>> fe676d17
 	if err != nil {
 		return fmt.Errorf("failed to run installer: %w", err)
 	}
