--- conflicted
+++ resolved
@@ -13,11 +13,7 @@
 	"time"
 	"unicode"
 
-<<<<<<< HEAD
-=======
 	"github.com/dustin/go-humanize"
-	json "github.com/json-iterator/go"
->>>>>>> 96aa8c5d
 	"golang.org/x/text/unicode/norm"
 )
 
