// Unless explicitly stated otherwise all files in this repository are licensed
// under the Apache License Version 2.0.
// This product includes software developed at Datadog (https://www.datadoghq.com/).
// Copyright 2016-present Datadog, Inc.

package status

import (
	"bytes"
	"embed"
	"encoding/json"
	"fmt"
	"io"
	"path"
	"text/template"

	"github.com/DataDog/datadog-agent/pkg/collector/check"
	"github.com/DataDog/datadog-agent/pkg/config"
	"github.com/DataDog/datadog-agent/pkg/otlp"
	"github.com/DataDog/datadog-agent/pkg/snmp/traps"
	"github.com/DataDog/datadog-agent/pkg/util/log"
)

var fmap = Textfmap()

// FormatStatus takes a json bytestring and prints out the formatted statuspage
func FormatStatus(data []byte) (string, error) {
	stats, renderError, err := unmarshalStatus(data)
	if renderError != "" || err != nil {
		return renderError, err
	}
	forwarderStats := stats["forwarderStats"]
	if forwarderStatsMap, ok := forwarderStats.(map[string]interface{}); ok {
		forwarderStatsMap["config"] = stats["config"]
	} else {
		log.Warn("The Forwarder status format is invalid. Some parts of the `Forwarder` section may be missing.")
	}
	runnerStats := stats["runnerStats"]
	pyLoaderStats := stats["pyLoaderStats"]
	pythonInit := stats["pythonInit"]
	autoConfigStats := stats["autoConfigStats"]
	checkSchedulerStats := stats["checkSchedulerStats"]
	aggregatorStats := stats["aggregatorStats"]
	s, err := check.TranslateEventPlatformEventTypes(aggregatorStats)
	if err != nil {
		log.Debugf("failed to translate event platform event types in aggregatorStats: %s", err.Error())
	} else {
		aggregatorStats = s
	}
	dogstatsdStats := stats["dogstatsdStats"]
	logsStats := stats["logsStats"]
	dcaStats := stats["clusterAgentStatus"]
	endpointsInfos := stats["endpointsInfos"]
	inventoriesStats := stats["inventories"]
	systemProbeStats := stats["systemProbeStats"]
	processAgentStatus := stats["processAgentStatus"]
	snmpTrapsStats := stats["snmpTrapsStats"]
	title := fmt.Sprintf("Agent (v%s)", stats["version"])
	stats["title"] = title

<<<<<<< HEAD
	var b = new(bytes.Buffer)
	headerFunc := func() error { return renderStatusTemplate(b, "/header.tmpl", stats) }
	checkStatsFunc := func() error {
		return renderChecksStats(b, runnerStats, pyLoaderStats, pythonInit, autoConfigStats, checkSchedulerStats, inventoriesStats, "")
	}
	jmxFetchFunc := func() error { return renderStatusTemplate(b, "/jmxfetch.tmpl", stats) }
	forwarderFunc := func() error { return renderStatusTemplate(b, "/forwarder.tmpl", forwarderStats) }
	endpointsFunc := func() error { return renderStatusTemplate(b, "/endpoints.tmpl", endpointsInfos) }
	logsAgentFunc := func() error { return renderStatusTemplate(b, "/logsagent.tmpl", logsStats) }
	systemProbeFunc := func() error {
		if config.Datadog.GetBool("system_probe_config.enabled") {
			return renderStatusTemplate(b, "/systemprobe.tmpl", systemProbeStats)
=======
	headerFunc := func() { renderStatusTemplate(b, "/header.tmpl", stats) }
	checkStatsFunc := func() {
		renderChecksStats(b, runnerStats, pyLoaderStats, pythonInit, autoConfigStats, checkSchedulerStats,
			inventoriesStats, "")
	}
	jmxFetchFunc := func() { renderStatusTemplate(b, "/jmxfetch.tmpl", stats) }
	forwarderFunc := func() { renderStatusTemplate(b, "/forwarder.tmpl", forwarderStats) }
	endpointsFunc := func() { renderStatusTemplate(b, "/endpoints.tmpl", endpointsInfos) }
	logsAgentFunc := func() { renderStatusTemplate(b, "/logsagent.tmpl", logsStats) }
	systemProbeFunc := func() {
		if systemProbeStats != nil {
			renderStatusTemplate(b, "/systemprobe.tmpl", systemProbeStats)
>>>>>>> 4cd01892
		}
		return nil
	}
	processAgentFunc := func() error { return renderStatusTemplate(b, "/process-agent.tmpl", processAgentStatus) }
	traceAgentFunc := func() error { return renderStatusTemplate(b, "/trace-agent.tmpl", stats["apmStats"]) }
	aggregatorFunc := func() error { return renderStatusTemplate(b, "/aggregator.tmpl", aggregatorStats) }
	dogstatsdFunc := func() error { return renderStatusTemplate(b, "/dogstatsd.tmpl", dogstatsdStats) }
	clusterAgentFunc := func() error {
		if config.Datadog.GetBool("cluster_agent.enabled") || config.Datadog.GetBool("cluster_checks.enabled") {
			return renderStatusTemplate(b, "/clusteragent.tmpl", dcaStats)
		}
		return nil
	}
	snmpTrapFunc := func() error {
		if traps.IsEnabled() {
			return renderStatusTemplate(b, "/snmp-traps.tmpl", snmpTrapsStats)
		}
		return nil
	}
	autodiscoveryFunc := func() error {
		if config.IsContainerized() {
			return renderAutodiscoveryStats(b, stats["adEnabledFeatures"], stats["adConfigErrors"],
				stats["filterErrors"])
		}
		return nil
	}
	otlpFunc := func() error {
		if otlp.IsDisplayed() {
			return renderStatusTemplate(b, "/otlp.tmpl", stats)
		}
		return nil
	}

	var renderFuncs []func() error
	if config.IsCLCRunner() {
		renderFuncs = []func() error{headerFunc, checkStatsFunc, aggregatorFunc, endpointsFunc, clusterAgentFunc,
			autodiscoveryFunc}
	} else {
		renderFuncs = []func() error{headerFunc, checkStatsFunc, jmxFetchFunc, forwarderFunc, endpointsFunc,
			logsAgentFunc, systemProbeFunc, processAgentFunc, traceAgentFunc, aggregatorFunc, dogstatsdFunc,
			clusterAgentFunc, snmpTrapFunc, autodiscoveryFunc, otlpFunc}
	}
	var errs []error
	for _, f := range renderFuncs {
		if err := f(); err != nil {
			errs = append(errs, err)
		}
	}
	if err := renderErrors(b, errs); err != nil {
		fmt.Println(err)
	}

	return b.String(), nil
}

// FormatDCAStatus takes a json bytestring and prints out the formatted statuspage
func FormatDCAStatus(data []byte) (string, error) {
	stats, renderError, err := unmarshalStatus(data)
	if renderError != "" || err != nil {
		return renderError, err
	}

	forwarderStats := stats["forwarderStats"]
	runnerStats := stats["runnerStats"]
	autoConfigStats := stats["autoConfigStats"]
	checkSchedulerStats := stats["checkSchedulerStats"]
	endpointsInfos := stats["endpointsInfos"]
	logsStats := stats["logsStats"]
	orchestratorStats := stats["orchestrator"]
	title := fmt.Sprintf("Datadog Cluster Agent (v%s)", stats["version"])
	stats["title"] = title

	var b = new(bytes.Buffer)
	var errs []error
	if err := renderStatusTemplate(b, "/header.tmpl", stats); err != nil {
		errs = append(errs, err)
	}
	if err := renderChecksStats(b, runnerStats, nil, nil, autoConfigStats, checkSchedulerStats, nil, ""); err != nil {
		errs = append(errs, err)
	}
	if err := renderStatusTemplate(b, "/forwarder.tmpl", forwarderStats); err != nil {
		errs = append(errs, err)
	}
	if err := renderStatusTemplate(b, "/endpoints.tmpl", endpointsInfos); err != nil {
		errs = append(errs, err)
	}
	if config.Datadog.GetBool("compliance_config.enabled") {
		if err := renderStatusTemplate(b, "/logsagent.tmpl", logsStats); err != nil {
			errs = append(errs, err)
		}
	}
	if config.Datadog.GetBool("orchestrator_explorer.enabled") {
		if err := renderStatusTemplate(b, "/orchestrator.tmpl", orchestratorStats); err != nil {
			errs = append(errs, err)
		}
	}
	if err := renderErrors(b, errs); err != nil {
		fmt.Println(err)
	}

	return b.String(), nil
}

// FormatHPAStatus takes a json bytestring and prints out the formatted statuspage
func FormatHPAStatus(data []byte) (string, error) {
	stats, renderError, err := unmarshalStatus(data)
	if renderError != "" || err != nil {
		return renderError, err
	}
	var b = new(bytes.Buffer)
	var errs []error
	if err := renderStatusTemplate(b, "/custommetricsprovider.tmpl", stats); err != nil {
		errs = append(errs, err)
	}
	if err := renderErrors(b, errs); err != nil {
		fmt.Println(err)
	}
	return b.String(), nil
}

// FormatSecurityAgentStatus takes a json bytestring and prints out the formatted status for security agent
func FormatSecurityAgentStatus(data []byte) (string, error) {
	stats, renderError, err := unmarshalStatus(data)
	if renderError != "" || err != nil {
		return renderError, err
	}
	runnerStats := stats["runnerStats"]
	complianceChecks := stats["complianceChecks"]
	complianceStatus := stats["complianceStatus"]
	title := fmt.Sprintf("Datadog Security Agent (v%s)", stats["version"])
	stats["title"] = title

	var b = new(bytes.Buffer)
	var errs []error
	if err := renderStatusTemplate(b, "/header.tmpl", stats); err != nil {
		errs = append(errs, err)
	}
	if err := renderRuntimeSecurityStats(b, stats["runtimeSecurityStatus"]); err != nil {
		errs = append(errs, err)
	}
	if err := renderComplianceChecksStats(b, runnerStats, complianceChecks, complianceStatus); err != nil {
		errs = append(errs, err)
	}
	if err := renderErrors(b, errs); err != nil {
		fmt.Println(err)
	}

	return b.String(), nil
}

// FormatProcessAgentStatus takes a json bytestring and prints out the formatted status for process-agent
func FormatProcessAgentStatus(data []byte) (string, error) {
	stats, renderError, err := unmarshalStatus(data)
	if renderError != "" || err != nil {
		return renderError, err
	}
	var b = new(bytes.Buffer)
	var errs []error
	if err := renderStatusTemplate(b, "/process-agent.tmpl", stats); err != nil {
		errs = append(errs, err)
	}
	if err := renderErrors(b, errs); err != nil {
		fmt.Println(err)
	}

	return b.String(), nil
}

// FormatMetadataMapCLI builds the rendering in the metadataMapper template.
func FormatMetadataMapCLI(data []byte) (string, error) {
	stats, renderError, err := unmarshalStatus(data)
	if renderError != "" || err != nil {
		return renderError, err
	}
	var b = new(bytes.Buffer)
	var errs []error
	if err := renderStatusTemplate(b, "/metadatamapper.tmpl", stats); err != nil {
		errs = append(errs, err)
	}
	if err := renderErrors(b, errs); err != nil {
		return "", err
	}
	return b.String(), nil
}

func renderChecksStats(w io.Writer, runnerStats, pyLoaderStats, pythonInit, autoConfigStats, checkSchedulerStats, inventoriesStats interface{}, onlyCheck string) error {
	checkStats := make(map[string]interface{})
	checkStats["RunnerStats"] = runnerStats
	checkStats["pyLoaderStats"] = pyLoaderStats
	checkStats["pythonInit"] = pythonInit
	checkStats["AutoConfigStats"] = autoConfigStats
	checkStats["CheckSchedulerStats"] = checkSchedulerStats
	checkStats["OnlyCheck"] = onlyCheck
	checkStats["CheckMetadata"] = inventoriesStats
	return renderStatusTemplate(w, "/collector.tmpl", checkStats)
}

func renderCheckStats(data []byte, checkName string) (string, error) {
	stats, renderError, err := unmarshalStatus(data)
	if renderError != "" || err != nil {
		return renderError, err
	}
	runnerStats := stats["runnerStats"]
	pyLoaderStats := stats["pyLoaderStats"]
	pythonInit := stats["pythonInit"]
	autoConfigStats := stats["autoConfigStats"]
	checkSchedulerStats := stats["checkSchedulerStats"]
	inventoriesStats := stats["inventories"]
	var b = new(bytes.Buffer)
	var errs []error
	if err := renderChecksStats(b, runnerStats, pyLoaderStats, pythonInit, autoConfigStats, checkSchedulerStats, inventoriesStats, checkName); err != nil {
		errs = append(errs, err)
	}
	if err := renderErrors(b, errs); err != nil {
		return "", err
	}

	return b.String(), nil
}

func renderComplianceChecksStats(w io.Writer, runnerStats interface{}, complianceChecks, complianceStatus interface{}) error {
	checkStats := make(map[string]interface{})
	checkStats["RunnerStats"] = runnerStats
	checkStats["ComplianceStatus"] = complianceStatus
	checkStats["ComplianceChecks"] = complianceChecks
	return renderStatusTemplate(w, "/compliance.tmpl", checkStats)
}

func renderRuntimeSecurityStats(w io.Writer, runtimeSecurityStatus interface{}) error {
	status := make(map[string]interface{})
	status["RuntimeSecurityStatus"] = runtimeSecurityStatus
	return renderStatusTemplate(w, "/runtimesecurity.tmpl", status)
}

func renderAutodiscoveryStats(w io.Writer, adEnabledFeatures interface{}, adConfigErrors interface{}, filterErrors interface{}) error {
	autodiscoveryStats := make(map[string]interface{})
	autodiscoveryStats["adEnabledFeatures"] = adEnabledFeatures
	autodiscoveryStats["adConfigErrors"] = adConfigErrors
	autodiscoveryStats["filterErrors"] = filterErrors
	return renderStatusTemplate(w, "/autodiscovery.tmpl", autodiscoveryStats)
}

//go:embed templates
var templatesFS embed.FS

func renderStatusTemplate(w io.Writer, templateName string, stats interface{}) error {
	tmpl, tmplErr := templatesFS.ReadFile(path.Join("templates", templateName))
	if tmplErr != nil {
		return tmplErr
	}
	t := template.Must(template.New(templateName).Funcs(fmap).Parse(string(tmpl)))
	return t.Execute(w, stats)
}

func renderErrors(w io.Writer, errs []error) error {
	if len(errs) > 0 {
		return renderStatusTemplate(w, "/rendererrors.tmpl", errs)
	}
	return nil
}

func unmarshalStatus(data []byte) (stats map[string]interface{}, renderError string, err error) {
	if err := json.Unmarshal(data, &stats); err != nil {
		var b = new(bytes.Buffer)
		if err := renderErrors(b, []error{err}); err != nil {
			return nil, "", err
		}
		return nil, b.String(), nil
	}
	return stats, "", nil
}<|MERGE_RESOLUTION|>--- conflicted
+++ resolved
@@ -58,7 +58,6 @@
 	title := fmt.Sprintf("Agent (v%s)", stats["version"])
 	stats["title"] = title
 
-<<<<<<< HEAD
 	var b = new(bytes.Buffer)
 	headerFunc := func() error { return renderStatusTemplate(b, "/header.tmpl", stats) }
 	checkStatsFunc := func() error {
@@ -69,22 +68,8 @@
 	endpointsFunc := func() error { return renderStatusTemplate(b, "/endpoints.tmpl", endpointsInfos) }
 	logsAgentFunc := func() error { return renderStatusTemplate(b, "/logsagent.tmpl", logsStats) }
 	systemProbeFunc := func() error {
-		if config.Datadog.GetBool("system_probe_config.enabled") {
+		if systemProbeStats != nil {
 			return renderStatusTemplate(b, "/systemprobe.tmpl", systemProbeStats)
-=======
-	headerFunc := func() { renderStatusTemplate(b, "/header.tmpl", stats) }
-	checkStatsFunc := func() {
-		renderChecksStats(b, runnerStats, pyLoaderStats, pythonInit, autoConfigStats, checkSchedulerStats,
-			inventoriesStats, "")
-	}
-	jmxFetchFunc := func() { renderStatusTemplate(b, "/jmxfetch.tmpl", stats) }
-	forwarderFunc := func() { renderStatusTemplate(b, "/forwarder.tmpl", forwarderStats) }
-	endpointsFunc := func() { renderStatusTemplate(b, "/endpoints.tmpl", endpointsInfos) }
-	logsAgentFunc := func() { renderStatusTemplate(b, "/logsagent.tmpl", logsStats) }
-	systemProbeFunc := func() {
-		if systemProbeStats != nil {
-			renderStatusTemplate(b, "/systemprobe.tmpl", systemProbeStats)
->>>>>>> 4cd01892
 		}
 		return nil
 	}
