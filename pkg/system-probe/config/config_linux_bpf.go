// Unless explicitly stated otherwise all files in this repository are licensed
// under the Apache License Version 2.0.
// This product includes software developed at Datadog (https://www.datadoghq.com/).
// Copyright 2016-present Datadog, Inc.

//go:build linux && linux_bpf

package config

import (
	"github.com/DataDog/datadog-agent/pkg/config/model"
	"github.com/DataDog/datadog-agent/pkg/ebpf/prebuilt"
	ebpfkernel "github.com/DataDog/datadog-agent/pkg/security/ebpf/kernel"
	"github.com/DataDog/datadog-agent/pkg/util/log"
)

var (
	allowPrebuiltFallbackKey    = spNS("allow_prebuilt_fallback")
	allowPrecompiledFallbackKey = spNS("allow_precompiled_fallback")
)

// eBPFMapPreallocationSupported return true if the kernel has the BPF memory allocator, without it, using NO_PREALLOC
// can lead to performance implications, as the allocator takes care of caching allocations.
func eBPFMapPreallocationSupported() bool {
	kernelVersion, err := ebpfkernel.NewKernelVersion()

	if err != nil {
		log.Warnf("unable to detect the kernel version: %s", err)
		return false
	}

	return kernelVersion.Code >= ebpfkernel.Kernel6_1
}

// ProcessEventDataStreamSupported returns true if process event data stream is supported
func ProcessEventDataStreamSupported() bool {
	kernelVersion, err := ebpfkernel.NewKernelVersion()
	if err != nil {
		log.Errorf("unable to detect the kernel version: %s", err)
		return false
	}
	// This is different from the check VerifyOSVersion in probe_ebpf.go
	// We ran tests on 4.14 and realize we are able to support it for that kernel version
	// Since we have a large customer base with 4.14, we decided to enable for them
	if !kernelVersion.IsRH7Kernel() && kernelVersion.Code < ebpfkernel.Kernel4_14 {
		return false
	}

	return true
}

<<<<<<< HEAD
// HTTP2MonitoringSupported returns true if HTTP2 monitoring is supported on the current kernel
func HTTP2MonitoringSupported() bool {
=======
// RedisMonitoringSupported returns true if Redis monitoring is supported on the current kernel
func RedisMonitoringSupported() bool {
>>>>>>> be65923d
	kernelVersion, err := ebpfkernel.NewKernelVersion()
	if err != nil {
		log.Errorf("unable to detect the kernel version: %s", err)
		return false
	}
<<<<<<< HEAD
	return kernelVersion.Code >= ebpfkernel.Kernel5_2
=======
	// Redis monitoring requires kernel 5.4.0+ due to eBPF verifier complexity
	return kernelVersion.Code >= ebpfkernel.Kernel5_4
>>>>>>> be65923d
}

func allowPrebuiltEbpfFallback(cfg model.Config) {
	// only allow falling back to prebuilt eBPF if the config
	// is not explicitly set and prebuilt eBPF is not deprecated
	// on the platform
	if !cfg.IsSet(allowPrebuiltFallbackKey) && !prebuilt.IsDeprecated() {
		cfg.Set(allowPrebuiltFallbackKey, true, model.SourceAgentRuntime)
	}
}<|MERGE_RESOLUTION|>--- conflicted
+++ resolved
@@ -49,24 +49,25 @@
 	return true
 }
 
-<<<<<<< HEAD
-// HTTP2MonitoringSupported returns true if HTTP2 monitoring is supported on the current kernel
-func HTTP2MonitoringSupported() bool {
-=======
 // RedisMonitoringSupported returns true if Redis monitoring is supported on the current kernel
 func RedisMonitoringSupported() bool {
->>>>>>> be65923d
 	kernelVersion, err := ebpfkernel.NewKernelVersion()
 	if err != nil {
 		log.Errorf("unable to detect the kernel version: %s", err)
 		return false
 	}
-<<<<<<< HEAD
-	return kernelVersion.Code >= ebpfkernel.Kernel5_2
-=======
 	// Redis monitoring requires kernel 5.4.0+ due to eBPF verifier complexity
 	return kernelVersion.Code >= ebpfkernel.Kernel5_4
->>>>>>> be65923d
+}
+
+// HTTP2MonitoringSupported returns true if HTTP2 monitoring is supported on the current kernel
+func HTTP2MonitoringSupported() bool {
+	kernelVersion, err := ebpfkernel.NewKernelVersion()
+	if err != nil {
+		log.Errorf("unable to detect the kernel version: %s", err)
+		return false
+	}
+	return kernelVersion.Code >= ebpfkernel.Kernel5_2
 }
 
 func allowPrebuiltEbpfFallback(cfg model.Config) {
