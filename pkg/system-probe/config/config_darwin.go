// Unless explicitly stated otherwise all files in this repository are licensed
// under the Apache License Version 2.0.
// This product includes software developed at Datadog (https://www.datadoghq.com/).
// Copyright 2016-present Datadog, Inc.

//go:build darwin

package config

import "github.com/DataDog/datadog-agent/pkg/config/model"

// eBPFMapPreallocationSupported returns false on non linux_bpf systems.
func eBPFMapPreallocationSupported() bool {
	return false
}

// ProcessEventDataStreamSupported returns true if process event data stream is supported
func ProcessEventDataStreamSupported() bool {
	return false
}

<<<<<<< HEAD
// HTTP2MonitoringSupported returns false on darwin as eBPF is not supported
func HTTP2MonitoringSupported() bool {
=======
// RedisMonitoringSupported returns false on darwin as eBPF is not supported
func RedisMonitoringSupported() bool {
>>>>>>> be65923d
	return false
}

func allowPrebuiltEbpfFallback(_ model.Config) {
}<|MERGE_RESOLUTION|>--- conflicted
+++ resolved
@@ -19,13 +19,13 @@
 	return false
 }
 
-<<<<<<< HEAD
+// RedisMonitoringSupported returns false on darwin as eBPF is not supported
+func RedisMonitoringSupported() bool {
+	return false
+}
+
 // HTTP2MonitoringSupported returns false on darwin as eBPF is not supported
 func HTTP2MonitoringSupported() bool {
-=======
-// RedisMonitoringSupported returns false on darwin as eBPF is not supported
-func RedisMonitoringSupported() bool {
->>>>>>> be65923d
 	return false
 }
 
