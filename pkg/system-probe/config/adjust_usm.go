--- conflicted
+++ resolved
@@ -62,14 +62,6 @@
 	deprecateBool(cfg, smNS("enable_http2_monitoring"), smNS("http2", "enabled"))
 	deprecateInt(cfg, smNS("http2_dynamic_table_map_cleaner_interval_seconds"), smNS("http2", "dynamic_table_map_cleaner_interval_seconds"))
 
-<<<<<<< HEAD
-	// Disable HTTP2 monitoring if kernel version is not supported
-	if cfg.GetBool(smNS("http2", "enabled")) && !HTTP2MonitoringSupported() {
-		if flavor.GetFlavor() == flavor.SystemProbe {
-			log.Warn("disabling HTTP2 monitoring as it is not supported for this kernel version")
-		}
-		cfg.Set(smNS("http2", "enabled"), false, model.SourceAgentRuntime)
-=======
 	// Redis configuration migration
 	deprecateBool(cfg, smNS("enable_redis_monitoring"), smNS("redis", "enabled"))
 
@@ -80,7 +72,14 @@
 			log.Warn("disabling Redis monitoring as it is not supported for this kernel version")
 		}
 		cfg.Set(smNS("redis", "enabled"), false, model.SourceAgentRuntime)
->>>>>>> be65923d
+	}
+
+	// Disable HTTP2 monitoring if kernel version is not supported
+	if cfg.GetBool(smNS("http2", "enabled")) && !HTTP2MonitoringSupported() {
+		if flavor.GetFlavor() == flavor.SystemProbe {
+			log.Warn("disabling HTTP2 monitoring as it is not supported for this kernel version")
+		}
+		cfg.Set(smNS("http2", "enabled"), false, model.SourceAgentRuntime)
 	}
 
 	// Similar to the checkin in adjustNPM(). The process event data stream and USM have the same
