// Unless explicitly stated otherwise all files in this repository are licensed
// under the Apache License Version 2.0.
// This product includes software developed at Datadog (https://www.datadoghq.com/).
// Copyright 2023-present Datadog, Inc.

package metadata

import (
	"fmt"
	"testing"
	"time"

	"github.com/stretchr/testify/assert"
	"github.com/stretchr/testify/require"
)

// mockTimeNow mocks time.Now
var mockTimeNow = func() time.Time {
	layout := "2006-01-02 15:04:05"
	str := "2000-01-01 00:00:00"
	t, _ := time.Parse(layout, str)
	return t
}

func Test_batchPayloads(t *testing.T) {
	collectTime := mockTimeNow()
	deviceID := "123"
	devices := []DeviceMetadata{
		{ID: deviceID},
	}

	var interfaces []InterfaceMetadata
	for i := 0; i < 350; i++ {
		interfaces = append(interfaces, InterfaceMetadata{DeviceID: deviceID, Index: int32(i)})
	}
	var ipAddresses []IPAddressMetadata
	for i := 0; i < 100; i++ {
		ipAddresses = append(ipAddresses, IPAddressMetadata{InterfaceID: deviceID + ":1", IPAddress: "1.2.3.4", Prefixlen: 24})
	}
	var topologyLinks []TopologyLinkMetadata
	for i := 0; i < 100; i++ {
		topologyLinks = append(topologyLinks, TopologyLinkMetadata{
			Local:  &TopologyLinkSide{Interface: &TopologyLinkInterface{ID: "a"}},
			Remote: &TopologyLinkSide{Interface: &TopologyLinkInterface{ID: "b"}},
		})
	}
	var netflowExporters []NetflowExporter
	for i := 0; i < 100; i++ {
		netflowExporters = append(netflowExporters, NetflowExporter{
			IPAddress: fmt.Sprintf("1.2.3.%d", i),
			FlowType:  "netflow5",
		})
	}
<<<<<<< HEAD
	payloads := BatchPayloads("my-ns", "127.0.0.0/30", collectTime, 100, devices, interfaces, ipAddresses, topologyLinks, netflowExporters, nil)
=======
	var diagnoses []DiagnosisMetadata
	for i := 0; i < 100; i++ {
		diagnoses = append(diagnoses, DiagnosisMetadata{
			ResourceID:   fmt.Sprintf("default:1.2.3.%d", i),
			ResourceType: "device",
			Diagnoses: []Diagnosis{{
				Code:     "TEST_DIAGNOSIS",
				Severity: "warn",
				Message:  "Test diagnosis",
			}},
		})
	}
	payloads := BatchPayloads("my-ns", "127.0.0.0/30", collectTime, 100, devices, interfaces, ipAddresses, topologyLinks, netflowExporters, diagnoses)
>>>>>>> 96bf6c17

	require.Len(t, payloads, 8)

	assert.Equal(t, "my-ns", payloads[0].Namespace)
	assert.Equal(t, "127.0.0.0/30", payloads[0].Subnet)
	assert.Equal(t, int64(946684800), payloads[0].CollectTimestamp)
	assert.Equal(t, devices, payloads[0].Devices)
	assert.Len(t, payloads[0].Interfaces, 99)
	assert.Equal(t, interfaces[0:99], payloads[0].Interfaces)

	assert.Equal(t, "127.0.0.0/30", payloads[1].Subnet)
	assert.Equal(t, int64(946684800), payloads[1].CollectTimestamp)
	assert.Len(t, payloads[1].Devices, 0)
	assert.Len(t, payloads[1].Interfaces, 100)
	assert.Equal(t, interfaces[99:199], payloads[1].Interfaces)

	assert.Len(t, payloads[2].Devices, 0)
	assert.Len(t, payloads[2].Interfaces, 100)
	assert.Equal(t, interfaces[199:299], payloads[2].Interfaces)

	assert.Len(t, payloads[3].Devices, 0)
	assert.Len(t, payloads[3].Interfaces, 51)
	assert.Len(t, payloads[3].IPAddresses, 49)
	assert.Equal(t, interfaces[299:350], payloads[3].Interfaces)
	assert.Equal(t, ipAddresses[:49], payloads[3].IPAddresses)

	assert.Len(t, payloads[4].Devices, 0)
	assert.Len(t, payloads[4].IPAddresses, 51)
	assert.Len(t, payloads[4].Links, 49)
	assert.Equal(t, ipAddresses[49:], payloads[4].IPAddresses)
	assert.Equal(t, topologyLinks[:49], payloads[4].Links)

	assert.Len(t, payloads[5].Devices, 0)
	assert.Len(t, payloads[5].Interfaces, 0)
	assert.Len(t, payloads[5].Links, 51)
	assert.Equal(t, topologyLinks[49:100], payloads[5].Links)
	assert.Equal(t, netflowExporters[:49], payloads[5].NetflowExporters)

	assert.Len(t, payloads[6].Devices, 0)
	assert.Len(t, payloads[6].Interfaces, 0)
	assert.Len(t, payloads[6].Links, 0)
	assert.Len(t, payloads[6].NetflowExporters, 51)
	assert.Equal(t, netflowExporters[49:100], payloads[6].NetflowExporters)
	assert.Len(t, payloads[6].Diagnoses, 49)
	assert.Equal(t, diagnoses[0:49], payloads[6].Diagnoses)

	assert.Len(t, payloads[7].Devices, 0)
	assert.Len(t, payloads[7].Interfaces, 0)
	assert.Len(t, payloads[7].Links, 0)
	assert.Len(t, payloads[7].NetflowExporters, 0)
	assert.Len(t, payloads[7].Diagnoses, 51)
	assert.Equal(t, diagnoses[49:100], payloads[7].Diagnoses)
}<|MERGE_RESOLUTION|>--- conflicted
+++ resolved
@@ -51,9 +51,6 @@
 			FlowType:  "netflow5",
 		})
 	}
-<<<<<<< HEAD
-	payloads := BatchPayloads("my-ns", "127.0.0.0/30", collectTime, 100, devices, interfaces, ipAddresses, topologyLinks, netflowExporters, nil)
-=======
 	var diagnoses []DiagnosisMetadata
 	for i := 0; i < 100; i++ {
 		diagnoses = append(diagnoses, DiagnosisMetadata{
@@ -67,7 +64,6 @@
 		})
 	}
 	payloads := BatchPayloads("my-ns", "127.0.0.0/30", collectTime, 100, devices, interfaces, ipAddresses, topologyLinks, netflowExporters, diagnoses)
->>>>>>> 96bf6c17
 
 	require.Len(t, payloads, 8)
 
