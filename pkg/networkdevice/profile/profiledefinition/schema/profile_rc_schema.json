{
  "$schema": "https://json-schema.org/draft/2020-12/schema",
  "$id": "https://github.com/DataDog/datadog-agent/pkg/networkdevice/profile/profiledefinition/device-profile-rc-config",
  "$ref": "#/$defs/DeviceProfileRcConfig",
  "$defs": {
    "DeviceMeta": {
      "properties": {
        "vendor": {
          "type": "string"
        }
      },
      "additionalProperties": false,
      "type": "object"
    },
    "DeviceProfileRcConfig": {
      "properties": {
        "profile_definition": {
          "$ref": "#/$defs/ProfileDefinition"
        }
      },
      "additionalProperties": false,
      "type": "object",
      "required": [
        "profile_definition"
      ]
    },
    "KeyValue": {
      "properties": {
        "key": {
          "type": "string"
        },
        "value": {
          "type": "string"
        }
      },
      "additionalProperties": false,
      "type": "object",
      "required": [
        "key",
        "value"
      ]
    },
    "KeyValueList": {
      "items": {
        "$ref": "#/$defs/KeyValue"
      },
      "type": "array"
    },
    "MetricIndexTransform": {
      "properties": {
        "start": {
          "type": "integer"
        },
        "end": {
          "type": "integer"
        }
      },
      "additionalProperties": false,
      "type": "object",
      "required": [
        "start",
        "end"
      ]
    },
    "MetricTagConfig": {
      "properties": {
        "tag": {
          "type": "string"
        },
        "index": {
          "type": "integer"
        },
        "column": {
          "$ref": "#/$defs/SymbolConfig"
        },
        "OID": {
          "type": "string"
        },
        "symbol": {
          "type": "string"
        },
        "index_transform": {
          "items": {
            "$ref": "#/$defs/MetricIndexTransform"
          },
          "type": "array"
        },
        "mapping": {
<<<<<<< HEAD
          "$ref": "#/$defs/KeyValueList"
        },
        "match": {
          "type": "string"
        },
        "tags": {
          "$ref": "#/$defs/KeyValueList"
=======
          "additionalProperties": {
            "type": "string"
          },
          "type": "object"
>>>>>>> f8a3add0
        }
      },
      "additionalProperties": false,
      "type": "object",
      "required": [
        "tag"
      ]
    },
    "MetricTagConfigList": {
      "items": {
        "$ref": "#/$defs/MetricTagConfig"
      },
      "type": "array"
    },
    "MetricsConfig": {
      "properties": {
        "MIB": {
          "type": "string"
        },
        "table": {
          "$ref": "#/$defs/SymbolConfig"
        },
        "symbol": {
          "$ref": "#/$defs/SymbolConfig"
        },
        "symbols": {
          "items": {
            "$ref": "#/$defs/SymbolConfig"
          },
          "type": "array"
        },
        "metric_tags": {
          "$ref": "#/$defs/MetricTagConfigList"
        },
        "metric_type": {
          "type": "string"
        }
      },
      "additionalProperties": false,
      "type": "object"
    },
    "ProfileDefinition": {
      "properties": {
        "name": {
          "type": "string"
        },
        "description": {
          "type": "string"
        },
        "sysobjectid": {
          "$ref": "#/$defs/StringArray"
        },
        "extends": {
          "items": {
            "type": "string"
          },
          "type": "array"
        },
        "metric_tags": {
          "items": {
            "$ref": "#/$defs/MetricTagConfig"
          },
          "type": "array"
        },
        "static_tags": {
          "items": {
            "type": "string"
          },
          "type": "array"
        },
        "metrics": {
          "items": {
            "$ref": "#/$defs/MetricsConfig"
          },
          "type": "array"
        },
        "device": {
          "$ref": "#/$defs/DeviceMeta"
        }
      },
      "additionalProperties": false,
      "type": "object",
      "required": [
        "name"
      ]
    },
    "StringArray": {
      "items": {
        "type": "string"
      },
      "type": "array"
    },
    "SymbolConfig": {
      "properties": {
        "OID": {
          "type": "string"
        },
        "name": {
          "type": "string"
        },
        "extract_value": {
          "type": "string"
        },
        "scale_factor": {
          "type": "number"
        },
        "format": {
          "type": "string"
        },
        "constant_value_one": {
          "type": "boolean"
        },
        "metric_type": {
          "type": "string"
        }
      },
      "additionalProperties": false,
      "type": "object"
    }
  }
}<|MERGE_RESOLUTION|>--- conflicted
+++ resolved
@@ -86,20 +86,7 @@
           "type": "array"
         },
         "mapping": {
-<<<<<<< HEAD
           "$ref": "#/$defs/KeyValueList"
-        },
-        "match": {
-          "type": "string"
-        },
-        "tags": {
-          "$ref": "#/$defs/KeyValueList"
-=======
-          "additionalProperties": {
-            "type": "string"
-          },
-          "type": "object"
->>>>>>> f8a3add0
         }
       },
       "additionalProperties": false,
