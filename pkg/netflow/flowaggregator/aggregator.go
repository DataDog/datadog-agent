// Unless explicitly stated otherwise all files in this repository are licensed
// under the Apache License Version 2.0.
// This product includes software developed at Datadog (https://www.datadoghq.com/).
// Copyright 2022-present Datadog, Inc.

package flowaggregator

import (
	"encoding/json"
	"time"

	"github.com/prometheus/client_golang/prometheus"
	"go.uber.org/atomic"

	"github.com/DataDog/datadog-agent/pkg/aggregator"
	"github.com/DataDog/datadog-agent/pkg/epforwarder"
	"github.com/DataDog/datadog-agent/pkg/metrics"
	"github.com/DataDog/datadog-agent/pkg/netflow/goflowlib"
	"github.com/DataDog/datadog-agent/pkg/util/log"

	"github.com/DataDog/datadog-agent/pkg/netflow/common"
	"github.com/DataDog/datadog-agent/pkg/netflow/config"
)

const flushFlowsToSendInterval = 10 * time.Second
const metricPrefix = "datadog.netflow."

// FlowAggregator is used for space and time aggregation of NetFlow flows
type FlowAggregator struct {
	flowIn                       chan *common.Flow
	flushFlowsToSendInterval     time.Duration // interval for checking flows to flush and send them to EP Forwarder
	rollupTrackerRefreshInterval time.Duration
	flowAcc                      *flowAccumulator
	sender                       aggregator.Sender
	stopChan                     chan struct{}
	receivedFlowCount            *atomic.Uint64
	flushedFlowCount             *atomic.Uint64
	hostname                     string
	goflowPrometheusGatherer     prometheus.Gatherer
}

// NewFlowAggregator returns a new FlowAggregator
func NewFlowAggregator(sender aggregator.Sender, config *config.NetflowConfig, hostname string) *FlowAggregator {
	flushInterval := time.Duration(config.AggregatorFlushInterval) * time.Second
	flowContextTTL := time.Duration(config.AggregatorFlowContextTTL) * time.Second
	rollupTrackerRefreshInterval := time.Duration(config.AggregatorRollupTrackerRefreshInterval) * time.Second
	return &FlowAggregator{
		flowIn:                       make(chan *common.Flow, config.AggregatorBufferSize),
		flowAcc:                      newFlowAccumulator(flushInterval, flowContextTTL, config.AggregatorPortRollupThreshold, config.AggregatorPortRollupDisabled),
		flushFlowsToSendInterval:     flushFlowsToSendInterval,
		rollupTrackerRefreshInterval: rollupTrackerRefreshInterval,
		sender:                       sender,
		stopChan:                     make(chan struct{}),
		receivedFlowCount:            atomic.NewUint64(0),
		flushedFlowCount:             atomic.NewUint64(0),
		hostname:                     hostname,
		goflowPrometheusGatherer:     prometheus.DefaultGatherer,
	}
}

// Start will start the FlowAggregator worker
func (agg *FlowAggregator) Start() {
	log.Info("Flow Aggregator started")
	go agg.run()
	agg.flushLoop() // blocking call
}

// Stop will stop running FlowAggregator
func (agg *FlowAggregator) Stop() {
	close(agg.stopChan)
}

// GetFlowInChan returns flow input chan
func (agg *FlowAggregator) GetFlowInChan() chan *common.Flow {
	return agg.flowIn
}

func (agg *FlowAggregator) run() {
	for {
		select {
		case <-agg.stopChan:
			log.Info("Stopping aggregator")
			return
		case flow := <-agg.flowIn:
			agg.receivedFlowCount.Inc()
			agg.flowAcc.add(flow)
		}
	}
}

func (agg *FlowAggregator) sendFlows(flows []*common.Flow) {
	for _, flow := range flows {
		flowPayload := buildPayload(flow, agg.hostname)
		payloadBytes, err := json.Marshal(flowPayload)
		if err != nil {
			log.Errorf("Error marshalling device metadata: %s", err)
			continue
		}

		payloadStr := string(payloadBytes)
		log.Tracef("flushed flow: %s", payloadStr)
		agg.sender.EventPlatformEvent(payloadStr, epforwarder.EventTypeNetworkDevicesNetFlow)
	}
}

func (agg *FlowAggregator) flushLoop() {
	var flushFlowsToSendTicker <-chan time.Time

	if agg.flushFlowsToSendInterval > 0 {
		flushFlowsToSendTicker = time.NewTicker(agg.flushFlowsToSendInterval).C
	} else {
		log.Debug("flushFlowsToSendInterval set to 0: will never flush automatically")
	}

	rollupTrackersRefresh := time.NewTicker(agg.rollupTrackerRefreshInterval).C

	for {
		select {
		// stop sequence
		case <-agg.stopChan:
			return
		// automatic flush sequence
		case <-flushFlowsToSendTicker:
			agg.flush()
		// refresh rollup trackers
		case <-rollupTrackersRefresh:
			agg.rollupTrackersRefresh()
		}
	}
}

// Flush flushes the aggregator
func (agg *FlowAggregator) flush() int {
	flowsContexts := agg.flowAcc.getFlowContextCount()
	now := time.Now()
	flowsToFlush := agg.flowAcc.flush()
	log.Debugf("Flushing %d flows to the forwarder (flush_duration=%d, flow_contexts_before_flush=%d)", len(flowsToFlush), time.Since(now).Milliseconds(), flowsContexts)

	// TODO: Add flush stats to agent telemetry e.g. aggregator newFlushCountStats()
	if len(flowsToFlush) > 0 {
		agg.sendFlows(flowsToFlush)
	}

	flushCount := len(flowsToFlush)

	agg.sender.MonotonicCount("datadog.netflow.aggregator.hash_collisions", float64(agg.flowAcc.hashCollisionFlowCount.Load()), "", nil)
	agg.sender.MonotonicCount("datadog.netflow.aggregator.flows_received", float64(agg.receivedFlowCount.Load()), "", nil)
	agg.sender.Count("datadog.netflow.aggregator.flows_flushed", float64(flushCount), "", nil)
	agg.sender.Gauge("datadog.netflow.aggregator.flows_contexts", float64(flowsContexts), "", nil)
	agg.sender.Gauge("datadog.netflow.aggregator.port_rollup.current_store_size", float64(agg.flowAcc.portRollup.GetCurrentStoreSize()), "", nil)
	agg.sender.Gauge("datadog.netflow.aggregator.port_rollup.new_store_size", float64(agg.flowAcc.portRollup.GetNewStoreSize()), "", nil)
	agg.sender.Gauge("datadog.netflow.aggregator.input_buffer.capacity", float64(cap(agg.flowIn)), "", nil)
	agg.sender.Gauge("datadog.netflow.aggregator.input_buffer.length", float64(len(agg.flowIn)), "", nil)

<<<<<<< HEAD
	err := agg.submitCollectorMetrics()
	if err != nil {
		log.Warnf("error submitting collector metrics: %s", err)
	}
=======
	// We increase `flushedFlowCount` at the end to be sure that the metrics are submitted before hand.
	// Tests will wait for `flushedFlowCount` to be increased before asserting the metrics.
	agg.flushedFlowCount.Add(uint64(flushCount))

>>>>>>> 14ede02d
	return len(flowsToFlush)
}

func (agg *FlowAggregator) rollupTrackersRefresh() {
	log.Debugf("Rollup tracker refresh: use new store as current store")
	agg.flowAcc.portRollup.UseNewStoreAsCurrentStore()
}

func (agg *FlowAggregator) submitCollectorMetrics() error {
	promMetrics, err := agg.goflowPrometheusGatherer.Gather()
	if err != nil {
		return err
	}
	for _, metricFamily := range promMetrics {
		for _, metric := range metricFamily.Metric {
			log.Tracef("Collector metric `%s`: type=`%v` value=`%v`, label=`%v`", metricFamily.GetName(), metricFamily.GetType().String(), metric.GetCounter().GetValue(), metric.GetLabel())
			metricType, name, value, tags, err := goflowlib.ConvertMetric(metric, metricFamily)
			if err != nil {
				log.Tracef("Error converting prometheus metric: %s", err)
				continue
			}
			switch metricType {
			case metrics.GaugeType:
				agg.sender.Gauge(metricPrefix+name, value, "", tags)
			case metrics.MonotonicCountType:
				agg.sender.MonotonicCount(metricPrefix+name, value, "", tags)
			default:
				log.Debugf("cannot submit unsupported type %s", metricType.String())
			}
		}
	}
	return nil
}<|MERGE_RESOLUTION|>--- conflicted
+++ resolved
@@ -152,17 +152,14 @@
 	agg.sender.Gauge("datadog.netflow.aggregator.input_buffer.capacity", float64(cap(agg.flowIn)), "", nil)
 	agg.sender.Gauge("datadog.netflow.aggregator.input_buffer.length", float64(len(agg.flowIn)), "", nil)
 
-<<<<<<< HEAD
 	err := agg.submitCollectorMetrics()
 	if err != nil {
 		log.Warnf("error submitting collector metrics: %s", err)
 	}
-=======
+
 	// We increase `flushedFlowCount` at the end to be sure that the metrics are submitted before hand.
 	// Tests will wait for `flushedFlowCount` to be increased before asserting the metrics.
 	agg.flushedFlowCount.Add(uint64(flushCount))
-
->>>>>>> 14ede02d
 	return len(flowsToFlush)
 }
 
