--- conflicted
+++ resolved
@@ -26,18 +26,10 @@
 	github.com/pmezard/go-difflib v1.0.1-0.20181226105442-5d4384ee4fb2 // indirect
 	github.com/rogpeppe/go-internal v1.13.1 // indirect
 	github.com/vmihailenco/tagparser v0.1.2 // indirect
-<<<<<<< HEAD
 	go.uber.org/atomic v1.11.0 // indirect
-	golang.org/x/net v0.38.0 // indirect
-	golang.org/x/sys v0.31.0 // indirect
-	golang.org/x/text v0.23.0 // indirect
-=======
-	go.opentelemetry.io/otel v1.35.0 // indirect
-	go.opentelemetry.io/otel/sdk/metric v1.35.0 // indirect
 	golang.org/x/net v0.39.0 // indirect
 	golang.org/x/sys v0.32.0 // indirect
 	golang.org/x/text v0.24.0 // indirect
->>>>>>> accd4196
 	google.golang.org/appengine v1.6.8 // indirect
 	google.golang.org/genproto/googleapis/rpc v0.0.0-20250224174004-546df14abb99 // indirect
 	gopkg.in/yaml.v3 v3.0.1 // indirect
