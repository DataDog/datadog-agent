--- conflicted
+++ resolved
@@ -26,15 +26,9 @@
 	github.com/vmihailenco/tagparser v0.1.2 // indirect
 	go.opentelemetry.io/otel v1.37.0 // indirect
 	go.opentelemetry.io/otel/sdk/metric v1.37.0 // indirect
-<<<<<<< HEAD
-	golang.org/x/net v0.42.0 // indirect
-	golang.org/x/sys v0.35.0 // indirect
-	golang.org/x/text v0.27.0 // indirect
-=======
 	golang.org/x/net v0.43.0 // indirect
 	golang.org/x/sys v0.35.0 // indirect
 	golang.org/x/text v0.28.0 // indirect
->>>>>>> a55a9d79
 	google.golang.org/appengine v1.6.8 // indirect
 	google.golang.org/genproto/googleapis/rpc v0.0.0-20250603155806-513f23925822 // indirect
 	gopkg.in/check.v1 v1.0.0-20201130134442-10cb98267c6c // indirect
