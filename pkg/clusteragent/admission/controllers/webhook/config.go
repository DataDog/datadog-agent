// Unless explicitly stated otherwise all files in this repository are licensed
// under the Apache License Version 2.0.
// This product includes software developed at Datadog (https://www.datadoghq.com/).
// Copyright 2016-present Datadog, Inc.

//go:build kubeapiserver

// Package webhook implements the webhook controller of the Cluster Agent's
// Admission Controller.
package webhook

import (
	"fmt"
	"strings"

	"github.com/DataDog/datadog-agent/comp/core/config"
	"github.com/DataDog/datadog-agent/pkg/util/kubernetes/apiserver/common"
)

// Config contains config parameters
// of the webhook controller
type Config struct {
	webhookName              string
	secretName               string
	validationEnabled        bool
	mutationEnabled          bool
	namespace                string
	admissionV1Enabled       bool
	namespaceSelectorEnabled bool
	matchConditionsSupported bool
	svcName                  string
	svcPort                  int32
	timeout                  int32
	failurePolicy            string
	reinvocationPolicy       string
}

// NewConfig creates a webhook controller configuration
<<<<<<< HEAD
func NewConfig(admissionV1Enabled, namespaceSelectorEnabled, matchConditionsSupported bool) Config {
=======
func NewConfig(admissionV1Enabled, namespaceSelectorEnabled, matchConditionsSupported bool, datadogConfig config.Component) Config {
>>>>>>> 3db398a4
	return Config{
		webhookName:              datadogConfig.GetString("admission_controller.webhook_name"),
		secretName:               datadogConfig.GetString("admission_controller.certificate.secret_name"),
		validationEnabled:        datadogConfig.GetBool("admission_controller.validation.enabled"),
		mutationEnabled:          datadogConfig.GetBool("admission_controller.mutation.enabled"),
		namespace:                common.GetResourcesNamespace(),
		admissionV1Enabled:       admissionV1Enabled,
		namespaceSelectorEnabled: namespaceSelectorEnabled,
		matchConditionsSupported: matchConditionsSupported,
<<<<<<< HEAD
		svcName:                  pkgconfigsetup.Datadog().GetString("admission_controller.service_name"),
=======
		svcName:                  datadogConfig.GetString("admission_controller.service_name"),
>>>>>>> 3db398a4
		svcPort:                  int32(443),
		timeout:                  datadogConfig.GetInt32("admission_controller.timeout_seconds"),
		failurePolicy:            datadogConfig.GetString("admission_controller.failure_policy"),
		reinvocationPolicy:       datadogConfig.GetString("admission_controller.reinvocation_policy"),
	}
}

func (w *Config) getWebhookName() string        { return w.webhookName }
func (w *Config) getSecretName() string         { return w.secretName }
func (w *Config) isValidationEnabled() bool     { return w.validationEnabled }
func (w *Config) isMutationEnabled() bool       { return w.mutationEnabled }
func (w *Config) getSecretNs() string           { return w.namespace }
func (w *Config) useAdmissionV1() bool          { return w.admissionV1Enabled }
func (w *Config) useNamespaceSelector() bool    { return w.namespaceSelectorEnabled }
func (w *Config) supportsMatchConditions() bool { return w.matchConditionsSupported }
func (w *Config) getServiceNs() string          { return w.namespace }
func (w *Config) getServiceName() string        { return w.svcName }
func (w *Config) getServicePort() int32         { return w.svcPort }
func (w *Config) getTimeout() int32             { return w.timeout }
func (w *Config) getFailurePolicy() string      { return w.failurePolicy }
func (w *Config) getReinvocationPolicy() string { return w.reinvocationPolicy }
func (w *Config) configName(suffix string) string {
	name := strings.ReplaceAll(fmt.Sprintf("%s.%s", w.webhookName, suffix), "-", ".")
	name = strings.ReplaceAll(name, "_", ".")
	return name
}<|MERGE_RESOLUTION|>--- conflicted
+++ resolved
@@ -36,11 +36,7 @@
 }
 
 // NewConfig creates a webhook controller configuration
-<<<<<<< HEAD
-func NewConfig(admissionV1Enabled, namespaceSelectorEnabled, matchConditionsSupported bool) Config {
-=======
 func NewConfig(admissionV1Enabled, namespaceSelectorEnabled, matchConditionsSupported bool, datadogConfig config.Component) Config {
->>>>>>> 3db398a4
 	return Config{
 		webhookName:              datadogConfig.GetString("admission_controller.webhook_name"),
 		secretName:               datadogConfig.GetString("admission_controller.certificate.secret_name"),
@@ -50,11 +46,7 @@
 		admissionV1Enabled:       admissionV1Enabled,
 		namespaceSelectorEnabled: namespaceSelectorEnabled,
 		matchConditionsSupported: matchConditionsSupported,
-<<<<<<< HEAD
-		svcName:                  pkgconfigsetup.Datadog().GetString("admission_controller.service_name"),
-=======
 		svcName:                  datadogConfig.GetString("admission_controller.service_name"),
->>>>>>> 3db398a4
 		svcPort:                  int32(443),
 		timeout:                  datadogConfig.GetInt32("admission_controller.timeout_seconds"),
 		failurePolicy:            datadogConfig.GetString("admission_controller.failure_policy"),
