// Unless explicitly stated otherwise all files in this repository are licensed
// under the Apache License Version 2.0.
// This product includes software developed at Datadog (https://www.datadoghq.com/).
// Copyright 2016-present Datadog, Inc.

//go:build kubeapiserver

package webhook

import (
	"encoding/json"
	"testing"
	"time"

	"github.com/stretchr/testify/assert"
	"go.uber.org/fx"
	corev1 "k8s.io/api/core/v1"
	metav1 "k8s.io/apimachinery/pkg/apis/meta/v1"
	"k8s.io/client-go/informers"
	"k8s.io/client-go/kubernetes/fake"

	"github.com/DataDog/datadog-agent/cmd/cluster-agent/admission"
	"github.com/DataDog/datadog-agent/comp/core"
	"github.com/DataDog/datadog-agent/comp/core/config"
	log "github.com/DataDog/datadog-agent/comp/core/log/def"
	logmock "github.com/DataDog/datadog-agent/comp/core/log/mock"
	workloadmeta "github.com/DataDog/datadog-agent/comp/core/workloadmeta/def"
	workloadmetafxmock "github.com/DataDog/datadog-agent/comp/core/workloadmeta/fx-mock"
	workloadmetamock "github.com/DataDog/datadog-agent/comp/core/workloadmeta/mock"
	"github.com/DataDog/datadog-agent/pkg/clusteragent/admission/mutate/autoinstrumentation"
	"github.com/DataDog/datadog-agent/pkg/clusteragent/admission/mutate/autoinstrumentation/imageresolver"
	configmock "github.com/DataDog/datadog-agent/pkg/config/mock"
	"github.com/DataDog/datadog-agent/pkg/util/fxutil"
)

func TestNewController(t *testing.T) {
	client := fake.NewSimpleClientset()
	wmeta := fxutil.Test[workloadmeta.Component](t, core.MockBundle(), workloadmetafxmock.MockModule(workloadmeta.NewParams()))
	datadogConfig := config.NewMock(t)
	factory := informers.NewSharedInformerFactory(client, time.Duration(0))
<<<<<<< HEAD
	imageResolver := autoinstrumentation.NewImageResolver(imageresolver.NewConfig(datadogConfig, nil))
=======
>>>>>>> b7bf0cfa

	// V1
	controller := NewController(
		client,
		factory.Core().V1().Secrets(),
		factory.Admissionregistration(),
		factory.Admissionregistration(),
		func() bool { return true },
		make(<-chan struct{}),
		getV1Cfg(t),
		wmeta,
		nil,
		datadogConfig,
		nil,
		nil,
	)

	assert.IsType(t, &ControllerV1{}, controller)

	// V1beta1
	controller = NewController(
		client,
		factory.Core().V1().Secrets(),
		factory.Admissionregistration(),
		factory.Admissionregistration(),
		func() bool { return true },
		make(<-chan struct{}),
		getV1beta1Cfg(t),
		wmeta,
		nil,
		datadogConfig,
		nil,
		nil,
	)

	assert.IsType(t, &ControllerV1beta1{}, controller)
}

func TestAutoInstrumentation(t *testing.T) {
	tests := []struct {
		name        string
		pod         *corev1.Pod
		config      string
		expectPatch bool
	}{
		{
			name:   "disabled webhooks should not patch",
			config: "testdata/all_disabled.yaml",
			pod: &corev1.Pod{
				ObjectMeta: metav1.ObjectMeta{
					Name: "foo",
					Labels: map[string]string{
						"admission.datadoghq.com/enabled": "true",
					},
					Namespace: "foo",
				},
				Spec: corev1.PodSpec{
					Containers: []corev1.Container{
						{
							Name: "foo",
						},
					},
				},
			},
			expectPatch: false,
		},
		{
			name:   "disabled webhooks should not patch, even with targets",
			config: "testdata/all_disabled_targets.yaml",
			pod: &corev1.Pod{
				ObjectMeta: metav1.ObjectMeta{
					Name: "foo",
					Labels: map[string]string{
						"admission.datadoghq.com/enabled": "true",
						"app":                             "billing-service",
					},
					Namespace: "foo",
				},
				Spec: corev1.PodSpec{
					Containers: []corev1.Container{
						{
							Name: "foo",
						},
					},
				},
			},
			expectPatch: false,
		},
	}

	for _, tt := range tests {
		t.Run(tt.name, func(t *testing.T) {
			// Create a mock config.
			mockConfig := configmock.NewFromFile(t, tt.config)

			// Create a mock meta.
			wmeta := fxutil.Test[workloadmetamock.Mock](t, fx.Options(
				fx.Supply(config.Params{}),
				fx.Provide(func() log.Component { return logmock.New(t) }),
				fx.Provide(func() config.Component { return config.NewMock(t) }),
				workloadmetafxmock.MockModule(workloadmeta.NewParams()),
			))

			// Create APM webhook.
<<<<<<< HEAD
			imageResolver := autoinstrumentation.NewImageResolver(imageresolver.NewConfig(mockConfig, nil))
			apm, err := generateAutoInstrumentationWebhook(wmeta, mockConfig, imageResolver)
=======
			apm, err := autoinstrumentation.NewAutoInstrumentation(mockConfig, wmeta, nil)
>>>>>>> b7bf0cfa
			assert.NoError(t, err)

			// Create request.
			podJSON, err := json.Marshal(tt.pod)
			assert.NoError(t, err)
			t.Log(string(podJSON))
			request := &admission.Request{
				Object:    podJSON,
				Namespace: tt.pod.Namespace,
			}

			// Send request.
			f := apm.WebhookFunc()
			response := f(request)

			// Check if the patch is expected.
			emptyPatch := "null"
			if tt.expectPatch {
				assert.NotEqual(t, emptyPatch, string(response.Patch))
			} else {
				assert.Equal(t, emptyPatch, string(response.Patch))
			}
		})
	}
}<|MERGE_RESOLUTION|>--- conflicted
+++ resolved
@@ -38,10 +38,7 @@
 	wmeta := fxutil.Test[workloadmeta.Component](t, core.MockBundle(), workloadmetafxmock.MockModule(workloadmeta.NewParams()))
 	datadogConfig := config.NewMock(t)
 	factory := informers.NewSharedInformerFactory(client, time.Duration(0))
-<<<<<<< HEAD
 	imageResolver := autoinstrumentation.NewImageResolver(imageresolver.NewConfig(datadogConfig, nil))
-=======
->>>>>>> b7bf0cfa
 
 	// V1
 	controller := NewController(
@@ -146,12 +143,8 @@
 			))
 
 			// Create APM webhook.
-<<<<<<< HEAD
 			imageResolver := autoinstrumentation.NewImageResolver(imageresolver.NewConfig(mockConfig, nil))
 			apm, err := generateAutoInstrumentationWebhook(wmeta, mockConfig, imageResolver)
-=======
-			apm, err := autoinstrumentation.NewAutoInstrumentation(mockConfig, wmeta, nil)
->>>>>>> b7bf0cfa
 			assert.NoError(t, err)
 
 			// Create request.
