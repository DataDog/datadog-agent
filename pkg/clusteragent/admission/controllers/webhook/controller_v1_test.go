--- conflicted
+++ resolved
@@ -41,11 +41,7 @@
 	tick    = 50 * time.Millisecond
 )
 
-<<<<<<< HEAD
-var v1Cfg = NewConfig(true, false, false)
-=======
 func getV1Cfg(t *testing.T) Config { return NewConfig(true, false, false, configComp.NewMock(t)) }
->>>>>>> 3db398a4
 
 func TestSecretNotFoundV1(t *testing.T) {
 	f := newFixtureV1(t)
@@ -173,11 +169,7 @@
 
 	for _, value := range []string{"Ignore", "ignore", "BadVal", ""} {
 		mockConfig.SetWithoutSource("admission_controller.failure_policy", value)
-<<<<<<< HEAD
-		c.config = NewConfig(true, false, false)
-=======
 		c.config = NewConfig(true, false, false, mockConfig)
->>>>>>> 3db398a4
 
 		validatingWebhookSkeleton := c.getValidatingWebhookSkeleton("foo", "/bar", []admiv1.OperationType{admiv1.Create}, map[string][]string{"": {"pods"}}, nil, nil, nil)
 		assert.Equal(t, admiv1.Ignore, *validatingWebhookSkeleton.FailurePolicy)
@@ -187,11 +179,7 @@
 
 	for _, value := range []string{"Fail", "fail"} {
 		mockConfig.SetWithoutSource("admission_controller.failure_policy", value)
-<<<<<<< HEAD
-		c.config = NewConfig(true, false, false)
-=======
 		c.config = NewConfig(true, false, false, mockConfig)
->>>>>>> 3db398a4
 
 		validatingWebhookSkeleton := c.getValidatingWebhookSkeleton("foo", "/bar", []admiv1.OperationType{admiv1.Create}, map[string][]string{"": {"pods"}}, nil, nil, nil)
 		assert.Equal(t, admiv1.Fail, *validatingWebhookSkeleton.FailurePolicy)
@@ -207,11 +195,7 @@
 
 	for _, value := range []string{"IfNeeded", "ifneeded", "Never", "never", "wrong", ""} {
 		mockConfig.SetWithoutSource("admission_controller.reinvocationpolicy", value)
-<<<<<<< HEAD
-		c.config = NewConfig(true, false, false)
-=======
 		c.config = NewConfig(true, false, false, mockConfig)
->>>>>>> 3db398a4
 
 		mutatingWebhookSkeleton := c.getMutatingWebhookSkeleton("foo", "/bar", []admiv1.OperationType{admiv1.Create}, map[string][]string{"": {"pods"}}, nil, nil, nil)
 		assert.Equal(t, admiv1.IfNeededReinvocationPolicy, *mutatingWebhookSkeleton.ReinvocationPolicy)
@@ -272,11 +256,7 @@
 				mockConfig.SetWithoutSource("admission_controller.auto_instrumentation.enabled", false)
 				mockConfig.SetWithoutSource("admission_controller.cws_instrumentation.enabled", false)
 			},
-<<<<<<< HEAD
-			configFunc: func() Config { return NewConfig(false, false, false) },
-=======
 			configFunc: func(mockConfig model.Config) Config { return NewConfig(false, false, false, mockConfig) },
->>>>>>> 3db398a4
 			want: func() []admiv1.MutatingWebhook {
 				webhook := webhook("datadog.webhook.agent.config", "/injectconfig", &metav1.LabelSelector{
 					MatchExpressions: []metav1.LabelSelectorRequirement{
@@ -299,11 +279,7 @@
 				mockConfig.SetWithoutSource("admission_controller.auto_instrumentation.enabled", false)
 				mockConfig.SetWithoutSource("admission_controller.cws_instrumentation.enabled", false)
 			},
-<<<<<<< HEAD
-			configFunc: func() Config { return NewConfig(false, false, false) },
-=======
 			configFunc: func(mockConfig model.Config) Config { return NewConfig(false, false, false, mockConfig) },
->>>>>>> 3db398a4
 			want: func() []admiv1.MutatingWebhook {
 				webhook := webhook("datadog.webhook.agent.config", "/injectconfig", &metav1.LabelSelector{
 					MatchLabels: map[string]string{
@@ -322,11 +298,7 @@
 				mockConfig.SetWithoutSource("admission_controller.auto_instrumentation.enabled", false)
 				mockConfig.SetWithoutSource("admission_controller.cws_instrumentation.enabled", false)
 			},
-<<<<<<< HEAD
-			configFunc: func() Config { return NewConfig(false, false, false) },
-=======
 			configFunc: func(mockConfig model.Config) Config { return NewConfig(false, false, false, mockConfig) },
->>>>>>> 3db398a4
 			want: func() []admiv1.MutatingWebhook {
 				webhook := webhook("datadog.webhook.standard.tags", "/injecttags", &metav1.LabelSelector{
 					MatchExpressions: []metav1.LabelSelectorRequirement{
@@ -349,11 +321,7 @@
 				mockConfig.SetWithoutSource("admission_controller.auto_instrumentation.enabled", false)
 				mockConfig.SetWithoutSource("admission_controller.cws_instrumentation.enabled", false)
 			},
-<<<<<<< HEAD
-			configFunc: func() Config { return NewConfig(false, false, false) },
-=======
 			configFunc: func(mockConfig model.Config) Config { return NewConfig(false, false, false, mockConfig) },
->>>>>>> 3db398a4
 			want: func() []admiv1.MutatingWebhook {
 				webhook := webhook("datadog.webhook.standard.tags", "/injecttags", &metav1.LabelSelector{
 					MatchLabels: map[string]string{
@@ -372,11 +340,7 @@
 				mockConfig.SetWithoutSource("admission_controller.auto_instrumentation.enabled", true)
 				mockConfig.SetWithoutSource("admission_controller.cws_instrumentation.enabled", false)
 			},
-<<<<<<< HEAD
-			configFunc: func() Config { return NewConfig(false, false, false) },
-=======
 			configFunc: func(mockConfig model.Config) Config { return NewConfig(false, false, false, mockConfig) },
->>>>>>> 3db398a4
 			want: func() []admiv1.MutatingWebhook {
 				webhook := webhook("datadog.webhook.lib.injection", "/injectlib", &metav1.LabelSelector{
 					MatchExpressions: []metav1.LabelSelectorRequirement{
@@ -399,11 +363,7 @@
 				mockConfig.SetWithoutSource("admission_controller.auto_instrumentation.enabled", true)
 				mockConfig.SetWithoutSource("admission_controller.cws_instrumentation.enabled", false)
 			},
-<<<<<<< HEAD
-			configFunc: func() Config { return NewConfig(false, false, false) },
-=======
 			configFunc: func(mockConfig model.Config) Config { return NewConfig(false, false, false, mockConfig) },
->>>>>>> 3db398a4
 			want: func() []admiv1.MutatingWebhook {
 				webhook := webhook("datadog.webhook.lib.injection", "/injectlib", &metav1.LabelSelector{
 					MatchLabels: map[string]string{
@@ -421,11 +381,7 @@
 				mockConfig.SetWithoutSource("admission_controller.auto_instrumentation.enabled", false)
 				mockConfig.SetWithoutSource("admission_controller.cws_instrumentation.enabled", false)
 			},
-<<<<<<< HEAD
-			configFunc: func() Config { return NewConfig(false, false, false) },
-=======
 			configFunc: func(mockConfig model.Config) Config { return NewConfig(false, false, false, mockConfig) },
->>>>>>> 3db398a4
 			want: func() []admiv1.MutatingWebhook {
 				webhookConfig := webhook("datadog.webhook.agent.config", "/injectconfig", &metav1.LabelSelector{
 					MatchLabels: map[string]string{
@@ -449,11 +405,7 @@
 				mockConfig.SetWithoutSource("admission_controller.auto_instrumentation.enabled", false)
 				mockConfig.SetWithoutSource("admission_controller.cws_instrumentation.enabled", false)
 			},
-<<<<<<< HEAD
-			configFunc: func() Config { return NewConfig(false, false, false) },
-=======
 			configFunc: func(mockConfig model.Config) Config { return NewConfig(false, false, false, mockConfig) },
->>>>>>> 3db398a4
 			want: func() []admiv1.MutatingWebhook {
 				webhookConfig := webhook("datadog.webhook.agent.config", "/injectconfig", &metav1.LabelSelector{
 					MatchExpressions: []metav1.LabelSelectorRequirement{
@@ -486,11 +438,7 @@
 				mockConfig.SetWithoutSource("admission_controller.namespace_selector_fallback", true)
 				mockConfig.SetWithoutSource("admission_controller.cws_instrumentation.enabled", false)
 			},
-<<<<<<< HEAD
-			configFunc: func() Config { return NewConfig(false, true, false) },
-=======
 			configFunc: func(mockConfig model.Config) Config { return NewConfig(false, true, false, mockConfig) },
->>>>>>> 3db398a4
 			want: func() []admiv1.MutatingWebhook {
 				webhookConfig := webhook("datadog.webhook.agent.config", "/injectconfig", nil, &metav1.LabelSelector{
 					MatchLabels: map[string]string{
@@ -516,11 +464,7 @@
 				mockConfig.SetWithoutSource("admission_controller.inject_tags.enabled", false)
 				mockConfig.SetWithoutSource("admission_controller.cws_instrumentation.enabled", false)
 			},
-<<<<<<< HEAD
-			configFunc: func() Config { return NewConfig(false, false, false) },
-=======
 			configFunc: func(mockConfig model.Config) Config { return NewConfig(false, false, false, mockConfig) },
->>>>>>> 3db398a4
 			want: func() []admiv1.MutatingWebhook {
 				webhook := webhook(
 					"datadog.webhook.agent.config",
@@ -570,11 +514,7 @@
 				mockConfig.SetWithoutSource("admission_controller.auto_instrumentation.enabled", false)
 				mockConfig.SetWithoutSource("admission_controller.cws_instrumentation.enabled", false)
 			},
-<<<<<<< HEAD
-			configFunc: func() Config { return NewConfig(false, true, false) },
-=======
 			configFunc: func(mockConfig model.Config) Config { return NewConfig(false, true, false, mockConfig) },
->>>>>>> 3db398a4
 			want: func() []admiv1.MutatingWebhook {
 				webhook := webhook(
 					"datadog.webhook.agent.config",
@@ -622,11 +562,7 @@
 				mockConfig.SetWithoutSource("admission_controller.cws_instrumentation.mutate_unlabelled", true)
 				mockConfig.SetWithoutSource("cluster_agent.service_account_name", "datadog-cluster-agent")
 			},
-<<<<<<< HEAD
-			configFunc: func() Config { return NewConfig(true, false, false) },
-=======
 			configFunc: func(mockConfig model.Config) Config { return NewConfig(true, false, false, mockConfig) },
->>>>>>> 3db398a4
 			want: func() []admiv1.MutatingWebhook {
 				podWebhook := webhook(
 					"datadog.webhook.cws.pod.instrumentation",
@@ -669,11 +605,7 @@
 				mockConfig.SetWithoutSource("admission_controller.cws_instrumentation.mutate_unlabelled", false)
 				mockConfig.SetWithoutSource("cluster_agent.service_account_name", "datadog-cluster-agent")
 			},
-<<<<<<< HEAD
-			configFunc: func() Config { return NewConfig(true, false, false) },
-=======
 			configFunc: func(mockConfig model.Config) Config { return NewConfig(true, false, false, mockConfig) },
->>>>>>> 3db398a4
 			want: func() []admiv1.MutatingWebhook {
 				podWebhook := webhook(
 					"datadog.webhook.cws.pod.instrumentation",
@@ -712,11 +644,7 @@
 				mockConfig.SetWithoutSource("admission_controller.cws_instrumentation.mutate_unlabelled", true)
 				mockConfig.SetWithoutSource("cluster_agent.service_account_name", "datadog-cluster-agent")
 			},
-<<<<<<< HEAD
-			configFunc: func() Config { return NewConfig(true, true, false) },
-=======
 			configFunc: func(mockConfig model.Config) Config { return NewConfig(true, true, false, mockConfig) },
->>>>>>> 3db398a4
 			want: func() []admiv1.MutatingWebhook {
 				podWebhook := webhook(
 					"datadog.webhook.cws.pod.instrumentation",
@@ -759,11 +687,7 @@
 				mockConfig.SetWithoutSource("admission_controller.cws_instrumentation.mutate_unlabelled", false)
 				mockConfig.SetWithoutSource("cluster_agent.service_account_name", "datadog-cluster-agent")
 			},
-<<<<<<< HEAD
-			configFunc: func() Config { return NewConfig(true, true, false) },
-=======
 			configFunc: func(mockConfig model.Config) Config { return NewConfig(true, true, false, mockConfig) },
->>>>>>> 3db398a4
 			want: func() []admiv1.MutatingWebhook {
 				podWebhook := webhook(
 					"datadog.webhook.cws.pod.instrumentation",
@@ -805,11 +729,7 @@
 				mockConfig.SetWithoutSource("admission_controller.agent_sidecar.selectors", "[]")
 				mockConfig.SetWithoutSource("admission_controller.agent_sidecar.profiles", "misconfigured")
 			},
-<<<<<<< HEAD
-			configFunc: func() Config { return NewConfig(true, true, false) },
-=======
 			configFunc: func(mockConfig model.Config) Config { return NewConfig(true, true, false, mockConfig) },
->>>>>>> 3db398a4
 			want: func() []admiv1.MutatingWebhook {
 				return []admiv1.MutatingWebhook{}
 			},
@@ -829,11 +749,7 @@
 				mockConfig.SetWithoutSource("admission_controller.agent_sidecar.selectors", "[]")
 				mockConfig.SetWithoutSource("admission_controller.agent_sidecar.profiles", "[]")
 			},
-<<<<<<< HEAD
-			configFunc: func() Config { return NewConfig(true, true, false) },
-=======
 			configFunc: func(mockConfig model.Config) Config { return NewConfig(true, true, false, mockConfig) },
->>>>>>> 3db398a4
 			want: func() []admiv1.MutatingWebhook {
 				podWebhook := webhook(
 					"datadog.webhook.agent.sidecar",
@@ -866,11 +782,7 @@
 				mockConfig.SetWithoutSource("admission_controller.agent_sidecar.selectors", "[]")
 				mockConfig.SetWithoutSource("admission_controller.agent_sidecar.profiles", "[]")
 			},
-<<<<<<< HEAD
-			configFunc: func() Config { return NewConfig(true, true, false) },
-=======
 			configFunc: func(mockConfig model.Config) Config { return NewConfig(true, true, false, mockConfig) },
->>>>>>> 3db398a4
 			want: func() []admiv1.MutatingWebhook {
 				return []admiv1.MutatingWebhook{}
 			},
@@ -890,11 +802,7 @@
 				mockConfig.SetWithoutSource("admission_controller.agent_sidecar.selectors", "[]")
 				mockConfig.SetWithoutSource("admission_controller.agent_sidecar.profiles", "[]")
 			},
-<<<<<<< HEAD
-			configFunc: func() Config { return NewConfig(true, true, false) },
-=======
 			configFunc: func(mockConfig model.Config) Config { return NewConfig(true, true, false, mockConfig) },
->>>>>>> 3db398a4
 			want: func() []admiv1.MutatingWebhook {
 				return []admiv1.MutatingWebhook{}
 			},
@@ -914,11 +822,7 @@
 				mockConfig.SetWithoutSource("admission_controller.agent_sidecar.selectors", "[{\"NamespaceSelector\": {\"MatchLabels\": {\"labelKey\": \"labelVal\"}}}]")
 				mockConfig.SetWithoutSource("admission_controller.agent_sidecar.profiles", "[]")
 			},
-<<<<<<< HEAD
-			configFunc: func() Config { return NewConfig(true, true, false) },
-=======
 			configFunc: func(mockConfig model.Config) Config { return NewConfig(true, true, false, mockConfig) },
->>>>>>> 3db398a4
 			want: func() []admiv1.MutatingWebhook {
 				podWebhook := webhook(
 					"datadog.webhook.agent.sidecar",
@@ -949,11 +853,7 @@
 				mockConfig.SetWithoutSource("admission_controller.agent_sidecar.selectors", "[{\"ObjectSelector\": {\"MatchLabels\": {\"labelKey\": \"labelVal\"}}}]")
 				mockConfig.SetWithoutSource("admission_controller.agent_sidecar.profiles", "[]")
 			},
-<<<<<<< HEAD
-			configFunc: func() Config { return NewConfig(true, true, false) },
-=======
 			configFunc: func(mockConfig model.Config) Config { return NewConfig(true, true, false, mockConfig) },
->>>>>>> 3db398a4
 			want: func() []admiv1.MutatingWebhook {
 				return []admiv1.MutatingWebhook{}
 			},
@@ -973,11 +873,7 @@
 				mockConfig.SetWithoutSource("admission_controller.agent_sidecar.selectors", "[{\"ObjectSelector\": {\"MatchLabels\": {\"labelKey\": \"labelVal\"}}}]")
 				mockConfig.SetWithoutSource("admission_controller.agent_sidecar.profiles", "[]")
 			},
-<<<<<<< HEAD
-			configFunc: func() Config { return NewConfig(true, true, false) },
-=======
 			configFunc: func(mockConfig model.Config) Config { return NewConfig(true, true, false, mockConfig) },
->>>>>>> 3db398a4
 			want: func() []admiv1.MutatingWebhook {
 				podWebhook := webhook(
 					"datadog.webhook.agent.sidecar",
@@ -1006,11 +902,7 @@
 				mockConfig.SetWithoutSource("admission_controller.agent_sidecar.selectors", "[{\"ObjectSelector\": {\"MatchLabels\": {\"labelKey1\": \"labelVal1\"}}, \"NamespaceSelector\": {\"MatchLabels\": {\"labelKey2\": \"labelVal2\"}}}]")
 				mockConfig.SetWithoutSource("admission_controller.agent_sidecar.profiles", "[]")
 			},
-<<<<<<< HEAD
-			configFunc: func() Config { return NewConfig(true, true, false) },
-=======
 			configFunc: func(mockConfig model.Config) Config { return NewConfig(true, true, false, mockConfig) },
->>>>>>> 3db398a4
 			want: func() []admiv1.MutatingWebhook {
 				podWebhook := webhook(
 					"datadog.webhook.agent.sidecar",
@@ -1039,11 +931,7 @@
 				mockConfig.SetWithoutSource("admission_controller.agent_sidecar.selectors", "[{\"NamespaceSelector\": {\"MatchLabels\":{\"labelKey1\": \"labelVal1\"}}} , {\"ObjectSelector\": {\"MatchLabels\": {\"labelKey2\": \"labelVal2\"}}}]")
 				mockConfig.SetWithoutSource("admission_controller.agent_sidecar.profiles", "[]")
 			},
-<<<<<<< HEAD
-			configFunc: func() Config { return NewConfig(true, true, false) },
-=======
 			configFunc: func(mockConfig model.Config) Config { return NewConfig(true, true, false, mockConfig) },
->>>>>>> 3db398a4
 			want: func() []admiv1.MutatingWebhook {
 				return []admiv1.MutatingWebhook{}
 			},
@@ -1062,11 +950,7 @@
 			tt.setupConfig(mockConfig)
 
 			c := &ControllerV1{}
-<<<<<<< HEAD
-			c.config = tt.configFunc()
-=======
 			c.config = tt.configFunc(mockConfig)
->>>>>>> 3db398a4
 			c.webhooks = c.generateWebhooks(wmeta, nil, mockConfig, nil)
 			c.generateTemplates()
 
@@ -1170,11 +1054,7 @@
 			}
 
 			c := &ControllerV1{}
-<<<<<<< HEAD
-			c.config = NewConfig(false, tt.namespaceSelector, false)
-=======
 			c.config = NewConfig(false, tt.namespaceSelector, false, mockConfig)
->>>>>>> 3db398a4
 
 			nsSelector, objSelector := common.DefaultLabelSelectors(tt.namespaceSelector)
 
@@ -1280,11 +1160,7 @@
 			}
 
 			c := &ControllerV1{}
-<<<<<<< HEAD
-			c.config = NewConfig(false, tt.namespaceSelector, false)
-=======
 			c.config = NewConfig(false, tt.namespaceSelector, false, mockConfig)
->>>>>>> 3db398a4
 
 			nsSelector, objSelector := common.DefaultLabelSelectors(tt.namespaceSelector)
 
