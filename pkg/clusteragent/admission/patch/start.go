--- conflicted
+++ resolved
@@ -29,14 +29,10 @@
 // StartControllers starts the patch controllers
 func StartControllers(ctx ControllerContext) error {
 	log.Info("Starting patch controllers")
-<<<<<<< HEAD
 	telemetryCollector := telemetry.NewNoopCollector()
 	if ctx.RcClient != nil {
-		telemetryCollector = telemetry.NewCollector(ctx.RcClient.ID, ctx.ClusterId)
+		telemetryCollector = telemetry.NewCollector(ctx.RcClient.ID, ctx.ClusterID)
 	}
-=======
-	telemetryCollector := telemetry.NewCollector(ctx.RcClient.ID, ctx.ClusterID)
->>>>>>> 23514b1a
 	provider, err := newPatchProvider(ctx.RcClient, ctx.LeaderSubscribeFunc(), telemetryCollector, ctx.ClusterName)
 	if err != nil {
 		return err
