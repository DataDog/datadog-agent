--- conflicted
+++ resolved
@@ -205,9 +205,6 @@
 	// highest override-priority. They only apply to the agent sidecar container.
 	for i := range pod.Spec.Containers {
 		if pod.Spec.Containers[i].Name == agentSidecarContainerName {
-<<<<<<< HEAD
-			updated, err = applyProfileOverrides(&pod.Spec.Containers[i], w.profileOverrides)
-=======
 			if isOwnedByJob(pod.OwnerReferences) {
 				updated, err = withEnvOverrides(&pod.Spec.Containers[i], corev1.EnvVar{
 					Name:  "DD_AUTO_EXIT_NOPROCESS_ENABLED",
@@ -220,8 +217,7 @@
 			}
 			podUpdated = podUpdated || updated
 
-			updated, err = applyProfileOverrides(&pod.Spec.Containers[i], w.profilesJSON)
->>>>>>> a7ba9110
+			updated, err = applyProfileOverrides(&pod.Spec.Containers[i], w.profileOverrides)
 			if err != nil {
 				log.Errorf("Failed to apply profile overrides: %v", err)
 				return podUpdated, errors.New(metrics.InvalidInput)
@@ -240,15 +236,11 @@
 		Image:           fmt.Sprintf("%s/%s:%s", w.containerRegistry, w.imageName, w.imageTag),
 		ImagePullPolicy: corev1.PullIfNotPresent,
 		Name:            "init-copy-agent-config",
-		Command:         []string{"sh", "-c", "cp -R /etc/datadog-agent/* /agent-config/", "sh", "-c", "cp -R /opt/datadog-agent/run/ /agent-options/"},
+		Command:         []string{"sh", "-c", "cp -R /etc/datadog-agent/* /agent-config/"},
 		VolumeMounts: []corev1.VolumeMount{
 			{
 				Name:      agentConfigVolumeName,
 				MountPath: "/agent-config",
-			},
-			{
-				Name:      agentOptionsVolumeName,
-				MountPath: "/agent-options",
 			},
 		},
 	}
