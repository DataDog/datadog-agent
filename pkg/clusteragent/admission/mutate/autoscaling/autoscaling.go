// Unless explicitly stated otherwise all files in this repository are licensed
// under the Apache License Version 2.0.
// This product includes software developed at Datadog (https://www.datadoghq.com/).
// Copyright 2024-present Datadog, Inc.

//go:build kubeapiserver

// Package autoscaling implements the webhook that vertically scales applications
package autoscaling

import (
	admiv1 "k8s.io/api/admission/v1"
	admissionregistrationv1 "k8s.io/api/admissionregistration/v1"
	corev1 "k8s.io/api/core/v1"
	metav1 "k8s.io/apimachinery/pkg/apis/meta/v1"
	"k8s.io/client-go/dynamic"

	"github.com/DataDog/datadog-agent/cmd/cluster-agent/admission"
	"github.com/DataDog/datadog-agent/comp/core/config"
	"github.com/DataDog/datadog-agent/pkg/clusteragent/admission/common"
	mutatecommon "github.com/DataDog/datadog-agent/pkg/clusteragent/admission/mutate/common"
	"github.com/DataDog/datadog-agent/pkg/clusteragent/autoscaling/workload"
)

const (
	webhookName     = "autoscaling"
	webhookEndpoint = "/autoscaling"
)

// Webhook implements the MutatingWebhook interface
type Webhook struct {
	name            string
	isEnabled       bool
	endpoint        string
	resources       map[string][]string
	operations      []admissionregistrationv1.OperationType
	matchConditions []admissionregistrationv1.MatchCondition
	patcher         workload.PodPatcher
}

// NewWebhook returns a new Webhook
func NewWebhook(patcher workload.PodPatcher, datadogConfig config.Component) *Webhook {
	return &Webhook{
		name:            webhookName,
<<<<<<< HEAD
		isEnabled:       pkgconfigsetup.Datadog().GetBool("autoscaling.workload.enabled"),
=======
		isEnabled:       datadogConfig.GetBool("autoscaling.workload.enabled"),
>>>>>>> 3db398a4
		endpoint:        webhookEndpoint,
		resources:       map[string][]string{"": {"pods"}},
		operations:      []admissionregistrationv1.OperationType{admissionregistrationv1.Create},
		matchConditions: []admissionregistrationv1.MatchCondition{},
		patcher:         patcher,
	}
}

// Name returns the name of the webhook
func (w *Webhook) Name() string {
	return w.name
}

// WebhookType returns the type of the webhook
func (w *Webhook) WebhookType() common.WebhookType {
	return common.MutatingWebhook
}

// IsEnabled returns whether the webhook is enabled
func (w *Webhook) IsEnabled() bool {
	return w.isEnabled
}

// Endpoint returns the endpoint of the webhook
func (w *Webhook) Endpoint() string {
	return w.endpoint
}

// Resources returns the kubernetes resources for which the webhook should
// be invoked
func (w *Webhook) Resources() map[string][]string {
	return w.resources
}

// Operations returns the operations on the resources specified for which
// the webhook should be invoked
func (w *Webhook) Operations() []admissionregistrationv1.OperationType {
	return w.operations
}

// LabelSelectors returns the label selectors that specify when the webhook
// should be invoked
func (w *Webhook) LabelSelectors(_ bool) (namespaceSelector *metav1.LabelSelector, objectSelector *metav1.LabelSelector) {
	// Autoscaling does not work like others. Targets are selected through existence of DPA objects.
	// Hence, we need the equivalent of mutate unlabelled for this webhook.
	return nil, nil
}

// MatchConditions returns the Match Conditions used for fine-grained
// request filtering
func (w *Webhook) MatchConditions() []admissionregistrationv1.MatchCondition {
	return w.matchConditions
}

// WebhookFunc returns the function that mutates the resources
func (w *Webhook) WebhookFunc() admission.WebhookFunc {
	return func(request *admission.Request) *admiv1.AdmissionResponse {
		return common.MutationResponse(mutatecommon.Mutate(request.Object, request.Namespace, w.Name(), w.updateResources, request.DynamicClient))
	}
}

// updateResources finds the owner of a pod, calls the recommender to retrieve the recommended CPU and Memory requests
func (w *Webhook) updateResources(pod *corev1.Pod, _ string, _ dynamic.Interface) (bool, error) {
	return w.patcher.ApplyRecommendations(pod)
}<|MERGE_RESOLUTION|>--- conflicted
+++ resolved
@@ -42,11 +42,7 @@
 func NewWebhook(patcher workload.PodPatcher, datadogConfig config.Component) *Webhook {
 	return &Webhook{
 		name:            webhookName,
-<<<<<<< HEAD
-		isEnabled:       pkgconfigsetup.Datadog().GetBool("autoscaling.workload.enabled"),
-=======
 		isEnabled:       datadogConfig.GetBool("autoscaling.workload.enabled"),
->>>>>>> 3db398a4
 		endpoint:        webhookEndpoint,
 		resources:       map[string][]string{"": {"pods"}},
 		operations:      []admissionregistrationv1.OperationType{admissionregistrationv1.Create},
