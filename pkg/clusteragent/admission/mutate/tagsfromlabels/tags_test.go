// Unless explicitly stated otherwise all files in this repository are licensed
// under the Apache License Version 2.0.
// This product includes software developed at Datadog (https://www.datadoghq.com/).
// Copyright 2016-present Datadog, Inc.

//go:build kubeapiserver

package tagsfromlabels

import (
	"reflect"
	"testing"

	"github.com/stretchr/testify/assert"
	"go.uber.org/fx"
	corev1 "k8s.io/api/core/v1"
	metav1 "k8s.io/apimachinery/pkg/apis/meta/v1"
	"k8s.io/apimachinery/pkg/apis/meta/v1/unstructured"
	"k8s.io/apimachinery/pkg/runtime/schema"
	"k8s.io/client-go/dynamic/fake"
	kscheme "k8s.io/client-go/kubernetes/scheme"

	"github.com/DataDog/datadog-agent/comp/core"
	"github.com/DataDog/datadog-agent/comp/core/workloadmeta"
	"github.com/DataDog/datadog-agent/pkg/clusteragent/admission/mutate/common"
	"github.com/DataDog/datadog-agent/pkg/util/cache"
	"github.com/DataDog/datadog-agent/pkg/util/fxutil"
	"github.com/DataDog/datadog-agent/pkg/util/pointer"
)

var scheme = kscheme.Scheme

func Test_injectTagsFromLabels(t *testing.T) {
	tests := []struct {
		name        string
		labels      map[string]string
		pod         *corev1.Pod
		wantPodFunc func() corev1.Pod
		found       bool
		injected    bool
	}{
		{
			name:   "nominal case",
			labels: map[string]string{"tags.datadoghq.com/env": "dev", "tags.datadoghq.com/service": "dd-agent", "tags.datadoghq.com/version": "7"},
			pod:    common.FakePod("foo-pod"),
			wantPodFunc: func() corev1.Pod {
				pod := common.FakePod("foo-pod")
				pod.Spec.Containers[0].Env = append(pod.Spec.Containers[0].Env, common.FakeEnvWithValue("DD_ENV", "dev"))
				pod.Spec.Containers[0].Env = append(pod.Spec.Containers[0].Env, common.FakeEnvWithValue("DD_SERVICE", "dd-agent"))
				pod.Spec.Containers[0].Env = append(pod.Spec.Containers[0].Env, common.FakeEnvWithValue("DD_VERSION", "7"))
				return *pod
			},
			found:    true,
			injected: true,
		},
		{
			name:   "no labels",
			labels: map[string]string{},
			pod:    common.FakePod("foo-pod"),
			wantPodFunc: func() corev1.Pod {
				pod := common.FakePod("foo-pod")
				return *pod
			},
			found:    false,
			injected: false,
		},
		{
			name:   "env only",
			labels: map[string]string{"tags.datadoghq.com/env": "dev"},
			pod:    common.FakePod("foo-pod"),
			wantPodFunc: func() corev1.Pod {
				pod := common.FakePod("foo-pod")
				pod.Spec.Containers[0].Env = append(pod.Spec.Containers[0].Env, common.FakeEnvWithValue("DD_ENV", "dev"))
				return *pod
			},
			found:    true,
			injected: true,
		},
		{
			name:   "label found but not injected",
			labels: map[string]string{"tags.datadoghq.com/env": "dev"},
			pod:    common.FakePodWithEnv("foo-pod", "DD_ENV"),
			wantPodFunc: func() corev1.Pod {
				pod := common.FakePodWithEnv("foo-pod", "DD_ENV")
				return *pod
			},
			found:    true,
			injected: false,
		},
	}
	for _, tt := range tests {
		t.Run(tt.name, func(t *testing.T) {
			found, injected := injectTagsFromLabels(tt.labels, tt.pod)
			assert.Equal(t, tt.found, found)
			assert.Equal(t, tt.injected, injected)
			assert.Len(t, tt.pod.Spec.Containers, 1)
			assert.Len(t, tt.wantPodFunc().Spec.Containers, 1)
			assert.ElementsMatch(t, tt.wantPodFunc().Spec.Containers[0].Env, tt.pod.Spec.Containers[0].Env)
		})
	}
}

func Test_injectTags(t *testing.T) {
	tests := []struct {
		name        string
		labels      map[string]string
		pod         *corev1.Pod
		wantPodFunc func() corev1.Pod
	}{
		{
			name: "tag labels and injection on",
			pod: common.WithLabels(
				common.FakePod("foo-pod"),
				map[string]string{
					"admission.datadoghq.com/enabled": "true",
					"tags.datadoghq.com/env":          "dev",
					"tags.datadoghq.com/service":      "dd-agent",
					"tags.datadoghq.com/version":      "7",
				},
			),
			wantPodFunc: func() corev1.Pod {
				pod := common.WithLabels(common.FakePod("foo-pod"), map[string]string{"admission.datadoghq.com/enabled": "true"})
				pod.Spec.Containers[0].Env = append(pod.Spec.Containers[0].Env, common.FakeEnvWithValue("DD_ENV", "dev"))
				pod.Spec.Containers[0].Env = append(pod.Spec.Containers[0].Env, common.FakeEnvWithValue("DD_SERVICE", "dd-agent"))
				pod.Spec.Containers[0].Env = append(pod.Spec.Containers[0].Env, common.FakeEnvWithValue("DD_VERSION", "7"))
				return *pod
			},
		},
		{
			name: "no labels and injection on",
			pod:  common.WithLabels(common.FakePod("foo-pod"), map[string]string{"admission.datadoghq.com/enabled": "true"}),
			wantPodFunc: func() corev1.Pod {
				pod := common.WithLabels(common.FakePod("foo-pod"), map[string]string{"admission.datadoghq.com/enabled": "true"})
				return *pod
			},
		},
		{
			name: "env only and injection on",
			pod: common.WithLabels(
				common.FakePod("foo-pod"),
				map[string]string{"admission.datadoghq.com/enabled": "true", "tags.datadoghq.com/env": "dev"},
			),
			wantPodFunc: func() corev1.Pod {
				pod := common.WithLabels(common.FakePod("foo-pod"), map[string]string{"admission.datadoghq.com/enabled": "true"})
				pod.Spec.Containers[0].Env = append(pod.Spec.Containers[0].Env, common.FakeEnvWithValue("DD_ENV", "dev"))
				return *pod
			},
		},
		{
			name: "tag label found but not injected, injection on",
			pod: common.WithLabels(
				common.FakePodWithEnv("foo-pod", "DD_ENV"),
				map[string]string{"admission.datadoghq.com/enabled": "true", "tags.datadoghq.com/env": "dev"},
			),
			wantPodFunc: func() corev1.Pod {
				pod := common.WithLabels(common.FakePodWithEnv("foo-pod", "DD_ENV"), map[string]string{"admission.datadoghq.com/enabled": "true"})
				return *pod
			},
		},
		{
			name: "tag label found but not injected, injection label not set",
			pod: common.WithLabels(
				common.FakePodWithEnv("foo-pod", "DD_ENV"),
				map[string]string{"tags.datadoghq.com/env": "dev"},
			),
			wantPodFunc: func() corev1.Pod {
				pod := common.FakePodWithEnv("foo-pod", "DD_ENV")
				return *pod
			},
		},
	}
	wmeta := fxutil.Test[workloadmeta.Component](t, core.MockBundle(), workloadmeta.MockModule(), fx.Supply(workloadmeta.NewParams()))
	for _, tt := range tests {
		t.Run(tt.name, func(t *testing.T) {
<<<<<<< HEAD
			w := NewWebhook()
			err := w.injectTags(tt.pod, "ns", nil)
=======
			err := injectTags(tt.pod, "ns", nil, wmeta)
>>>>>>> c4245acf
			assert.NoError(t, err)
			assert.Len(t, tt.pod.Spec.Containers, 1)
			assert.Len(t, tt.wantPodFunc().Spec.Containers, 1)
			assert.ElementsMatch(t, tt.wantPodFunc().Spec.Containers[0].Env, tt.pod.Spec.Containers[0].Env)
		})
	}
}

func Test_getOwnerInfo(t *testing.T) {
	tests := []struct {
		name    string
		owner   metav1.OwnerReference
		want    *ownerInfo
		wantErr bool
	}{
		{
			name: "replicaset",
			owner: metav1.OwnerReference{
				APIVersion:         "apps/v1",
				BlockOwnerDeletion: pointer.Ptr(true),
				Controller:         pointer.Ptr(true),
				Kind:               "ReplicaSet",
				Name:               "my-app-547c56f566",
				UID:                "2dfa7d22-245f-4769-8854-bc3b056cd224",
			},
			want: &ownerInfo{
				name: "my-app-547c56f566",
				gvr: schema.GroupVersionResource{
					Group:    "apps",
					Version:  "v1",
					Resource: "replicasets",
				},
			},
			wantErr: false,
		},
		{
			name: "job",
			owner: metav1.OwnerReference{
				APIVersion:         "batch/v1",
				BlockOwnerDeletion: pointer.Ptr(true),
				Controller:         pointer.Ptr(true),
				Kind:               "Job",
				Name:               "my-job",
				UID:                "89e8148c-8601-4c69-b8a6-3fbb176547d0",
			},
			want: &ownerInfo{
				name: "my-job",
				gvr: schema.GroupVersionResource{
					Group:    "batch",
					Version:  "v1",
					Resource: "jobs",
				},
			},
			wantErr: false,
		},
		{
			name: "invalid APIVersion",
			owner: metav1.OwnerReference{
				APIVersion:         "batch/v1/",
				BlockOwnerDeletion: pointer.Ptr(true),
				Controller:         pointer.Ptr(true),
				Kind:               "Job",
				Name:               "my-job",
				UID:                "89e8148c-8601-4c69-b8a6-3fbb176547d0",
			},
			want:    nil,
			wantErr: true,
		},
	}
	for _, tt := range tests {
		t.Run(tt.name, func(t *testing.T) {
			got, err := getOwnerInfo(tt.owner)
			if (err != nil) != tt.wantErr {
				t.Errorf("getOwnerInfo() error = %v, wantErr %v", err, tt.wantErr)
				return
			}
			if !reflect.DeepEqual(got, tt.want) {
				t.Errorf("getOwnerInfo() = %v, want %v", got, tt.want)
			}
		})
	}
}

const (
	testGroup      = "testgroup"
	testVersion    = "testversion"
	testResource   = "testkinds"
	testNamespace  = "testns"
	testName       = "testname"
	testKind       = "TestKind"
	testAPIVersion = "testgroup/testversion"
)

func TestGetAndCacheOwner(t *testing.T) {
	ownerInfo := dummyInfo()
	kubeObj := newUnstructuredWithSpec(map[string]interface{}{"foo": "bar"})
	owner := newOwner(kubeObj)

	// Cache hit
	cache.Cache.Set(ownerInfo.buildID(testNamespace), owner, ownerCacheTTL)
	dc := fake.NewSimpleDynamicClient(scheme)
	obj, err := getAndCacheOwner(ownerInfo, testNamespace, dc)
	assert.NoError(t, err)
	assert.NotNil(t, obj)
	assert.Equal(t, owner, obj)
	assert.Len(t, dc.Actions(), 0)
	cache.Cache.Flush()

	// Cache miss
	dc = fake.NewSimpleDynamicClient(scheme, kubeObj)
	obj, err = getAndCacheOwner(ownerInfo, testNamespace, dc)
	assert.NoError(t, err)
	assert.NotNil(t, obj)
	assert.Equal(t, owner, obj)
	assert.Len(t, dc.Actions(), 1)
	cachedObj, found := cache.Cache.Get(ownerInfo.buildID(testNamespace))
	assert.True(t, found)
	assert.NotNil(t, cachedObj)
}

func dummyInfo() *ownerInfo {
	return &ownerInfo{
		name: testName,
		gvr: schema.GroupVersionResource{
			Group:    testGroup,
			Resource: testResource,
			Version:  testVersion,
		},
	}
}

func newOwner(obj *unstructured.Unstructured) *owner {
	return &owner{
		name:            obj.GetName(),
		namespace:       obj.GetNamespace(),
		kind:            obj.GetKind(),
		labels:          obj.GetLabels(),
		ownerReferences: obj.GetOwnerReferences(),
	}
}

func newUnstructured(apiVersion, kind, namespace, name string) *unstructured.Unstructured {
	return &unstructured.Unstructured{
		Object: map[string]interface{}{
			"apiVersion": apiVersion,
			"kind":       kind,
			"metadata": map[string]interface{}{
				"namespace": namespace,
				"name":      name,
			},
		},
	}
}

func newUnstructuredWithSpec(spec map[string]interface{}) *unstructured.Unstructured {
	u := newUnstructured(testAPIVersion, testKind, testNamespace, testName)
	u.Object["spec"] = spec
	return u
}<|MERGE_RESOLUTION|>--- conflicted
+++ resolved
@@ -172,12 +172,8 @@
 	wmeta := fxutil.Test[workloadmeta.Component](t, core.MockBundle(), workloadmeta.MockModule(), fx.Supply(workloadmeta.NewParams()))
 	for _, tt := range tests {
 		t.Run(tt.name, func(t *testing.T) {
-<<<<<<< HEAD
-			w := NewWebhook()
-			err := w.injectTags(tt.pod, "ns", nil)
-=======
-			err := injectTags(tt.pod, "ns", nil, wmeta)
->>>>>>> c4245acf
+			w := NewWebhook(wmeta)
+			err := w.injectTags(tt.pod, "ns", nil, wmeta)
 			assert.NoError(t, err)
 			assert.Len(t, tt.pod.Spec.Containers, 1)
 			assert.Len(t, tt.wantPodFunc().Spec.Containers, 1)
