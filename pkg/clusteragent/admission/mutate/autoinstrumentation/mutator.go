--- conflicted
+++ resolved
@@ -13,26 +13,13 @@
 	"github.com/DataDog/datadog-agent/pkg/util/log"
 )
 
-<<<<<<< HEAD
 // NewMutatorWithFilter returns a NamespaceMutator when autoinstrumentation is disabled to ensure annotation-based injection still works.
 // Otherwise returns a TargetMutator for target-based workload selection.
-func NewMutatorWithFilter(c *Config, wmeta workloadmeta.Component) (mutatecommon.MutatorWithFilter, error) {
+func NewMutatorWithFilter(c *Config, wmeta workloadmeta.Component, imageResolver ImageResolver) (mutatecommon.MutatorWithFilter, error) {
 	if !c.Instrumentation.Enabled {
 		log.Debug("Using namespace mutator")
-		return NewNamespaceMutator(c, wmeta)
+		return NewNamespaceMutator(c, wmeta, imageResolver)
 	}
 	log.Debug("Using target mutator")
-	return NewTargetMutator(c, wmeta)
-=======
-// NewMutatorWithFilter handles the dependency injection for the mutator. If a targets list is defined, it will return
-// a target mutator, otherwise it will return a namespace mutator.
-func NewMutatorWithFilter(c *Config, wmeta workloadmeta.Component, imageResolver ImageResolver) (mutatecommon.MutatorWithFilter, error) {
-	if len(c.Instrumentation.Targets) > 0 {
-		log.Debug("Using target mutator")
-		return NewTargetMutator(c, wmeta, imageResolver)
-	}
-
-	log.Debug("Using namespace mutator")
-	return NewNamespaceMutator(c, wmeta, imageResolver)
->>>>>>> 0e6496c3
+	return NewTargetMutator(c, wmeta, imageResolver)
 }