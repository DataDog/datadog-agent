--- conflicted
+++ resolved
@@ -52,19 +52,9 @@
 }
 
 // DEV: Will attempt to resolve, defaults to legacy if unable
-<<<<<<< HEAD
-func (l language) libInfoWithResolver(ctrName, registry string, version string, imageResolver ImageResolver) libInfo {
-	resolvedImage, ok := imageResolver.Resolve(registry, fmt.Sprintf("dd-lib-%s-init", l), version)
-	var image string
-	if !ok {
-		image = l.libImageName(registry, version)
-	} else {
-		image = l.libImageName(registry, resolvedImage.Digest)
-=======
 func (l language) libInfoWithResolver(ctrName, registry string, version string) libInfo {
 	if version == defaultVersionMagicString {
 		version = l.defaultLibVersion()
->>>>>>> 89d3bba7
 	}
 
 	return libInfo{
