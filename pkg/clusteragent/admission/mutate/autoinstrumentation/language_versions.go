// Unless explicitly stated otherwise all files in this repository are licensed
// under the Apache License Version 2.0.
// This product includes software developed at Datadog (https://www.datadoghq.com/).
// Copyright 2016-present Datadog, Inc.

//go:build kubeapiserver

package autoinstrumentation

import (
	"fmt"
	"slices"

	corev1 "k8s.io/api/core/v1"

	"github.com/DataDog/datadog-agent/pkg/clusteragent/admission/common"
	mutatecommon "github.com/DataDog/datadog-agent/pkg/clusteragent/admission/mutate/common"
	"github.com/DataDog/datadog-agent/pkg/util/log"
)

const (
	java   language = "java"
	js     language = "js"
	python language = "python"
	dotnet language = "dotnet"
	ruby   language = "ruby"
	php    language = "php"
)

// language is lang-library we might be injecting.
type language string

func (l language) defaultLibInfo(registry, ctrName string) libInfo {
	return l.libInfoWithResolver(ctrName, registry, l.defaultLibVersion())
}

// DEV: This is just formatting, no resolution is done here
func (l language) libImageName(registry, tag string) string {
	if tag == defaultVersionMagicString {
		tag = l.defaultLibVersion()
	}

	return fmt.Sprintf("%s/dd-lib-%s-init:%s", registry, l, tag)
}

// DEV: Legacy
func (l language) libInfo(ctrName, image string) libInfo {
	return libInfo{
		lang:    l,
		ctrName: ctrName,
		image:   image,
	}
}

// DEV: Will attempt to resolve, defaults to legacy if unable
func (l language) libInfoWithResolver(ctrName, registry string, version string) libInfo {
	if version == defaultVersionMagicString {
		version = l.defaultLibVersion()
	}

	return libInfo{
		lang:       l,
		ctrName:    ctrName,
		image:      l.libImageName(registry, version),
		registry:   registry,
		repository: fmt.Sprintf("dd-lib-%s-init", l),
		tag:        version,
	}
}

const (
	libVersionAnnotationKeyFormat    = "admission.datadoghq.com/%s-lib.version"
	customLibAnnotationKeyFormat     = "admission.datadoghq.com/%s-lib.custom-image"
	libVersionAnnotationKeyCtrFormat = "admission.datadoghq.com/%s.%s-lib.version"
	customLibAnnotationKeyCtrFormat  = "admission.datadoghq.com/%s.%s-lib.custom-image"
)

func (l language) customLibAnnotationExtractor() annotationExtractor[libInfo] {
	return annotationExtractor[libInfo]{
		key: fmt.Sprintf(customLibAnnotationKeyFormat, l),
		do: func(image string) (libInfo, error) {
			return l.libInfo("", image), nil
		},
	}
}

func (l language) libVersionAnnotationExtractor(registry string) annotationExtractor[libInfo] {
	return annotationExtractor[libInfo]{
		key: fmt.Sprintf(libVersionAnnotationKeyFormat, l),
		do: func(version string) (libInfo, error) {
			return l.libInfoWithResolver("", registry, version), nil
		},
	}
}

func (l language) ctrCustomLibAnnotationExtractor(ctr string) annotationExtractor[libInfo] {
	return annotationExtractor[libInfo]{
		key: fmt.Sprintf(customLibAnnotationKeyCtrFormat, ctr, l),
		do: func(image string) (libInfo, error) {
			return l.libInfo(ctr, image), nil
		},
	}
}

func (l language) ctrLibVersionAnnotationExtractor(ctr, registry string) annotationExtractor[libInfo] {
	return annotationExtractor[libInfo]{
		key: fmt.Sprintf(libVersionAnnotationKeyCtrFormat, ctr, l),
		do: func(version string) (libInfo, error) {
			return l.libInfoWithResolver(ctr, registry, version), nil
		},
	}
}

func (l language) libConfigAnnotationExtractor() annotationExtractor[common.LibConfig] {
	return annotationExtractor[common.LibConfig]{
		key: fmt.Sprintf(common.LibConfigV1AnnotKeyFormat, l),
		do:  parseConfigJSON,
	}
}

// supportedLanguages defines a list of the languages that we will attempt
// to do injection on.
var supportedLanguages = []language{
	java,
	js,
	python,
	dotnet,
	ruby,
	php, // PHP only works with injection v2, no environment variables are set in any case
}

func defaultSupportedLanguagesMap() map[language]bool {
	m := map[language]bool{}
	for _, l := range supportedLanguages {
		m[l] = true
	}

	return m
}

func (l language) isSupported() bool {
	return slices.Contains(supportedLanguages, l)
}

// defaultVersionMagicString is a magic string that indicates that the user
// wishes to utilize the default version found in languageVersions.
const defaultVersionMagicString = "default"

// languageVersions defines the major library versions we consider "default" for each
// supported language. If not set, we will default to "latest", see defaultLibVersion.
//
// If this language does not appear in supportedLanguages, it will not be injected.
var languageVersions = map[language]string{
	java:   "v1", // https://datadoghq.atlassian.net/browse/APMON-1064
	dotnet: "v3", // https://datadoghq.atlassian.net/browse/APMON-1390
	python: "v3", // https://datadoghq.atlassian.net/browse/INPLAT-598
	ruby:   "v2", // https://datadoghq.atlassian.net/browse/APMON-1066
	js:     "v5", // https://datadoghq.atlassian.net/browse/APMON-1065
	php:    "v1", // https://datadoghq.atlassian.net/browse/APMON-1128
}

func (l language) defaultLibVersion() string {
	langVersion, ok := languageVersions[l]
	if !ok {
		return "latest"
	}
	return langVersion
}

type libInfo struct {
	ctrName          string // empty means all containers
	lang             language
	image            string
	canonicalVersion string
	registry         string
	repository       string
	tag              string
}

<<<<<<< HEAD
func (i *libInfo) podMutator(v version, opts libRequirementOptions, imageResolver ImageResolver) podMutator {
=======
func (i libInfo) podMutator(opts libRequirementOptions, imageResolver ImageResolver) podMutator {
>>>>>>> 205048b5
	return podMutatorFunc(func(pod *corev1.Pod) error {
		reqs, ok := i.libRequirement(imageResolver)
		if !ok {
			return fmt.Errorf(
				"language %q is not supported. Supported languages are %v",
				i.lang, supportedLanguages,
			)
		}

		reqs.libRequirementOptions = opts
		if i.canonicalVersion != "" {
			mutatecommon.AddAnnotation(pod, fmt.Sprintf("internal.apm.datadoghq.com/%s-canonical-version", i.lang), i.canonicalVersion)
		}

		if err := reqs.injectPod(pod, i.ctrName); err != nil {
			return err
		}

		return nil
	})
}

// initContainers is which initContainers we are injecting
// into the pod that runs for this language.
<<<<<<< HEAD
func (i *libInfo) initContainers(v version, resolver ImageResolver) []initContainer {
=======
func (i libInfo) initContainers(resolver ImageResolver) []initContainer {
>>>>>>> 205048b5
	var (
		args, command []string
		mounts        []corev1.VolumeMount
		cName         = initContainerName(i.lang)
	)

	mounts = []corev1.VolumeMount{
		// we use the library mount on its lang-based sub-path
		{
			MountPath: v1VolumeMount.MountPath,
			SubPath:   v2VolumeMountLibrary.SubPath + "/" + string(i.lang),
			Name:      sourceVolume.Name,
		},
		// injector mount for the timestamps
		v2VolumeMountInjector.VolumeMount,
	}
	tsFilePath := v2VolumeMountInjector.MountPath + "/c-init-time." + cName
	command = []string{"/bin/sh", "-c", "--"}
	args = []string{
		fmt.Sprintf(
			`sh copy-lib.sh %s && echo $(date +%%s) >> %s`,
			mounts[0].MountPath, tsFilePath,
		),
	}

	if resolver != nil {
		log.Debugf("Resolving image %s/%s:%s", i.registry, i.repository, i.tag)
		image, ok := resolver.Resolve(i.registry, i.repository, i.tag)

		if ok {
			i.image = image.FullImageRef
			i.canonicalVersion = image.CanonicalVersion
		} else {
			i.canonicalVersion = ""
		}
	}

	return []initContainer{
		{
			Container: corev1.Container{
				Name:         cName,
				Image:        i.image,
				Command:      command,
				Args:         args,
				VolumeMounts: mounts,
			},
		},
	}
}

<<<<<<< HEAD
func (i *libInfo) volumeMount(v version) volumeMount {
	if v.usesInjector() {
		return v2VolumeMountLibrary
	}

	return v1VolumeMount
}

func (i *libInfo) envVars(v version) []envVar {
	if v.usesInjector() {
		return nil
	}

	switch i.lang {
	case java:
		return []envVar{
			{
				key:     javaToolOptionsKey,
				valFunc: javaEnvValFunc,
			},
		}
	case js:
		return []envVar{
			{
				key:     nodeOptionsKey,
				valFunc: jsEnvValFunc,
			},
		}
	case python:
		return []envVar{
			{
				key:     pythonPathKey,
				valFunc: pythonEnvValFunc,
			},
		}
	case dotnet:
		return []envVar{
			{
				key:     dotnetClrEnableProfilingKey,
				valFunc: identityValFunc(dotnetClrEnableProfilingValue),
			},
			{
				key:     dotnetClrProfilerIDKey,
				valFunc: identityValFunc(dotnetClrProfilerIDValue),
			},
			{
				key:     dotnetClrProfilerPathKey,
				valFunc: identityValFunc(dotnetClrProfilerPathValue),
			},
			{
				key:     dotnetTracerHomeKey,
				valFunc: identityValFunc(dotnetTracerHomeValue),
			},
			{
				key:     dotnetTracerLogDirectoryKey,
				valFunc: identityValFunc(dotnetTracerLogDirectoryValue),
			},
			{
				key:     dotnetProfilingLdPreloadKey,
				valFunc: dotnetProfilingLdPreloadEnvValFunc,
				isEligibleToInject: func(_ *corev1.Container) bool {
					// N.B. Always disabled for now until we have a better mechanism to inject
					//      this safely.
					return false
				},
			},
		}
	case ruby:
		return []envVar{
			{
				key:     rubyOptKey,
				valFunc: rubyEnvValFunc,
			},
		}
	default:
		return nil
	}
}

func (i *libInfo) libRequirement(v version, resolver ImageResolver) (libRequirement, bool) {
=======
func (i libInfo) volumeMount() volumeMount {
	return v2VolumeMountLibrary
}

func (i libInfo) libRequirement(resolver ImageResolver) (libRequirement, bool) {
>>>>>>> 205048b5
	if !i.lang.isSupported() {
		return libRequirement{}, false
	}

	return libRequirement{
		initContainers: i.initContainers(resolver),
		volumeMounts:   []volumeMount{i.volumeMount()},
		volumes:        []volume{sourceVolume},
	}, true
}<|MERGE_RESOLUTION|>--- conflicted
+++ resolved
@@ -177,11 +177,7 @@
 	tag              string
 }
 
-<<<<<<< HEAD
-func (i *libInfo) podMutator(v version, opts libRequirementOptions, imageResolver ImageResolver) podMutator {
-=======
-func (i libInfo) podMutator(opts libRequirementOptions, imageResolver ImageResolver) podMutator {
->>>>>>> 205048b5
+func (i *libInfo) podMutator(opts libRequirementOptions, imageResolver ImageResolver) podMutator {
 	return podMutatorFunc(func(pod *corev1.Pod) error {
 		reqs, ok := i.libRequirement(imageResolver)
 		if !ok {
@@ -206,11 +202,7 @@
 
 // initContainers is which initContainers we are injecting
 // into the pod that runs for this language.
-<<<<<<< HEAD
-func (i *libInfo) initContainers(v version, resolver ImageResolver) []initContainer {
-=======
-func (i libInfo) initContainers(resolver ImageResolver) []initContainer {
->>>>>>> 205048b5
+func (i *libInfo) initContainers(resolver ImageResolver) []initContainer {
 	var (
 		args, command []string
 		mounts        []corev1.VolumeMount
@@ -261,94 +253,11 @@
 	}
 }
 
-<<<<<<< HEAD
-func (i *libInfo) volumeMount(v version) volumeMount {
-	if v.usesInjector() {
-		return v2VolumeMountLibrary
-	}
-
-	return v1VolumeMount
-}
-
-func (i *libInfo) envVars(v version) []envVar {
-	if v.usesInjector() {
-		return nil
-	}
-
-	switch i.lang {
-	case java:
-		return []envVar{
-			{
-				key:     javaToolOptionsKey,
-				valFunc: javaEnvValFunc,
-			},
-		}
-	case js:
-		return []envVar{
-			{
-				key:     nodeOptionsKey,
-				valFunc: jsEnvValFunc,
-			},
-		}
-	case python:
-		return []envVar{
-			{
-				key:     pythonPathKey,
-				valFunc: pythonEnvValFunc,
-			},
-		}
-	case dotnet:
-		return []envVar{
-			{
-				key:     dotnetClrEnableProfilingKey,
-				valFunc: identityValFunc(dotnetClrEnableProfilingValue),
-			},
-			{
-				key:     dotnetClrProfilerIDKey,
-				valFunc: identityValFunc(dotnetClrProfilerIDValue),
-			},
-			{
-				key:     dotnetClrProfilerPathKey,
-				valFunc: identityValFunc(dotnetClrProfilerPathValue),
-			},
-			{
-				key:     dotnetTracerHomeKey,
-				valFunc: identityValFunc(dotnetTracerHomeValue),
-			},
-			{
-				key:     dotnetTracerLogDirectoryKey,
-				valFunc: identityValFunc(dotnetTracerLogDirectoryValue),
-			},
-			{
-				key:     dotnetProfilingLdPreloadKey,
-				valFunc: dotnetProfilingLdPreloadEnvValFunc,
-				isEligibleToInject: func(_ *corev1.Container) bool {
-					// N.B. Always disabled for now until we have a better mechanism to inject
-					//      this safely.
-					return false
-				},
-			},
-		}
-	case ruby:
-		return []envVar{
-			{
-				key:     rubyOptKey,
-				valFunc: rubyEnvValFunc,
-			},
-		}
-	default:
-		return nil
-	}
-}
-
-func (i *libInfo) libRequirement(v version, resolver ImageResolver) (libRequirement, bool) {
-=======
-func (i libInfo) volumeMount() volumeMount {
+func (i *libInfo) volumeMount() volumeMount {
 	return v2VolumeMountLibrary
 }
 
-func (i libInfo) libRequirement(resolver ImageResolver) (libRequirement, bool) {
->>>>>>> 205048b5
+func (i *libInfo) libRequirement(resolver ImageResolver) (libRequirement, bool) {
 	if !i.lang.isSupported() {
 		return libRequirement{}, false
 	}
