// Unless explicitly stated otherwise all files in this repository are licensed
// under the Apache License Version 2.0.
// This product includes software developed at Datadog (https://www.datadoghq.com/).
// Copyright 2016-present Datadog, Inc.

//go:build kubeapiserver

package autoinstrumentation

import (
	"fmt"
	"strconv"
	"time"

	corev1 "k8s.io/api/core/v1"

	mutatecommon "github.com/DataDog/datadog-agent/pkg/clusteragent/admission/mutate/common"
	"github.com/DataDog/datadog-agent/pkg/util/log"
)

const (
	injectPackageDir   = "opt/datadog-packages/datadog-apm-inject"
	libraryPackagesDir = "opt/datadog/apm/library"
)

func asAbs(path string) string {
	return "/" + path
}

func injectorFilePath(name string) string {
	return injectPackageDir + "/stable/inject/" + name
}

var sourceVolume = volume{
	Volume: corev1.Volume{
		Name: volumeName,
		VolumeSource: corev1.VolumeSource{
			EmptyDir: &corev1.EmptyDirVolumeSource{},
		},
	},
}

var v1VolumeMount = sourceVolume.mount(corev1.VolumeMount{
	MountPath: mountPath,
})

var v2VolumeMountInjector = sourceVolume.mount(corev1.VolumeMount{
	MountPath: asAbs(injectPackageDir),
	SubPath:   injectPackageDir,
})

var v2VolumeMountLibrary = sourceVolume.mount(corev1.VolumeMount{
	MountPath: asAbs(libraryPackagesDir),
	SubPath:   libraryPackagesDir,
})

var etcVolume = volume{
	Volume: corev1.Volume{
		Name: "datadog-auto-instrumentation-etc",
		VolumeSource: corev1.VolumeSource{
			EmptyDir: &corev1.EmptyDirVolumeSource{},
		},
	},
}

var volumeMountETCDPreloadInitContainer = etcVolume.mount(corev1.VolumeMount{
	MountPath: "/datadog-etc",
})

var volumeMountETCDPreloadAppContainer = etcVolume.mount(corev1.VolumeMount{
	MountPath: "/etc/ld.so.preload",
	SubPath:   "ld.so.preload",
	ReadOnly:  true,
})

type injector struct {
	image            string
	canonicalVersion string
	registry         string
	debug            bool
	injected         bool
	injectTime       time.Time
	opts             libRequirementOptions
}

func (i *injector) initContainer() initContainer {
	var (
		name  = "datadog-init-apm-inject"
		mount = corev1.VolumeMount{
			MountPath: "/datadog-inject",
			SubPath:   v2VolumeMountInjector.SubPath,
			Name:      v2VolumeMountInjector.Name,
		}
		tsFilePath = mount.MountPath + "/c-init-time." + name
	)
	return initContainer{
		Prepend: true,
		Container: corev1.Container{
			Name:    name,
			Image:   i.image,
			Command: []string{"/bin/sh", "-c", "--"},
			Args: []string{
				// TODO: We should probably move this into either a script that's in the container _or_
				//       something we can do with a go template because this is not great.
				fmt.Sprintf(
					`cp -r /%s/* %s && echo %s > /datadog-etc/ld.so.preload && echo $(date +%%s) >> %s`,
					mount.SubPath,
					mount.MountPath,
					asAbs(injectorFilePath("launcher.preload.so")),
					tsFilePath,
				),
			},
			VolumeMounts: []corev1.VolumeMount{
				mount,
				volumeMountETCDPreloadInitContainer.VolumeMount,
			},
		},
	}
}

func (i *injector) requirements() libRequirement {
	return libRequirement{
		libRequirementOptions: i.opts,
		initContainers:        []initContainer{i.initContainer()},
		volumes: []volume{
			sourceVolume,
			etcVolume,
		},
		volumeMounts: []volumeMount{
			volumeMountETCDPreloadAppContainer.prepended(),
			v2VolumeMountInjector.prepended(),
		},
		envVars: append(
			[]envVar{
				{
					key:     "LD_PRELOAD",
					valFunc: joinValFunc(asAbs(injectorFilePath("launcher.preload.so")), ":"),
				},
				{
					key:     "DD_INJECT_SENDER_TYPE",
					valFunc: identityValFunc("k8s"),
				},
				{
					key:     "DD_INJECT_START_TIME",
					valFunc: identityValFunc(strconv.FormatInt(i.injectTime.Unix(), 10)),
				},
			},
			i.debugEnvVars()...,
		),
	}
}

type injectorOption func(*injector)

var injectorVersionAnnotationExtractorFunc = func(imageResolver ImageResolver) annotationExtractor[injectorOption] {
	injectorVersionAnnotationExtractor := annotationExtractor[injectorOption]{
		key: "admission.datadoghq.com/apm-inject.version",
		do: infallibleFn(func(tag string) injectorOption {
			return injectorWithImageTag(tag, imageResolver)
		},
		),
	}

	return injectorVersionAnnotationExtractor
}

var injectorImageAnnotationExtractor = annotationExtractor[injectorOption]{
	key: "admission.datadoghq.com/apm-inject.custom-image",
	do:  infallibleFn(injectorWithImageName),
}

var injectorDebugAnnotationExtractor = annotationExtractor[injectorOption]{
	key: "admission.datadoghq.com/apm-inject.debug",
	do:  infallibleFn(injectorDebug),
}

func injectorWithLibRequirementOptions(opts libRequirementOptions) injectorOption {
	return func(i *injector) {
		i.opts = opts
	}
}

func injectorWithImageName(name string) injectorOption {
	return func(i *injector) {
		i.image = name
	}
}

func injectorWithImageTag(tag string, imageResolver ImageResolver) injectorOption {
	return func(i *injector) {
		if imageResolver == nil {
			log.Error("injectorWithImageTag called without imageResolver")
			return
		}
		if resolvedImage, ok := imageResolver.Resolve(i.registry, "apm-inject", tag); ok {
			log.Debugf("Resolved image for %s/apm-inject:%s: %s", i.registry, tag, resolvedImage.FullImageRef)
			i.image = resolvedImage.FullImageRef
			i.canonicalVersion = resolvedImage.CanonicalVersion
			return
		}
		log.Debugf("No resolved image found for %s/apm-inject:%s, falling back to tag-based image", i.registry, tag)
		i.image = fmt.Sprintf("%s/apm-inject:%s", i.registry, tag)
		i.canonicalVersion = ""
	}
}

func injectorDebug(boolean string) injectorOption {
	var debug bool
	var err error
	if boolean != "" {
		debug, err = strconv.ParseBool(boolean)
		if err != nil {
			log.Errorf("parse admission.datadoghq.com/apm-inject.debug: %s", err)
		}
	}
	return func(i *injector) {
		i.debug = debug
	}
}

func newInjector(startTime time.Time, registry string, opts ...injectorOption) *injector {
	i := &injector{
		registry:   registry,
		injectTime: startTime,
	}

	for _, opt := range opts {
		opt(i)
	}

	return i
}

func (i *injector) podMutator() podMutator {
	return podMutatorFunc(func(pod *corev1.Pod) error {
		if i.injected {
			return nil
		}

<<<<<<< HEAD
		if !v.usesInjector() {
			return nil
		}

		if i.canonicalVersion != "" {
			mutatecommon.AddAnnotation(pod, "internal.apm.datadoghq.com/injector-canonical-version", i.canonicalVersion)
		}

=======
>>>>>>> 205048b5
		if err := i.requirements().injectPod(pod, ""); err != nil {
			return err
		}

		i.injected = true
		return nil
	})
}

var debugEnvVars = []envVar{
	{
		key:     "DD_APM_INSTRUMENTATION_DEBUG",
		valFunc: trueValFunc(),
	},
	{
		key:     "DD_TRACE_STARTUP_LOGS",
		valFunc: trueValFunc(),
	},
	{
		key:     "DD_TRACE_DEBUG",
		valFunc: trueValFunc(),
	},
}

func (i *injector) debugEnvVars() []envVar {
	if i.debug {
		return debugEnvVars
	}
	return nil
}<|MERGE_RESOLUTION|>--- conflicted
+++ resolved
@@ -237,7 +237,6 @@
 			return nil
 		}
 
-<<<<<<< HEAD
 		if !v.usesInjector() {
 			return nil
 		}
@@ -246,8 +245,6 @@
 			mutatecommon.AddAnnotation(pod, "internal.apm.datadoghq.com/injector-canonical-version", i.canonicalVersion)
 		}
 
-=======
->>>>>>> 205048b5
 		if err := i.requirements().injectPod(pod, ""); err != nil {
 			return err
 		}
