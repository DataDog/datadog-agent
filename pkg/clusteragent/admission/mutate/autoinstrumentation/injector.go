--- conflicted
+++ resolved
@@ -190,15 +190,10 @@
 			log.Error("injectorWithImageTag called without imageResolver")
 			return
 		}
-<<<<<<< HEAD
-		if resolvedImage, ok := i.imageResolver.Resolve(i.registry, "apm-inject", tag); ok {
+
+		if resolvedImage, ok := imageResolver.Resolve(i.registry, "apm-inject", tag); ok {
 			log.Debugf("Resolved image for %s/apm-inject:%s: %s", i.registry, tag, resolvedImage.ImageRef)
 			i.image = i.registry + "/" + resolvedImage.ImageRef
-=======
-		if resolvedImage, ok := imageResolver.Resolve(i.registry, "apm-inject", tag); ok {
-			log.Debugf("Resolved image for %s/apm-inject:%s: %s", i.registry, tag, resolvedImage.FullImageRef)
-			i.image = resolvedImage.FullImageRef
->>>>>>> 89d3bba7
 			return
 		}
 		log.Debugf("No resolved image found for %s/apm-inject:%s, falling back to tag-based image", i.registry, tag)
