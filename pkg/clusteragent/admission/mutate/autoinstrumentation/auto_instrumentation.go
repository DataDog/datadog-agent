--- conflicted
+++ resolved
@@ -159,28 +159,17 @@
 
 // Webhook is the auto instrumentation webhook
 type Webhook struct {
-<<<<<<< HEAD
 	name                string
 	isEnabled           bool
 	endpoint            string
 	resources           []string
 	operations          []admiv1.OperationType
 	filter              *containers.Filter
+  injectionFilter   mutatecommon.InjectionFilter
 	initSecurityContext *corev1.SecurityContext
 	containerRegistry   string
 	pinnedLibraries     []libInfo
 	wmeta               workloadmeta.Component
-=======
-	name              string
-	isEnabled         bool
-	endpoint          string
-	resources         []string
-	operations        []admiv1.OperationType
-	containerRegistry string
-	injectionFilter   mutatecommon.InjectionFilter
-	pinnedLibraries   []libInfo
-	wmeta             workloadmeta.Component
->>>>>>> ec8c83b2
 }
 
 // NewWebhook returns a new Webhook dependent on the injection filter.
@@ -195,7 +184,6 @@
 	}
 
 	containerRegistry := mutatecommon.ContainerRegistry("admission_controller.auto_instrumentation.container_registry")
-<<<<<<< HEAD
 
 	initSecurityContext, err := parseInitSecurityContext()
 	if err != nil {
@@ -210,21 +198,10 @@
 		operations:          []admiv1.OperationType{admiv1.Create},
 		filter:              filter,
 		initSecurityContext: initSecurityContext,
+    injectionFilter:   filter,
 		containerRegistry:   containerRegistry,
 		pinnedLibraries:     getPinnedLibraries(containerRegistry),
 		wmeta:               wmeta,
-=======
-	return &Webhook{
-		name:              webhookName,
-		isEnabled:         config.Datadog().GetBool("admission_controller.auto_instrumentation.enabled"),
-		endpoint:          config.Datadog().GetString("admission_controller.auto_instrumentation.endpoint"),
-		resources:         []string{"pods"},
-		operations:        []admiv1.OperationType{admiv1.Create},
-		containerRegistry: containerRegistry,
-		injectionFilter:   filter,
-		pinnedLibraries:   getPinnedLibraries(containerRegistry),
-		wmeta:             wmeta,
->>>>>>> ec8c83b2
 	}, nil
 }
 
