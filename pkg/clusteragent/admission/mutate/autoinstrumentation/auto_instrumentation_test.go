// Unless explicitly stated otherwise all files in this repository are licensed
// under the Apache License Version 2.0.
// This product includes software developed at Datadog (https://www.datadoghq.com/).
// Copyright 2016-present Datadog, Inc.

//go:build kubeapiserver

package autoinstrumentation_test

import (
	"fmt"
	"strings"
	"testing"

	"github.com/stretchr/testify/require"
	corev1 "k8s.io/api/core/v1"
	"k8s.io/apimachinery/pkg/api/resource"
	"k8s.io/apimachinery/pkg/runtime"
	"k8s.io/client-go/dynamic/fake"
	"k8s.io/utils/ptr"

	"github.com/DataDog/datadog-agent/comp/core/workloadmeta/collectors/util"
	workloadmeta "github.com/DataDog/datadog-agent/comp/core/workloadmeta/def"
	workloadmetamock "github.com/DataDog/datadog-agent/comp/core/workloadmeta/mock"
	admissioncommon "github.com/DataDog/datadog-agent/pkg/clusteragent/admission/common"
	"github.com/DataDog/datadog-agent/pkg/clusteragent/admission/mutate/autoinstrumentation"
	"github.com/DataDog/datadog-agent/pkg/clusteragent/admission/mutate/common"
	configWebhook "github.com/DataDog/datadog-agent/pkg/clusteragent/admission/mutate/config"
	"github.com/DataDog/datadog-agent/pkg/clusteragent/admission/mutate/tagsfromlabels"
	"github.com/DataDog/datadog-agent/pkg/languagedetection/languagemodels"
)

const (
	defaultInjectorVersion = "0"
	defaultTestContainer   = "test-container"
	defaultNamespace       = "application"
)

var defaultContainerNames = []string{defaultTestContainer}

var defaultLibraries = map[string]string{
	"dotnet": "v3",
	"java":   "v1",
	"js":     "v5",
	"php":    "v1",
	"python": "v3",
	"ruby":   "v2",
}

var defaultDeployments = []common.MockDeployment{
	{
		ContainerName:  defaultTestContainer,
		DeploymentName: "deployment",
		Namespace:      defaultNamespace,
	},
}

var defaultNamespaces = []workloadmeta.KubernetesMetadata{
	newTestNamespace(defaultNamespace, map[string]string{}),
}

// TestAutoinstrumentation is an integration style test that ensures user configuration maps to the expected pod
// mutation.
func TestAutoinstrumentation(t *testing.T) {
	// expected is a struct that must be defined if should mutate is true. If injection is expected, one of the two
	// options should be set (libraryVersions + injectorVersion) OR (initContainerImages).
	type expected struct {
		// injectorVersion (required) ensures the version of the injector matches the expected version.
		injectorVersion string
		// libraryVersions (required) ensures the versions of libraries expected exist in the pod.
		libraryVersions map[string]string
		// containerNames (required) is the list of containers where injection is expected.
		containerNames []string
		// initContainerImages (optional) ensures that the list of init container images exist in the pod rather then
		// relying on injectorVersion and libraryVersions. This is useful when you also need to test the registry or
		// custom image.
		initContainerImages []string
		// requiredEnvs (optional) ensures that the additional environment variables exist on every container.
		requiredEnvs map[string]string
		// unsetEnvs (optional) ensures that the environment variables do not exist on any container.
		unsetEnvs []string
		// initSecurityContext (optional) ensures that the init containers contain the additional security context.
		initSecurityContext *corev1.SecurityContext
		// initResourceRequirements (optional) ensures that the init containers contain the proper resource requirements.
		initResourceRequirements *corev1.ResourceRequirements
	}

	tests := map[string]struct {
		config       map[string]any
		pod          *corev1.Pod
		namespaces   []workloadmeta.KubernetesMetadata
		deployments  []common.MockDeployment
		shouldMutate bool
		expected     *expected
	}{
		"default configuration should not mutate": {
			pod: common.FakePodSpec{
				Name:       defaultTestContainer,
				NS:         "application",
				ParentKind: "replicaset",
				ParentName: "deployment-123",
			}.Create(),
			deployments:  defaultDeployments,
			namespaces:   defaultNamespaces,
			shouldMutate: false,
		},
		"pod with annotation but without mutate label and mutate unlabelled disabled should not mutate": {
			config: map[string]any{
				"apm_config.instrumentation.enabled":     false,
				"admission_controller.mutate_unlabelled": false,
			},
			pod: common.FakePodSpec{
				Name:       defaultTestContainer,
				NS:         "application",
				ParentKind: "replicaset",
				ParentName: "deployment-123",
				Annotations: map[string]string{
					"admission.datadoghq.com/java-lib.version": "v1",
				},
			}.Create(),
			deployments:  defaultDeployments,
			namespaces:   defaultNamespaces,
			shouldMutate: false,
		},
		"local lib injection should set install type": {
			config: map[string]any{
				"apm_config.instrumentation.enabled":     false,
				"admission_controller.mutate_unlabelled": false,
			},
			pod: common.FakePodSpec{
				Name:       defaultTestContainer,
				NS:         "application",
				ParentKind: "replicaset",
				ParentName: "deployment-123",
				Annotations: map[string]string{
					"admission.datadoghq.com/java-lib.version": "v1",
				},
				Labels: map[string]string{
					admissioncommon.EnabledLabelKey: "true",
				},
			}.Create(),
			deployments:  defaultDeployments,
			namespaces:   defaultNamespaces,
			shouldMutate: true,
			expected: &expected{
				injectorVersion: defaultInjectorVersion,
				libraryVersions: map[string]string{
					"java": "v1",
				},
				containerNames: defaultContainerNames,
				requiredEnvs: map[string]string{
					"DD_INSTRUMENTATION_INSTALL_TYPE": "k8s_lib_injection",
				},
			},
		},
		"local sdk injection with enabled label set to false in enabled namespace should not get injection": {
			config: map[string]any{
				"apm_config.instrumentation.enabled":     true,
				"admission_controller.mutate_unlabelled": false,
				"apm_config.instrumentation.enabled_namespaces": []string{
					"application",
				},
			},
			pod: common.FakePodSpec{
				Name:       defaultTestContainer,
				NS:         "application",
				ParentKind: "replicaset",
				ParentName: "deployment-123",
				Annotations: map[string]string{
					"admission.datadoghq.com/java-lib.version": "v1",
				},
				Labels: map[string]string{
					admissioncommon.EnabledLabelKey: "false",
				},
			}.Create(),
			deployments:  defaultDeployments,
			namespaces:   defaultNamespaces,
			shouldMutate: false,
		},
		"pod with mutate label and java annotation should mutate": {
			config: map[string]any{
				"apm_config.instrumentation.enabled":     false,
				"admission_controller.mutate_unlabelled": false,
			},
			pod: common.FakePodSpec{
				Name:       defaultTestContainer,
				NS:         "application",
				ParentKind: "replicaset",
				ParentName: "deployment-123",
				Annotations: map[string]string{
					"admission.datadoghq.com/java-lib.version": "v1",
				},
				Labels: map[string]string{
					admissioncommon.EnabledLabelKey: "true",
				},
			}.Create(),
			deployments:  defaultDeployments,
			namespaces:   defaultNamespaces,
			shouldMutate: true,
			expected: &expected{
				injectorVersion: defaultInjectorVersion,
				libraryVersions: map[string]string{
					"java": "v1",
				},
				containerNames: defaultContainerNames,
			},
		},
		"pod with mutate label and python annotation should mutate": {
			config: map[string]any{
				"apm_config.instrumentation.enabled":     false,
				"admission_controller.mutate_unlabelled": false,
			},
			pod: common.FakePodSpec{
				Name:       defaultTestContainer,
				NS:         "application",
				ParentKind: "replicaset",
				ParentName: "deployment-123",
				Annotations: map[string]string{
					"admission.datadoghq.com/python-lib.version": "v1",
				},
				Labels: map[string]string{
					admissioncommon.EnabledLabelKey: "true",
				},
			}.Create(),
			deployments:  defaultDeployments,
			namespaces:   defaultNamespaces,
			shouldMutate: true,
			expected: &expected{
				injectorVersion: defaultInjectorVersion,
				libraryVersions: map[string]string{
					"python": "v1",
				},
				containerNames: defaultContainerNames,
			},
		},
		"pod with mutate label and js annotation should mutate": {
			config: map[string]any{
				"apm_config.instrumentation.enabled":     false,
				"admission_controller.mutate_unlabelled": false,
			},
			pod: common.FakePodSpec{
				Name:       defaultTestContainer,
				NS:         "application",
				ParentKind: "replicaset",
				ParentName: "deployment-123",
				Annotations: map[string]string{
					"admission.datadoghq.com/js-lib.version": "v1",
				},
				Labels: map[string]string{
					admissioncommon.EnabledLabelKey: "true",
				},
			}.Create(),
			deployments:  defaultDeployments,
			namespaces:   defaultNamespaces,
			shouldMutate: true,
			expected: &expected{
				injectorVersion: defaultInjectorVersion,
				libraryVersions: map[string]string{
					"js": "v1",
				},
				containerNames: defaultContainerNames,
			},
		},
		"pod with mutate label and php annotation should mutate": {
			config: map[string]any{
				"apm_config.instrumentation.enabled":     false,
				"admission_controller.mutate_unlabelled": false,
			},
			pod: common.FakePodSpec{
				Name:       defaultTestContainer,
				NS:         "application",
				ParentKind: "replicaset",
				ParentName: "deployment-123",
				Annotations: map[string]string{
					"admission.datadoghq.com/php-lib.version": "v1",
				},
				Labels: map[string]string{
					admissioncommon.EnabledLabelKey: "true",
				},
			}.Create(),
			deployments:  defaultDeployments,
			namespaces:   defaultNamespaces,
			shouldMutate: true,
			expected: &expected{
				injectorVersion: defaultInjectorVersion,
				libraryVersions: map[string]string{
					"php": "v1",
				},
				containerNames: defaultContainerNames,
			},
		},
		"pod with mutate label and ruby annotation should mutate": {
			config: map[string]any{
				"apm_config.instrumentation.enabled":     false,
				"admission_controller.mutate_unlabelled": false,
			},
			pod: common.FakePodSpec{
				Name:       defaultTestContainer,
				NS:         "application",
				ParentKind: "replicaset",
				ParentName: "deployment-123",
				Annotations: map[string]string{
					"admission.datadoghq.com/ruby-lib.version": "v1",
				},
				Labels: map[string]string{
					admissioncommon.EnabledLabelKey: "true",
				},
			}.Create(),
			deployments:  defaultDeployments,
			namespaces:   defaultNamespaces,
			shouldMutate: true,
			expected: &expected{
				injectorVersion: defaultInjectorVersion,
				libraryVersions: map[string]string{
					"ruby": "v1",
				},
				containerNames: defaultContainerNames,
			},
		},
		"pod with mutate label and dotnet annotation should mutate": {
			config: map[string]any{
				"apm_config.instrumentation.enabled":     false,
				"admission_controller.mutate_unlabelled": false,
			},
			pod: common.FakePodSpec{
				Name:       defaultTestContainer,
				NS:         "application",
				ParentKind: "replicaset",
				ParentName: "deployment-123",
				Annotations: map[string]string{
					"admission.datadoghq.com/dotnet-lib.version": "v1",
				},
				Labels: map[string]string{
					admissioncommon.EnabledLabelKey: "true",
				},
			}.Create(),
			deployments:  defaultDeployments,
			namespaces:   defaultNamespaces,
			shouldMutate: true,
			expected: &expected{
				injectorVersion: defaultInjectorVersion,
				libraryVersions: map[string]string{
					"dotnet": "v1",
				},
				containerNames: defaultContainerNames,
			},
		},
		"pod with local sdk injection debug enabled should get debug info": {
			config: map[string]any{
				"apm_config.instrumentation.enabled":     false,
				"admission_controller.mutate_unlabelled": false,
			},
			pod: common.FakePodSpec{
				Name:       defaultTestContainer,
				NS:         "application",
				ParentKind: "replicaset",
				ParentName: "deployment-123",
				Annotations: map[string]string{
					"admission.datadoghq.com/java-lib.version": "v1",
					"admission.datadoghq.com/apm-inject.debug": "true",
				},
				Labels: map[string]string{
					admissioncommon.EnabledLabelKey: "true",
				},
			}.Create(),
			deployments:  defaultDeployments,
			namespaces:   defaultNamespaces,
			shouldMutate: true,
			expected: &expected{
				injectorVersion: defaultInjectorVersion,
				libraryVersions: map[string]string{
					"java": "v1",
				},
				requiredEnvs: map[string]string{
					"DD_APM_INSTRUMENTATION_DEBUG": "true",
					"DD_TRACE_STARTUP_LOGS":        "true",
					"DD_TRACE_DEBUG":               "true",
				},
				containerNames: defaultContainerNames,
			},
		},
		"pod with local sdk injection debug disabled should not get debug info": {
			config: map[string]any{
				"apm_config.instrumentation.enabled":     false,
				"admission_controller.mutate_unlabelled": false,
			},
			pod: common.FakePodSpec{
				Name:       defaultTestContainer,
				NS:         "application",
				ParentKind: "replicaset",
				ParentName: "deployment-123",
				Annotations: map[string]string{
					"admission.datadoghq.com/java-lib.version": "v1",
					"admission.datadoghq.com/apm-inject.debug": "false",
				},
				Labels: map[string]string{
					admissioncommon.EnabledLabelKey: "true",
				},
			}.Create(),
			deployments:  defaultDeployments,
			namespaces:   defaultNamespaces,
			shouldMutate: true,
			expected: &expected{
				injectorVersion: defaultInjectorVersion,
				libraryVersions: map[string]string{
					"java": "v1",
				},
				unsetEnvs: []string{
					"DD_APM_INSTRUMENTATION_DEBUG",
					"DD_TRACE_STARTUP_LOGS",
					"DD_TRACE_DEBUG",
				},
				containerNames: defaultContainerNames,
			},
		},
		"pod with local sdk injection debug enabled but no library should not get mutated": {
			config: map[string]any{
				"apm_config.instrumentation.enabled":     false,
				"admission_controller.mutate_unlabelled": false,
			},
			pod: common.FakePodSpec{
				Name:       defaultTestContainer,
				NS:         "application",
				ParentKind: "replicaset",
				ParentName: "deployment-123",
				Annotations: map[string]string{
					"admission.datadoghq.com/apm-inject.debug": "true",
				},
				Labels: map[string]string{
					admissioncommon.EnabledLabelKey: "true",
				},
			}.Create(),
			deployments:  defaultDeployments,
			namespaces:   defaultNamespaces,
			shouldMutate: false,
		},
		"pod with mutate label disabled and annotation should not mutate": {
			config: map[string]any{
				"apm_config.instrumentation.enabled":     false,
				"admission_controller.mutate_unlabelled": false,
			},
			pod: common.FakePodSpec{
				Name:       defaultTestContainer,
				NS:         "application",
				ParentKind: "replicaset",
				ParentName: "deployment-123",
				Annotations: map[string]string{
					"admission.datadoghq.com/java-lib.version": "v1",
				},
				Labels: map[string]string{
					admissioncommon.EnabledLabelKey: "false",
				},
			}.Create(),
			deployments:  defaultDeployments,
			namespaces:   defaultNamespaces,
			shouldMutate: false,
		},
		"pod with mutate label disabled with mutate unlabelled and annotation should not mutate": {
			config: map[string]any{
				"apm_config.instrumentation.enabled":     false,
				"admission_controller.mutate_unlabelled": true,
			},
			pod: common.FakePodSpec{
				Name:       defaultTestContainer,
				NS:         "application",
				ParentKind: "replicaset",
				ParentName: "deployment-123",
				Annotations: map[string]string{
					"admission.datadoghq.com/java-lib.version": "v1",
				},
				Labels: map[string]string{
					admissioncommon.EnabledLabelKey: "false",
				},
			}.Create(),
			deployments:  defaultDeployments,
			namespaces:   defaultNamespaces,
			shouldMutate: false,
		},
		"pod with mutate label but no annotation and instrumentation disabled should not mutate": {
			config: map[string]any{
				"apm_config.instrumentation.enabled":     false,
				"admission_controller.mutate_unlabelled": false,
			},
			pod: common.FakePodSpec{
				Name:       defaultTestContainer,
				NS:         "application",
				ParentKind: "replicaset",
				ParentName: "deployment-123",
				Labels: map[string]string{
					admissioncommon.EnabledLabelKey: "true",
				},
			}.Create(),
			deployments:  defaultDeployments,
			namespaces:   defaultNamespaces,
			shouldMutate: false,
		},
		"pod with mutate label but no annotation and instrumentation enabled should get default libs": {
			config: map[string]any{
				"apm_config.instrumentation.enabled":     true,
				"admission_controller.mutate_unlabelled": false,
			},
			pod: common.FakePodSpec{
				Name:       defaultTestContainer,
				NS:         "application",
				ParentKind: "replicaset",
				ParentName: "deployment-123",
				Labels: map[string]string{
					admissioncommon.EnabledLabelKey: "true",
				},
			}.Create(),
			deployments:  defaultDeployments,
			namespaces:   defaultNamespaces,
			shouldMutate: true,
			expected: &expected{
				injectorVersion: defaultInjectorVersion,
				libraryVersions: defaultLibraries,
				containerNames:  defaultContainerNames,
			},
		},
		"pod without mutate label and mutate unlabelled enabled should mutate": {
			config: map[string]any{
				"apm_config.instrumentation.enabled":     false,
				"admission_controller.mutate_unlabelled": true,
			},
			pod: common.FakePodSpec{
				Name:       defaultTestContainer,
				NS:         "application",
				ParentKind: "replicaset",
				ParentName: "deployment-123",
				Annotations: map[string]string{
					"admission.datadoghq.com/java-lib.version": "v1",
				},
			}.Create(),
			deployments:  defaultDeployments,
			namespaces:   defaultNamespaces,
			shouldMutate: true,
			expected: &expected{
				injectorVersion: defaultInjectorVersion,
				libraryVersions: map[string]string{
					"java": "v1",
				},
				containerNames: defaultContainerNames,
			},
		},
		"pod with annotation should take precedence over config": {
			config: map[string]any{
				"apm_config.instrumentation.enabled": true,
				"apm_config.instrumentation.lib_versions": map[string]string{
					"java": "v2",
				},
			},
			pod: common.FakePodSpec{
				Name:       defaultTestContainer,
				NS:         "application",
				ParentKind: "replicaset",
				ParentName: "deployment-123",
				Annotations: map[string]string{
					"admission.datadoghq.com/java-lib.version": "v1",
				},
				Labels: map[string]string{
					admissioncommon.EnabledLabelKey: "true",
				},
			}.Create(),
			deployments:  defaultDeployments,
			namespaces:   defaultNamespaces,
			shouldMutate: true,
			expected: &expected{
				injectorVersion: defaultInjectorVersion,
				libraryVersions: map[string]string{
					"java": "v1",
				},
				containerNames: defaultContainerNames,
			},
		},
		"pod with instrumentation enabled should get all default libs": {
			config: map[string]any{
				"apm_config.instrumentation.enabled": true,
			},
			pod: common.FakePodSpec{
				Name:       defaultTestContainer,
				NS:         "application",
				ParentKind: "replicaset",
				ParentName: "deployment-123",
			}.Create(),
			deployments:  defaultDeployments,
			namespaces:   defaultNamespaces,
			shouldMutate: true,
			expected: &expected{
				injectorVersion: defaultInjectorVersion,
				libraryVersions: defaultLibraries,
				containerNames:  defaultContainerNames,
			},
		},
		"pod with instrumentation enabled and lib versions defined should get defined versions": {
			config: map[string]any{
				"apm_config.instrumentation.enabled": true,
				"apm_config.instrumentation.lib_versions": map[string]string{
					"python": "v5",
				},
			},
			pod: common.FakePodSpec{
				Name:       defaultTestContainer,
				NS:         "application",
				ParentKind: "replicaset",
				ParentName: "deployment-123",
			}.Create(),
			deployments:  defaultDeployments,
			namespaces:   defaultNamespaces,
			shouldMutate: true,
			expected: &expected{
				injectorVersion: defaultInjectorVersion,
				libraryVersions: map[string]string{
					"python": "v5",
				},
				containerNames: defaultContainerNames,
			},
		},
		"pod with instrumentation enabled and lib versions defined with a magic tag should get resolved": {
			config: map[string]any{
				"apm_config.instrumentation.enabled": true,
				"apm_config.instrumentation.lib_versions": map[string]string{
					"java": "default",
				},
			},
			pod: common.FakePodSpec{
				Name:       defaultTestContainer,
				NS:         "application",
				ParentKind: "replicaset",
				ParentName: "deployment-123",
			}.Create(),
			deployments:  defaultDeployments,
			namespaces:   defaultNamespaces,
			shouldMutate: true,
			expected: &expected{
				injectorVersion: defaultInjectorVersion,
				libraryVersions: map[string]string{
					"java": "v1",
				},
				containerNames: defaultContainerNames,
			},
		},
		"pod outside of enabled namespace should not get mutated": {
			config: map[string]any{
				"apm_config.instrumentation.enabled": true,
				"apm_config.instrumentation.enabled_namespaces": []string{
					"foo",
				},
			},
			pod: common.FakePodSpec{
				Name:       defaultTestContainer,
				NS:         "application",
				ParentKind: "replicaset",
				ParentName: "deployment-123",
			}.Create(),
			deployments:  defaultDeployments,
			namespaces:   defaultNamespaces,
			shouldMutate: false,
		},
		"pod inside of enabled namespace should get mutated": {
			config: map[string]any{
				"apm_config.instrumentation.enabled": true,
				"apm_config.instrumentation.enabled_namespaces": []string{
					"application",
				},
			},
			pod: common.FakePodSpec{
				Name:       defaultTestContainer,
				NS:         "application",
				ParentKind: "replicaset",
				ParentName: "deployment-123",
			}.Create(),
			deployments:  defaultDeployments,
			namespaces:   defaultNamespaces,
			shouldMutate: true,
			expected: &expected{
				injectorVersion: defaultInjectorVersion,
				libraryVersions: defaultLibraries,
				containerNames:  defaultContainerNames,
			},
		},
		"pod outside of enabled namespace but with local lib injection should get mutated": {
			config: map[string]any{
				"apm_config.instrumentation.enabled": true,
				"apm_config.instrumentation.enabled_namespaces": []string{
					"foo",
				},
			},
			pod: common.FakePodSpec{
				Name:       defaultTestContainer,
				NS:         "application",
				ParentKind: "replicaset",
				ParentName: "deployment-123",
				Annotations: map[string]string{
					"admission.datadoghq.com/java-lib.version": "v1",
				},
				Labels: map[string]string{
					admissioncommon.EnabledLabelKey: "true",
				},
			}.Create(),
			deployments:  defaultDeployments,
			namespaces:   defaultNamespaces,
			shouldMutate: true,
			expected: &expected{
				injectorVersion: defaultInjectorVersion,
				libraryVersions: map[string]string{
					"java": "v1",
				},
				containerNames: defaultContainerNames,
			},
		},
		"pod inside of disabled namespace should not get mutated": {
			config: map[string]any{
				"apm_config.instrumentation.enabled": true,
				"apm_config.instrumentation.disabled_namespaces": []string{
					"application",
				},
			},
			pod: common.FakePodSpec{
				Name:       defaultTestContainer,
				NS:         "application",
				ParentKind: "replicaset",
				ParentName: "deployment-123",
			}.Create(),
			deployments:  defaultDeployments,
			namespaces:   defaultNamespaces,
			shouldMutate: false,
		},
		"pod outside of disabled namespace should get mutated": {
			config: map[string]any{
				"apm_config.instrumentation.enabled": true,
				"apm_config.instrumentation.disabled_namespaces": []string{
					"foo",
				},
			},
			pod: common.FakePodSpec{
				Name:       defaultTestContainer,
				NS:         "application",
				ParentKind: "replicaset",
				ParentName: "deployment-123",
			}.Create(),
			deployments:  defaultDeployments,
			namespaces:   defaultNamespaces,
			shouldMutate: true,
			expected: &expected{
				injectorVersion: defaultInjectorVersion,
				libraryVersions: defaultLibraries,
				containerNames:  defaultContainerNames,
			},
		},
		"pod inside of disabled namespace but with local lib injection should not get mutated": {
			config: map[string]any{
				"apm_config.instrumentation.enabled": true,
				"apm_config.instrumentation.disabled_namespaces": []string{
					"application",
				},
			},
			pod: common.FakePodSpec{
				Name:       defaultTestContainer,
				NS:         "application",
				ParentKind: "replicaset",
				ParentName: "deployment-123",
				Annotations: map[string]string{
					"admission.datadoghq.com/java-lib.version": "v1",
				},
				Labels: map[string]string{
					admissioncommon.EnabledLabelKey: "true",
				},
			}.Create(),
			deployments:  defaultDeployments,
			namespaces:   defaultNamespaces,
			shouldMutate: false,
		},
		"pod inside of disabled namespace but with local lib injection and instrumentation disabled should not get mutated": {
			config: map[string]any{
				"apm_config.instrumentation.enabled": false,
				"apm_config.instrumentation.disabled_namespaces": []string{
					"application",
				},
			},
			pod: common.FakePodSpec{
				Name:       defaultTestContainer,
				NS:         "application",
				ParentKind: "replicaset",
				ParentName: "deployment-123",
				Annotations: map[string]string{
					"admission.datadoghq.com/java-lib.version": "v1",
				},
				Labels: map[string]string{
					admissioncommon.EnabledLabelKey: "true",
				},
			}.Create(),
			deployments:  defaultDeployments,
			namespaces:   defaultNamespaces,
			shouldMutate: false,
		},
		"pod with local lib injection and default tag should resolve to version": {
			config: map[string]any{
				"apm_config.instrumentation.enabled":     false,
				"admission_controller.mutate_unlabelled": false,
			},
			pod: common.FakePodSpec{
				Name:       defaultTestContainer,
				NS:         "application",
				ParentKind: "replicaset",
				ParentName: "deployment-123",
				Annotations: map[string]string{
					"admission.datadoghq.com/java-lib.version": "default",
				},
				Labels: map[string]string{
					admissioncommon.EnabledLabelKey: "true",
				},
			}.Create(),
			deployments:  defaultDeployments,
			namespaces:   defaultNamespaces,
			shouldMutate: true,
			expected: &expected{
				injectorVersion: defaultInjectorVersion,
				libraryVersions: map[string]string{
					"java": "v1",
				},
				containerNames: defaultContainerNames,
			},
		},
		"pod with local lib injection that defines two libs should get both": {
			config: map[string]any{
				"apm_config.instrumentation.enabled":     false,
				"admission_controller.mutate_unlabelled": false,
			},
			pod: common.FakePodSpec{
				Name:       defaultTestContainer,
				NS:         "application",
				ParentKind: "replicaset",
				ParentName: "deployment-123",
				Annotations: map[string]string{
					"admission.datadoghq.com/java-lib.version": "v1",
					"admission.datadoghq.com/js-lib.version":   "v3",
				},
				Labels: map[string]string{
					admissioncommon.EnabledLabelKey: "true",
				},
			}.Create(),
			deployments:  defaultDeployments,
			namespaces:   defaultNamespaces,
			shouldMutate: true,
			expected: &expected{
				injectorVersion: defaultInjectorVersion,
				libraryVersions: map[string]string{
					"java": "v1",
					"js":   "v3",
				},
				containerNames: defaultContainerNames,
			},
		},
		"pod with local lib injection that sets injector version should get it": {
			config: map[string]any{
				"apm_config.instrumentation.enabled":     false,
				"admission_controller.mutate_unlabelled": false,
			},
			pod: common.FakePodSpec{
				Name:       defaultTestContainer,
				NS:         "application",
				ParentKind: "replicaset",
				ParentName: "deployment-123",
				Annotations: map[string]string{
					"admission.datadoghq.com/java-lib.version":   "v1",
					"admission.datadoghq.com/apm-inject.version": "v3",
				},
				Labels: map[string]string{
					admissioncommon.EnabledLabelKey: "true",
				},
			}.Create(),
			deployments:  defaultDeployments,
			namespaces:   defaultNamespaces,
			shouldMutate: true,
			expected: &expected{
				injectorVersion: "v3",
				libraryVersions: map[string]string{
					"java": "v1",
				},
				containerNames: defaultContainerNames,
			},
		},
		"pod with local lib injection that defines an unknown version should not mutate": {
			config: map[string]any{
				"apm_config.instrumentation.enabled":     false,
				"admission_controller.mutate_unlabelled": false,
			},
			pod: common.FakePodSpec{
				Name:       defaultTestContainer,
				NS:         "application",
				ParentKind: "replicaset",
				ParentName: "deployment-123",
				Annotations: map[string]string{
					"admission.datadoghq.com/unknown-lib.version": "v1",
				},
				Labels: map[string]string{
					admissioncommon.EnabledLabelKey: "true",
				},
			}.Create(),
			deployments:  defaultDeployments,
			namespaces:   defaultNamespaces,
			shouldMutate: false,
		},
		"pod with local lib injection using all annotation gets all libs": {
			config: map[string]any{
				"apm_config.instrumentation.enabled":     false,
				"admission_controller.mutate_unlabelled": false,
			},
			pod: common.FakePodSpec{
				Name:       defaultTestContainer,
				NS:         "application",
				ParentKind: "replicaset",
				ParentName: "deployment-123",
				Annotations: map[string]string{
					"admission.datadoghq.com/all-lib.version": "latest",
				},
				Labels: map[string]string{
					admissioncommon.EnabledLabelKey: "true",
				},
			}.Create(),
			deployments:  defaultDeployments,
			namespaces:   defaultNamespaces,
			shouldMutate: true,
			expected: &expected{
				injectorVersion: defaultInjectorVersion,
				libraryVersions: defaultLibraries,
				containerNames:  defaultContainerNames,
			},
		},
		"pod with local lib injection using all annotation but no label does not get mutated": {
			config: map[string]any{
				"apm_config.instrumentation.enabled":     false,
				"admission_controller.mutate_unlabelled": false,
			},
			pod: common.FakePodSpec{
				Name:       defaultTestContainer,
				NS:         "application",
				ParentKind: "replicaset",
				ParentName: "deployment-123",
				Annotations: map[string]string{
					"admission.datadoghq.com/all-lib.version": "latest",
				},
			}.Create(),
			deployments:  defaultDeployments,
			namespaces:   defaultNamespaces,
			shouldMutate: false,
		},
		"pod with local lib injection using all annotation, no label, and mutated unlabelled gets mutated": {
			config: map[string]any{
				"apm_config.instrumentation.enabled":     false,
				"admission_controller.mutate_unlabelled": true,
			},
			pod: common.FakePodSpec{
				Name:       defaultTestContainer,
				NS:         "application",
				ParentKind: "replicaset",
				ParentName: "deployment-123",
				Annotations: map[string]string{
					"admission.datadoghq.com/all-lib.version": "latest",
				},
			}.Create(),
			deployments:  defaultDeployments,
			namespaces:   defaultNamespaces,
			shouldMutate: true,
			expected: &expected{
				injectorVersion: defaultInjectorVersion,
				libraryVersions: defaultLibraries,
				containerNames:  defaultContainerNames,
			},
		},
		"pod with local lib injection using pinned versions gets mutated": {
			config: map[string]any{
				"apm_config.instrumentation.enabled":     false,
				"admission_controller.mutate_unlabelled": false,
			},
			pod: common.FakePodSpec{
				Name:       defaultTestContainer,
				NS:         "application",
				ParentKind: "replicaset",
				ParentName: "deployment-123",
				Annotations: map[string]string{
					"admission.datadoghq.com/java-lib.version": "v1.2.3",
				},
				Labels: map[string]string{
					admissioncommon.EnabledLabelKey: "true",
				},
			}.Create(),
			deployments:  defaultDeployments,
			namespaces:   defaultNamespaces,
			shouldMutate: true,
			expected: &expected{
				injectorVersion: defaultInjectorVersion,
				libraryVersions: map[string]string{
					"java": "v1.2.3",
				},
				containerNames: defaultContainerNames,
			},
		},
		"pod with local lib injection using java and all annotations only gets the java image": {
			config: map[string]any{
				"apm_config.instrumentation.enabled":     false,
				"admission_controller.mutate_unlabelled": false,
			},
			pod: common.FakePodSpec{
				Name:       defaultTestContainer,
				NS:         "application",
				ParentKind: "replicaset",
				ParentName: "deployment-123",
				Annotations: map[string]string{
					"admission.datadoghq.com/java-lib.version": "v1",
					"admission.datadoghq.com/all-lib.version":  "latest",
				},
				Labels: map[string]string{
					admissioncommon.EnabledLabelKey: "true",
				},
			}.Create(),
			deployments:  defaultDeployments,
			namespaces:   defaultNamespaces,
			shouldMutate: true,
			expected: &expected{
				injectorVersion: defaultInjectorVersion,
				libraryVersions: map[string]string{
					"java": "v1",
				},
				containerNames: defaultContainerNames,
			},
		},
		"pod with local lib injection using all annotations with unsupported tag still gets all versions": {
			config: map[string]any{
				"apm_config.instrumentation.enabled":     false,
				"admission_controller.mutate_unlabelled": false,
			},
			pod: common.FakePodSpec{
				Name:       defaultTestContainer,
				NS:         "application",
				ParentKind: "replicaset",
				ParentName: "deployment-123",
				Annotations: map[string]string{
					"admission.datadoghq.com/all-lib.version": "unsupported",
				},
				Labels: map[string]string{
					admissioncommon.EnabledLabelKey: "true",
				},
			}.Create(),
			deployments:  defaultDeployments,
			namespaces:   defaultNamespaces,
			shouldMutate: true,
			expected: &expected{
				injectorVersion: defaultInjectorVersion,
				libraryVersions: defaultLibraries,
				containerNames:  defaultContainerNames,
			},
		},
		"pod with local lib injection and custom injector gets custom version": {
			config: map[string]any{
				"apm_config.instrumentation.enabled":            false,
				"admission_controller.mutate_unlabelled":        false,
				"apm_config.instrumentation.injector_image_tag": "1.2.3",
			},
			pod: common.FakePodSpec{
				Name:       defaultTestContainer,
				NS:         "application",
				ParentKind: "replicaset",
				ParentName: "deployment-123",
				Annotations: map[string]string{
					"admission.datadoghq.com/php-lib.version": "5.2.1",
				},
				Labels: map[string]string{
					admissioncommon.EnabledLabelKey: "true",
				},
			}.Create(),
			deployments:  defaultDeployments,
			namespaces:   defaultNamespaces,
			shouldMutate: true,
			expected: &expected{
				injectorVersion: "1.2.3",
				libraryVersions: map[string]string{
					"php": "5.2.1",
				},
				containerNames: defaultContainerNames,
			},
		},
		"pod with enabled namespaces and custom injector gets custom version": {
			config: map[string]any{
				"apm_config.instrumentation.enabled":            true,
				"apm_config.instrumentation.injector_image_tag": "1.2.3",
				"apm_config.instrumentation.enabled_namespaces": []string{
					"application",
				},
			},
			pod: common.FakePodSpec{
				Name:       defaultTestContainer,
				NS:         "application",
				ParentKind: "replicaset",
				ParentName: "deployment-123",
			}.Create(),
			deployments:  defaultDeployments,
			namespaces:   defaultNamespaces,
			shouldMutate: true,
			expected: &expected{
				injectorVersion: "1.2.3",
				libraryVersions: defaultLibraries,
				containerNames:  defaultContainerNames,
			},
		},
		"targets with matching rule mutates pod": {
			config: map[string]any{
				"apm_config.instrumentation.enabled": true,
				"apm_config.instrumentation.targets": []autoinstrumentation.Target{
					{
						Name: "test-target",
						TracerVersions: map[string]string{
							"ruby": "v2",
						},
						NamespaceSelector: &autoinstrumentation.NamespaceSelector{
							MatchNames: []string{
								"application",
							},
						},
					},
				},
			},
			pod: common.FakePodSpec{
				Name:       defaultTestContainer,
				NS:         "application",
				ParentKind: "replicaset",
				ParentName: "deployment-123",
			}.Create(),
			deployments:  defaultDeployments,
			namespaces:   defaultNamespaces,
			shouldMutate: true,
			expected: &expected{
				injectorVersion: defaultInjectorVersion,
				libraryVersions: map[string]string{
					"ruby": "v2",
				},
				containerNames: defaultContainerNames,
			},
		},
		"targets with matching rule sets install type": {
			config: map[string]any{
				"apm_config.instrumentation.enabled": true,
				"apm_config.instrumentation.targets": []autoinstrumentation.Target{
					{
						Name: "test-target",
						TracerVersions: map[string]string{
							"ruby": "v2",
						},
						NamespaceSelector: &autoinstrumentation.NamespaceSelector{
							MatchNames: []string{
								"application",
							},
						},
					},
				},
			},
			pod: common.FakePodSpec{
				Name:       defaultTestContainer,
				NS:         "application",
				ParentKind: "replicaset",
				ParentName: "deployment-123",
			}.Create(),
			deployments:  defaultDeployments,
			namespaces:   defaultNamespaces,
			shouldMutate: true,
			expected: &expected{
				injectorVersion: defaultInjectorVersion,
				libraryVersions: map[string]string{
					"ruby": "v2",
				},
				containerNames: defaultContainerNames,
				requiredEnvs: map[string]string{
					"DD_INSTRUMENTATION_INSTALL_TYPE": "k8s_single_step",
				},
			},
		},
		"targets with matching rule and additional config both apply to pod": {
			config: map[string]any{
				"apm_config.instrumentation.enabled": true,
				"apm_config.instrumentation.targets": []autoinstrumentation.Target{
					{
						Name: "test-target",
						TracerVersions: map[string]string{
							"ruby": "v2",
						},
						TracerConfigs: []autoinstrumentation.TracerConfig{
							{
								Name:  "DD_PROFILING_ENABLED",
								Value: "true",
							},
						},
						NamespaceSelector: &autoinstrumentation.NamespaceSelector{
							MatchNames: []string{
								"application",
							},
						},
					},
				},
			},
			pod: common.FakePodSpec{
				Name:       defaultTestContainer,
				NS:         "application",
				ParentKind: "replicaset",
				ParentName: "deployment-123",
			}.Create(),
			deployments:  defaultDeployments,
			namespaces:   defaultNamespaces,
			shouldMutate: true,
			expected: &expected{
				injectorVersion: defaultInjectorVersion,
				libraryVersions: map[string]string{
					"ruby": "v2",
				},
				requiredEnvs: map[string]string{
					"DD_PROFILING_ENABLED": "true",
				},
				containerNames: defaultContainerNames,
			},
		},
		"targets without matching rule does not mutate pod": {
			config: map[string]any{
				"apm_config.instrumentation.enabled": true,
				"apm_config.instrumentation.targets": []autoinstrumentation.Target{
					{
						Name: "test-target",
						NamespaceSelector: &autoinstrumentation.NamespaceSelector{
							MatchNames: []string{
								"foo",
							},
						},
					},
				},
			},
			pod: common.FakePodSpec{
				Name:       defaultTestContainer,
				NS:         "application",
				ParentKind: "replicaset",
				ParentName: "deployment-123",
			}.Create(),
			deployments:  defaultDeployments,
			namespaces:   defaultNamespaces,
			shouldMutate: false,
		},
		"targets with matching rule and local sdk injection favors local sdk version": {
			config: map[string]any{
				"apm_config.instrumentation.enabled": true,
				"apm_config.instrumentation.targets": []autoinstrumentation.Target{
					{
						Name: "test-target",
						TracerVersions: map[string]string{
							"ruby": "v2",
						},
						NamespaceSelector: &autoinstrumentation.NamespaceSelector{
							MatchNames: []string{
								"application",
							},
						},
					},
				},
			},
			pod: common.FakePodSpec{
				Name:       defaultTestContainer,
				NS:         "application",
				ParentKind: "replicaset",
				ParentName: "deployment-123",
				Annotations: map[string]string{
					"admission.datadoghq.com/ruby-lib.version": "v3",
				},
				Labels: map[string]string{
					admissioncommon.EnabledLabelKey: "true",
				},
			}.Create(),
			deployments:  defaultDeployments,
			namespaces:   defaultNamespaces,
			shouldMutate: true,
			expected: &expected{
				injectorVersion: defaultInjectorVersion,
				libraryVersions: map[string]string{
					"ruby": "v3",
				},
				containerNames: defaultContainerNames,
			},
		},
		"targets with matching rule and local sdk injection but no label favors target": {
			config: map[string]any{
				"apm_config.instrumentation.enabled": true,
				"apm_config.instrumentation.targets": []autoinstrumentation.Target{
					{
						Name: "test-target",
						TracerVersions: map[string]string{
							"ruby": "v2",
						},
						NamespaceSelector: &autoinstrumentation.NamespaceSelector{
							MatchNames: []string{
								"application",
							},
						},
					},
				},
			},
			pod: common.FakePodSpec{
				Name:       defaultTestContainer,
				NS:         "application",
				ParentKind: "replicaset",
				ParentName: "deployment-123",
				Annotations: map[string]string{
					"admission.datadoghq.com/ruby-lib.version": "v3",
				},
			}.Create(),
			deployments:  defaultDeployments,
			namespaces:   defaultNamespaces,
			shouldMutate: true,
			expected: &expected{
				injectorVersion: defaultInjectorVersion,
				libraryVersions: map[string]string{
					"ruby": "v2",
				},
				containerNames: defaultContainerNames,
			},
		},
		"targets with matching rule and local sdk injection with no label but with mutate unlabelled favors local sdk": {
			config: map[string]any{
				"apm_config.instrumentation.enabled":     true,
				"admission_controller.mutate_unlabelled": true,
				"apm_config.instrumentation.targets": []autoinstrumentation.Target{
					{
						Name: "test-target",
						TracerVersions: map[string]string{
							"ruby": "v2",
						},
						NamespaceSelector: &autoinstrumentation.NamespaceSelector{
							MatchNames: []string{
								"application",
							},
						},
					},
				},
			},
			pod: common.FakePodSpec{
				Name:       defaultTestContainer,
				NS:         "application",
				ParentKind: "replicaset",
				ParentName: "deployment-123",
				Annotations: map[string]string{
					"admission.datadoghq.com/ruby-lib.version": "v3",
				},
			}.Create(),
			deployments:  defaultDeployments,
			namespaces:   defaultNamespaces,
			shouldMutate: true,
			expected: &expected{
				injectorVersion: defaultInjectorVersion,
				libraryVersions: map[string]string{
					"ruby": "v3",
				},
				containerNames: defaultContainerNames,
			},
		},
		"local sdk injection with custom injector image gets custom image": {
			config: map[string]any{
				"apm_config.instrumentation.enabled":     false,
				"admission_controller.mutate_unlabelled": false,
			},
			pod: common.FakePodSpec{
				Name:       defaultTestContainer,
				NS:         "application",
				ParentKind: "replicaset",
				ParentName: "deployment-123",
				Annotations: map[string]string{
					"admission.datadoghq.com/php-lib.version":         "v1",
					"admission.datadoghq.com/apm-inject.custom-image": "docker.io/library/apm-inject-package:v27",
				},
				Labels: map[string]string{
					admissioncommon.EnabledLabelKey: "true",
				},
			}.Create(),
			deployments:  defaultDeployments,
			namespaces:   defaultNamespaces,
			shouldMutate: true,
			expected: &expected{
				initContainerImages: []string{
					"gcr.io/datadoghq/dd-lib-php-init:v1",
					"docker.io/library/apm-inject-package:v27",
				},
				containerNames: defaultContainerNames,
			},
		},
		"local sdk injection with custom library image gets custom image": {
			config: map[string]any{
				"apm_config.instrumentation.enabled":     false,
				"admission_controller.mutate_unlabelled": false,
			},
			pod: common.FakePodSpec{
				Name:       defaultTestContainer,
				NS:         "application",
				ParentKind: "replicaset",
				ParentName: "deployment-123",
				Annotations: map[string]string{
					"admission.datadoghq.com/php-lib.custom-image": "foo/bar:1",
				},
				Labels: map[string]string{
					admissioncommon.EnabledLabelKey: "true",
				},
			}.Create(),
			deployments:  defaultDeployments,
			namespaces:   defaultNamespaces,
			shouldMutate: true,
			expected: &expected{
				initContainerImages: []string{
					"gcr.io/datadoghq/apm-inject:0",
					"foo/bar:1",
				},
				containerNames: defaultContainerNames,
			},
		},
		"local sdk injection with configs get configs set": {
			config: map[string]any{
				"apm_config.instrumentation.enabled":     false,
				"admission_controller.mutate_unlabelled": false,
			},
			pod: common.FakePodSpec{
				Name:       defaultTestContainer,
				NS:         "application",
				ParentKind: "replicaset",
				ParentName: "deployment-123",
				Annotations: map[string]string{
					"admission.datadoghq.com/java-lib.version":   "v1",
					"admission.datadoghq.com/java-lib.config.v1": `{"runtime_metrics_enabled":true,"tracing_rate_limit":50}`,
				},
				Labels: map[string]string{
					admissioncommon.EnabledLabelKey: "true",
				},
			}.Create(),
			deployments:  defaultDeployments,
			namespaces:   defaultNamespaces,
			shouldMutate: true,
			expected: &expected{
				injectorVersion: defaultInjectorVersion,
				libraryVersions: map[string]string{
					"java": "v1",
				},
				requiredEnvs: map[string]string{
					"DD_RUNTIME_METRICS_ENABLED": "true",
					"DD_TRACE_RATE_LIMIT":        "50",
				},
				containerNames: defaultContainerNames,
			},
		},
		"instrumentation enabled and no mutate label with config annotation gets configs set": {
			config: map[string]any{
				"apm_config.instrumentation.enabled": true,
				"apm_config.instrumentation.lib_versions": map[string]string{
					"java": "v2",
				},
				"admission_controller.mutate_unlabelled": false,
			},
			pod: common.FakePodSpec{
				Name:       defaultTestContainer,
				NS:         "application",
				ParentKind: "replicaset",
				ParentName: "deployment-123",
				Annotations: map[string]string{
					"admission.datadoghq.com/java-lib.config.v1": `{"runtime_metrics_enabled":true,"tracing_rate_limit":50}`,
				},
			}.Create(),
			deployments:  defaultDeployments,
			namespaces:   defaultNamespaces,
			shouldMutate: true,
			expected: &expected{
				injectorVersion: defaultInjectorVersion,
				libraryVersions: map[string]string{
					"java": "v2",
				},
				requiredEnvs: map[string]string{
					"DD_RUNTIME_METRICS_ENABLED": "true",
					"DD_TRACE_RATE_LIMIT":        "50",
				},
				containerNames: defaultContainerNames,
			},
		},
		"local sdk injection with all lib get configs set": {
			config: map[string]any{
				"apm_config.instrumentation.enabled":     false,
				"admission_controller.mutate_unlabelled": false,
			},
			pod: common.FakePodSpec{
				Name:       defaultTestContainer,
				NS:         "application",
				ParentKind: "replicaset",
				ParentName: "deployment-123",
				Annotations: map[string]string{
					"admission.datadoghq.com/all-lib.version":   "latest",
					"admission.datadoghq.com/all-lib.config.v1": `{"runtime_metrics_enabled":true,"tracing_rate_limit":50,"tracing_sampling_rate":0.3}`,
				},
				Labels: map[string]string{
					admissioncommon.EnabledLabelKey: "true",
				},
			}.Create(),
			deployments:  defaultDeployments,
			namespaces:   defaultNamespaces,
			shouldMutate: true,
			expected: &expected{
				injectorVersion: defaultInjectorVersion,
				libraryVersions: defaultLibraries,
				requiredEnvs: map[string]string{
					"DD_RUNTIME_METRICS_ENABLED": "true",
					"DD_TRACE_RATE_LIMIT":        "50",
					"DD_TRACE_SAMPLE_RATE":       "0.30",
				},
				containerNames: defaultContainerNames,
			},
		},
		"istio-proxy is not injected": {
			config: map[string]any{
				"apm_config.instrumentation.enabled": true,
			},
			pod: common.FakePodSpec{
				Name:       defaultTestContainer,
				NS:         "application",
				ParentKind: "replicaset",
				ParentName: "deployment-123",
				Containers: []corev1.Container{
					{
						Name: defaultTestContainer,
					},
					{
						Name: "istio-proxy",
					},
				},
			}.Create(),
			deployments:  defaultDeployments,
			namespaces:   defaultNamespaces,
			shouldMutate: true,
			expected: &expected{
				injectorVersion: defaultInjectorVersion,
				libraryVersions: defaultLibraries,
				containerNames: []string{
					defaultTestContainer,
				},
			},
		},
		"injection does not occur in the namespace where datadog is deployed": {
			config: map[string]any{
				"apm_config.instrumentation.enabled": true,
				"kube_resources_namespace":           "datadog-test",
			},
			pod: common.FakePodSpec{
				Name:       "test",
				NS:         "datadog-test",
				ParentKind: "replicaset",
				ParentName: "deployment-123",
			}.Create(),
			deployments: []common.MockDeployment{
				{
					ContainerName:  defaultTestContainer,
					DeploymentName: "deployment",
					Namespace:      "datadog-test",
				},
			},
			shouldMutate: false,
		},
		"injection does occur in the outside the datadog namespace": {
			config: map[string]any{
				"apm_config.instrumentation.enabled": true,
				"kube_resources_namespace":           "datadog-test",
			},
			pod: common.FakePodSpec{
				Name:       defaultTestContainer,
				NS:         "application",
				ParentKind: "replicaset",
				ParentName: "deployment-123",
			}.Create(),
			deployments:  defaultDeployments,
			namespaces:   defaultNamespaces,
			shouldMutate: true,
			expected: &expected{
				injectorVersion: defaultInjectorVersion,
				libraryVersions: defaultLibraries,
				containerNames:  defaultContainerNames,
			},
		},
		"language detection enabled limits the injected libraries": {
			config: map[string]any{
				"apm_config.instrumentation.enabled":                                       true,
				"language_detection.enabled":                                               true,
				"language_detection.reporting.enabled":                                     true,
				"admission_controller.auto_instrumentation.inject_auto_detected_libraries": true,
			},
			pod: common.FakePodSpec{
				Name:       defaultTestContainer,
				NS:         "application",
				ParentKind: "replicaset",
				ParentName: "deployment-123",
			}.Create(),
			deployments: []common.MockDeployment{
				{
					ContainerName:  defaultTestContainer,
					DeploymentName: "deployment",
					Namespace:      "application",
					Languages:      languageSetOf("python"),
				},
			},
			shouldMutate: true,
			expected: &expected{
				injectorVersion: defaultInjectorVersion,
				libraryVersions: map[string]string{
					"python": defaultLibraries["python"],
				},
				containerNames: defaultContainerNames,
				requiredEnvs: map[string]string{
					"DD_INSTRUMENTATION_LANGUAGES_DETECTED":                   "python",
					"DD_INSTRUMENTATION_LANGUAGE_DETECTION_INJECTION_ENABLED": "true",
				},
			},
		},
		"language detection disabled sets disabled env var": {
			config: map[string]any{
				"apm_config.instrumentation.enabled":                                       true,
				"language_detection.enabled":                                               true,
				"language_detection.reporting.enabled":                                     true,
				"admission_controller.auto_instrumentation.inject_auto_detected_libraries": false,
			},
			pod: common.FakePodSpec{
				Name:       defaultTestContainer,
				NS:         "application",
				ParentKind: "replicaset",
				ParentName: "deployment-123",
			}.Create(),
			deployments: []common.MockDeployment{
				{
					ContainerName:  defaultTestContainer,
					DeploymentName: "deployment",
					Namespace:      "application",
					Languages:      languageSetOf("python"),
				},
			},
			shouldMutate: true,
			expected: &expected{
				injectorVersion: defaultInjectorVersion,
				libraryVersions: defaultLibraries,
				containerNames:  defaultContainerNames,
				requiredEnvs: map[string]string{
					"DD_INSTRUMENTATION_LANGUAGE_DETECTION_INJECTION_ENABLED": "false",
				},
			},
		},
		"language detection enabled but no language found does not limit libraries": {
			config: map[string]any{
				"apm_config.instrumentation.enabled":                                       true,
				"language_detection.enabled":                                               true,
				"language_detection.reporting.enabled":                                     true,
				"admission_controller.auto_instrumentation.inject_auto_detected_libraries": true,
			},
			pod: common.FakePodSpec{
				Name:       defaultTestContainer,
				NS:         "application",
				ParentKind: "replicaset",
				ParentName: "deployment-123",
			}.Create(),
			deployments: []common.MockDeployment{
				{
					ContainerName:  defaultTestContainer,
					DeploymentName: "deployment",
					Namespace:      "application",
					Languages:      languageSetOf(),
				},
			},
			shouldMutate: true,
			expected: &expected{
				injectorVersion: defaultInjectorVersion,
				libraryVersions: defaultLibraries,
				containerNames:  defaultContainerNames,
				requiredEnvs: map[string]string{
					"DD_INSTRUMENTATION_LANGUAGES_DETECTED":                   "",
					"DD_INSTRUMENTATION_LANGUAGE_DETECTION_INJECTION_ENABLED": "true",
				},
			},
		},
		"local lib injection per container should mutate": {
			config: map[string]any{
				"apm_config.instrumentation.enabled":     false,
				"admission_controller.mutate_unlabelled": false,
			},
			pod: common.FakePodSpec{
				Name:       defaultTestContainer,
				NS:         "application",
				ParentKind: "replicaset",
				ParentName: "deployment-123",
				Annotations: map[string]string{
					"admission.datadoghq.com/test-container.java-lib.version": "v1",
				},
				Labels: map[string]string{
					admissioncommon.EnabledLabelKey: "true",
				},
			}.Create(),
			deployments:  defaultDeployments,
			namespaces:   defaultNamespaces,
			shouldMutate: true,
			expected: &expected{
				injectorVersion: defaultInjectorVersion,
				libraryVersions: map[string]string{
					"java": "v1",
				},
				containerNames: defaultContainerNames,
			},
		},
		"when a security context is set through config, it is applied": {
			config: map[string]any{
				"apm_config.instrumentation.enabled":                              true,
				"admission_controller.auto_instrumentation.init_security_context": `{"privileged":true}`,
			},
			pod: common.FakePodSpec{
				Name:       defaultTestContainer,
				NS:         "application",
				ParentKind: "replicaset",
				ParentName: "deployment-123",
			}.Create(),
			deployments:  defaultDeployments,
			namespaces:   defaultNamespaces,
			shouldMutate: true,
			expected: &expected{
				injectorVersion: defaultInjectorVersion,
				libraryVersions: defaultLibraries,
				containerNames:  defaultContainerNames,
				initSecurityContext: &corev1.SecurityContext{
					Privileged: ptr.To(true),
				},
			},
		},
		"when a pod is created in a privileged namespace that is not enabled, no mutation occurs": {
			config: map[string]any{
				"apm_config.instrumentation.enabled": true,
				"apm_config.instrumentation.enabled_namespaces": []string{
					"foo",
				},
			},
			pod: common.FakePodSpec{
				Name:       defaultTestContainer,
				NS:         "application",
				ParentKind: "replicaset",
				ParentName: "deployment-123",
			}.Create(),
			deployments: defaultDeployments,
			namespaces: []workloadmeta.KubernetesMetadata{
				newTestNamespace("application", map[string]string{
					"pod-security.kubernetes.io/enforce":         "restricted",
					"pod-security.kubernetes.io/enforce-version": "latest",
					"pod-security.kubernetes.io/warn":            "restricted",
					"pod-security.kubernetes.io/audit":           "restricted",
				}),
			},
			shouldMutate: false,
		},
		"when a pod is created in a privileged namespace, the default security context is set": {
			config: map[string]any{
				"apm_config.instrumentation.enabled": true,
			},
			pod: common.FakePodSpec{
				Name:       defaultTestContainer,
				NS:         "application",
				ParentKind: "replicaset",
				ParentName: "deployment-123",
			}.Create(),
			deployments: defaultDeployments,
			namespaces: []workloadmeta.KubernetesMetadata{
				newTestNamespace("application", map[string]string{
					"pod-security.kubernetes.io/enforce":         "restricted",
					"pod-security.kubernetes.io/enforce-version": "latest",
					"pod-security.kubernetes.io/warn":            "restricted",
					"pod-security.kubernetes.io/audit":           "restricted",
				}),
			},
			shouldMutate: true,
			expected: &expected{
				injectorVersion: defaultInjectorVersion,
				libraryVersions: defaultLibraries,
				containerNames:  defaultContainerNames,
				initSecurityContext: &corev1.SecurityContext{
					AllowPrivilegeEscalation: ptr.To(false),
					RunAsNonRoot:             ptr.To(true),
					SeccompProfile:           &corev1.SeccompProfile{Type: corev1.SeccompProfileTypeRuntimeDefault},
					Capabilities: &corev1.Capabilities{
						Drop: []corev1.Capability{
							"ALL",
						},
					},
				},
			},
		},
		"a pod with resources has init container resources set": {
			config: map[string]any{
				"apm_config.instrumentation.enabled": true,
			},
			pod: common.FakePodSpec{
				Name:       defaultTestContainer,
				NS:         "application",
				ParentKind: "replicaset",
				ParentName: "deployment-123",
				Containers: []corev1.Container{
					{
						Name: defaultTestContainer,
						Resources: corev1.ResourceRequirements{
							Limits: corev1.ResourceList{
								corev1.ResourceCPU:    resource.MustParse("100m"),
								corev1.ResourceMemory: resource.MustParse("500Mi"),
							},
							Requests: corev1.ResourceList{
								corev1.ResourceCPU:    resource.MustParse("100m"),
								corev1.ResourceMemory: resource.MustParse("500Mi"),
							},
						},
					},
				},
			}.Create(),
			deployments:  defaultDeployments,
			namespaces:   defaultNamespaces,
			shouldMutate: true,
			expected: &expected{
				injectorVersion: defaultInjectorVersion,
				libraryVersions: defaultLibraries,
				containerNames:  defaultContainerNames,
				initResourceRequirements: &corev1.ResourceRequirements{
					Limits: corev1.ResourceList{
						corev1.ResourceCPU:    resource.MustParse("100m"),
						corev1.ResourceMemory: resource.MustParse("500Mi"),
					},
					Requests: corev1.ResourceList{
						corev1.ResourceCPU:    resource.MustParse("100m"),
						corev1.ResourceMemory: resource.MustParse("500Mi"),
					},
				},
			},
		},
		"a pod with only cpu resources has only cpu init container resources set": {
			config: map[string]any{
				"apm_config.instrumentation.enabled": true,
			},
			pod: common.FakePodSpec{
				Name:       defaultTestContainer,
				NS:         "application",
				ParentKind: "replicaset",
				ParentName: "deployment-123",
				Containers: []corev1.Container{
					{
						Name: defaultTestContainer,
						Resources: corev1.ResourceRequirements{
							Limits: corev1.ResourceList{
								corev1.ResourceCPU: resource.MustParse("100m"),
							},
							Requests: corev1.ResourceList{
								corev1.ResourceCPU: resource.MustParse("100m"),
							},
						},
					},
				},
			}.Create(),
			deployments:  defaultDeployments,
			namespaces:   defaultNamespaces,
			shouldMutate: true,
			expected: &expected{
				injectorVersion: defaultInjectorVersion,
				libraryVersions: defaultLibraries,
				containerNames:  defaultContainerNames,
				initResourceRequirements: &corev1.ResourceRequirements{
					Limits: corev1.ResourceList{
						corev1.ResourceCPU: resource.MustParse("100m"),
					},
					Requests: corev1.ResourceList{
						corev1.ResourceCPU: resource.MustParse("100m"),
					},
				},
			},
		},
		"a pod with only memory resources has only memory init container resources set": {
			config: map[string]any{
				"apm_config.instrumentation.enabled": true,
			},
			pod: common.FakePodSpec{
				Name:       defaultTestContainer,
				NS:         "application",
				ParentKind: "replicaset",
				ParentName: "deployment-123",
				Containers: []corev1.Container{
					{
						Name: defaultTestContainer,
						Resources: corev1.ResourceRequirements{
							Limits: corev1.ResourceList{
								corev1.ResourceMemory: resource.MustParse("500Mi"),
							},
							Requests: corev1.ResourceList{
								corev1.ResourceMemory: resource.MustParse("500Mi"),
							},
						},
					},
				},
			}.Create(),
			deployments:  defaultDeployments,
			namespaces:   defaultNamespaces,
			shouldMutate: true,
			expected: &expected{
				injectorVersion: defaultInjectorVersion,
				libraryVersions: defaultLibraries,
				containerNames:  defaultContainerNames,
				initResourceRequirements: &corev1.ResourceRequirements{
					Limits: corev1.ResourceList{
						corev1.ResourceMemory: resource.MustParse("500Mi"),
					},
					Requests: corev1.ResourceList{
						corev1.ResourceMemory: resource.MustParse("500Mi"),
					},
				},
			},
		},
		"a pod with init container resources has the highest value init container resources set": {
			config: map[string]any{
				"apm_config.instrumentation.enabled": true,
			},
			pod: common.FakePodSpec{
				Name:       defaultTestContainer,
				NS:         "application",
				ParentKind: "replicaset",
				ParentName: "deployment-123",
				InitContainers: []corev1.Container{
					{
						Name: "foo",
						Resources: corev1.ResourceRequirements{
							Limits: corev1.ResourceList{
								corev1.ResourceCPU:    resource.MustParse("700m"),
								corev1.ResourceMemory: resource.MustParse("500Mi"),
							},
							Requests: corev1.ResourceList{
								corev1.ResourceCPU:    resource.MustParse("700m"),
								corev1.ResourceMemory: resource.MustParse("500Mi"),
							},
						},
					},
					{
						Name: "bar",
						Resources: corev1.ResourceRequirements{
							Limits: corev1.ResourceList{
								corev1.ResourceCPU:    resource.MustParse("101m"),
								corev1.ResourceMemory: resource.MustParse("700Mi"),
							},
							Requests: corev1.ResourceList{
								corev1.ResourceCPU:    resource.MustParse("101m"),
								corev1.ResourceMemory: resource.MustParse("700Mi"),
							},
						},
					},
				},
				Containers: []corev1.Container{
					{
						Name: defaultTestContainer,
						Resources: corev1.ResourceRequirements{
							Limits: corev1.ResourceList{
								corev1.ResourceCPU:    resource.MustParse("102m"),
								corev1.ResourceMemory: resource.MustParse("500Mi"),
							},
							Requests: corev1.ResourceList{
								corev1.ResourceCPU:    resource.MustParse("102m"),
								corev1.ResourceMemory: resource.MustParse("500Mi"),
							},
						},
					},
				},
			}.Create(),
			deployments:  defaultDeployments,
			namespaces:   defaultNamespaces,
			shouldMutate: true,
			expected: &expected{
				injectorVersion: defaultInjectorVersion,
				libraryVersions: defaultLibraries,
				containerNames:  defaultContainerNames,
				initResourceRequirements: &corev1.ResourceRequirements{
					Limits: corev1.ResourceList{
						corev1.ResourceCPU:    resource.MustParse("700m"),
						corev1.ResourceMemory: resource.MustParse("700Mi"),
					},
					Requests: corev1.ResourceList{
						corev1.ResourceCPU:    resource.MustParse("700m"),
						corev1.ResourceMemory: resource.MustParse("700Mi"),
					},
				},
			},
		},
		"a pod with multiple container resources is additive": {
			config: map[string]any{
				"apm_config.instrumentation.enabled": true,
			},
			pod: common.FakePodSpec{
				Name:       defaultTestContainer,
				NS:         "application",
				ParentKind: "replicaset",
				ParentName: "deployment-123",
				InitContainers: []corev1.Container{
					{
						Name: "foo",
						Resources: corev1.ResourceRequirements{
							Limits: corev1.ResourceList{
								corev1.ResourceCPU:    resource.MustParse("100m"),
								corev1.ResourceMemory: resource.MustParse("100Mi"),
							},
							Requests: corev1.ResourceList{
								corev1.ResourceCPU:    resource.MustParse("100m"),
								corev1.ResourceMemory: resource.MustParse("100Mi"),
							},
						},
					},
				},
				Containers: []corev1.Container{
					{
						Name: defaultTestContainer,
						Resources: corev1.ResourceRequirements{
							Limits: corev1.ResourceList{
								corev1.ResourceCPU:    resource.MustParse("200m"),
								corev1.ResourceMemory: resource.MustParse("200Mi"),
							},
							Requests: corev1.ResourceList{
								corev1.ResourceCPU:    resource.MustParse("200m"),
								corev1.ResourceMemory: resource.MustParse("200Mi"),
							},
						},
					},
					{
						Name: "sidecar",
						Resources: corev1.ResourceRequirements{
							Limits: corev1.ResourceList{
								corev1.ResourceCPU:    resource.MustParse("200m"),
								corev1.ResourceMemory: resource.MustParse("200Mi"),
							},
							Requests: corev1.ResourceList{
								corev1.ResourceCPU:    resource.MustParse("200m"),
								corev1.ResourceMemory: resource.MustParse("200Mi"),
							},
						},
					},
				},
			}.Create(),
			deployments:  defaultDeployments,
			namespaces:   defaultNamespaces,
			shouldMutate: true,
			expected: &expected{
				injectorVersion: defaultInjectorVersion,
				libraryVersions: defaultLibraries,
				containerNames: []string{
					defaultTestContainer,
					"sidecar",
				},
				initResourceRequirements: &corev1.ResourceRequirements{
					Limits: corev1.ResourceList{
						corev1.ResourceCPU:    resource.MustParse("400m"),
						corev1.ResourceMemory: resource.MustParse("400Mi"),
					},
					Requests: corev1.ResourceList{
						corev1.ResourceCPU:    resource.MustParse("400m"),
						corev1.ResourceMemory: resource.MustParse("400Mi"),
					},
				},
			},
		},
		"when config is set, it takes precedence for resources": {
			config: map[string]any{
				"apm_config.instrumentation.enabled":                              true,
				"admission_controller.auto_instrumentation.init_resources.cpu":    "101m",
				"admission_controller.auto_instrumentation.init_resources.memory": "301Mi",
			},
			pod: common.FakePodSpec{
				Name:       defaultTestContainer,
				NS:         "application",
				ParentKind: "replicaset",
				ParentName: "deployment-123",
				InitContainers: []corev1.Container{
					{
						Name: "foo",
						Resources: corev1.ResourceRequirements{
							Limits: corev1.ResourceList{
								corev1.ResourceCPU:    resource.MustParse("100m"),
								corev1.ResourceMemory: resource.MustParse("100Mi"),
							},
							Requests: corev1.ResourceList{
								corev1.ResourceCPU:    resource.MustParse("100m"),
								corev1.ResourceMemory: resource.MustParse("100Mi"),
							},
						},
					},
				},
				Containers: []corev1.Container{
					{
						Name: defaultTestContainer,
						Resources: corev1.ResourceRequirements{
							Limits: corev1.ResourceList{
								corev1.ResourceCPU:    resource.MustParse("200m"),
								corev1.ResourceMemory: resource.MustParse("200Mi"),
							},
							Requests: corev1.ResourceList{
								corev1.ResourceCPU:    resource.MustParse("200m"),
								corev1.ResourceMemory: resource.MustParse("200Mi"),
							},
						},
					},
					{
						Name: "sidecar",
						Resources: corev1.ResourceRequirements{
							Limits: corev1.ResourceList{
								corev1.ResourceCPU:    resource.MustParse("200m"),
								corev1.ResourceMemory: resource.MustParse("200Mi"),
							},
							Requests: corev1.ResourceList{
								corev1.ResourceCPU:    resource.MustParse("200m"),
								corev1.ResourceMemory: resource.MustParse("200Mi"),
							},
						},
					},
				},
			}.Create(),
			deployments:  defaultDeployments,
			namespaces:   defaultNamespaces,
			shouldMutate: true,
			expected: &expected{
				injectorVersion: defaultInjectorVersion,
				libraryVersions: defaultLibraries,
				containerNames: []string{
					defaultTestContainer,
					"sidecar",
				},
				initResourceRequirements: &corev1.ResourceRequirements{
					Limits: corev1.ResourceList{
						corev1.ResourceCPU:    resource.MustParse("101m"),
						corev1.ResourceMemory: resource.MustParse("301Mi"),
					},
					Requests: corev1.ResourceList{
						corev1.ResourceCPU:    resource.MustParse("101m"),
						corev1.ResourceMemory: resource.MustParse("301Mi"),
					},
				},
			},
		},
		"tags from labels webhook applies to enabled namespace": {
			config: map[string]any{
				"apm_config.instrumentation.enabled": true,
				"apm_config.instrumentation.enabled_namespaces": []string{
					"application",
				},
			},
			pod: common.FakePodSpec{
				Name:       defaultTestContainer,
				NS:         "application",
				ParentKind: "replicaset",
				ParentName: "deployment-123",
				Labels: map[string]string{
					"tags.datadoghq.com/env": "local",
				},
			}.Create(),
			deployments:  defaultDeployments,
			namespaces:   defaultNamespaces,
			shouldMutate: true,
			expected: &expected{
				injectorVersion: defaultInjectorVersion,
				libraryVersions: defaultLibraries,
				containerNames:  defaultContainerNames,
				requiredEnvs: map[string]string{
					"DD_ENV": "local",
				},
			},
		},
		"tags from labels webhook does not apply when pod is created outside enabled namespaces": {
			config: map[string]any{
				"apm_config.instrumentation.enabled": true,
				"apm_config.instrumentation.enabled_namespaces": []string{
					"foo",
				},
			},
			pod: common.FakePodSpec{
				Name:       defaultTestContainer,
				NS:         "application",
				ParentKind: "replicaset",
				ParentName: "deployment-123",
				Labels: map[string]string{
					"tags.datadoghq.com/env": "local",
				},
			}.Create(),
			deployments:  defaultDeployments,
			namespaces:   defaultNamespaces,
			shouldMutate: false,
		},
		"config webhook applies to enabled namespace": {
			config: map[string]any{
				"apm_config.instrumentation.enabled": true,
				"apm_config.instrumentation.enabled_namespaces": []string{
					"application",
				},
				"admission_controller.inject_config.mode": "hostip",
			},
			pod: common.FakePodSpec{
				Name:       defaultTestContainer,
				NS:         "application",
				ParentKind: "replicaset",
				ParentName: "deployment-123",
			}.Create(),
			deployments:  defaultDeployments,
			namespaces:   defaultNamespaces,
			shouldMutate: true,
			expected: &expected{
				injectorVersion: defaultInjectorVersion,
				libraryVersions: defaultLibraries,
				containerNames:  defaultContainerNames,
				requiredEnvs: map[string]string{
					"DD_AGENT_HOST": "",
				},
			},
		},
		"config webhook does not apply outside of enabled namespace": {
			config: map[string]any{
				"apm_config.instrumentation.enabled": true,
				"apm_config.instrumentation.enabled_namespaces": []string{
					"foo",
				},
				"admission_controller.inject_config.mode": "hostip",
			},
			pod: common.FakePodSpec{
				Name:       defaultTestContainer,
				NS:         "application",
				ParentKind: "replicaset",
				ParentName: "deployment-123",
			}.Create(),
			deployments:  defaultDeployments,
			namespaces:   defaultNamespaces,
			shouldMutate: false,
		},
	}

	for name, test := range tests {
		t.Run(name, func(t *testing.T) {
			// Setup mocks.
			mockConfig := common.FakeConfigWithValues(t, test.config)
			mockMeta := common.FakeStoreWithDeployment(t, test.deployments)
			mockImageResolver := NewFakeImageResolver()
			mockDynamic := fake.NewSimpleDynamicClient(runtime.NewScheme())

			// Add the namespaces.
			for _, ns := range test.namespaces {
				mockMeta.(workloadmetamock.Mock).Set(&ns)
			}

			// Setup webhook.
			config, err := autoinstrumentation.NewConfig(mockConfig)
			require.NoError(t, err)
			apmMutator, err := autoinstrumentation.NewTargetMutator(config, mockMeta, mockImageResolver)
			require.NoError(t, err)
			mutator := common.NewMutators(
				tagsfromlabels.NewMutator(tagsfromlabels.NewMutatorConfig(mockConfig), apmMutator),
				configWebhook.NewMutator(configWebhook.NewMutatorConfig(mockConfig), apmMutator),
				apmMutator,
			)
			webhook, err := autoinstrumentation.NewWebhook(config.Webhook, mockMeta, mutator)
			require.NoError(t, err)

			// Mutate pod.
			in := test.pod.DeepCopy()
			mutated, err := webhook.MutatePod(in, in.Namespace, mockDynamic)
			require.NoError(t, err)

			// If no mutation is expected, the pod should be identical and the boolean returned must be false.
			if !test.shouldMutate {
				require.Nil(t, test.expected, "the test was not properly configured, no mutation should not have expectations")
				require.Equal(t, test.pod, in, "the pod was mutated by the webhook when no mutation is expected")
				require.False(t, mutated, "mutate pod should only return true if the pod is mutated")
				return
			}

			// Require the test to be setup correctly and for mutation to have occurred.
			require.NotNil(t, test.expected, "the test was not properly configured, mutation should have expectations")
			require.NotEmpty(t, test.expected.containerNames, "the test was not properly configured, containerNames must be set")
			require.NotEqual(t, test.pod, in, "the pod was not mutated when it was expected to be")
			require.True(t, mutated, "the pod was mutated but the webhook returned false")

			// Require injection to have occurred.
			validator := newPodValidator(in)
			validator.requireInjection(t, test.expected.containerNames)

			// Require the libraries and versions to match.
			if len(test.expected.initContainerImages) > 0 {
				require.Empty(t, test.expected.libraryVersions, "the test was not properly configured, library versions should only be set without init container images")
				require.Empty(t, test.expected.injectorVersion, "the test was not properly configured, injector version should only be set without init container images")
				validator.requireInitContainerImages(t, test.expected.initContainerImages)
			} else {
				validator.requireInjectorVersion(t, test.expected.injectorVersion)
				validator.requireLibraryVersions(t, test.expected.libraryVersions)
			}

			// Require environments to be set.
			validator.requireEnvs(t, test.expected.requiredEnvs, test.expected.containerNames)
			validator.requireMissingEnvs(t, test.expected.unsetEnvs, test.expected.containerNames)

			// Require security context to match expected.
			validator.requireInitSecurityContext(t, test.expected.initSecurityContext)

			// Require resources match expected.
			validator.requireInitResourceRequirements(t, test.expected.initResourceRequirements)
		})
	}
}

func TestEnvVarsAlreadySet(t *testing.T) {
	tests := map[string]struct {
		config             map[string]any
		pod                *corev1.Pod
		namespaces         []workloadmeta.KubernetesMetadata
		deployments        []common.MockDeployment
		expected           map[string]string
		expectedContainers []string
	}{
		"a pod without LD_PRELOAD has it set": {
			config: map[string]any{
				"apm_config.instrumentation.enabled": true,
			},
			pod: common.FakePodSpec{
				Name:       defaultTestContainer,
				NS:         "application",
				ParentKind: "replicaset",
				ParentName: "deployment-123",
			}.Create(),
			deployments: defaultDeployments,
			namespaces:  defaultNamespaces,
			expected: map[string]string{
				"LD_PRELOAD": "/opt/datadog-packages/datadog-apm-inject/stable/inject/launcher.preload.so",
			},
			expectedContainers: defaultContainerNames,
		},
		"a pod with LD_PRELOAD already set has it appended": {
			config: map[string]any{
				"apm_config.instrumentation.enabled": true,
			},
			pod: common.FakePodSpec{
				Name:       defaultTestContainer,
				NS:         "application",
				ParentKind: "replicaset",
				ParentName: "deployment-123",
				Containers: []corev1.Container{
					{
						Name: defaultTestContainer,
						Env: []corev1.EnvVar{
							{
								Name:  "LD_PRELOAD",
								Value: "/foo",
							},
						},
					},
				},
			}.Create(),
			deployments: defaultDeployments,
			namespaces:  defaultNamespaces,
			expected: map[string]string{
				"LD_PRELOAD": "/foo:/opt/datadog-packages/datadog-apm-inject/stable/inject/launcher.preload.so",
			},
			expectedContainers: defaultContainerNames,
		},
		"a pod with several LD_PRELOAD already set has it appended": {
			config: map[string]any{
				"apm_config.instrumentation.enabled": true,
			},
			pod: common.FakePodSpec{
				Name:       defaultTestContainer,
				NS:         "application",
				ParentKind: "replicaset",
				ParentName: "deployment-123",
				Containers: []corev1.Container{
					{
						Name: defaultTestContainer,
						Env: []corev1.EnvVar{
							{
								Name:  "LD_PRELOAD",
								Value: "/foo:/bar",
							},
						},
					},
				},
			}.Create(),
			deployments: defaultDeployments,
			namespaces:  defaultNamespaces,
			expected: map[string]string{
				"LD_PRELOAD": "/foo:/bar:/opt/datadog-packages/datadog-apm-inject/stable/inject/launcher.preload.so",
			},
			expectedContainers: defaultContainerNames,
		},
	}

	for name, test := range tests {
		t.Run(name, func(t *testing.T) {
			// Setup mocks.
			mockConfig := common.FakeConfigWithValues(t, test.config)
			mockMeta := common.FakeStoreWithDeployment(t, test.deployments)
			mockImageResolver := NewFakeImageResolver()
			mockDynamic := fake.NewSimpleDynamicClient(runtime.NewScheme())

			// Add the namespaces.
			for _, ns := range test.namespaces {
				mockMeta.(workloadmetamock.Mock).Set(&ns)
			}

			// Setup webhook.
			config, err := autoinstrumentation.NewConfig(mockConfig)
			require.NoError(t, err)
			apmMutator, err := autoinstrumentation.NewTargetMutator(config, mockMeta, mockImageResolver)
			require.NoError(t, err)
			mutator := common.NewMutators(
				tagsfromlabels.NewMutator(tagsfromlabels.NewMutatorConfig(mockConfig), apmMutator),
				configWebhook.NewMutator(configWebhook.NewMutatorConfig(mockConfig), apmMutator),
				apmMutator,
			)
			webhook, err := autoinstrumentation.NewWebhook(config.Webhook, mockMeta, mutator)
			require.NoError(t, err)

			// Mutate pod.
			in := test.pod.DeepCopy()
			mutated, err := webhook.MutatePod(in, in.Namespace, mockDynamic)
			require.NoError(t, err)
			require.True(t, mutated, "the pod was mutated but the webhook returned false")

			// Setup validator.
			validator := newPodValidator(in)

			// Require environment to match.
			validator.requireEnvs(t, test.expected, test.expectedContainers)
		})
	}
}

func TestSkippedDueToResources(t *testing.T) {
	tests := map[string]struct {
		config              map[string]any
		pod                 *corev1.Pod
		namespaces          []workloadmeta.KubernetesMetadata
		deployments         []common.MockDeployment
		skipped             bool
		expectedContainers  []string
		expectedAnnotations map[string]string
	}{
		"a pod with ample resources is not skipped": {
			config: map[string]any{
				"apm_config.instrumentation.enabled": true,
			},
			pod: common.FakePodSpec{
				Name:       defaultTestContainer,
				NS:         "application",
				ParentKind: "replicaset",
				ParentName: "deployment-123",
				Containers: []corev1.Container{
					{
						Name: defaultTestContainer,
					},
				},
			}.Create(),
			deployments:        defaultDeployments,
			namespaces:         defaultNamespaces,
			skipped:            false,
			expectedContainers: defaultContainerNames,
		},
		"a pod with low memory is skipped": {
			config: map[string]any{
				"apm_config.instrumentation.enabled": true,
			},
			pod: common.FakePodSpec{
				Name:       defaultTestContainer,
				NS:         "application",
				ParentKind: "replicaset",
				ParentName: "deployment-123",
				Containers: []corev1.Container{
					{
						Name: defaultTestContainer,
						Resources: corev1.ResourceRequirements{
							Limits: corev1.ResourceList{
								corev1.ResourceCPU:    resource.MustParse("499m"),
								corev1.ResourceMemory: resource.MustParse("50Mi"),
							},
							Requests: corev1.ResourceList{
								corev1.ResourceCPU:    resource.MustParse("499m"),
								corev1.ResourceMemory: resource.MustParse("50Mi"),
							},
						},
					},
				},
			}.Create(),
			deployments:        defaultDeployments,
			namespaces:         defaultNamespaces,
			skipped:            true,
			expectedContainers: defaultContainerNames,
			expectedAnnotations: map[string]string{
				"apm.datadoghq.com/injection-error": "The overall pod's containers limit is too low, memory pod_limit=50Mi needed=100Mi",
			},
		},
		"a pod with low cpu is skipped": {
			config: map[string]any{
				"apm_config.instrumentation.enabled": true,
			},
			pod: common.FakePodSpec{
				Name:       defaultTestContainer,
				NS:         "application",
				ParentKind: "replicaset",
				ParentName: "deployment-123",
				Containers: []corev1.Container{
					{
						Name: defaultTestContainer,
						Resources: corev1.ResourceRequirements{
							Limits: corev1.ResourceList{
								corev1.ResourceCPU: resource.MustParse("0.025"),
							},
							Requests: corev1.ResourceList{
								corev1.ResourceCPU: resource.MustParse("0.025"),
							},
						},
					},
				},
			}.Create(),
			deployments:        defaultDeployments,
			namespaces:         defaultNamespaces,
			skipped:            true,
			expectedContainers: defaultContainerNames,
			expectedAnnotations: map[string]string{
				"apm.datadoghq.com/injection-error": "The overall pod's containers limit is too low, cpu pod_limit=25m needed=50m",
			},
		},
		"a pod with low cpu and memory is skipped": {
			config: map[string]any{
				"apm_config.instrumentation.enabled": true,
			},
			pod: common.FakePodSpec{
				Name:       defaultTestContainer,
				NS:         "application",
				ParentKind: "replicaset",
				ParentName: "deployment-123",
				Containers: []corev1.Container{
					{
						Name: defaultTestContainer,
						Resources: corev1.ResourceRequirements{
							Limits: corev1.ResourceList{
								corev1.ResourceCPU:    resource.MustParse("0.025"),
								corev1.ResourceMemory: resource.MustParse("50Mi"),
							},
							Requests: corev1.ResourceList{
								corev1.ResourceCPU:    resource.MustParse("0.025"),
								corev1.ResourceMemory: resource.MustParse("50Mi"),
							},
						},
					},
				},
			}.Create(),
			deployments:        defaultDeployments,
			namespaces:         defaultNamespaces,
			skipped:            true,
			expectedContainers: defaultContainerNames,
			expectedAnnotations: map[string]string{
				"apm.datadoghq.com/injection-error": "The overall pod's containers limit is too low, cpu pod_limit=25m needed=50m, memory pod_limit=50Mi needed=100Mi",
			},
		},
		"a pod with low cpu and memory but with config override is not skipped": {
			config: map[string]any{
				"apm_config.instrumentation.enabled":                              true,
				"admission_controller.auto_instrumentation.init_resources.cpu":    "101m",
				"admission_controller.auto_instrumentation.init_resources.memory": "301Mi",
			},
			pod: common.FakePodSpec{
				Name:       defaultTestContainer,
				NS:         "application",
				ParentKind: "replicaset",
				ParentName: "deployment-123",
				Containers: []corev1.Container{
					{
						Name: defaultTestContainer,
						Resources: corev1.ResourceRequirements{
							Limits: corev1.ResourceList{
								corev1.ResourceCPU:    resource.MustParse("0.025"),
								corev1.ResourceMemory: resource.MustParse("50Mi"),
							},
							Requests: corev1.ResourceList{
								corev1.ResourceCPU:    resource.MustParse("0.025"),
								corev1.ResourceMemory: resource.MustParse("50Mi"),
							},
						},
					},
				},
			}.Create(),
			deployments:        defaultDeployments,
			namespaces:         defaultNamespaces,
			skipped:            false,
			expectedContainers: defaultContainerNames,
		},
	}

	for name, test := range tests {
		t.Run(name, func(t *testing.T) {
			// Setup mocks.
			mockConfig := common.FakeConfigWithValues(t, test.config)
			mockMeta := common.FakeStoreWithDeployment(t, test.deployments)
			mockImageResolver := NewFakeImageResolver()
			mockDynamic := fake.NewSimpleDynamicClient(runtime.NewScheme())

			// Add the namespaces.
			for _, ns := range test.namespaces {
				mockMeta.(workloadmetamock.Mock).Set(&ns)
			}

			// Setup webhook.
			config, err := autoinstrumentation.NewConfig(mockConfig)
			require.NoError(t, err)
			apmMutator, err := autoinstrumentation.NewTargetMutator(config, mockMeta, mockImageResolver)
			require.NoError(t, err)
			mutator := common.NewMutators(
				tagsfromlabels.NewMutator(tagsfromlabels.NewMutatorConfig(mockConfig), apmMutator),
				configWebhook.NewMutator(configWebhook.NewMutatorConfig(mockConfig), apmMutator),
				apmMutator,
			)
			webhook, err := autoinstrumentation.NewWebhook(config.Webhook, mockMeta, mutator)
			require.NoError(t, err)

			// Mutate pod.
			in := test.pod.DeepCopy()
			mutated, err := webhook.MutatePod(in, in.Namespace, mockDynamic)
			require.NoError(t, err)
			require.True(t, mutated, "the pod was mutated but the webhook returned false")

<<<<<<< HEAD
			libInfo := tt.lang.libInfo("", tt.image)
			c := libInfo.initContainers(config.version, imageResolver)[0]
			requirements, injectionDecision := initContainerResourceRequirements(tt.pod, config.defaultResourceRequirements)
			require.Equal(t, tt.wantSkipInjection, injectionDecision.skipInjection)
			require.Equal(t, tt.resourceRequireAnnotation, injectionDecision.message)
			if tt.wantSkipInjection {
=======
			// Setup validator.
			validator := newPodValidator(in)

			// Ensure the pod was properly skipped due to resources.
			if test.skipped {
				missingEnv := []string{
					"LD_PRELOAD",
				}
				validator.requireMissingEnvs(t, missingEnv, test.expectedContainers)
				validator.requireAnnotations(t, test.expectedAnnotations)
>>>>>>> 0d14e71a
				return
			}

			// Otherwise, require injection.
			validator.requireInjection(t, test.expectedContainers)
		})
	}
}

type image struct {
	raw      string
	name     string
	registry string
	tag      string
}

func newImage(i string) *image {
	// gcr.io/datadoghq/dd-lib-java-init:v1
	parts := strings.Split(i, ":")
	if len(parts) != 2 {
		return nil
	}

	fullImage := parts[0]
	tag := parts[1]

	// gcr.io/datadoghq/dd-lib-java-init
	parts = strings.Split(fullImage, "/")
	if len(parts) < 1 {
		return nil
	}
	name := parts[len(parts)-1]
	registry := strings.TrimSuffix(fullImage, "/"+name)

	return &image{
		raw:      i,
		name:     name,
		registry: registry,
		tag:      tag,
	}
}

type podValidator struct {
	raw                 *corev1.Pod
	initContainers      map[string]*containerValidator
	containers          map[string]*containerValidator
	allContainerNames   []string
	injectorVersion     string
	libraryVersions     map[string]string
	initContainerImages []string
}

func newPodValidator(pod *corev1.Pod) *podValidator {
	containers := make(map[string]*containerValidator, len(pod.Spec.Containers))
	for _, container := range pod.Spec.Containers {
		containers[container.Name] = newContainerValidator(&container)
	}

	initContainers := make(map[string]*containerValidator, len(pod.Spec.InitContainers))
	for _, container := range pod.Spec.InitContainers {
		initContainers[container.Name] = newContainerValidator(&container)
	}

	return &podValidator{
		raw:                 pod,
		initContainers:      initContainers,
		containers:          containers,
		allContainerNames:   parseAllContainerNames(pod),
		injectorVersion:     parseInjectorVersion(pod),
		libraryVersions:     parseLibraryVersions(pod),
		initContainerImages: parseInitContainerImages(pod),
	}
}

func (v *podValidator) requireInitSecurityContext(t *testing.T, expected *corev1.SecurityContext) {
	for _, validator := range v.initContainers {
		validator.requireSecurityContext(t, expected)
	}
}

func (v *podValidator) requireInitResourceRequirements(t *testing.T, expected *corev1.ResourceRequirements) {
	for name, validator := range v.initContainers {
		if !strings.HasPrefix(name, "datadog-") {
			continue
		}

		validator.requireResourceRequirements(t, expected)
	}
}

func (v *podValidator) requireInjection(t *testing.T, expectedContainers []string) {
	// Validate the containers are injected that are expected to be.
	for _, containerName := range expectedContainers {
		validator, found := v.containers[containerName]
		require.True(t, found, "invalid test setup, expected container %s does not exist in the pod", containerName)
		validator.requireInjection(t)
	}

	// Validate the containers not expected to be injected are not.
	notExpected := difference(v.allContainerNames, expectedContainers)
	for _, containerName := range notExpected {
		validator, found := v.containers[containerName]
		require.True(t, found, "invalid test setup, expected container %s does not exist in the pod", containerName)
		validator.requireNoInjection(t)
	}

	// Validate pod level volumes are created.
	expectedVolumeNames := []string{
		"datadog-auto-instrumentation",
		"datadog-auto-instrumentation-etc",
	}
	v.requireVolumeNames(t, expectedVolumeNames)

	// Validate pod annotations.
	expectedAnnotations := map[string]string{
		common.K8sAutoscalerSafeToEvictVolumesAnnotation: "datadog-auto-instrumentation,datadog-auto-instrumentation-etc",
	}
	v.requireAnnotations(t, expectedAnnotations)

	// Validate injector init container.
	validator, ok := v.initContainers["datadog-init-apm-inject"]
	require.True(t, ok, "could not find datadog inject init container")
	expectedVolumeMounts := []corev1.VolumeMount{
		{
			Name:      "datadog-auto-instrumentation",
			MountPath: "/datadog-inject",
			SubPath:   "opt/datadog-packages/datadog-apm-inject",
		},
		{
			Name:      "datadog-auto-instrumentation-etc",
			MountPath: "/datadog-etc",
			SubPath:   "",
		},
	}
	validator.requireVolumeMounts(t, expectedVolumeMounts)
	validator.requireCommand(t, "/bin/sh -c -- cp -r /opt/datadog-packages/datadog-apm-inject/* /datadog-inject && echo /opt/datadog-packages/datadog-apm-inject/stable/inject/launcher.preload.so > /datadog-etc/ld.so.preload && echo $(date +%s) >> /datadog-inject/c-init-time.datadog-init-apm-inject")

	// Validate library init containers.
	for lang := range v.libraryVersions {
		validator, ok := v.initContainers[fmt.Sprintf("datadog-lib-%s-init", lang)]
		require.True(t, ok, "could not find datadog library init container", lang)
		expectedVolumeMounts := []corev1.VolumeMount{
			{
				Name:      "datadog-auto-instrumentation",
				MountPath: "/datadog-lib",
				SubPath:   "opt/datadog/apm/library/" + lang,
			},
			{
				Name:      "datadog-auto-instrumentation",
				MountPath: "/opt/datadog-packages/datadog-apm-inject",
				SubPath:   "opt/datadog-packages/datadog-apm-inject",
			},
		}
		validator.requireVolumeMounts(t, expectedVolumeMounts)
		validator.requireCommand(t, "/bin/sh -c -- sh copy-lib.sh /datadog-lib && echo $(date +%s) >> /opt/datadog-packages/datadog-apm-inject/c-init-time.datadog-lib-"+lang+"-init")
	}
}

func (v *podValidator) requireAnnotations(t *testing.T, expected map[string]string) {
	for key, expectedValue := range expected {
		actualValue, exists := v.raw.Annotations[key]
		require.True(t, exists, "annotation does not exist", key)
		require.Equal(t, expectedValue, actualValue, "annotation does not match expected value")
	}
}

func (v *podValidator) requireVolumeNames(t *testing.T, expected []string) {
	require.Equal(t, len(expected), len(v.raw.Spec.Volumes), "expected volume count doesn't match actual volume count")
	for i, volume := range v.raw.Spec.Volumes {
		require.Equal(t, expected[i], volume.Name, "volume names do not match")
	}
}

func (v *podValidator) requireEnvs(t *testing.T, expected map[string]string, expectedContainers []string) {
	for _, name := range expectedContainers {
		validator, found := v.containers[name]
		require.True(t, found, "invalid test setup, expected container %s does not exist in the pod", name)
		validator.requireEnvs(t, expected)
	}
}

func (v *podValidator) requireMissingEnvs(t *testing.T, missing []string, expectedContainers []string) {
	for _, name := range expectedContainers {
		validator, found := v.containers[name]
		require.True(t, found, "invalid test setup, expected container %s does not exist in the pod", name)
		validator.requireMissingEnvs(t, missing)
	}
}

func (v *podValidator) requireInjectorVersion(t *testing.T, expected string) {
	require.Equal(t, expected, v.injectorVersion, "the injector version does not match the expected")
}

func (v *podValidator) requireLibraryVersions(t *testing.T, expected map[string]string) {
	require.Equal(t, expected, v.libraryVersions, "the injected library versions do not match the expected")
}

func (v *podValidator) requireInitContainerImages(t *testing.T, expected []string) {
	require.ElementsMatch(t, expected, v.initContainerImages, "init container images do not match expectated")
}

type containerValidator struct {
	raw         *corev1.Container
	image       *image
	envs        map[string]string
	commandline string
}

func newContainerValidator(container *corev1.Container) *containerValidator {
	return &containerValidator{
		raw:         container,
		envs:        newEnvMap(container.Env),
		image:       newImage(container.Image),
		commandline: parseCommandline(container),
	}
}

func (v *containerValidator) requireInjection(t *testing.T) {
	expectedEnvs := map[string]string{
		"LD_PRELOAD":            "/opt/datadog-packages/datadog-apm-inject/stable/inject/launcher.preload.so",
		"DD_INJECT_SENDER_TYPE": "k8s",
	}
	v.requireEnvs(t, expectedEnvs)

	expectedVolumeMounts := []corev1.VolumeMount{
		{
			Name:      "datadog-auto-instrumentation",
			MountPath: "/opt/datadog-packages/datadog-apm-inject",
			SubPath:   "opt/datadog-packages/datadog-apm-inject",
		},
		{
			Name:      "datadog-auto-instrumentation-etc",
			MountPath: "/etc/ld.so.preload",
			SubPath:   "ld.so.preload",
			ReadOnly:  true,
		},
		{
			Name:      "datadog-auto-instrumentation",
			MountPath: "/opt/datadog/apm/library",
			SubPath:   "opt/datadog/apm/library",
		},
	}
	v.requireVolumeMounts(t, expectedVolumeMounts)
}

func (v *containerValidator) requireNoInjection(t *testing.T) {
	unsetEnvs := []string{
		"LD_PRELOAD",
		"DD_INJECT_SENDER_TYPE",
		"DD_INSTRUMENTATION_INSTALL_TYPE",
	}
	v.requireMissingEnvs(t, unsetEnvs)
	v.requireNoVolumeMounts(t)
}

func (v *containerValidator) requireVolumeMounts(t *testing.T, expected []corev1.VolumeMount) {
	require.Equal(t, expected, v.raw.VolumeMounts, "volume mounts do not match expected")
}

func (v *containerValidator) requireCommand(t *testing.T, expected string) {
	require.Equal(t, expected, v.commandline, "command line does not match expected")
}

func (v *containerValidator) requireSecurityContext(t *testing.T, expected *corev1.SecurityContext) {
	require.Equal(t, expected, v.raw.SecurityContext, "security context not match expected")
}

func (v *containerValidator) requireResourceRequirements(t *testing.T, expected *corev1.ResourceRequirements) {
	if expected == nil {
		expected = &corev1.ResourceRequirements{
			Limits:   corev1.ResourceList{},
			Requests: corev1.ResourceList{},
		}
	}

	require.Zero(t, expected.Requests.Memory().Cmp(*v.raw.Resources.Requests.Memory()), "expected memory request: %s, actual: %s", expected.Requests.Memory().String(), v.raw.Resources.Requests.Memory().String())
	require.Zero(t, expected.Limits.Memory().Cmp(*v.raw.Resources.Limits.Memory()), "expected memory limit: %s, actual: %s", expected.Limits.Memory().String(), v.raw.Resources.Limits.Memory().String())
	require.Zero(t, expected.Requests.Cpu().Cmp(*v.raw.Resources.Requests.Cpu()), "expected cpu request: %s, actual: %s", expected.Requests.Cpu().String(), v.raw.Resources.Requests.Cpu().String())
	require.Zero(t, expected.Limits.Cpu().Cmp(*v.raw.Resources.Limits.Cpu()), "expected cpu limit: %s, actual: %s", expected.Limits.Cpu().String(), v.raw.Resources.Limits.Cpu().String())
}

func (v *containerValidator) requireNoVolumeMounts(t *testing.T) {
	require.Empty(t, v.raw.VolumeMounts, "container should not have additional volume mounts")
}

func (v *containerValidator) requireEnvs(t *testing.T, expected map[string]string) {
	for key, expectedValue := range expected {
		actualValue, found := v.envs[key]
		require.True(t, found, "could not find expected env %s in environment", key)
		require.Equal(t, expectedValue, actualValue, "environment values do not match for container")
	}
}

func (v *containerValidator) requireMissingEnvs(t *testing.T, missing []string) {
	for _, key := range missing {
		actualValue, found := v.envs[key]
		require.False(t, found, "found %s in environment set to %s when it was not expected to be set", key, actualValue)
	}
}

func newEnvMap(in []corev1.EnvVar) map[string]string {
	envVars := make(map[string]string, len(in))
	for _, env := range in {
		envVars[env.Name] = env.Value
	}
	return envVars
}

func parseInjectorVersion(pod *corev1.Pod) string {
	for _, container := range pod.Spec.InitContainers {
		if container.Name == "datadog-init-apm-inject" {
			parts := strings.Split(container.Image, ":")
			if len(parts) != 2 {
				continue
			}
			return parts[1]
		}
	}

	return ""
}

func parseCommandline(container *corev1.Container) string {
	command := strings.Join(container.Command, " ")
	args := strings.Join(container.Args, " ")
	return strings.Join([]string{command, args}, " ")
}

func difference(a, b []string) []string {
	setB := make(map[string]bool, len(b))
	for _, elem := range b {
		setB[elem] = true
	}

	diff := []string{}
	for _, elem := range a {
		if _, found := setB[elem]; !found {
			diff = append(diff, elem)
		}
	}

	return diff
}

func parseAllContainerNames(pod *corev1.Pod) []string {
	names := make([]string, len(pod.Spec.Containers))
	for i, container := range pod.Spec.Containers {
		names[i] = container.Name
	}
	return names
}

func parseInitContainerImages(pod *corev1.Pod) []string {
	images := make([]string, len(pod.Spec.InitContainers))
	for i, container := range pod.Spec.InitContainers {
		images[i] = container.Image
	}
	return images
}

func parseLibraryVersions(pod *corev1.Pod) map[string]string {
	injectedVersions := map[string]string{}

	for _, container := range pod.Spec.InitContainers {
		// gcr.io/datadoghq/dd-lib-java-init:v1
		parts := strings.Split(container.Image, ":")
		if len(parts) != 2 {
			continue
		}
		fullImage := parts[0]
		version := parts[1]

		// gcr.io/datadoghq/dd-lib-java-init
		parts = strings.Split(fullImage, "/")
		if len(parts) < 1 {
			continue
		}
		image := parts[len(parts)-1]

		// dd-lib-java-init
		parts = strings.Split(image, "-")
		if len(parts) != 4 {
			continue
		}

		// java
		lib := parts[2]
		injectedVersions[lib] = version
	}

	return injectedVersions
}

func newTestNamespace(name string, labels map[string]string) workloadmeta.KubernetesMetadata {
	return workloadmeta.KubernetesMetadata{
		EntityID: workloadmeta.EntityID{
			Kind: workloadmeta.KindKubernetesMetadata,
			ID:   string(util.GenerateKubeMetadataEntityID("", "namespaces", "", name)),
		},
		EntityMeta: workloadmeta.EntityMeta{
			Name:   name,
			Labels: labels,
		},
	}
}

func languageSetOf(languages ...string) languagemodels.LanguageSet {
	set := languagemodels.LanguageSet{}
	for _, l := range languages {
		_ = set.Add(languagemodels.LanguageName(l))
	}
	return set
}

// MockImageResolver is a simple implementation that returns the original image unchanged.
type MockImageResolver struct{}

// newNoOpImageResolver creates a new noOpImageResolver.
func NewFakeImageResolver() *MockImageResolver {
	return &MockImageResolver{}
}

// Resolve returns the original image reference.
func (r *MockImageResolver) Resolve(_ string, _ string, _ string) (*autoinstrumentation.ResolvedImage, bool) {
	return nil, false
}<|MERGE_RESOLUTION|>--- conflicted
+++ resolved
@@ -2619,14 +2619,6 @@
 			require.NoError(t, err)
 			require.True(t, mutated, "the pod was mutated but the webhook returned false")
 
-<<<<<<< HEAD
-			libInfo := tt.lang.libInfo("", tt.image)
-			c := libInfo.initContainers(config.version, imageResolver)[0]
-			requirements, injectionDecision := initContainerResourceRequirements(tt.pod, config.defaultResourceRequirements)
-			require.Equal(t, tt.wantSkipInjection, injectionDecision.skipInjection)
-			require.Equal(t, tt.resourceRequireAnnotation, injectionDecision.message)
-			if tt.wantSkipInjection {
-=======
 			// Setup validator.
 			validator := newPodValidator(in)
 
@@ -2637,7 +2629,6 @@
 				}
 				validator.requireMissingEnvs(t, missingEnv, test.expectedContainers)
 				validator.requireAnnotations(t, test.expectedAnnotations)
->>>>>>> 0d14e71a
 				return
 			}
 
