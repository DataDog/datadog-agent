// Unless explicitly stated otherwise all files in this repository are licensed
// under the Apache License Version 2.0.
// This product includes software developed at Datadog (https://www.datadoghq.com/).
// Copyright 2016-present Datadog, Inc.

//go:build kubeapiserver

package autoinstrumentation

import (
	"fmt"
	"strconv"
	"strings"
	"testing"
	"time"

	"github.com/stretchr/testify/require"
	corev1 "k8s.io/api/core/v1"
	"k8s.io/apimachinery/pkg/api/resource"
	metav1 "k8s.io/apimachinery/pkg/apis/meta/v1"

	"github.com/DataDog/datadog-agent/comp/core"
	workloadmeta "github.com/DataDog/datadog-agent/comp/core/workloadmeta/def"
	workloadmetafxmock "github.com/DataDog/datadog-agent/comp/core/workloadmeta/fx-mock"
	workloadmetamock "github.com/DataDog/datadog-agent/comp/core/workloadmeta/mock"
	"github.com/DataDog/datadog-agent/pkg/clusteragent/admission/mutate/common"
	configmock "github.com/DataDog/datadog-agent/pkg/config/mock"
	"github.com/DataDog/datadog-agent/pkg/config/model"
	"github.com/DataDog/datadog-agent/pkg/languagedetection/languagemodels"
	"github.com/DataDog/datadog-agent/pkg/util/fxutil"
	"github.com/DataDog/datadog-agent/pkg/util/pointer"
)

const commonRegistry = "gcr.io/datadoghq"

var (
	defaultLibraries = map[string]string{
		"java":   "v1",
		"python": "v3",
		"ruby":   "v2",
		"dotnet": "v3",
		"js":     "v5",
		"php":    "v1",
	}

	// TODO: Add new entry when a new language is supported
	defaultLibImageVersions = map[language]string{
		java:   "registry/dd-lib-java-init:" + defaultLibraries["java"],
		js:     "registry/dd-lib-js-init:" + defaultLibraries["js"],
		python: "registry/dd-lib-python-init:" + defaultLibraries["python"],
		dotnet: "registry/dd-lib-dotnet-init:" + defaultLibraries["dotnet"],
		ruby:   "registry/dd-lib-ruby-init:" + defaultLibraries["ruby"],
		php:    "registry/dd-lib-php-init:" + defaultLibraries["php"],
	}

	imageResolver = newNoOpImageResolver()
)

func defaultLibInfo(l language) libInfo {
	return libInfo{
		lang:       l,
		image:      defaultLibImageVersions[l],
		registry:   "registry",
		repository: fmt.Sprintf("dd-lib-%s-init", l),
		tag:        defaultLibraries[string(l)],
		ctrName:    "",
	}
}

func defaultLibInfoWithVersion(l language, version string) libInfo {
	return libInfo{
		lang:       l,
		image:      fmt.Sprintf("registry/dd-lib-%s-init:%s", l, version),
		registry:   "registry",
		repository: fmt.Sprintf("dd-lib-%s-init", l),
		tag:        version,
		ctrName:    "",
	}
}

func defaultLibInfoWithRegsitryVersion(l language, version string, registry string) libInfo {
	return libInfo{
		lang:       l,
		image:      fmt.Sprintf("%s/dd-lib-%s-init:%s", registry, l, version),
		registry:   registry,
		repository: fmt.Sprintf("dd-lib-%s-init", l),
		tag:        version,
		ctrName:    "",
	}
}

func defaultLibInfoWithContainerVersion(l language, version string, containerName string) libInfo {
	return libInfo{
		lang:       l,
		image:      fmt.Sprintf("registry/dd-lib-%s-init:%s", l, version),
		registry:   "registry",
		repository: fmt.Sprintf("dd-lib-%s-init", l),
		tag:        version,
		ctrName:    containerName,
	}
}

func defaultLibrariesFor(languages ...string) map[string]string {
	out := map[string]string{}
	for _, l := range languages {
		out[l] = defaultLibraries[l]
	}
	return out
}

func TestInjectAutoInstruConfigV2(t *testing.T) {
	buildRequireEnv := func(c corev1.Container) func(t *testing.T, k string, ok bool, val string) {
		envsByName := map[string]corev1.EnvVar{}
		for _, env := range c.Env {
			envsByName[env.Name] = env
		}

		return func(t *testing.T, key string, ok bool, value string) {
			t.Helper()
			val, exists := envsByName[key]
			require.Equal(t, ok, exists, "expected env %v exists to = %v", key, ok)
			require.Equal(t, value, val.Value, "expected env %v = %v", key, val)
		}
	}

	tests := []struct {
		name                                    string
		withWmeta                               func(wmeta workloadmetamock.Mock)
		pod                                     *corev1.Pod
		libInfo                                 extractedPodLibInfo
		expectedInjectorImage                   string
		expectedLangsDetected                   string
		expectedInstallType                     string
		expectedSecurityContext                 *corev1.SecurityContext
		expectedSecurityContextDoesNotSetConfig bool
		wantErr                                 bool
		config                                  func(c model.Config)
		expectedLdPreload                       string
		expectedLibConfigEnvs                   map[string]string
		assertExtraContainer                    func(*testing.T, corev1.Container)
	}{
		{
			name: "no libs, no injection",
			pod:  common.FakePod("java-pod"),
		},
		{
			name:                  "nominal case: java",
			pod:                   common.FakePod("java-pod"),
			expectedInjectorImage: commonRegistry + "/apm-inject:0",
			libInfo: extractedPodLibInfo{
				libs: []libInfo{
					java.libInfo("", "gcr.io/datadoghq/dd-lib-java-init:v1"),
				},
			},
		},
		{
			name:                  "nominal case: java & python",
			pod:                   common.FakePod("java-pod"),
			expectedInjectorImage: commonRegistry + "/apm-inject:0",
			libInfo: extractedPodLibInfo{
				libs: []libInfo{
					java.libInfo("", "gcr.io/datadoghq/dd-lib-java-init:v1"),
					python.libInfo("", "gcr.io/datadoghq/dd-lib-python-init:v1"),
				},
			},
		},
		{
			name: "java + injector-tag-override",
			pod: common.FakePodSpec{
				Annotations: map[string]string{
					"admission.datadoghq.com/apm-inject.version": "v0",
				},
			}.Create(),
			expectedInjectorImage: commonRegistry + "/apm-inject:v0",
			libInfo: extractedPodLibInfo{
				libs: []libInfo{
					java.libInfo("", "gcr.io/datadoghq/dd-lib-java-init:v1"),
				},
			},
		},
		{
			name: "java + injector-image-override",
			pod: common.FakePodSpec{
				Annotations: map[string]string{
					"admission.datadoghq.com/apm-inject.custom-image": "docker.io/library/apm-inject-package:v27",
				},
			}.Create(),
			expectedInjectorImage: "docker.io/library/apm-inject-package:v27",
			libInfo: extractedPodLibInfo{
				libs: []libInfo{
					java.libInfo("", "gcr.io/datadoghq/dd-lib-java-init:v1"),
				},
			},
		},
		{
			name: "java + debug enabled",
			pod: common.FakePodSpec{
				Annotations: map[string]string{
					"admission.datadoghq.com/apm-inject.version": "v0",
					"admission.datadoghq.com/apm-inject.debug":   "true",
				},
			}.Create(),
			expectedInjectorImage: commonRegistry + "/apm-inject:v0",
			expectedLibConfigEnvs: map[string]string{
				"DD_APM_INSTRUMENTATION_DEBUG": "true",
				"DD_TRACE_STARTUP_LOGS":        "true",
				"DD_TRACE_DEBUG":               "true",
			},
			libInfo: extractedPodLibInfo{
				libs: []libInfo{
					java.libInfo("", "gcr.io/datadoghq/dd-lib-java-init:v1"),
				},
			},
		},
		{
			name: "java + debug disabled",
			pod: common.FakePodSpec{
				Annotations: map[string]string{
					"admission.datadoghq.com/apm-inject.version": "v0",
					"admission.datadoghq.com/apm-inject.debug":   "false",
				},
			}.Create(),
			expectedInjectorImage: commonRegistry + "/apm-inject:v0",
			libInfo: extractedPodLibInfo{
				libs: []libInfo{
					java.libInfo("", "gcr.io/datadoghq/dd-lib-java-init:v1"),
				},
			},
		},
		{
			name:                  "config injector-image-override",
			pod:                   common.FakePod("java-pod"),
			expectedInjectorImage: "gcr.io/datadoghq/apm-inject:0.16-1",
			libInfo: extractedPodLibInfo{
				libs: []libInfo{
					java.libInfo("", "gcr.io/datadoghq/dd-lib-java-init:v1"),
				},
			},
			config: func(c model.Config) {
				c.SetWithoutSource("apm_config.instrumentation.injector_image_tag", "0.16-1")
			},
		},
		{
			name:                  "config language detected env vars",
			pod:                   common.FakePod("java-pod"),
			expectedInjectorImage: "gcr.io/datadoghq/apm-inject:0.16-1",
			expectedLangsDetected: "python",
			expectedInstallType:   "k8s_lib_injection",
			libInfo: extractedPodLibInfo{
				languageDetection: &libInfoLanguageDetection{
					libs: []libInfo{
						python.defaultLibInfo(commonRegistry, "java-pod-container"),
					},
				},
				libs: []libInfo{
					java.libInfo("", "gcr.io/datadoghq/dd-lib-java-init:v1"),
				},
				source: libInfoSourceLibInjection,
			},
			config: func(c model.Config) {
				c.SetWithoutSource("apm_config.instrumentation.injector_image_tag", "0.16-1")
			},
		},
		{
			name:                  "language detected for a different container",
			pod:                   common.FakePod("java-pod"),
			expectedInjectorImage: "gcr.io/datadoghq/apm-inject:0",
			expectedLangsDetected: "",
			libInfo: extractedPodLibInfo{
				languageDetection: &libInfoLanguageDetection{
					libs: []libInfo{
						python.defaultLibInfo(commonRegistry, "not-java-pod-container"),
					},
				},
				libs: []libInfo{
					java.libInfo("", "gcr.io/datadoghq/dd-lib-java-init:v1"),
				},
			},
		},
		{
			name:                  "language detected but no languages found",
			pod:                   common.FakePod("java-pod"),
			expectedInjectorImage: "gcr.io/datadoghq/apm-inject:0",
			expectedLangsDetected: "",
			libInfo: extractedPodLibInfo{
				languageDetection: &libInfoLanguageDetection{},
				libs: []libInfo{
					java.libInfo("", "gcr.io/datadoghq/dd-lib-java-init:v1"),
				},
			},
		},
		{
			name:                  "with specified install type and container security context",
			pod:                   common.FakePod("java-pod"),
			expectedInjectorImage: "gcr.io/datadoghq/apm-inject:0.16-1",
			expectedSecurityContext: &corev1.SecurityContext{
				Privileged: pointer.Ptr(false),
			},
			expectedLangsDetected: "python",
			libInfo: extractedPodLibInfo{
				languageDetection: &libInfoLanguageDetection{
					libs: []libInfo{
						python.defaultLibInfo(commonRegistry, "java-pod-container"),
					},
				},
				libs: []libInfo{
					java.libInfo("", "gcr.io/datadoghq/dd-lib-java-init:v1"),
				},
				source: libInfoSourceSingleStepLangaugeDetection,
			},
			config: func(c model.Config) {
				c.SetWithoutSource("apm_config.instrumentation.injector_image_tag", "0.16-1")
			},
		},
		{
			name:                  "with already set LD_PRELOAD",
			pod:                   common.FakePodWithEnvValue("python-pod", "LD_PRELOAD", "/foo/bar"),
			expectedInjectorImage: "gcr.io/datadoghq/apm-inject:0.16-1",
			expectedSecurityContext: &corev1.SecurityContext{
				Privileged: pointer.Ptr(false),
			},
			expectedLangsDetected: "python",
			libInfo: extractedPodLibInfo{
				languageDetection: &libInfoLanguageDetection{
					libs: []libInfo{
						python.defaultLibInfo(commonRegistry, "python-pod-container"),
					},
				},
				libs: []libInfo{
					python.libInfo("", "gcr.io/datadoghq/dd-lib-python-init:v1"),
				},
				source: libInfoSourceSingleStepLangaugeDetection,
			},
			config: func(c model.Config) {
				c.SetWithoutSource("apm_config.instrumentation.injector_image_tag", "0.16-1")
			},
			expectedLdPreload: "/foo/bar:/opt/datadog-packages/datadog-apm-inject/stable/inject/launcher.preload.so",
		},
		{
			name: "all-lib.config",
			pod: common.FakePodSpec{
				Annotations: map[string]string{
					"admission.datadoghq.com/all-lib.config.v1": `{"version":1,"runtime_metrics_enabled":true,"tracing_rate_limit":50,"tracing_sampling_rate":0.3}`,
				},
			}.Create(),
			libInfo: extractedPodLibInfo{
				libs: []libInfo{
					python.libInfo("", "gcr.io/datadoghq/dd-lib-python-init:v1"),
				},
			},
			expectedInjectorImage: "gcr.io/datadoghq/apm-inject:0",
			expectedLibConfigEnvs: map[string]string{
				"DD_RUNTIME_METRICS_ENABLED": "true",
				"DD_TRACE_RATE_LIMIT":        "50",
				"DD_TRACE_SAMPLE_RATE":       "0.30",
			},
		},
		{
			name: "app-container.config",
			pod: common.FakePodSpec{
				Annotations: map[string]string{
					"admission.datadoghq.com/python-lib.config.v1": `{"version":1,"runtime_metrics_enabled":true,"tracing_rate_limit":50,"tracing_sampling_rate":0.3}`,
					"admission.datadoghq.com/java-lib.config.v1":   `{"version":1,"runtime_metrics_enabled":false,"tracing_rate_limit":60,"tracing_sampling_rate":0.3}`,
				},
			}.Create(),
			libInfo: extractedPodLibInfo{
				libs: []libInfo{
					python.libInfo("", "gcr.io/datadoghq/dd-lib-python-init:v1"),
				},
			},
			expectedInjectorImage: "gcr.io/datadoghq/apm-inject:0",
			expectedLibConfigEnvs: map[string]string{
				"DD_RUNTIME_METRICS_ENABLED": "true",
				"DD_TRACE_RATE_LIMIT":        "50",
				"DD_TRACE_SAMPLE_RATE":       "0.30",
			},
		},
		{
			name: "istio-proxy",
			pod: common.FakePodSpec{
				Containers: []corev1.Container{{Name: "istio-proxy"}},
			}.Create(),
			expectedInjectorImage: commonRegistry + "/apm-inject:0",
			libInfo: extractedPodLibInfo{
				libs: []libInfo{
					java.libInfo("", "gcr.io/datadoghq/dd-lib-java-init:v1"),
				},
			},
			assertExtraContainer: func(t *testing.T, c corev1.Container) {
				t.Helper()
				requireEnv := buildRequireEnv(c)
				require.Equal(t, 0, len(c.VolumeMounts), "expected no volume mounts")
				requireEnv(t, "LD_PRELOAD", false, "")
				require.Equal(t, corev1.Container{Name: "istio-proxy"}, c, "container should be untouched")
			},
		},
		{
			name: "restricted security context",
			pod: common.FakePodSpec{
				NS: "restricted",
			}.Create(),
			withWmeta: func(wmeta workloadmetamock.Mock) {
				wmeta.Set(&workloadmeta.KubernetesMetadata{
					EntityID: workloadmeta.EntityID{
						Kind: workloadmeta.KindKubernetesMetadata,
						ID:   "restricted",
					},
					EntityMeta: workloadmeta.EntityMeta{
						Name: "restricted",
						Labels: map[string]string{
							"pod-security.kubernetes.io/enforce": "restricted",
						},
					},
				})
			},
			expectedInjectorImage:                   commonRegistry + "/apm-inject:0",
			expectedSecurityContext:                 defaultRestrictedSecurityContext,
			expectedSecurityContextDoesNotSetConfig: true,
		},
	}

	for _, tt := range tests {
		t.Run(tt.name, func(t *testing.T) {
			wmeta := common.FakeStoreWithDeployment(t, nil)
			if tt.withWmeta != nil {
				tt.withWmeta(wmeta.(workloadmetamock.Mock))
			}

			mockConfig := configmock.New(t)

			if tt.config != nil {
				tt.config(mockConfig)
			}

			config, err := NewConfig(mockConfig)
			require.NoError(t, err)

			if !tt.expectedSecurityContextDoesNotSetConfig {
				config.initSecurityContext = tt.expectedSecurityContext
			}

			if tt.libInfo.source == libInfoSourceNone {
				tt.libInfo.source = libInfoSourceSingleStepInstrumentation
			}

			if tt.expectedInstallType == "" {
				tt.expectedInstallType = "k8s_single_step"
			}

			mutator, err := NewNamespaceMutator(config, wmeta, imageResolver)
			require.NoError(t, err)

			err = mutator.core.injectTracers(tt.pod, tt.libInfo)
			if tt.wantErr {
				require.Error(t, err, "expected injectAutoInstruConfig to error")
			} else {
				require.NoError(t, err, "expected injectAutoInstruConfig to succeed")
			}

			if err != nil {
				return
			}

			requireEnv := buildRequireEnv(tt.pod.Spec.Containers[0])
			for _, env := range injectAllEnvs() {
				requireEnv(t, env.Name, false, "")
			}

			if len(tt.libInfo.libs) == 0 {
				require.Zero(t, len(tt.pod.Spec.InitContainers), "no libs, no init containers")
				requireEnv(t, "LD_PRELOAD", false, "")
				return
			}

			require.Equal(t, volumeName, tt.pod.Spec.Volumes[0].Name,
				"expected datadog volume to be injected")

			require.Equal(t, etcVolume.Name, tt.pod.Spec.Volumes[1].Name,
				"expected datadog-etc volume to be injected")

			volumesMarkedAsSafeToEvict := strings.Split(tt.pod.Annotations[common.K8sAutoscalerSafeToEvictVolumesAnnotation], ",")
			require.Contains(t, volumesMarkedAsSafeToEvict, volumeName, "expected volume %s to be marked as safe to evict", volumeName)
			require.Contains(t, volumesMarkedAsSafeToEvict, etcVolume.Name, "expected volume %s to be marked as safe to evict", etcVolume.Name)

			require.Equal(t, len(tt.libInfo.libs)+1, len(tt.pod.Spec.InitContainers),
				"expected there to be one more than the number of libs to inject for init containers")

			for i, c := range tt.pod.Spec.InitContainers {

				require.Equal(t, tt.expectedSecurityContext, c.SecurityContext,
					"expected %s.SecurityContext to be set", c.Name)

				var injectorMountPath string

				if i == 0 { // check inject container
					require.Equal(t, "datadog-init-apm-inject", c.Name,
						"expected the first init container to be apm-inject")
					require.Equal(t, tt.expectedInjectorImage, c.Image,
						"expected the container image to be %s", tt.expectedInjectorImage)
					injectorMountPath = c.VolumeMounts[0].MountPath
				} else { // lib volumes for each of the rest of the containers
					lib := tt.libInfo.libs[i-1]
					require.Equal(t, lib.image, c.Image)
					require.Equal(t, "opt/datadog/apm/library/"+string(lib.lang), c.VolumeMounts[0].SubPath,
						"expected a language specific sub-path for the volume mount for lang %s",
						lib.lang)
					require.Equal(t, "opt/datadog-packages/datadog-apm-inject", c.VolumeMounts[1].SubPath,
						"expected injector volume mount for lang %s",
						lib.lang)
					injectorMountPath = c.VolumeMounts[1].MountPath
				}

				// each of the init containers writes a timestamp to their given volume mount path
				require.Equal(t, 1, len(c.Args), "expected container args")
				// the last part of each of the init container's command should be writing
				// a timestamp based on the name of the container.
				expectedTimestampPath := injectorMountPath + "/c-init-time." + c.Name
				cmdTail := "&& echo $(date +%s) >> " + expectedTimestampPath
				require.Contains(t, c.Args[0], cmdTail, "expected args to contain %s", cmdTail)
				prefix, found := strings.CutSuffix(c.Args[0], cmdTail)
				require.True(t, found, "expected args to end with %s ", cmdTail)

				if i == 0 { // inject container
					require.Contains(t, prefix, "&& echo /opt/datadog-packages/datadog-apm-inject/stable/inject/launcher.preload.so > /datadog-etc/ld.so.preload")
				}
			}

			// three volume mounts
			mounts := tt.pod.Spec.Containers[0].VolumeMounts
			require.Equal(t, 3, len(mounts), "expected 3 volume mounts in the application container")
			require.Equal(t, corev1.VolumeMount{
				Name:      volumeName,
				MountPath: "/opt/datadog-packages/datadog-apm-inject",
				SubPath:   "opt/datadog-packages/datadog-apm-inject",
			}, mounts[0], "expected first container volume mount to be the injector")
			require.Equal(t, corev1.VolumeMount{
				Name:      etcVolume.Name,
				MountPath: "/etc/ld.so.preload",
				SubPath:   "ld.so.preload",
				ReadOnly:  true,
			}, mounts[1], "expected first container volume mount to be the injector")
			require.Equal(t, corev1.VolumeMount{
				Name:      volumeName,
				MountPath: "/opt/datadog/apm/library",
				SubPath:   "opt/datadog/apm/library",
			}, mounts[2], "expected the second container volume mount to be the language libraries")

			if tt.expectedLdPreload != "" {
				requireEnv(t, "LD_PRELOAD", true, tt.expectedLdPreload)
			} else {
				requireEnv(t, "LD_PRELOAD", true, "/opt/datadog-packages/datadog-apm-inject/stable/inject/launcher.preload.so")
			}

			requireEnv(t, "DD_INJECT_SENDER_TYPE", true, "k8s")
			requireEnv(t, "DD_INSTRUMENTATION_INSTALL_TYPE", true, tt.expectedInstallType)

			if tt.libInfo.languageDetection == nil {
				requireEnv(t, "DD_INSTRUMENTATION_LANGUAGES_DETECTED", false, "")
				requireEnv(t, "DD_INSTRUMENTATION_LANGUAGE_DETECTION_INJECTION_ENABLED", false, "")
			} else {
				requireEnv(t, "DD_INSTRUMENTATION_LANGUAGES_DETECTED", true, tt.expectedLangsDetected)
				requireEnv(t, "DD_INSTRUMENTATION_LANGUAGE_DETECTION_INJECTION_ENABLED", true, strconv.FormatBool(tt.libInfo.languageDetection.injectionEnabled))
			}

			for k, v := range tt.expectedLibConfigEnvs {
				requireEnv(t, k, true, v)
			}

			if len(tt.pod.Spec.Containers) > 1 {
				tt.assertExtraContainer(t, tt.pod.Spec.Containers[1])
			}
		})
	}
}

func TestMutatorCoreNewInjector(t *testing.T) {
	mockConfig := configmock.New(t)
	wmeta := fxutil.Test[workloadmeta.Component](t,
		core.MockBundle(),
		workloadmetafxmock.MockModule(workloadmeta.NewParams()),
	)
	config, err := NewConfig(mockConfig)
	require.NoError(t, err)
	m, err := NewNamespaceMutator(config, wmeta, imageResolver)
	require.NoError(t, err)
	core := m.core

	// common vars
	startTime := time.Now()
	pod := &corev1.Pod{}

	i := core.newInjector(pod, startTime, libRequirementOptions{})
	require.Equal(t, &injector{
		injectTime: startTime,
		registry:   core.config.containerRegistry,
		image:      core.config.containerRegistry + "/apm-inject:0",
	}, i)

	core.config.Instrumentation.InjectorImageTag = "banana"
	i = core.newInjector(pod, startTime, libRequirementOptions{})
	require.Equal(t, &injector{
		injectTime: startTime,
		registry:   core.config.containerRegistry,
		image:      core.config.containerRegistry + "/apm-inject:banana",
	}, i)
}

func TestExtractLibInfo(t *testing.T) {
	// TODO: Add new entry when a new language is supported
	allLatestDefaultLibs := []libInfo{
		defaultLibInfo(java),
		defaultLibInfo(js),
		defaultLibInfo(python),
		defaultLibInfo(dotnet),
		defaultLibInfo(ruby),
		defaultLibInfo(php),
	}

	var mockConfig model.Config
	tests := []struct {
		name                   string
		pod                    *corev1.Pod
		deployments            []common.MockDeployment
		assertExtractedLibInfo func(*testing.T, extractedPodLibInfo)
		containerRegistry      string
		expectedLibsToInject   []libInfo
		expectedPodEligible    *bool
		setupConfig            func()
	}{
		{
			name:              "java",
			pod:               common.FakePodWithAnnotation("admission.datadoghq.com/java-lib.version", "v1"),
			containerRegistry: "registry",
			expectedLibsToInject: []libInfo{
				defaultLibInfoWithVersion(java, "v1"),
			},
		},
		{
			name:              "java with default version",
			pod:               common.FakePodWithAnnotation("admission.datadoghq.com/java-lib.version", "default"),
			containerRegistry: "registry",
			expectedLibsToInject: []libInfo{
				defaultLibInfoWithVersion(java, "v1"),
			},
		},
		{
			name:              "java from common registry",
			pod:               common.FakePodWithAnnotation("admission.datadoghq.com/java-lib.version", "v1"),
			containerRegistry: "",
			expectedLibsToInject: []libInfo{
				defaultLibInfoWithRegsitryVersion(java, "v1", commonRegistry),
			},
		},
		{
			name:              "js",
			pod:               common.FakePodWithAnnotation("admission.datadoghq.com/js-lib.version", "v1"),
			containerRegistry: "registry",
			expectedLibsToInject: []libInfo{
				defaultLibInfoWithVersion(js, "v1"),
			},
		},
		{
			name:                "python",
			pod:                 common.FakePodWithAnnotation("admission.datadoghq.com/python-lib.version", "v1"),
			containerRegistry:   "registry",
			expectedPodEligible: pointer.Ptr(true),
			expectedLibsToInject: []libInfo{
				defaultLibInfoWithVersion(python, "v1"),
			},
		},
		{
			name:                "python with unlabelled injection off",
			pod:                 common.FakePodWithAnnotation("admission.datadoghq.com/python-lib.version", "v1"),
			containerRegistry:   "registry",
			expectedPodEligible: pointer.Ptr(false),
			expectedLibsToInject: []libInfo{
				defaultLibInfoWithVersion(python, "v1"),
			},
			setupConfig: func() {
				mockConfig.SetWithoutSource("admission_controller.mutate_unlabelled", false)
			},
		},
		{
			name:              "custom",
			pod:               common.FakePodWithAnnotation("admission.datadoghq.com/java-lib.custom-image", "custom/image"),
			containerRegistry: "registry",
			expectedLibsToInject: []libInfo{
				java.libInfo("", "custom/image"),
			},
		},
		{
			name:                 "unknown",
			pod:                  common.FakePodWithAnnotation("admission.datadoghq.com/unknown-lib.version", "v1"),
			containerRegistry:    "registry",
			expectedLibsToInject: []libInfo{},
		},
		{
			name: "java and js",
			pod: &corev1.Pod{
				ObjectMeta: metav1.ObjectMeta{
					Annotations: map[string]string{
						"admission.datadoghq.com/java-lib.version": "v1",
						"admission.datadoghq.com/js-lib.version":   "v1",
					},
				},
			},
			containerRegistry: "registry",
			expectedLibsToInject: []libInfo{
				defaultLibInfoWithVersion(java, "v1"),
				defaultLibInfoWithVersion(js, "v1"),
			},
		},
		{
			name: "java and js on specific containers",
			pod: &corev1.Pod{
				ObjectMeta: metav1.ObjectMeta{
					Annotations: map[string]string{
						"admission.datadoghq.com/java-app.java-lib.version": "v1",
						"admission.datadoghq.com/node-app.js-lib.version":   "v1",
					},
				},
				Spec: corev1.PodSpec{
					Containers: []corev1.Container{
						{
							Name: "java-app",
						},
						{
							Name: "node-app",
						},
					},
				},
			},
			containerRegistry: "registry",
			expectedLibsToInject: []libInfo{
				defaultLibInfoWithContainerVersion(java, "v1", "java-app"),
				defaultLibInfoWithContainerVersion(js, "v1", "node-app"),
			},
		},
		{
			name:              "ruby",
			pod:               common.FakePodWithAnnotation("admission.datadoghq.com/ruby-lib.version", "v1"),
			containerRegistry: "registry",
			expectedLibsToInject: []libInfo{
				defaultLibInfoWithVersion(ruby, "v1"),
			},
		},
		{
			name:                 "all",
			pod:                  common.FakePodWithAnnotation("admission.datadoghq.com/all-lib.version", "latest"),
			containerRegistry:    "registry",
			expectedPodEligible:  pointer.Ptr(true),
			expectedLibsToInject: allLatestDefaultLibs,
		},
		{
			name:                 "all with mutate_unlabelled off",
			pod:                  common.FakePodWithAnnotation("admission.datadoghq.com/all-lib.version", "latest"),
			containerRegistry:    "registry",
			expectedPodEligible:  pointer.Ptr(false),
			expectedLibsToInject: allLatestDefaultLibs,
			setupConfig: func() {
				mockConfig.SetWithoutSource("admission_controller.mutate_unlabelled", false)
			},
		},
		{
			name: "all with mutate_unlabelled off, but labelled admission enabled",
			pod: &corev1.Pod{
				ObjectMeta: metav1.ObjectMeta{
					Annotations: map[string]string{
						"admission.datadoghq.com/all-lib.version": "latest",
					},
					Labels: map[string]string{
						"admission.datadoghq.com/enabled": "true",
					},
				},
			},
			containerRegistry:    "registry",
			expectedPodEligible:  pointer.Ptr(true),
			expectedLibsToInject: allLatestDefaultLibs,
			setupConfig: func() {
				mockConfig.SetWithoutSource("admission_controller.mutate_unlabelled", false)
			},
		},
		{
			name:                 "all with mutate_unlabelled off",
			pod:                  common.FakePodWithAnnotation("admission.datadoghq.com/all-lib.version", "latest"),
			containerRegistry:    "registry",
			expectedPodEligible:  pointer.Ptr(false),
			expectedLibsToInject: allLatestDefaultLibs,
			setupConfig: func() {
				mockConfig.SetWithoutSource("admission_controller.mutate_unlabelled", false)
			},
		},
		{
			name: "all with mutate_unlabelled off, but labelled admission enabled",
			pod: &corev1.Pod{
				ObjectMeta: metav1.ObjectMeta{
					Annotations: map[string]string{
						"admission.datadoghq.com/all-lib.version": "latest",
					},
					Labels: map[string]string{
						"admission.datadoghq.com/enabled": "true",
					},
				},
			},
			containerRegistry:    "registry",
			expectedPodEligible:  pointer.Ptr(true),
			expectedLibsToInject: allLatestDefaultLibs,
			setupConfig: func() {
				mockConfig.SetWithoutSource("admission_controller.mutate_unlabelled", false)
			},
		},
		{
			name:                 "all with mutate_unlabelled off",
			pod:                  common.FakePodWithAnnotation("admission.datadoghq.com/all-lib.version", "latest"),
			containerRegistry:    "registry",
			expectedPodEligible:  pointer.Ptr(false),
			expectedLibsToInject: allLatestDefaultLibs,
			setupConfig: func() {
				mockConfig.SetWithoutSource("admission_controller.mutate_unlabelled", false)
			},
		},
		{
			name: "all with mutate_unlabelled off, but labelled admission enabled",
			pod: &corev1.Pod{
				ObjectMeta: metav1.ObjectMeta{
					Annotations: map[string]string{
						"admission.datadoghq.com/all-lib.version": "latest",
					},
					Labels: map[string]string{
						"admission.datadoghq.com/enabled": "true",
					},
				},
			},
			containerRegistry:    "registry",
			expectedPodEligible:  pointer.Ptr(true),
			expectedLibsToInject: allLatestDefaultLibs,
			setupConfig: func() {
				mockConfig.SetWithoutSource("admission_controller.mutate_unlabelled", false)
			},
		},
		{
			name: "java + all",
			pod: &corev1.Pod{
				ObjectMeta: metav1.ObjectMeta{
					Annotations: map[string]string{
						"admission.datadoghq.com/all-lib.version":  "latest",
						"admission.datadoghq.com/java-lib.version": "v1",
					},
				},
			},
			containerRegistry: "registry",
			expectedLibsToInject: []libInfo{
				defaultLibInfoWithVersion(java, "v1"),
			},
		},
		{
			name:                 "all with unsupported version",
			pod:                  common.FakePodWithAnnotation("admission.datadoghq.com/all-lib.version", "unsupported"),
			containerRegistry:    "registry",
			expectedLibsToInject: allLatestDefaultLibs,
			setupConfig:          func() { mockConfig.SetWithoutSource("apm_config.instrumentation.enabled", false) },
		},
		{
			name:                 "single step instrumentation with no pinned versions",
			pod:                  common.FakePodWithNamespaceAndLabel("ns", "", ""),
			containerRegistry:    "registry",
			expectedLibsToInject: allLatestDefaultLibs,
			setupConfig:          func() { mockConfig.SetWithoutSource("apm_config.instrumentation.enabled", true) },
		},
		{
			name:              "single step instrumentation with pinned java version",
			pod:               common.FakePodWithNamespaceAndLabel("ns", "", ""),
			containerRegistry: "registry",
			expectedLibsToInject: []libInfo{
				defaultLibInfoWithVersion(java, "v1.20.0"),
			},
			setupConfig: func() {
				mockConfig.SetWithoutSource("apm_config.instrumentation.enabled", true)
				mockConfig.SetWithoutSource("apm_config.instrumentation.lib_versions", map[string]string{"java": "v1.20.0"})
			},
		},
		{
			name:              "single step instrumentation with default java version",
			pod:               common.FakePodWithNamespaceAndLabel("ns", "", ""),
			containerRegistry: "registry",
			expectedLibsToInject: []libInfo{
				defaultLibInfo(java),
			},
			setupConfig: func() {
				mockConfig.SetWithoutSource("apm_config.instrumentation.enabled", true)
				mockConfig.SetWithoutSource("apm_config.instrumentation.lib_versions", map[string]string{"java": "default"})
			},
		},
		{
			name:              "single step instrumentation with pinned java and python versions",
			pod:               common.FakePodWithNamespaceAndLabel("ns", "", ""),
			containerRegistry: "registry",
			expectedLibsToInject: []libInfo{
				defaultLibInfoWithVersion(java, "v1.20.0"),
				defaultLibInfoWithVersion(python, "v1.19.0"),
			},
			setupConfig: func() {
				mockConfig.SetWithoutSource("apm_config.instrumentation.enabled", true)
				mockConfig.SetWithoutSource("apm_config.instrumentation.lib_versions", map[string]string{"java": "v1.20.0", "python": "v1.19.0"})
			},
		},
		{
			name:              "single step instrumentation with pinned java version and java annotation",
			pod:               common.FakePodWithAnnotation("admission.datadoghq.com/java-lib.version", "v1"),
			containerRegistry: "registry",
			expectedLibsToInject: []libInfo{
				defaultLibInfoWithVersion(java, "v1"),
			},
			setupConfig: func() {
				mockConfig.SetWithoutSource("apm_config.instrumentation.enabled", true)
				mockConfig.SetWithoutSource("apm_config.instrumentation.lib_versions", map[string]string{"java": "v1.20.0"})
				mockConfig.SetWithoutSource("admission_controller.mutate_unlabelled", true)
			},
		},
		{
			name: "pod with lang-detection deployment and default libs",
			pod: common.FakePodSpec{
				ParentKind: "replicaset",
				ParentName: "deployment-123",
			}.Create(),
			deployments: []common.MockDeployment{
				{
					ContainerName:  "pod",
					DeploymentName: "deployment",
					Namespace:      "ns",
					Languages:      languageSetOf("python"),
				},
			},
			containerRegistry: "registry",
			assertExtractedLibInfo: func(t *testing.T, i extractedPodLibInfo) {
				t.Helper()
				require.Equal(t, &libInfoLanguageDetection{
					libs: []libInfo{
						python.defaultLibInfo("registry", "pod"),
					},
					injectionEnabled: true,
				}, i.languageDetection)
			},
			expectedLibsToInject: []libInfo{
				python.defaultLibInfo("registry", "pod"),
			},
			setupConfig: func() {
				mockConfig.SetWithoutSource("apm_config.instrumentation.enabled", true)
				mockConfig.SetWithoutSource("apm_config.instrumentation.lib_versions", defaultLibraries)
				mockConfig.SetWithoutSource("language_detection.enabled", true)
				mockConfig.SetWithoutSource("language_detection.reporting.enabled", true)
				mockConfig.SetWithoutSource("admission_controller.auto_instrumentation.inject_auto_detected_libraries", true)
			},
		},
		{
			name: "pod with lang-detection deployment and libs set",
			pod: common.FakePodSpec{
				ParentKind: "replicaset",
				ParentName: "deployment-123",
			}.Create(),
			deployments: []common.MockDeployment{
				{
					ContainerName:  "pod",
					DeploymentName: "deployment",
					Namespace:      "ns",
					Languages:      languageSetOf("python"),
				},
			},
			containerRegistry: "registry",
			assertExtractedLibInfo: func(t *testing.T, i extractedPodLibInfo) {
				t.Helper()
				require.Equal(t, &libInfoLanguageDetection{
					libs:             []libInfo{python.defaultLibInfo("registry", "pod")},
					injectionEnabled: true,
				}, i.languageDetection)
			},
			expectedLibsToInject: []libInfo{
				java.defaultLibInfo("registry", ""),
			},
			setupConfig: func() {
				mockConfig.SetWithoutSource("apm_config.instrumentation.enabled", true)
				mockConfig.SetWithoutSource("apm_config.instrumentation.lib_versions", defaultLibrariesFor("java"))
				mockConfig.SetWithoutSource("language_detection.enabled", true)
				mockConfig.SetWithoutSource("language_detection.reporting.enabled", true)
				mockConfig.SetWithoutSource("admission_controller.auto_instrumentation.inject_auto_detected_libraries", true)
			},
		},
		{
			name:              "php",
			pod:               common.FakePodWithAnnotation("admission.datadoghq.com/php-lib.version", "v1"),
			containerRegistry: "registry",
			expectedLibsToInject: []libInfo{
				defaultLibInfoWithVersion(php, "v1"),
			},
		},
	}
	for _, tt := range tests {
		t.Run(tt.name, func(t *testing.T) {
			overrides := map[string]interface{}{
				"admission_controller.mutate_unlabelled":  true,
				"admission_controller.container_registry": commonRegistry,
			}
			if tt.containerRegistry != "" {
				overrides["admission_controller.auto_instrumentation.container_registry"] = tt.containerRegistry
			}
			mockConfig = configmock.New(t)
			for k, v := range overrides {
				mockConfig.SetWithoutSource(k, v)
			}

			wmeta := common.FakeStoreWithDeployment(t, tt.deployments)
			mockConfig = configmock.New(t)
			for k, v := range overrides {
				mockConfig.SetWithoutSource(k, v)
			}

			if tt.setupConfig != nil {
				tt.setupConfig()
			}

			config, err := NewConfig(mockConfig)
			require.NoError(t, err)
			mutator, err := NewNamespaceMutator(config, wmeta, imageResolver)
			require.NoError(t, err)

			if tt.expectedPodEligible != nil {
				require.Equal(t, *tt.expectedPodEligible, mutator.isPodEligible(tt.pod))
			}

			extracted := mutator.extractLibInfo(tt.pod)
			if tt.assertExtractedLibInfo != nil {
				tt.assertExtractedLibInfo(t, extracted)
			}
			require.ElementsMatch(t, tt.expectedLibsToInject, extracted.libs)
		})
	}
}

func TestInjectLibConfig(t *testing.T) {
	tests := []struct {
		name         string
		pod          *corev1.Pod
		lang         language
		wantErr      bool
		expectedEnvs []corev1.EnvVar
	}{
		{
			name:    "nominal case",
			pod:     common.FakePodWithAnnotation("admission.datadoghq.com/java-lib.config.v1", `{"version":1,"service_language":"java","runtime_metrics_enabled":true,"tracing_rate_limit":50}`),
			lang:    java,
			wantErr: false,
			expectedEnvs: []corev1.EnvVar{
				{
					Name:  "DD_RUNTIME_METRICS_ENABLED",
					Value: "true",
				},
				{
					Name:  "DD_TRACE_RATE_LIMIT",
					Value: "50",
				},
			},
		},
		{
			name:    "inject all case",
			pod:     common.FakePodWithAnnotation("admission.datadoghq.com/all-lib.config.v1", `{"version":1,"service_language":"all","runtime_metrics_enabled":true,"tracing_rate_limit":50}`),
			lang:    "all",
			wantErr: false,
			expectedEnvs: []corev1.EnvVar{
				{
					Name:  "DD_RUNTIME_METRICS_ENABLED",
					Value: "true",
				},
				{
					Name:  "DD_TRACE_RATE_LIMIT",
					Value: "50",
				},
			},
		},
		{
			name:         "invalid json",
			pod:          common.FakePodWithAnnotation("admission.datadoghq.com/java-lib.config.v1", "invalid"),
			lang:         java,
			wantErr:      true,
			expectedEnvs: nil,
		},
	}
	for _, tt := range tests {
		t.Run(tt.name, func(t *testing.T) {
			err := injectLibConfig(tt.pod, tt.lang)
			require.False(t, (err != nil) != tt.wantErr)
			if err != nil {
				return
			}
			container := tt.pod.Spec.Containers[0]
			envCount := 0
			for _, expectEnv := range tt.expectedEnvs {
				for _, contEnv := range container.Env {
					if expectEnv.Name == contEnv.Name {
						require.Equal(t, expectEnv.Value, contEnv.Value)
						envCount++
						break
					}
				}
			}
			require.Equal(t, len(tt.expectedEnvs), envCount)
		})
	}
}

func TestInjectLibInitContainer(t *testing.T) {
	tests := []struct {
		name                      string
		cpu                       string
		mem                       string
		pod                       *corev1.Pod
		image                     string
		lang                      language
		wantSkipInjection         bool
		resourceRequireAnnotation string
		wantErr                   bool
		wantCPU                   string
		wantMem                   string
		limitCPU                  string
		limitMem                  string
		secCtx                    *corev1.SecurityContext
	}{
		{
			name:    "no_resources,no_security_context",
			pod:     common.FakePod("java-pod"),
			image:   "gcr.io/datadoghq/dd-lib-java-init:v1",
			lang:    java,
			wantErr: false,
			wantCPU: "0",
			wantMem: "0",
			secCtx:  &corev1.SecurityContext{},
		},
		{
			name:    "with_resources",
			pod:     common.FakePod("java-pod"),
			cpu:     "100m",
			mem:     "500",
			image:   "gcr.io/datadoghq/dd-lib-java-init:v1",
			lang:    java,
			wantErr: false,
			wantCPU: "100m",
			wantMem: "500",
			secCtx:  &corev1.SecurityContext{},
		},
		{
			name:    "cpu_only",
			pod:     common.FakePod("java-pod"),
			cpu:     "200m",
			image:   "gcr.io/datadoghq/dd-lib-java-init:v1",
			lang:    java,
			wantErr: false,
			wantCPU: "200m",
			wantMem: "0",
			secCtx:  &corev1.SecurityContext{},
		},
		{
			name:    "memory_only",
			pod:     common.FakePod("java-pod"),
			mem:     "512Mi",
			image:   "gcr.io/datadoghq/dd-lib-java-init:v1",
			lang:    java,
			wantErr: false,
			wantCPU: "0",
			wantMem: "512Mi",
			secCtx:  &corev1.SecurityContext{},
		},
		{
			name:    "with_invalid_resources",
			pod:     common.FakePod("java-pod"),
			cpu:     "foo",
			image:   "gcr.io/datadoghq/dd-lib-java-init:v1",
			lang:    java,
			wantErr: true,
			wantCPU: "0",
			wantMem: "0",
			secCtx:  &corev1.SecurityContext{},
		},
		{
			name:    "with_full_security_context",
			pod:     common.FakePod("java-pod"),
			image:   "gcr.io/datadoghq/dd-lib-java-init:v1",
			lang:    java,
			wantErr: false,
			wantCPU: "0",
			wantMem: "0",
			secCtx: &corev1.SecurityContext{
				Capabilities: &corev1.Capabilities{
					Add:  []corev1.Capability{"NET_ADMIN", "SYS_TIME"},
					Drop: []corev1.Capability{"ALL"},
				},
				Privileged: pointer.Ptr(false),
				SELinuxOptions: &corev1.SELinuxOptions{
					User:  "test",
					Role:  "root",
					Type:  "none",
					Level: "s0:c123,c456",
				},
				WindowsOptions: &corev1.WindowsSecurityContextOptions{
					GMSACredentialSpecName: pointer.Ptr("Developer"),
					GMSACredentialSpec:     pointer.Ptr("http://localhost:8081"),
					RunAsUserName:          pointer.Ptr("Developer"),
					HostProcess:            pointer.Ptr(false),
				},
				RunAsUser:                pointer.Ptr(int64(1001)),
				RunAsGroup:               pointer.Ptr(int64(5)),
				RunAsNonRoot:             pointer.Ptr(true),
				ReadOnlyRootFilesystem:   pointer.Ptr(true),
				AllowPrivilegeEscalation: pointer.Ptr(false),
				ProcMount:                pointer.Ptr(corev1.DefaultProcMount),
				SeccompProfile: &corev1.SeccompProfile{
					Type:             "LocalHost",
					LocalhostProfile: pointer.Ptr("my-profiles/profile-allow.json"),
				},
			},
		},
		{
			name:    "with_limited_security_context",
			pod:     common.FakePod("java-pod"),
			image:   "gcr.io/datadoghq/dd-lib-java-init:v1",
			lang:    java,
			wantErr: false,
			wantCPU: "0",
			wantMem: "0",
			secCtx: &corev1.SecurityContext{
				Capabilities: &corev1.Capabilities{
					Drop: []corev1.Capability{"ALL"},
				},
				RunAsNonRoot:             pointer.Ptr(true),
				ReadOnlyRootFilesystem:   pointer.Ptr(true),
				AllowPrivilegeEscalation: pointer.Ptr(false),
				SeccompProfile: &corev1.SeccompProfile{
					Type: "RuntimeDefault",
				},
			},
		},
		{
			name: "with_container_resources",
			pod: common.FakePodWithResources("java-pod", corev1.ResourceRequirements{
				Limits: corev1.ResourceList{
					corev1.ResourceCPU:    resource.MustParse("499m"),
					corev1.ResourceMemory: resource.MustParse("101Mi"),
				},
				Requests: corev1.ResourceList{
					corev1.ResourceCPU:    resource.MustParse("499m"),
					corev1.ResourceMemory: resource.MustParse("101Mi"),
				},
			}),
			image:   "gcr.io/datadoghq/dd-lib-java-init:v1",
			lang:    java,
			wantErr: false,
			wantCPU: "499m",
			wantMem: "101Mi",
		},
		{
			name: "init_container_resources",
			pod: &corev1.Pod{
				ObjectMeta: metav1.ObjectMeta{
					Name: "java-pod",
				},
				Spec: corev1.PodSpec{
					InitContainers: []corev1.Container{{Name: "with_init_container_resources_init-1", Resources: corev1.ResourceRequirements{
						Limits: corev1.ResourceList{
							corev1.ResourceCPU:    resource.MustParse("499m"),
							corev1.ResourceMemory: resource.MustParse("101Mi"),
						},
						Requests: corev1.ResourceList{
							corev1.ResourceCPU:    resource.MustParse("499m"),
							corev1.ResourceMemory: resource.MustParse("101Mi"),
						},
					}}, {Name: "with_init_container_resources_init-2", Resources: corev1.ResourceRequirements{
						Limits: corev1.ResourceList{
							corev1.ResourceCPU:    resource.MustParse("501m"),
							corev1.ResourceMemory: resource.MustParse("99Mi"),
						},
						Requests: corev1.ResourceList{
							corev1.ResourceCPU:    resource.MustParse("501m"),
							corev1.ResourceMemory: resource.MustParse("99Mi"),
						},
					}}},
					Containers: []corev1.Container{{Name: "c1"}},
				},
			},
			image:   "gcr.io/datadoghq/dd-lib-java-init:v1",
			lang:    java,
			wantErr: false,
			wantCPU: "501m",
			wantMem: "101Mi",
		},
		{
			name: "multiple_container_resources",
			pod: common.FakePodWithContainer("java-pod", corev1.Container{
				Name: "c1",
				Resources: corev1.ResourceRequirements{
					Limits: corev1.ResourceList{
						corev1.ResourceCPU:    resource.MustParse("499m"),
						corev1.ResourceMemory: resource.MustParse("101Mi"),
					},
					Requests: corev1.ResourceList{
						corev1.ResourceCPU:    resource.MustParse("499m"),
						corev1.ResourceMemory: resource.MustParse("101Mi"),
					},
				},
			}, corev1.Container{
				Name: "c2",
				Resources: corev1.ResourceRequirements{
					Limits: corev1.ResourceList{
						corev1.ResourceCPU:    resource.MustParse("499m"),
						corev1.ResourceMemory: resource.MustParse("101Mi"),
					},
					Requests: corev1.ResourceList{
						corev1.ResourceCPU:    resource.MustParse("499m"),
						corev1.ResourceMemory: resource.MustParse("101Mi"),
					},
				},
			}),
			image:   "gcr.io/datadoghq/dd-lib-java-init:v1",
			lang:    java,
			wantErr: false,
			wantCPU: "998m",
			wantMem: "202Mi",
		},
		{
			name: "container_and_init_container",
			pod: &corev1.Pod{
				ObjectMeta: metav1.ObjectMeta{
					Name: "java-pod",
				},
				Spec: corev1.PodSpec{
					InitContainers: []corev1.Container{{Name: "i1", Resources: corev1.ResourceRequirements{
						Limits: corev1.ResourceList{
							corev1.ResourceCPU:    resource.MustParse("501m"),
							corev1.ResourceMemory: resource.MustParse("99Mi"),
						},
						Requests: corev1.ResourceList{
							corev1.ResourceCPU:    resource.MustParse("501m"),
							corev1.ResourceMemory: resource.MustParse("99Mi"),
						},
					}}},
					Containers: []corev1.Container{{Name: "c1", Resources: corev1.ResourceRequirements{
						Limits: corev1.ResourceList{
							corev1.ResourceCPU:    resource.MustParse("499m"),
							corev1.ResourceMemory: resource.MustParse("101Mi"),
						},
						Requests: corev1.ResourceList{
							corev1.ResourceCPU:    resource.MustParse("499m"),
							corev1.ResourceMemory: resource.MustParse("101Mi"),
						},
					}}},
				},
			},
			image:   "gcr.io/datadoghq/dd-lib-java-init:v1",
			lang:    java,
			wantErr: false,
			wantCPU: "501m",
			wantMem: "101Mi",
		},
		{
			name: "config_and_resources",
			pod: &corev1.Pod{
				ObjectMeta: metav1.ObjectMeta{
					Name: "java-pod",
				},
				Spec: corev1.PodSpec{
					InitContainers: []corev1.Container{{Name: "i1", Resources: corev1.ResourceRequirements{
						Limits: corev1.ResourceList{
							corev1.ResourceCPU:    resource.MustParse("501m"),
							corev1.ResourceMemory: resource.MustParse("99Mi"),
						},
						Requests: corev1.ResourceList{
							corev1.ResourceCPU:    resource.MustParse("501m"),
							corev1.ResourceMemory: resource.MustParse("99Mi"),
						},
					}}},
					Containers: []corev1.Container{{Name: "c1", Resources: corev1.ResourceRequirements{
						Limits: corev1.ResourceList{
							corev1.ResourceCPU:    resource.MustParse("499m"),
							corev1.ResourceMemory: resource.MustParse("101Mi"),
						},
						Requests: corev1.ResourceList{
							corev1.ResourceCPU:    resource.MustParse("499m"),
							corev1.ResourceMemory: resource.MustParse("101Mi"),
						},
					}}},
				},
			},
			image:   "gcr.io/datadoghq/dd-lib-java-init:v1",
			lang:    java,
			wantErr: false,
			wantCPU: "501m",
			wantMem: "101Mi",
		},
		{
			name: "config_and_resources",
			pod: common.FakePodWithContainer("java-pod", corev1.Container{Name: "c1", Resources: corev1.ResourceRequirements{
				Limits: corev1.ResourceList{
					corev1.ResourceCPU:    resource.MustParse("499m"),
					corev1.ResourceMemory: resource.MustParse("101Mi"),
				},
				Requests: corev1.ResourceList{
					corev1.ResourceCPU:    resource.MustParse("499m"),
					corev1.ResourceMemory: resource.MustParse("101Mi"),
				},
			}}),
			image:   "gcr.io/datadoghq/dd-lib-java-init:v1",
			lang:    java,
			cpu:     "100m",
			mem:     "256Mi",
			wantErr: false,
			wantCPU: "100m",
			wantMem: "256Mi",
		},
		{
			name: "low_memory_skip",
			pod: common.FakePodWithContainer("java-pod", corev1.Container{Name: "c1", Resources: corev1.ResourceRequirements{
				Limits: corev1.ResourceList{
					corev1.ResourceCPU:    resource.MustParse("499m"),
					corev1.ResourceMemory: resource.MustParse("50Mi"),
				},
				Requests: corev1.ResourceList{
					corev1.ResourceCPU:    resource.MustParse("499m"),
					corev1.ResourceMemory: resource.MustParse("50Mi"),
				},
			}}),
			image:                     "gcr.io/datadoghq/dd-lib-java-init:v1",
			lang:                      java,
			wantErr:                   false,
			wantSkipInjection:         true,
			resourceRequireAnnotation: "The overall pod's containers limit is too low, memory pod_limit=50Mi needed=100Mi",
		},
		{
			name: "low_cpu_skip",
			pod: common.FakePodWithContainer("java-pod", corev1.Container{Name: "c1", Resources: corev1.ResourceRequirements{
				Limits: corev1.ResourceList{
					corev1.ResourceCPU: resource.MustParse("0.025"),
				},
				Requests: corev1.ResourceList{
					corev1.ResourceCPU: resource.MustParse("0.025"),
				},
			}}),
			image:                     "gcr.io/datadoghq/dd-lib-java-init:v1",
			lang:                      java,
			wantErr:                   false,
			wantSkipInjection:         true,
			resourceRequireAnnotation: "The overall pod's containers limit is too low, cpu pod_limit=25m needed=50m",
		},
		{
			name: "both_cpu_memory_skip",
			pod: common.FakePodWithContainer("java-pod", corev1.Container{Name: "c1", Resources: corev1.ResourceRequirements{
				Limits: corev1.ResourceList{
					corev1.ResourceCPU:    resource.MustParse("0.025"),
					corev1.ResourceMemory: resource.MustParse("50Mi"),
				},
				Requests: corev1.ResourceList{
					corev1.ResourceCPU:    resource.MustParse("0.025"),
					corev1.ResourceMemory: resource.MustParse("50Mi"),
				},
			}}),
			image:                     "gcr.io/datadoghq/dd-lib-java-init:v1",
			lang:                      java,
			wantErr:                   false,
			wantSkipInjection:         true,
			resourceRequireAnnotation: "The overall pod's containers limit is too low, cpu pod_limit=25m needed=50m, memory pod_limit=50Mi needed=100Mi",
		},
		{
			name: "config_override_low_limit_skip",
			pod: common.FakePodWithContainer("java-pod", corev1.Container{Name: "c1", Resources: corev1.ResourceRequirements{
				Limits: corev1.ResourceList{
					corev1.ResourceCPU:    resource.MustParse("499m"),
					corev1.ResourceMemory: resource.MustParse("50Mi"),
				},
				Requests: corev1.ResourceList{
					corev1.ResourceCPU:    resource.MustParse("499m"),
					corev1.ResourceMemory: resource.MustParse("50Mi"),
				},
			}}),
			image:             "gcr.io/datadoghq/dd-lib-java-init:v1",
			lang:              java,
			cpu:               "100",
			mem:               "51Mi",
			wantErr:           false,
			wantSkipInjection: false,
			wantCPU:           "100",
			wantMem:           "51Mi",
		},
		{
			name: "sidecar_container",
			pod: &corev1.Pod{
				ObjectMeta: metav1.ObjectMeta{
					Name: "java-pod",
				},
				Spec: corev1.PodSpec{
					InitContainers: []corev1.Container{
						{
							Name: "init-container-1",
							Resources: corev1.ResourceRequirements{
								Limits: corev1.ResourceList{
									corev1.ResourceCPU:    resource.MustParse("501m"),
									corev1.ResourceMemory: resource.MustParse("101Mi"),
								},
								Requests: corev1.ResourceList{
									corev1.ResourceCPU:    resource.MustParse("501m"),
									corev1.ResourceMemory: resource.MustParse("101Mi"),
								},
							},
						}, {
							Name:          "sidecar-container-1",
							RestartPolicy: pointer.Ptr(corev1.ContainerRestartPolicyAlways),
							Resources: corev1.ResourceRequirements{
								Limits: corev1.ResourceList{
									corev1.ResourceCPU:    resource.MustParse("500m"),
									corev1.ResourceMemory: resource.MustParse("50Mi"),
								},
								Requests: corev1.ResourceList{
									corev1.ResourceCPU:    resource.MustParse("500m"),
									corev1.ResourceMemory: resource.MustParse("50Mi"),
								},
							},
						},
					},
					Containers: []corev1.Container{{Name: "c1", Resources: corev1.ResourceRequirements{
						Limits: corev1.ResourceList{
							corev1.ResourceCPU:    resource.MustParse("200m"),
							corev1.ResourceMemory: resource.MustParse("101Mi"),
						},
						Requests: corev1.ResourceList{
							corev1.ResourceCPU:    resource.MustParse("200m"),
							corev1.ResourceMemory: resource.MustParse("101Mi"),
						},
					}}},
				},
			},
			image:   "gcr.io/datadoghq/dd-lib-java-init:v1",
			lang:    java,
			wantErr: false,
			wantCPU: "700m",
			wantMem: "151Mi",
		},
		{
			name: "init_container_request_greater_than_limit",
			pod: &corev1.Pod{
				ObjectMeta: metav1.ObjectMeta{
					Name: "java-pod",
				},
				Spec: corev1.PodSpec{
					InitContainers: []corev1.Container{{Name: "i1", Resources: corev1.ResourceRequirements{
						Limits: corev1.ResourceList{}, // No limits
						Requests: corev1.ResourceList{
							corev1.ResourceCPU:    resource.MustParse("200m"),
							corev1.ResourceMemory: resource.MustParse("200Mi"),
						},
					}}},
					Containers: []corev1.Container{{Name: "c1", Resources: corev1.ResourceRequirements{
						Limits: corev1.ResourceList{
							corev1.ResourceCPU:    resource.MustParse("100m"),
							corev1.ResourceMemory: resource.MustParse("100Mi"),
						},
						Requests: corev1.ResourceList{
							corev1.ResourceCPU:    resource.MustParse("100m"),
							corev1.ResourceMemory: resource.MustParse("100Mi"),
						},
					}}},
				},
			},
			image:    "gcr.io/datadoghq/dd-lib-java-init:v1",
			lang:     java,
			wantErr:  false,
			wantCPU:  "200m",
			wantMem:  "200Mi",
			limitCPU: "200m",
			limitMem: "200Mi",
		},
		{
			name: "containers_request_greater_than_limit",
			pod: &corev1.Pod{
				ObjectMeta: metav1.ObjectMeta{
					Name: "java-pod",
				},
				Spec: corev1.PodSpec{
					InitContainers: []corev1.Container{{Name: "i1", Resources: corev1.ResourceRequirements{
						Limits: corev1.ResourceList{
							corev1.ResourceCPU:    resource.MustParse("100m"),
							corev1.ResourceMemory: resource.MustParse("100Mi"),
						},
						Requests: corev1.ResourceList{
							corev1.ResourceCPU:    resource.MustParse("100m"),
							corev1.ResourceMemory: resource.MustParse("100Mi"),
						},
					}}},
					Containers: []corev1.Container{{Name: "c1", Resources: corev1.ResourceRequirements{
						Limits: corev1.ResourceList{}, // No limits
						Requests: corev1.ResourceList{
							corev1.ResourceCPU:    resource.MustParse("200m"),
							corev1.ResourceMemory: resource.MustParse("200Mi"),
						},
					}}},
				},
			},
			image:    "gcr.io/datadoghq/dd-lib-java-init:v1",
			lang:     java,
			wantErr:  false,
			wantCPU:  "200m",
			wantMem:  "200Mi",
			limitCPU: "200m",
			limitMem: "200Mi",
		},
		{
			name: "sidecar_container_request_greater_than_limit",
			pod: &corev1.Pod{
				ObjectMeta: metav1.ObjectMeta{
					Name: "java-pod",
				},
				Spec: corev1.PodSpec{
					InitContainers: []corev1.Container{
						{
							Name: "init-container-1",
							Resources: corev1.ResourceRequirements{
								Limits: corev1.ResourceList{
									corev1.ResourceCPU:    resource.MustParse("501m"),
									corev1.ResourceMemory: resource.MustParse("101Mi"),
								},
								Requests: corev1.ResourceList{
									corev1.ResourceCPU:    resource.MustParse("501m"),
									corev1.ResourceMemory: resource.MustParse("101Mi"),
								},
							},
						}, {
							Name:          "sidecar-container-1",
							RestartPolicy: pointer.Ptr(corev1.ContainerRestartPolicyAlways),
							Resources: corev1.ResourceRequirements{
								Limits: corev1.ResourceList{},
								Requests: corev1.ResourceList{
									corev1.ResourceCPU:    resource.MustParse("500m"),
									corev1.ResourceMemory: resource.MustParse("50Mi"),
								},
							},
						},
					},
					Containers: []corev1.Container{{Name: "c1", Resources: corev1.ResourceRequirements{
						Limits: corev1.ResourceList{
							corev1.ResourceCPU:    resource.MustParse("200m"),
							corev1.ResourceMemory: resource.MustParse("101Mi"),
						},
						Requests: corev1.ResourceList{
							corev1.ResourceCPU:    resource.MustParse("200m"),
							corev1.ResourceMemory: resource.MustParse("101Mi"),
						},
					}}},
				},
			},
			image:   "gcr.io/datadoghq/dd-lib-java-init:v1",
			lang:    java,
			wantErr: false,
			wantCPU: "700m",
			wantMem: "151Mi",
		},
		{
			name: "todo",
			pod: &corev1.Pod{
				ObjectMeta: metav1.ObjectMeta{
					Name: "java-pod",
				},
				Spec: corev1.PodSpec{
					InitContainers: []corev1.Container{
						{Name: "1", Resources: corev1.ResourceRequirements{
							Limits: corev1.ResourceList{
								corev1.ResourceCPU:    resource.MustParse("20m"),
								corev1.ResourceMemory: resource.MustParse("50Mi"),
							},
							Requests: corev1.ResourceList{
								corev1.ResourceCPU:    resource.MustParse("20m"),
								corev1.ResourceMemory: resource.MustParse("50Mi"),
							},
						}},
					},
					Containers: []corev1.Container{
						{Name: "c1", Resources: corev1.ResourceRequirements{
							Limits: corev1.ResourceList{
								corev1.ResourceCPU:    resource.MustParse("1m"),
								corev1.ResourceMemory: resource.MustParse("8Mi"),
							},
							Requests: corev1.ResourceList{
								corev1.ResourceCPU:    resource.MustParse("1m"),
								corev1.ResourceMemory: resource.MustParse("8Mi"),
							},
						}},
						{Name: "c1", Resources: corev1.ResourceRequirements{
							Limits: corev1.ResourceList{
								corev1.ResourceCPU:    resource.MustParse("2"),
								corev1.ResourceMemory: resource.MustParse("8692Mi"),
							},
							Requests: corev1.ResourceList{
								corev1.ResourceCPU:    resource.MustParse("2"),
								corev1.ResourceMemory: resource.MustParse("8692Mi"),
							},
						}},
						{Name: "c2", Resources: corev1.ResourceRequirements{
							Limits: corev1.ResourceList{
								corev1.ResourceCPU:    resource.MustParse("10m"),
								corev1.ResourceMemory: resource.MustParse("64Mi"),
							},
							Requests: corev1.ResourceList{
								corev1.ResourceCPU:    resource.MustParse("10m"),
								corev1.ResourceMemory: resource.MustParse("64Mi"),
							},
						}},
					},
				},
			},
			image:   "gcr.io/datadoghq/dd-lib-java-init:v1",
			lang:    java,
			wantErr: false,
			wantCPU: "2011m",
			wantMem: "8764Mi",
		},
	}

	for _, tt := range tests {
		t.Run(tt.name, func(t *testing.T) {
			wmeta := fxutil.Test[workloadmeta.Component](t,
				core.MockBundle(),
				workloadmetafxmock.MockModule(workloadmeta.NewParams()),
			)

			mockConfig := configmock.New(t)
			if tt.cpu != "" {
				mockConfig.SetWithoutSource("admission_controller.auto_instrumentation.init_resources.cpu", tt.cpu)
			}
			if tt.mem != "" {
				mockConfig.SetWithoutSource("admission_controller.auto_instrumentation.init_resources.memory", tt.mem)
			}

			config, err := NewConfig(mockConfig)
			if (err != nil) != tt.wantErr {
				t.Errorf("injectLibInitContainer() error = %v, wantErr %v", err, tt.wantErr)
			}
			if err != nil {
				return
			}
			// N.B. this is a bit hacky but consistent.
			config.initSecurityContext = tt.secCtx

			mutator, err := NewNamespaceMutator(config, wmeta, imageResolver)
			require.NoError(t, err)

<<<<<<< HEAD
			libInfo := tt.lang.libInfo("", tt.image)
			c := libInfo.initContainers(config.version, imageResolver)[0]
=======
			c := tt.lang.libInfo("", tt.image).initContainers(imageResolver)[0]
>>>>>>> 205048b5
			requirements, injectionDecision := initContainerResourceRequirements(tt.pod, config.defaultResourceRequirements)
			require.Equal(t, tt.wantSkipInjection, injectionDecision.skipInjection)
			require.Equal(t, tt.resourceRequireAnnotation, injectionDecision.message)
			if tt.wantSkipInjection {
				return
			}

			c.Mutators = mutator.core.newInitContainerMutators(requirements, tt.pod.Namespace)
			initalInitContainerCount := len(tt.pod.Spec.InitContainers)
			err = c.mutatePod(tt.pod)
			if (err != nil) != tt.wantErr {
				t.Errorf("injectLibInitContainer() error = %v, wantErr %v", err, tt.wantErr)
			}

			if err != nil {
				return
			}
			require.Len(t, tt.pod.Spec.InitContainers, initalInitContainerCount+1)

			req := tt.pod.Spec.InitContainers[initalInitContainerCount].Resources.Requests[corev1.ResourceCPU]
			lim := tt.pod.Spec.InitContainers[initalInitContainerCount].Resources.Limits[corev1.ResourceCPU]
			requestCPUQuantity := resource.MustParse(tt.wantCPU)
			limitCPUQuantity := requestCPUQuantity
			if tt.limitCPU != "" {
				limitCPUQuantity = resource.MustParse(tt.limitCPU)
			}

			t.Log("expected CPU request/limit:", requestCPUQuantity.String(), "/", limitCPUQuantity.String(), ", actual request/limit:", req.String(), "/", lim.String())
			require.Zero(t, requestCPUQuantity.Cmp(req), "expected CPU request: %s, actual: %s", requestCPUQuantity.String(), req.String()) // Cmp returns 0 if equal
			require.Zero(t, limitCPUQuantity.Cmp(lim), "expected CPU limit: %s, actual: %s", limitCPUQuantity.String(), lim.String())

			req = tt.pod.Spec.InitContainers[initalInitContainerCount].Resources.Requests[corev1.ResourceMemory]
			lim = tt.pod.Spec.InitContainers[initalInitContainerCount].Resources.Limits[corev1.ResourceMemory]
			requestMemQuantity := resource.MustParse(tt.wantMem)
			limitMemQuantity := requestMemQuantity
			if tt.limitMem != "" {
				limitMemQuantity = resource.MustParse(tt.limitMem)
			}

			t.Log("expected memory request/limit:", requestMemQuantity.String(), "/", limitMemQuantity.String(), ", actual request/limit:", req.String(), "/", lim.String())
			require.Zero(t, requestMemQuantity.Cmp(req), "expected memory request: %s, actual: %s", requestMemQuantity.String(), req.String())
			require.Zero(t, limitMemQuantity.Cmp(lim), "expected memory limit: %s, actual: %s", limitMemQuantity.String(), lim.String())

			expSecCtx := tt.pod.Spec.InitContainers[0].SecurityContext
			require.Equal(t, tt.secCtx, expSecCtx)
		})
	}
}

func injectAllEnvs() []corev1.EnvVar {
	return []corev1.EnvVar{
		{
			Name:  "PYTHONPATH",
			Value: "/datadog-lib/",
		},
		{
			Name:  "RUBYOPT",
			Value: " -r/datadog-lib/auto_inject",
		},
		{
			Name:  "NODE_OPTIONS",
			Value: " --require=/datadog-lib/node_modules/dd-trace/init",
		},
		{
			Name:  "JAVA_TOOL_OPTIONS",
			Value: " -javaagent:/datadog-lib/dd-java-agent.jar -XX:OnError=/datadog-lib/java/continuousprofiler/tmp/dd_crash_uploader.sh -XX:ErrorFile=/datadog-lib/java/continuousprofiler/tmp/hs_err_pid_%p.log",
		},
		{
			Name:  "DD_DOTNET_TRACER_HOME",
			Value: "/datadog-lib",
		},
		{
			Name:  "CORECLR_ENABLE_PROFILING",
			Value: "1",
		},
		{
			Name:  "CORECLR_PROFILER",
			Value: "{846F5F1C-F9AE-4B07-969E-05C26BC060D8}",
		},
		{
			Name:  "CORECLR_PROFILER_PATH",
			Value: "/datadog-lib/Datadog.Trace.ClrProfiler.Native.so",
		},
		{
			Name:  "DD_TRACE_LOG_DIRECTORY",
			Value: "/datadog-lib/logs",
		},
	}
}

func TestShouldInject(t *testing.T) {
	var mockConfig model.Config
	tests := []struct {
		name        string
		pod         *corev1.Pod
		setupConfig func()
		want        bool
	}{
		{
			name:        "instrumentation on, no label",
			pod:         common.FakePodWithNamespaceAndLabel("ns", "", ""),
			setupConfig: func() { mockConfig.SetWithoutSource("apm_config.instrumentation.enabled", true) },
			want:        true,
		},
		{
			name:        "instrumentation on, label disabled",
			pod:         common.FakePodWithNamespaceAndLabel("ns", "admission.datadoghq.com/enabled", "false"),
			setupConfig: func() { mockConfig.SetWithoutSource("apm_config.instrumentation.enabled", true) },
			want:        false,
		},
		{
			name: "instrumentation on with disabled namespace, no label ns",
			pod:  common.FakePodWithNamespaceAndLabel("ns", "", ""),
			setupConfig: func() {
				mockConfig.SetWithoutSource("apm_config.instrumentation.enabled", true)
				mockConfig.SetWithoutSource("apm_config.instrumentation.disabled_namespaces", []string{"ns"})
			},
			want: false,
		},
		{
			name: "instrumentation on with disabled namespace, no label ns2",
			pod:  common.FakePodWithNamespaceAndLabel("ns2", "", ""),
			setupConfig: func() {
				mockConfig.SetWithoutSource("apm_config.instrumentation.enabled", true)
				mockConfig.SetWithoutSource("apm_config.instrumentation.disabled_namespaces", []string{"ns"})
			},
			want: true,
		},
		{
			name: "instrumentation on with disabled namespace, disabled label",
			pod:  common.FakePodWithNamespaceAndLabel("ns", "admission.datadoghq.com/enabled", "false"),
			setupConfig: func() {
				mockConfig.SetWithoutSource("apm_config.instrumentation.enabled", true)
				mockConfig.SetWithoutSource("apm_config.instrumentation.disabled_namespaces", []string{"ns"})
			},
			want: false,
		},
		{
			name: "instrumentation on with disabled namespace, label enabled",
			pod:  common.FakePodWithNamespaceAndLabel("ns", "admission.datadoghq.com/enabled", "true"),
			setupConfig: func() {
				mockConfig.SetWithoutSource("apm_config.instrumentation.enabled", true)
				mockConfig.SetWithoutSource("apm_config.instrumentation.disabled_namespaces", []string{"ns"})
			},
			want: true,
		},
		{
			name:        "instrumentation off, label enabled",
			pod:         common.FakePodWithNamespaceAndLabel("ns", "admission.datadoghq.com/enabled", "true"),
			setupConfig: func() { mockConfig.SetWithoutSource("apm_config.instrumentation.enabled", false) },
			want:        true,
		},
		{
			name:        "instrumentation off, no label",
			pod:         common.FakePodWithNamespaceAndLabel("ns", "", ""),
			setupConfig: func() { mockConfig.SetWithoutSource("apm_config.instrumentation.enabled", false) },
			want:        false,
		},
		{
			name: "instrumentation off with enabled namespace, label enabled",
			pod:  common.FakePodWithNamespaceAndLabel("ns", "admission.datadoghq.com/enabled", "true"),
			setupConfig: func() {
				mockConfig.SetWithoutSource("apm_config.instrumentation.enabled", true)
				mockConfig.SetWithoutSource("apm_config.instrumentation.enabled_namespaces", []string{"ns"})
			},
			want: true,
		},
		{
			name: "instrumentation off with enabled namespace, label disabled",
			pod:  common.FakePodWithNamespaceAndLabel("ns", "admission.datadoghq.com/enabled", "false"),
			setupConfig: func() {
				mockConfig.SetWithoutSource("apm_config.instrumentation.enabled", false)
				mockConfig.SetWithoutSource("apm_config.instrumentation.enabled_namespaces", []string{"ns"})
			},
			want: false,
		},
		{
			name: "instrumentation off with enabled namespace, no label",
			pod:  common.FakePodWithNamespaceAndLabel("ns", "", ""),
			setupConfig: func() {
				mockConfig.SetWithoutSource("apm_config.instrumentation.enabled", false)
				mockConfig.SetWithoutSource("apm_config.instrumentation.enabled_namespaces", []string{"ns"})
			},
			want: false,
		},
		{
			name: "instrumentation on with enabled namespace, no label",
			pod:  common.FakePodWithNamespaceAndLabel("ns", "", ""),
			setupConfig: func() {
				mockConfig.SetWithoutSource("apm_config.instrumentation.enabled", true)
				mockConfig.SetWithoutSource("apm_config.instrumentation.enabled_namespaces", []string{"ns"})
			},
			want: true,
		},
		{
			name: "instrumentation on with enabled other namespace, no label",
			pod:  common.FakePodWithNamespaceAndLabel("ns2", "", ""),
			setupConfig: func() {
				mockConfig.SetWithoutSource("apm_config.instrumentation.enabled", true)
				mockConfig.SetWithoutSource("apm_config.instrumentation.enabled_namespaces", []string{"ns"})
			},
			want: false,
		},
		{
			name: "instrumentation on in kube-system namespace, no label",
			pod:  common.FakePodWithNamespaceAndLabel("kube-system", "", ""),
			setupConfig: func() {
				mockConfig.SetWithoutSource("apm_config.instrumentation.enabled", true)
			},
			want: false,
		},
		{
			name: "instrumentation on in default (datadog) namespace, no label",
			pod:  common.FakePodWithNamespaceAndLabel("default", "", ""),
			setupConfig: func() {
				mockConfig.SetWithoutSource("apm_config.instrumentation.enabled", true)
				mockConfig.SetWithoutSource("kube_resources_namespace", "default")
			},
			want: false,
		},
		{
			name:        "Mutate unlabelled, no label",
			pod:         common.FakePodWithLabel("", ""),
			setupConfig: func() { mockConfig.SetWithoutSource("admission_controller.mutate_unlabelled", true) },
			want:        true,
		},
		{
			name:        "Mutate unlabelled, label enabled",
			pod:         common.FakePodWithLabel("admission.datadoghq.com/enabled", "true"),
			setupConfig: func() { mockConfig.SetWithoutSource("admission_controller.mutate_unlabelled", true) },
			want:        true,
		},
		{
			name:        "Mutate unlabelled, label disabled",
			pod:         common.FakePodWithLabel("admission.datadoghq.com/enabled", "false"),
			setupConfig: func() { mockConfig.SetWithoutSource("admission_controller.mutate_unlabelled", true) },
			want:        false,
		},
		{
			name:        "no Mutate unlabelled, no label",
			pod:         common.FakePodWithLabel("", ""),
			setupConfig: func() { mockConfig.SetWithoutSource("admission_controller.mutate_unlabelled", false) },
			want:        false,
		},
		{
			name:        "no Mutate unlabelled, label enabled",
			pod:         common.FakePodWithLabel("admission.datadoghq.com/enabled", "true"),
			setupConfig: func() { mockConfig.SetWithoutSource("admission_controller.mutate_unlabelled", false) },
			want:        true,
		},
		{
			name:        "no Mutate unlabelled, label disabled",
			pod:         common.FakePodWithLabel("admission.datadoghq.com/enabled", "false"),
			setupConfig: func() { mockConfig.SetWithoutSource("admission_controller.mutate_unlabelled", false) },
			want:        false,
		},
		{
			name:        "no Mutate unlabelled, label disabled",
			pod:         common.FakePodWithLabel("admission.datadoghq.com/enabled", "false"),
			setupConfig: func() { mockConfig.SetWithoutSource("admission_controller.mutate_unlabelled", false) },
			want:        false,
		},
	}
	for _, tt := range tests {
		t.Run(tt.name, func(t *testing.T) {
			wmeta := fxutil.Test[workloadmeta.Component](t,
				core.MockBundle(),
				workloadmetafxmock.MockModule(workloadmeta.NewParams()),
			)

			mockConfig = configmock.New(t)
			tt.setupConfig()

			config, err := NewConfig(mockConfig)
			require.NoError(t, err)
			mutator, err := NewNamespaceMutator(config, wmeta, imageResolver)
			require.NoError(t, err)
			require.Equal(t, tt.want, mutator.isPodEligible(tt.pod), "expected webhook.isPodEligible() to be %t", tt.want)
		})
	}
}

func languageSetOf(languages ...string) languagemodels.LanguageSet {
	set := languagemodels.LanguageSet{}
	for _, l := range languages {
		_ = set.Add(languagemodels.LanguageName(l))
	}
	return set
}<|MERGE_RESOLUTION|>--- conflicted
+++ resolved
@@ -1746,12 +1746,8 @@
 			mutator, err := NewNamespaceMutator(config, wmeta, imageResolver)
 			require.NoError(t, err)
 
-<<<<<<< HEAD
 			libInfo := tt.lang.libInfo("", tt.image)
 			c := libInfo.initContainers(config.version, imageResolver)[0]
-=======
-			c := tt.lang.libInfo("", tt.image).initContainers(imageResolver)[0]
->>>>>>> 205048b5
 			requirements, injectionDecision := initContainerResourceRequirements(tt.pod, config.defaultResourceRequirements)
 			require.Equal(t, tt.wantSkipInjection, injectionDecision.skipInjection)
 			require.Equal(t, tt.resourceRequireAnnotation, injectionDecision.message)
