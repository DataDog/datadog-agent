--- conflicted
+++ resolved
@@ -1102,21 +1102,10 @@
 					Value: "/datadog-lib/logs",
 				},
 			},
-<<<<<<< HEAD
-			expectedInjectedLibraries: map[string]string{
-				"java":   "latest",
-				"python": "latest",
-				"ruby":   "latest",
-				"dotnet": "latest",
-				"js":     "latest",
-			},
-			expectedSecurityContext: &corev1.SecurityContext{},
-			wantErr:                 false,
-			wantWebhookInitErr:      false,
-=======
 			expectedInjectedLibraries: defaultLibraries,
+			expectedSecurityContext:   &corev1.SecurityContext{},
 			wantErr:                   false,
->>>>>>> 2017104a
+			wantWebhookInitErr:        false,
 		},
 		{
 			name: "inject all",
@@ -1195,22 +1184,10 @@
 					Value: "/datadog-lib/logs",
 				},
 			},
-<<<<<<< HEAD
-			expectedInjectedLibraries: map[string]string{
-				"java":   "latest",
-				"python": "latest",
-				"ruby":   "latest",
-				"dotnet": "latest",
-				"js":     "latest",
-			},
-			expectedSecurityContext: &corev1.SecurityContext{},
-			wantErr:                 false,
-			wantWebhookInitErr:      false,
-=======
 			expectedInjectedLibraries: defaultLibraries,
+			expectedSecurityContext:   &corev1.SecurityContext{},
 			wantErr:                   false,
-			setupConfig:               funcs{},
->>>>>>> 2017104a
+			wantWebhookInitErr:        false,
 		},
 		{
 			name: "inject library and all",
@@ -1342,21 +1319,10 @@
 					Value: "0.40",
 				},
 			},
-<<<<<<< HEAD
-			expectedInjectedLibraries: map[string]string{
-				"java":   "latest",
-				"python": "latest",
-				"ruby":   "latest",
-				"dotnet": "latest",
-				"js":     "latest",
-			},
-			expectedSecurityContext: &corev1.SecurityContext{},
-			wantErr:                 false,
-			wantWebhookInitErr:      false,
-=======
 			expectedInjectedLibraries: defaultLibraries,
+			expectedSecurityContext:   &corev1.SecurityContext{},
 			wantErr:                   false,
->>>>>>> 2017104a
+			wantWebhookInitErr:        false,
 		},
 		{
 			name: "inject all error - bad json",
@@ -1424,21 +1390,10 @@
 					Value: "/datadog-lib/logs",
 				},
 			},
-<<<<<<< HEAD
-			expectedInjectedLibraries: map[string]string{
-				"java":   "latest",
-				"python": "latest",
-				"ruby":   "latest",
-				"dotnet": "latest",
-				"js":     "latest",
-			},
-			expectedSecurityContext: &corev1.SecurityContext{},
-			wantErr:                 true,
-			wantWebhookInitErr:      false,
-=======
 			expectedInjectedLibraries: defaultLibraries,
+			expectedSecurityContext:   &corev1.SecurityContext{},
 			wantErr:                   true,
->>>>>>> 2017104a
+			wantWebhookInitErr:        false,
 		},
 		{
 			name: "inject java",
@@ -1683,14 +1638,9 @@
 					Name:  "DD_LOGS_INJECTION",
 					Value: "false",
 				},
-<<<<<<< HEAD
-			}),
-			expectedInjectedLibraries: map[string]string{"java": "latest", "python": "latest", "js": "latest", "ruby": "latest", "dotnet": "latest"},
-			expectedSecurityContext:   &corev1.SecurityContext{},
-=======
 			}...),
 			expectedInjectedLibraries: defaultLibraries,
->>>>>>> 2017104a
+			expectedSecurityContext:   &corev1.SecurityContext{},
 			wantErr:                   false,
 			wantWebhookInitErr:        false,
 			setupConfig:               funcs{enableAPMInstrumentation},
@@ -1745,12 +1695,8 @@
 					Value: uuid,
 				},
 			),
-<<<<<<< HEAD
-			expectedInjectedLibraries: map[string]string{"java": "latest", "python": "latest", "js": "latest", "ruby": "latest", "dotnet": "latest"},
+			expectedInjectedLibraries: defaultLibraries,
 			expectedSecurityContext:   &corev1.SecurityContext{},
-=======
-			expectedInjectedLibraries: defaultLibraries,
->>>>>>> 2017104a
 			wantErr:                   false,
 			wantWebhookInitErr:        false,
 			setupConfig:               funcs{enableAPMInstrumentation},
@@ -1782,12 +1728,8 @@
 					Value: uuid,
 				},
 			),
-<<<<<<< HEAD
-			expectedInjectedLibraries: map[string]string{"java": "latest", "python": "latest", "js": "latest", "ruby": "latest", "dotnet": "latest"},
+			expectedInjectedLibraries: defaultLibraries,
 			expectedSecurityContext:   &corev1.SecurityContext{},
-=======
-			expectedInjectedLibraries: defaultLibraries,
->>>>>>> 2017104a
 			wantErr:                   false,
 			wantWebhookInitErr:        false,
 			setupConfig:               funcs{enableAPMInstrumentation},
@@ -1857,12 +1799,8 @@
 					Value: uuid,
 				},
 			),
-<<<<<<< HEAD
-			expectedInjectedLibraries: map[string]string{"java": "latest", "python": "latest", "js": "latest", "ruby": "latest", "dotnet": "latest"},
+			expectedInjectedLibraries: defaultLibraries,
 			expectedSecurityContext:   &corev1.SecurityContext{},
-=======
-			expectedInjectedLibraries: defaultLibraries,
->>>>>>> 2017104a
 			wantErr:                   false,
 			wantWebhookInitErr:        false,
 			setupConfig:               funcs{enableAPMInstrumentation, enabledNamespaces("ns")},
@@ -2088,12 +2026,8 @@
 					Value: uuid,
 				},
 			},
-<<<<<<< HEAD
-			expectedInjectedLibraries: map[string]string{"python": "latest", "java": "latest"},
+			expectedInjectedLibraries: defaultLibrariesFor("python", "java"),
 			expectedSecurityContext:   &corev1.SecurityContext{},
-=======
-			expectedInjectedLibraries: defaultLibrariesFor("python", "java"),
->>>>>>> 2017104a
 			langDetectionDeployments: []common.MockDeployment{
 				{
 					ContainerName:  "pod",
@@ -2206,12 +2140,8 @@
 					Value: "true",
 				},
 			),
-<<<<<<< HEAD
-			expectedInjectedLibraries: map[string]string{"java": "latest", "python": "latest", "js": "latest", "ruby": "latest", "dotnet": "latest"},
+			expectedInjectedLibraries: defaultLibraries,
 			expectedSecurityContext:   &corev1.SecurityContext{},
-=======
-			expectedInjectedLibraries: defaultLibraries,
->>>>>>> 2017104a
 			wantErr:                   false,
 			wantWebhookInitErr:        false,
 			setupConfig: funcs{
@@ -2250,12 +2180,8 @@
 					Value: "true",
 				},
 			),
-<<<<<<< HEAD
-			expectedInjectedLibraries: map[string]string{"java": "latest", "python": "latest", "js": "latest", "ruby": "latest", "dotnet": "latest"},
+			expectedInjectedLibraries: defaultLibraries,
 			expectedSecurityContext:   &corev1.SecurityContext{},
-=======
-			expectedInjectedLibraries: defaultLibraries,
->>>>>>> 2017104a
 			wantErr:                   false,
 			wantWebhookInitErr:        false,
 			setupConfig: funcs{
@@ -2294,12 +2220,8 @@
 					Value: "false",
 				},
 			),
-<<<<<<< HEAD
-			expectedInjectedLibraries: map[string]string{"java": "latest", "python": "latest", "js": "latest", "ruby": "latest", "dotnet": "latest"},
+			expectedInjectedLibraries: defaultLibraries,
 			expectedSecurityContext:   &corev1.SecurityContext{},
-=======
-			expectedInjectedLibraries: defaultLibraries,
->>>>>>> 2017104a
 			wantErr:                   false,
 			wantWebhookInitErr:        false,
 			setupConfig: funcs{
@@ -2308,7 +2230,45 @@
 			},
 		},
 		{
-<<<<<<< HEAD
+			name: "Single Step Instrumentation: enable profiling",
+			pod: common.FakePodWithParent(
+				"ns",
+				map[string]string{},
+				map[string]string{},
+				[]corev1.EnvVar{},
+				"replicaset", "test-app-123",
+			),
+			expectedEnvs: append(append(injectAllEnvs(), expBasicConfig()...),
+				corev1.EnvVar{
+					Name:  "DD_INSTRUMENTATION_INSTALL_TYPE",
+					Value: "k8s_single_step",
+				},
+				corev1.EnvVar{
+					Name:  "DD_SERVICE",
+					Value: "test-app",
+				},
+				corev1.EnvVar{
+					Name:  "DD_INSTRUMENTATION_INSTALL_TIME",
+					Value: installTime,
+				},
+				corev1.EnvVar{
+					Name:  "DD_INSTRUMENTATION_INSTALL_ID",
+					Value: uuid,
+				},
+				corev1.EnvVar{
+					Name:  "DD_PROFILING_ENABLED",
+					Value: "auto",
+				},
+			),
+			expectedInjectedLibraries: defaultLibraries,
+			expectedSecurityContext:   &corev1.SecurityContext{},
+			wantErr:                   false,
+			setupConfig: funcs{
+				enableAPMInstrumentation,
+				wConfig("admission_controller.auto_instrumentation.profiling.enabled", "auto"),
+			},
+		},
+		{
 			name: "inject all with full security context",
 			pod: common.FakePodWithParent(
 				"ns",
@@ -2385,13 +2345,7 @@
 					Value: "/datadog-lib/logs",
 				},
 			},
-			expectedInjectedLibraries: map[string]string{
-				"java":   "latest",
-				"python": "latest",
-				"ruby":   "latest",
-				"dotnet": "latest",
-				"js":     "latest",
-			},
+			expectedInjectedLibraries: defaultLibraries,
 			expectedSecurityContext: &corev1.SecurityContext{
 				Capabilities: &corev1.Capabilities{
 					Add:  []corev1.Capability{"NET_ADMIN", "SYS_TIME"},
@@ -2504,13 +2458,7 @@
 					Value: "/datadog-lib/logs",
 				},
 			},
-			expectedInjectedLibraries: map[string]string{
-				"java":   "latest",
-				"python": "latest",
-				"ruby":   "latest",
-				"dotnet": "latest",
-				"js":     "latest",
-			},
+			expectedInjectedLibraries: defaultLibraries,
 			expectedSecurityContext: &corev1.SecurityContext{
 				Capabilities: &corev1.Capabilities{
 					Drop: []corev1.Capability{"ALL"},
@@ -2605,16 +2553,10 @@
 					Value: "/datadog-lib/logs",
 				},
 			},
-			expectedInjectedLibraries: map[string]string{
-				"java":   "latest",
-				"python": "latest",
-				"ruby":   "latest",
-				"dotnet": "latest",
-				"js":     "latest",
-			},
-			expectedSecurityContext: &corev1.SecurityContext{},
-			wantErr:                 false,
-			wantWebhookInitErr:      false,
+			expectedInjectedLibraries: defaultLibraries,
+			expectedSecurityContext:   &corev1.SecurityContext{},
+			wantErr:                   false,
+			wantWebhookInitErr:        false,
 			setupConfig: funcs{
 				withInitSecurityConfig(`{"unknownProperty":true}`),
 			},
@@ -2638,43 +2580,6 @@
 			wantWebhookInitErr: true,
 			setupConfig: funcs{
 				withInitSecurityConfig(`{"privileged":"not a boolean"}`),
-=======
-			name: "Single Step Instrumentation: enable profiling",
-			pod: common.FakePodWithParent(
-				"ns",
-				map[string]string{},
-				map[string]string{},
-				[]corev1.EnvVar{},
-				"replicaset", "test-app-123",
-			),
-			expectedEnvs: append(append(injectAllEnvs(), expBasicConfig()...),
-				corev1.EnvVar{
-					Name:  "DD_INSTRUMENTATION_INSTALL_TYPE",
-					Value: "k8s_single_step",
-				},
-				corev1.EnvVar{
-					Name:  "DD_SERVICE",
-					Value: "test-app",
-				},
-				corev1.EnvVar{
-					Name:  "DD_INSTRUMENTATION_INSTALL_TIME",
-					Value: installTime,
-				},
-				corev1.EnvVar{
-					Name:  "DD_INSTRUMENTATION_INSTALL_ID",
-					Value: uuid,
-				},
-				corev1.EnvVar{
-					Name:  "DD_PROFILING_ENABLED",
-					Value: "auto",
-				},
-			),
-			expectedInjectedLibraries: defaultLibraries,
-			wantErr:                   false,
-			setupConfig: funcs{
-				enableAPMInstrumentation,
-				wConfig("admission_controller.auto_instrumentation.profiling.enabled", "auto"),
->>>>>>> 2017104a
 			},
 		},
 	}
@@ -2750,19 +2655,15 @@
 			require.Equal(t, len(tt.expectedInjectedLibraries), len(initContainers))
 			for _, c := range initContainers {
 				language := getLanguageFromInitContainerName(c.Name)
-<<<<<<< HEAD
-				require.Contains(t, tt.expectedInjectedLibraries, language,
-					"expected init container for lang=%s", language)
-				require.Equal(t, tt.expectedInjectedLibraries[language], strings.Split(c.Image, ":")[1])
-				require.Equal(t, tt.expectedSecurityContext, c.SecurityContext)
-=======
 				require.Contains(t,
 					tt.expectedInjectedLibraries, language,
 					"unexpected injected language %s", language)
 				require.Equal(t,
 					tt.expectedInjectedLibraries[language], strings.Split(c.Image, ":")[1],
 					"unexpected language version %s", language)
->>>>>>> 2017104a
+				require.Equal(t,
+					tt.expectedSecurityContext, c.SecurityContext,
+					"unexpected security context")
 			}
 		})
 	}
