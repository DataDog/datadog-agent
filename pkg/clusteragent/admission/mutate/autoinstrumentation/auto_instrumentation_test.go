// Unless explicitly stated otherwise all files in this repository are licensed
// under the Apache License Version 2.0.
// This product includes software developed at Datadog (https://www.datadoghq.com/).
// Copyright 2016-present Datadog, Inc.

//go:build kubeapiserver

package autoinstrumentation

import (
	"fmt"
	"strconv"
	"strings"
	"testing"
	"time"

	"github.com/google/uuid"
	"github.com/stretchr/testify/require"
	"go.uber.org/fx"
	corev1 "k8s.io/api/core/v1"
	"k8s.io/apimachinery/pkg/api/resource"
	metav1 "k8s.io/apimachinery/pkg/apis/meta/v1"
	"k8s.io/client-go/dynamic/fake"
	"k8s.io/client-go/kubernetes/scheme"

	"github.com/DataDog/datadog-agent/comp/core"
	configComp "github.com/DataDog/datadog-agent/comp/core/config"
	workloadmeta "github.com/DataDog/datadog-agent/comp/core/workloadmeta/def"
	workloadmetafxmock "github.com/DataDog/datadog-agent/comp/core/workloadmeta/fx-mock"
	"github.com/DataDog/datadog-agent/pkg/clusteragent/admission/mutate/common"
	configmock "github.com/DataDog/datadog-agent/pkg/config/mock"
	"github.com/DataDog/datadog-agent/pkg/config/model"
	"github.com/DataDog/datadog-agent/pkg/languagedetection/util"
	"github.com/DataDog/datadog-agent/pkg/util/fxutil"
	"github.com/DataDog/datadog-agent/pkg/util/pointer"
)

const commonRegistry = "gcr.io/datadoghq"

func TestInjectAutoInstruConfigV2(t *testing.T) {
	c := configmock.New(t)

	tests := []struct {
		name                  string
		pod                   *corev1.Pod
		libInfo               extractedPodLibInfo
		expectedInjectorImage string
		expectedLangsDetected string
		expectedInstallType   string
		wantErr               bool
		config                func()
	}{
		{
			name: "no libs, no injection",
			pod:  common.FakePod("java-pod"),
		},
		{
			name:                  "nominal case: java",
			pod:                   common.FakePod("java-pod"),
			expectedInjectorImage: commonRegistry + "/apm-inject:0",
			libInfo: extractedPodLibInfo{
				libs: []libInfo{
					java.libInfo("", "gcr.io/datadoghq/dd-lib-java-init:v1"),
				},
			},
		},
		{
			name:                  "nominal case: java & python",
			pod:                   common.FakePod("java-pod"),
			expectedInjectorImage: commonRegistry + "/apm-inject:0",
			libInfo: extractedPodLibInfo{
				libs: []libInfo{
					java.libInfo("", "gcr.io/datadoghq/dd-lib-java-init:v1"),
					python.libInfo("", "gcr.io/datadoghq/dd-lib-python-init:v1"),
				},
			},
		},
		{
			name: "java + injector-tag-override",
			pod: common.FakePodSpec{
				Annotations: map[string]string{
					"admission.datadoghq.com/apm-inject.version": "v0",
				},
			}.Create(),
			expectedInjectorImage: commonRegistry + "/apm-inject:v0",
			libInfo: extractedPodLibInfo{
				libs: []libInfo{
					java.libInfo("", "gcr.io/datadoghq/dd-lib-java-init:v1"),
				},
			},
		},
		{
			name: "java + injector-image-override",
			pod: common.FakePodSpec{
				Annotations: map[string]string{
					"admission.datadoghq.com/apm-inject.custom-image": "docker.io/library/apm-inject-package:v27",
				},
			}.Create(),
			expectedInjectorImage: "docker.io/library/apm-inject-package:v27",
			libInfo: extractedPodLibInfo{
				libs: []libInfo{
					java.libInfo("", "gcr.io/datadoghq/dd-lib-java-init:v1"),
				},
			},
		},
		{
			name:                  "config injector-image-override",
			pod:                   common.FakePod("java-pod"),
			expectedInjectorImage: "gcr.io/datadoghq/apm-inject:0.16-1",
			libInfo: extractedPodLibInfo{
				libs: []libInfo{
					java.libInfo("", "gcr.io/datadoghq/dd-lib-java-init:v1"),
				},
			},
			config: func() {
				c.SetWithoutSource("apm_config.instrumentation.injector_image_tag", "0.16-1")
			},
		},
		{
			name:                  "config language detected env vars",
			pod:                   common.FakePod("java-pod"),
			expectedInjectorImage: "gcr.io/datadoghq/apm-inject:0.16-1",
			expectedLangsDetected: "python",
			expectedInstallType:   "k8s_lib_injection",
			libInfo: extractedPodLibInfo{
				languageDetection: &libInfoLanguageDetection{
					libs: []libInfo{
						python.defaultLibInfo(commonRegistry, "java-pod-container"),
					},
				},
				libs: []libInfo{
					java.libInfo("", "gcr.io/datadoghq/dd-lib-java-init:v1"),
				},
				source: libInfoSourceLibInjection,
			},
			config: func() {
				c.SetWithoutSource("apm_config.instrumentation.injector_image_tag", "0.16-1")
			},
		},
		{
			name:                  "language detected for a different container",
			pod:                   common.FakePod("java-pod"),
			expectedInjectorImage: "gcr.io/datadoghq/apm-inject:0",
			expectedLangsDetected: "",
			libInfo: extractedPodLibInfo{
				languageDetection: &libInfoLanguageDetection{
					libs: []libInfo{
						python.defaultLibInfo(commonRegistry, "not-java-pod-container"),
					},
				},
				libs: []libInfo{
					java.libInfo("", "gcr.io/datadoghq/dd-lib-java-init:v1"),
				},
			},
		},
		{
			name:                  "language detected but no languages found",
			pod:                   common.FakePod("java-pod"),
			expectedInjectorImage: "gcr.io/datadoghq/apm-inject:0",
			expectedLangsDetected: "",
			libInfo: extractedPodLibInfo{
				languageDetection: &libInfoLanguageDetection{},
				libs: []libInfo{
					java.libInfo("", "gcr.io/datadoghq/dd-lib-java-init:v1"),
				},
			},
		},
		{
			name:                  "with specified install type",
			pod:                   common.FakePod("java-pod"),
			expectedInjectorImage: "gcr.io/datadoghq/apm-inject:0.16-1",
			expectedLangsDetected: "python",
			libInfo: extractedPodLibInfo{
				languageDetection: &libInfoLanguageDetection{
					libs: []libInfo{
						python.defaultLibInfo(commonRegistry, "java-pod-container"),
					},
				},
				libs: []libInfo{
					java.libInfo("", "gcr.io/datadoghq/dd-lib-java-init:v1"),
				},
				source: libInfoSourceSingleStepLangaugeDetection,
			},
			config: func() {
				c.SetWithoutSource("apm_config.instrumentation.injector_image_tag", "0.16-1")
			},
		},
	}

	for _, tt := range tests {
		t.Run(tt.name, func(t *testing.T) {
<<<<<<< HEAD
			wmeta := fxutil.Test[workloadmeta.Component](
				t,
				core.MockBundle(),
				workloadmetafxmock.MockModule(workloadmeta.NewParams()),
			)
=======
			wmeta := common.FakeStoreWithDeployment(t, nil)
>>>>>>> 3a0d23c4

			c = configmock.New(t)
			c.SetWithoutSource("apm_config.instrumentation.version", "v2")
			if tt.config != nil {
				tt.config()
			}

			webhook := mustWebhook(t, wmeta)
			require.Equal(t, instrumentationV2, webhook.version)
			require.True(t, webhook.version.usesInjector())

			if tt.libInfo.source == libInfoSourceNone {
				tt.libInfo.source = libInfoSourceSingleStepInstrumentation
			}

			if tt.expectedInstallType == "" {
				tt.expectedInstallType = "k8s_single_step"
			}

			err := webhook.injectAutoInstruConfig(tt.pod, tt.libInfo)

			if tt.wantErr {
				require.Error(t, err, "expected injectAutoInstruConfig to error")
			} else {
				require.NoError(t, err, "expected injectAutoInstruConfig to succeed")
			}

			if err != nil {
				return
			}

			envsByName := map[string]corev1.EnvVar{}
			for _, env := range tt.pod.Spec.Containers[0].Env {
				envsByName[env.Name] = env
			}

			requireEnv := func(t *testing.T, key string, ok bool, value string) {
				t.Helper()
				val, exists := envsByName[key]
				require.Equal(t, ok, exists, "expected env %v exists to = %v", key, ok)
				require.Equal(t, value, val.Value, "expected env %v = %v", key, val)
			}

			for _, env := range injectAllEnvs() {
				requireEnv(t, env.Name, false, "")
			}

			if len(tt.libInfo.libs) == 0 {
				require.Zero(t, len(tt.pod.Spec.InitContainers), "no libs, no init containers")
				requireEnv(t, "LD_PRELOAD", false, "")
				return
			}

			require.Equal(t, volumeName, tt.pod.Spec.Volumes[0].Name,
				"expected datadog volume to be injected")

			require.Equal(t, etcVolume.Name, tt.pod.Spec.Volumes[1].Name,
				"expected datadog-etc volume to be injected")

			require.Equal(t, len(tt.libInfo.libs)+1, len(tt.pod.Spec.InitContainers),
				"expected there to be one more than the number of libs to inject for init containers")

			for i, c := range tt.pod.Spec.InitContainers {

				var injectorMountPath string

				if i == 0 { // check inject container
					require.Equal(t, "datadog-init-apm-inject", c.Name,
						"expected the first init container to be apm-inject")
					require.Equal(t, tt.expectedInjectorImage, c.Image,
						"expected the container image to be %s", tt.expectedInjectorImage)
					injectorMountPath = c.VolumeMounts[0].MountPath
				} else { // lib volumes for each of the rest of the containers
					lib := tt.libInfo.libs[i-1]
					require.Equal(t, lib.image, c.Image)
					require.Equal(t, "opt/datadog/apm/library/"+string(lib.lang), c.VolumeMounts[0].SubPath,
						"expected a language specific sub-path for the volume mount for lang %s",
						lib.lang)
					require.Equal(t, "opt/datadog-packages/datadog-apm-inject", c.VolumeMounts[1].SubPath,
						"expected injector volume mount for lang %s",
						lib.lang)
					injectorMountPath = c.VolumeMounts[1].MountPath
				}

				// each of the init containers writes a timestamp to their given volume mount path
				require.Equal(t, 1, len(c.Args), "expected container args")
				// the last part of each of the init container's command should be writing
				// a timestamp based on the name of the container.
				expectedTimestampPath := injectorMountPath + "/c-init-time." + c.Name
				cmdTail := "&& echo $(date +%s) >> " + expectedTimestampPath
				require.Contains(t, c.Args[0], cmdTail, "expected args to contain %s", cmdTail)
				prefix, found := strings.CutSuffix(c.Args[0], cmdTail)
				require.True(t, found, "expected args to end with %s ", cmdTail)

				if i == 0 { // inject container
					require.Contains(t, prefix, "&& echo /opt/datadog-packages/datadog-apm-inject/stable/inject/launcher.preload.so > /datadog-etc/ld.so.preload")
				}
			}

			// three volume mounts
			mounts := tt.pod.Spec.Containers[0].VolumeMounts
			require.Equal(t, 3, len(mounts), "expected 3 volume mounts in the application container")
			require.Equal(t, corev1.VolumeMount{
				Name:      volumeName,
				MountPath: "/opt/datadog-packages/datadog-apm-inject",
				SubPath:   "opt/datadog-packages/datadog-apm-inject",
				ReadOnly:  true,
			}, mounts[0], "expected first container volume mount to be the injector")
			require.Equal(t, corev1.VolumeMount{
				Name:      etcVolume.Name,
				MountPath: "/etc/ld.so.preload",
				SubPath:   "ld.so.preload",
				ReadOnly:  true,
			}, mounts[1], "expected first container volume mount to be the injector")
			require.Equal(t, corev1.VolumeMount{
				Name:      volumeName,
				MountPath: "/opt/datadog/apm/library",
				SubPath:   "opt/datadog/apm/library",
			}, mounts[2], "expected the second container volume mount to be the language libraries")

			requireEnv(t, "LD_PRELOAD", true, "/opt/datadog-packages/datadog-apm-inject/stable/inject/launcher.preload.so")
			requireEnv(t, "DD_INJECT_SENDER_TYPE", true, "k8s")

			requireEnv(t, "DD_INSTRUMENTATION_INSTALL_TYPE", true, tt.expectedInstallType)

			if tt.libInfo.languageDetection == nil {
				requireEnv(t, "DD_INSTRUMENTATION_LANGUAGES_DETECTED", false, "")
				requireEnv(t, "DD_INSTRUMENTATION_LANGUAGE_DETECTION_INJECTION_ENABLED", false, "")
			} else {
				requireEnv(t, "DD_INSTRUMENTATION_LANGUAGES_DETECTED", true, tt.expectedLangsDetected)
				requireEnv(t, "DD_INSTRUMENTATION_LANGUAGE_DETECTION_INJECTION_ENABLED", true, strconv.FormatBool(tt.libInfo.languageDetection.injectionEnabled))
			}
		})
	}
}

func TestInjectAutoInstruConfig(t *testing.T) {
	tests := []struct {
		name           string
		pod            *corev1.Pod
		libsToInject   []libInfo
		expectedEnvKey string
		expectedEnvVal string
		wantErr        bool
	}{
		{
			name: "nominal case: java",
			pod:  common.FakePod("java-pod"),
			libsToInject: []libInfo{
				{
					lang:  "java",
					image: "gcr.io/datadoghq/dd-lib-java-init:v1",
				},
			},
			expectedEnvKey: "JAVA_TOOL_OPTIONS",
			expectedEnvVal: " -javaagent:/datadog-lib/dd-java-agent.jar -XX:OnError=/datadog-lib/java/continuousprofiler/tmp/dd_crash_uploader.sh -XX:ErrorFile=/datadog-lib/java/continuousprofiler/tmp/hs_err_pid_%p.log",
			wantErr:        false,
		},
		{
			name: "JAVA_TOOL_OPTIONS not empty",
			pod:  common.FakePodWithEnvValue("java-pod", "JAVA_TOOL_OPTIONS", "predefined"),
			libsToInject: []libInfo{
				{
					lang:  "java",
					image: "gcr.io/datadoghq/dd-lib-java-init:v1",
				},
			},
			expectedEnvKey: "JAVA_TOOL_OPTIONS",
			expectedEnvVal: "predefined -javaagent:/datadog-lib/dd-java-agent.jar -XX:OnError=/datadog-lib/java/continuousprofiler/tmp/dd_crash_uploader.sh -XX:ErrorFile=/datadog-lib/java/continuousprofiler/tmp/hs_err_pid_%p.log",
			wantErr:        false,
		},
		{
			name: "JAVA_TOOL_OPTIONS set via ValueFrom",
			pod:  common.FakePodWithEnvFieldRefValue("java-pod", "JAVA_TOOL_OPTIONS", "path"),
			libsToInject: []libInfo{
				{
					lang:  "java",
					image: "gcr.io/datadoghq/dd-lib-java-init:v1",
				},
			},
			wantErr: true,
		},
		{
			name: "nominal case: js",
			pod:  common.FakePod("js-pod"),
			libsToInject: []libInfo{
				{
					lang:  "js",
					image: "gcr.io/datadoghq/dd-lib-js-init:v1",
				},
			},
			expectedEnvKey: "NODE_OPTIONS",
			expectedEnvVal: " --require=/datadog-lib/node_modules/dd-trace/init",
			wantErr:        false,
		},
		{
			name: "NODE_OPTIONS not empty",
			pod:  common.FakePodWithEnvValue("js-pod", "NODE_OPTIONS", "predefined"),
			libsToInject: []libInfo{
				{
					lang:  "js",
					image: "gcr.io/datadoghq/dd-lib-js-init:v1",
				},
			},
			expectedEnvKey: "NODE_OPTIONS",
			expectedEnvVal: "predefined --require=/datadog-lib/node_modules/dd-trace/init",
			wantErr:        false,
		},
		{
			name: "NODE_OPTIONS set via ValueFrom",
			pod:  common.FakePodWithEnvFieldRefValue("js-pod", "NODE_OPTIONS", "path"),
			libsToInject: []libInfo{
				{
					lang:  "js",
					image: "gcr.io/datadoghq/dd-lib-js-init:v1",
				},
			},
			wantErr: true,
		},
		{
			name: "nominal case: python",
			pod:  common.FakePod("python-pod"),
			libsToInject: []libInfo{
				{
					lang:  "python",
					image: "gcr.io/datadoghq/dd-lib-python-init:v1",
				},
			},
			expectedEnvKey: "PYTHONPATH",
			expectedEnvVal: "/datadog-lib/",
			wantErr:        false,
		},
		{
			name: "PYTHONPATH not empty",
			pod:  common.FakePodWithEnvValue("python-pod", "PYTHONPATH", "predefined"),
			libsToInject: []libInfo{
				{
					lang:  "python",
					image: "gcr.io/datadoghq/dd-lib-python-init:v1",
				},
			},
			expectedEnvKey: "PYTHONPATH",
			expectedEnvVal: "/datadog-lib/:predefined",
			wantErr:        false,
		},
		{
			name: "PYTHONPATH set via ValueFrom",
			pod:  common.FakePodWithEnvFieldRefValue("python-pod", "PYTHONPATH", "path"),
			libsToInject: []libInfo{
				{
					lang:  "python",
					image: "gcr.io/datadoghq/dd-lib-python-init:v1",
				},
			},
			wantErr: true,
		},
		{
			name: "Unknown language",
			pod:  common.FakePod("unknown-pod"),
			libsToInject: []libInfo{
				{
					lang:  "unknown",
					image: "gcr.io/datadoghq/dd-lib-unknown-init:v1",
				},
			},
			wantErr: true,
		},
		{
			name: "nominal case: dotnet",
			pod:  common.FakePod("dotnet-pod"),
			libsToInject: []libInfo{
				{
					lang:  "dotnet",
					image: "gcr.io/datadoghq/dd-lib-dotnet-init:v1",
				},
			},
			expectedEnvKey: "CORECLR_PROFILER",
			expectedEnvVal: "{846F5F1C-F9AE-4B07-969E-05C26BC060D8}",
			wantErr:        false,
		},
		{
			name: "CORECLR_ENABLE_PROFILING not empty",
			pod:  common.FakePodWithEnvValue("dotnet-pod", "CORECLR_PROFILER", "predefined"),
			libsToInject: []libInfo{
				{
					lang:  "dotnet",
					image: "gcr.io/datadoghq/dd-lib-dotnet-init:v1",
				},
			},
			expectedEnvKey: "CORECLR_PROFILER",
			expectedEnvVal: "{846F5F1C-F9AE-4B07-969E-05C26BC060D8}",
			wantErr:        false,
		},
		{
			name: "CORECLR_ENABLE_PROFILING set via ValueFrom",
			pod:  common.FakePodWithEnvFieldRefValue("dotnet-pod", "CORECLR_PROFILER", "path"),
			libsToInject: []libInfo{
				{
					lang:  dotnet,
					image: "gcr.io/datadoghq/dd-lib-dotnet-init:v1",
				},
			},
			wantErr: true,
		},
		{
			name: "nominal case: ruby",
			pod:  common.FakePod("ruby-pod"),
			libsToInject: []libInfo{
				{
					lang:  ruby,
					image: "gcr.io/datadoghq/dd-lib-ruby-init:v1",
				},
			},
			expectedEnvKey: "RUBYOPT",
			expectedEnvVal: " -r/datadog-lib/auto_inject",
			wantErr:        false,
		},
		{
			name: "RUBYOPT not empty",
			pod:  common.FakePodWithEnvValue("ruby-pod", "RUBYOPT", "predefined"),
			libsToInject: []libInfo{
				{
					lang:  "ruby",
					image: "gcr.io/datadoghq/dd-lib-ruby-init:v1",
				},
			},
			expectedEnvKey: "RUBYOPT",
			expectedEnvVal: "predefined -r/datadog-lib/auto_inject",
			wantErr:        false,
		},
		{
			name: "RUBYOPT set via ValueFrom",
			pod:  common.FakePodWithEnvFieldRefValue("ruby-pod", "RUBYOPT", "path"),
			libsToInject: []libInfo{
				{
					lang:  "ruby",
					image: "gcr.io/datadoghq/dd-lib-ruby-init:v1",
				},
			},
			wantErr: true,
		},
	}
	wmeta := fxutil.Test[workloadmeta.Component](t, core.MockBundle(), workloadmetafxmock.MockModule(workloadmeta.NewParams()))
	for _, tt := range tests {
		t.Run(tt.name, func(t *testing.T) {
			c := configmock.New(t)
			c.SetWithoutSource("apm_config.instrumentation.version", "v1")

			webhook := mustWebhook(t, wmeta)
			err := webhook.injectAutoInstruConfig(tt.pod, extractedPodLibInfo{
				libs:   tt.libsToInject,
				source: libInfoSourceLibInjection,
			})
			if tt.wantErr {
				require.Error(t, err, "expected injectAutoInstruConfig to error")
			} else {
				require.NoError(t, err, "expected injectAutoInstruConfig to succeed")
			}

			if err != nil {
				return
			}

			assertLibReq(t, tt.pod, tt.libsToInject[0].lang, tt.libsToInject[0].image, tt.expectedEnvKey, tt.expectedEnvVal)
		})
	}
}

func assertLibReq(t *testing.T, pod *corev1.Pod, lang language, image, envKey, envVal string) {
	// Empty dir volume
	volumeFound := false
	for _, volume := range pod.Spec.Volumes {
		if volume.Name == "datadog-auto-instrumentation" {
			require.NotNil(t, volume.VolumeSource.EmptyDir)
			volumeFound = true
			break
		}
	}
	require.True(t, volumeFound)

	// Init container
	initContainerFound := false
	for _, container := range pod.Spec.InitContainers {
		if container.Name == fmt.Sprintf("datadog-lib-%s-init", lang) {
			require.Equal(t, image, container.Image)
			require.Equal(t, []string{"sh", "copy-lib.sh", "/datadog-lib"}, container.Command)
			require.Equal(t, "datadog-auto-instrumentation", container.VolumeMounts[0].Name)
			require.Equal(t, "/datadog-lib", container.VolumeMounts[0].MountPath)
			initContainerFound = true
			break
		}
	}
	require.True(t, initContainerFound)

	// App container
	container := pod.Spec.Containers[0]
	require.Equal(t, "datadog-auto-instrumentation", container.VolumeMounts[0].Name)
	require.Equal(t, "/datadog-lib", container.VolumeMounts[0].MountPath)
	envFound := false
	for _, env := range container.Env {
		if env.Name == envKey {
			require.Equal(t, envVal, env.Value)
			envFound = true
			break
		}
	}
	require.True(t, envFound, "expected to find env %s with value %s", envKey, envVal)
}

func TestExtractLibInfo(t *testing.T) {
	// TODO: Add new entry when a new language is supported
	allLatestLibs := []libInfo{
		{
			lang:  "java",
			image: "registry/dd-lib-java-init:v1",
		},
		{
			lang:  "js",
			image: "registry/dd-lib-js-init:v5",
		},
		{
			lang:  "python",
			image: "registry/dd-lib-python-init:v2",
		},
		{
			lang:  "dotnet",
			image: "registry/dd-lib-dotnet-init:v2",
		},
		{
			lang:  "ruby",
			image: "registry/dd-lib-ruby-init:v2",
		},
	}

	var mockConfig model.Config
	tests := []struct {
		name                 string
		pod                  *corev1.Pod
		containerRegistry    string
		expectedLibsToInject []libInfo
		expectedPodEligible  *bool
		setupConfig          func()
	}{
		{
			name:              "java",
			pod:               common.FakePodWithAnnotation("admission.datadoghq.com/java-lib.version", "v1"),
			containerRegistry: "registry",
			expectedLibsToInject: []libInfo{
				{
					lang:  "java",
					image: "registry/dd-lib-java-init:v1",
				},
			},
		},
		{
			name:              "java from common registry",
			pod:               common.FakePodWithAnnotation("admission.datadoghq.com/java-lib.version", "v1"),
			containerRegistry: "",
			expectedLibsToInject: []libInfo{
				{
					lang:  "java",
					image: fmt.Sprintf("%s/dd-lib-java-init:v1", commonRegistry),
				},
			},
		},
		{
			name:              "js",
			pod:               common.FakePodWithAnnotation("admission.datadoghq.com/js-lib.version", "v1"),
			containerRegistry: "registry",
			expectedLibsToInject: []libInfo{
				{
					lang:  "js",
					image: "registry/dd-lib-js-init:v1",
				},
			},
		},
		{
			name:                "python",
			pod:                 common.FakePodWithAnnotation("admission.datadoghq.com/python-lib.version", "v1"),
			containerRegistry:   "registry",
			expectedPodEligible: pointer.Ptr(true),
			expectedLibsToInject: []libInfo{
				python.libInfo("", "registry/dd-lib-python-init:v1"),
			},
		},
		{
			name:                "python with unlabelled injection off",
			pod:                 common.FakePodWithAnnotation("admission.datadoghq.com/python-lib.version", "v1"),
			containerRegistry:   "registry",
			expectedPodEligible: pointer.Ptr(false),
			expectedLibsToInject: []libInfo{
				python.libInfo("", "registry/dd-lib-python-init:v1"),
			},
			setupConfig: func() {
				mockConfig.SetWithoutSource("admission_controller.mutate_unlabelled", false)
			},
		},
		{
			name:              "custom",
			pod:               common.FakePodWithAnnotation("admission.datadoghq.com/java-lib.custom-image", "custom/image"),
			containerRegistry: "registry",
			expectedLibsToInject: []libInfo{
				java.libInfo("", "custom/image"),
			},
		},
		{
			name:                 "unknown",
			pod:                  common.FakePodWithAnnotation("admission.datadoghq.com/unknown-lib.version", "v1"),
			containerRegistry:    "registry",
			expectedLibsToInject: []libInfo{},
		},
		{
			name: "java and js",
			pod: &corev1.Pod{
				ObjectMeta: metav1.ObjectMeta{
					Annotations: map[string]string{
						"admission.datadoghq.com/java-lib.version": "v1",
						"admission.datadoghq.com/js-lib.version":   "v1",
					},
				},
			},
			containerRegistry: "registry",
			expectedLibsToInject: []libInfo{
				{
					lang:  "java",
					image: "registry/dd-lib-java-init:v1",
				},
				{
					lang:  "js",
					image: "registry/dd-lib-js-init:v1",
				},
			},
		},
		{
			name: "java and js on specific containers",
			pod: &corev1.Pod{
				ObjectMeta: metav1.ObjectMeta{
					Annotations: map[string]string{
						"admission.datadoghq.com/java-app.java-lib.version": "v1",
						"admission.datadoghq.com/node-app.js-lib.version":   "v1",
					},
				},
				Spec: corev1.PodSpec{
					Containers: []corev1.Container{
						{
							Name: "java-app",
						},
						{
							Name: "node-app",
						},
					},
				},
			},
			containerRegistry: "registry",
			expectedLibsToInject: []libInfo{
				{
					ctrName: "java-app",
					lang:    "java",
					image:   "registry/dd-lib-java-init:v1",
				},
				{
					ctrName: "node-app",
					lang:    "js",
					image:   "registry/dd-lib-js-init:v1",
				},
			},
		},
		{
			name:              "ruby",
			pod:               common.FakePodWithAnnotation("admission.datadoghq.com/ruby-lib.version", "v1"),
			containerRegistry: "registry",
			expectedLibsToInject: []libInfo{
				{
					lang:  "ruby",
					image: "registry/dd-lib-ruby-init:v1",
				},
			},
		},
		{
			name:                 "all",
			pod:                  common.FakePodWithAnnotation("admission.datadoghq.com/all-lib.version", "latest"),
			containerRegistry:    "registry",
			expectedPodEligible:  pointer.Ptr(true),
			expectedLibsToInject: allLatestLibs,
		},
		{
			name:                 "all with mutate_unlabelled off",
			pod:                  common.FakePodWithAnnotation("admission.datadoghq.com/all-lib.version", "latest"),
			containerRegistry:    "registry",
			expectedPodEligible:  pointer.Ptr(false),
			expectedLibsToInject: allLatestLibs,
			setupConfig: func() {
				mockConfig.SetWithoutSource("admission_controller.mutate_unlabelled", false)
			},
		},
		{
			name: "all with mutate_unlabelled off, but labelled admission enabled",
			pod: &corev1.Pod{
				ObjectMeta: metav1.ObjectMeta{
					Annotations: map[string]string{
						"admission.datadoghq.com/all-lib.version": "latest",
					},
					Labels: map[string]string{
						"admission.datadoghq.com/enabled": "true",
					},
				},
			},
			containerRegistry:    "registry",
			expectedPodEligible:  pointer.Ptr(true),
			expectedLibsToInject: allLatestLibs,
			setupConfig: func() {
				mockConfig.SetWithoutSource("admission_controller.mutate_unlabelled", false)
			},
		},
		{
			name:                 "all with mutate_unlabelled off",
			pod:                  common.FakePodWithAnnotation("admission.datadoghq.com/all-lib.version", "latest"),
			containerRegistry:    "registry",
			expectedPodEligible:  pointer.Ptr(false),
			expectedLibsToInject: allLatestLibs,
			setupConfig: func() {
				mockConfig.SetWithoutSource("admission_controller.mutate_unlabelled", false)
			},
		},
		{
			name: "all with mutate_unlabelled off, but labelled admission enabled",
			pod: &corev1.Pod{
				ObjectMeta: metav1.ObjectMeta{
					Annotations: map[string]string{
						"admission.datadoghq.com/all-lib.version": "latest",
					},
					Labels: map[string]string{
						"admission.datadoghq.com/enabled": "true",
					},
				},
			},
			containerRegistry:    "registry",
			expectedPodEligible:  pointer.Ptr(true),
			expectedLibsToInject: allLatestLibs,
			setupConfig: func() {
				mockConfig.SetWithoutSource("admission_controller.mutate_unlabelled", false)
			},
		},
		{
			name:                 "all with mutate_unlabelled off",
			pod:                  common.FakePodWithAnnotation("admission.datadoghq.com/all-lib.version", "latest"),
			containerRegistry:    "registry",
			expectedPodEligible:  pointer.Ptr(false),
			expectedLibsToInject: allLatestLibs,
			setupConfig: func() {
				mockConfig.SetWithoutSource("admission_controller.mutate_unlabelled", false)
			},
		},
		{
			name: "all with mutate_unlabelled off, but labelled admission enabled",
			pod: &corev1.Pod{
				ObjectMeta: metav1.ObjectMeta{
					Annotations: map[string]string{
						"admission.datadoghq.com/all-lib.version": "latest",
					},
					Labels: map[string]string{
						"admission.datadoghq.com/enabled": "true",
					},
				},
			},
			containerRegistry:    "registry",
			expectedPodEligible:  pointer.Ptr(true),
			expectedLibsToInject: allLatestLibs,
			setupConfig: func() {
				mockConfig.SetWithoutSource("admission_controller.mutate_unlabelled", false)
			},
		},
		{
			name: "java + all",
			pod: &corev1.Pod{
				ObjectMeta: metav1.ObjectMeta{
					Annotations: map[string]string{
						"admission.datadoghq.com/all-lib.version":  "latest",
						"admission.datadoghq.com/java-lib.version": "v1",
					},
				},
			},
			containerRegistry: "registry",
			expectedLibsToInject: []libInfo{
				{
					lang:  "java",
					image: "registry/dd-lib-java-init:v1",
				},
			},
		},
		{
			name:                 "all with unsupported version",
			pod:                  common.FakePodWithAnnotation("admission.datadoghq.com/all-lib.version", "unsupported"),
			containerRegistry:    "registry",
			expectedLibsToInject: allLatestLibs,
			setupConfig:          func() { mockConfig.SetWithoutSource("apm_config.instrumentation.enabled", false) },
		},
		{
			name:                 "single step instrumentation with no pinned versions",
			pod:                  common.FakePodWithNamespaceAndLabel("ns", "", ""),
			containerRegistry:    "registry",
			expectedLibsToInject: allLatestLibs,
			setupConfig:          func() { mockConfig.SetWithoutSource("apm_config.instrumentation.enabled", true) },
		},
		{
			name:              "single step instrumentation with pinned java version",
			pod:               common.FakePodWithNamespaceAndLabel("ns", "", ""),
			containerRegistry: "registry",
			expectedLibsToInject: []libInfo{
				{
					lang:  "java",
					image: "registry/dd-lib-java-init:v1.20.0",
				},
			},
			setupConfig: func() {
				mockConfig.SetWithoutSource("apm_config.instrumentation.enabled", true)
				mockConfig.SetWithoutSource("apm_config.instrumentation.lib_versions", map[string]string{"java": "v1.20.0"})
			},
		},
		{
			name:              "single step instrumentation with pinned java and python versions",
			pod:               common.FakePodWithNamespaceAndLabel("ns", "", ""),
			containerRegistry: "registry",
			expectedLibsToInject: []libInfo{
				{
					lang:  "java",
					image: "registry/dd-lib-java-init:v1.20.0",
				},
				{
					lang:  "python",
					image: "registry/dd-lib-python-init:v1.19.0",
				},
			},
			setupConfig: func() {
				mockConfig.SetWithoutSource("apm_config.instrumentation.enabled", true)
				mockConfig.SetWithoutSource("apm_config.instrumentation.lib_versions", map[string]string{"java": "v1.20.0", "python": "v1.19.0"})
			},
		},
		{
			name:              "single step instrumentation with pinned java version and java annotation",
			pod:               common.FakePodWithAnnotation("admission.datadoghq.com/java-lib.version", "v1"),
			containerRegistry: "registry",
			expectedLibsToInject: []libInfo{
				{
					lang:  "java",
					image: "registry/dd-lib-java-init:v1",
				},
			},
			setupConfig: func() {
				mockConfig.SetWithoutSource("apm_config.instrumentation.enabled", true)
				mockConfig.SetWithoutSource("apm_config.instrumentation.lib_versions", map[string]string{"java": "v1.20.0"})
				mockConfig.SetWithoutSource("admission_controller.mutate_unlabelled", true)
			},
		},
	}
	for _, tt := range tests {
		t.Run(tt.name, func(t *testing.T) {
			// Fix me: since comp-config and pkg-config don't work together,
			// we have to set settings twice
			overrides := map[string]interface{}{
				"admission_controller.mutate_unlabelled":  true,
				"admission_controller.container_registry": commonRegistry,
			}
			if tt.containerRegistry != "" {
				overrides["admission_controller.auto_instrumentation.container_registry"] = tt.containerRegistry
			}

			wmeta := fxutil.Test[workloadmeta.Component](t,
				core.MockBundle(),
				fx.Replace(configComp.MockParams{Overrides: overrides}),
				workloadmetafxmock.MockModule(workloadmeta.NewParams()),
			)
			mockConfig = configmock.New(t)
			for k, v := range overrides {
				mockConfig.SetWithoutSource(k, v)
			}

			if tt.setupConfig != nil {
				tt.setupConfig()
			}

			webhook := mustWebhook(t, wmeta)

			if tt.expectedPodEligible != nil {
				require.Equal(t, *tt.expectedPodEligible, webhook.isPodEligible(tt.pod))
			}

			extracted := webhook.extractLibInfo(tt.pod)
			require.ElementsMatch(t, tt.expectedLibsToInject, extracted.libs)
		})
	}
}

func TestInjectLibConfig(t *testing.T) {
	tests := []struct {
		name         string
		pod          *corev1.Pod
		lang         language
		wantErr      bool
		expectedEnvs []corev1.EnvVar
	}{
		{
			name:    "nominal case",
			pod:     common.FakePodWithAnnotation("admission.datadoghq.com/java-lib.config.v1", `{"version":1,"service_language":"java","runtime_metrics_enabled":true,"tracing_rate_limit":50}`),
			lang:    java,
			wantErr: false,
			expectedEnvs: []corev1.EnvVar{
				{
					Name:  "DD_RUNTIME_METRICS_ENABLED",
					Value: "true",
				},
				{
					Name:  "DD_TRACE_RATE_LIMIT",
					Value: "50",
				},
			},
		},
		{
			name:    "inject all case",
			pod:     common.FakePodWithAnnotation("admission.datadoghq.com/all-lib.config.v1", `{"version":1,"service_language":"all","runtime_metrics_enabled":true,"tracing_rate_limit":50}`),
			lang:    "all",
			wantErr: false,
			expectedEnvs: []corev1.EnvVar{
				{
					Name:  "DD_RUNTIME_METRICS_ENABLED",
					Value: "true",
				},
				{
					Name:  "DD_TRACE_RATE_LIMIT",
					Value: "50",
				},
			},
		},
		{
			name:         "invalid json",
			pod:          common.FakePodWithAnnotation("admission.datadoghq.com/java-lib.config.v1", "invalid"),
			lang:         java,
			wantErr:      true,
			expectedEnvs: nil,
		},
	}
	for _, tt := range tests {
		t.Run(tt.name, func(t *testing.T) {
			err := injectLibConfig(tt.pod, tt.lang)
			require.False(t, (err != nil) != tt.wantErr)
			if err != nil {
				return
			}
			container := tt.pod.Spec.Containers[0]
			envCount := 0
			for _, expectEnv := range tt.expectedEnvs {
				for _, contEnv := range container.Env {
					if expectEnv.Name == contEnv.Name {
						require.Equal(t, expectEnv.Value, contEnv.Value)
						envCount++
						break
					}
				}
			}
			require.Equal(t, len(tt.expectedEnvs), envCount)
		})
	}
}

func TestInjectLibInitContainer(t *testing.T) {
	tests := []struct {
		name    string
		cpu     string
		mem     string
		pod     *corev1.Pod
		image   string
		lang    language
		wantErr bool
		wantCPU string
		wantMem string
		secCtx  *corev1.SecurityContext
	}{
		{
			name:    "no resources, no security context",
			pod:     common.FakePod("java-pod"),
			image:   "gcr.io/datadoghq/dd-lib-java-init:v1",
			lang:    java,
			wantErr: false,
			wantCPU: "50m",
			wantMem: "20Mi",
			secCtx:  &corev1.SecurityContext{},
		},
		{
			name:    "with resources",
			pod:     common.FakePod("java-pod"),
			cpu:     "100m",
			mem:     "500",
			image:   "gcr.io/datadoghq/dd-lib-java-init:v1",
			lang:    java,
			wantErr: false,
			wantCPU: "100m",
			wantMem: "500",
			secCtx:  &corev1.SecurityContext{},
		},
		{
			name:    "cpu only",
			pod:     common.FakePod("java-pod"),
			cpu:     "200m",
			image:   "gcr.io/datadoghq/dd-lib-java-init:v1",
			lang:    java,
			wantErr: false,
			wantCPU: "200m",
			wantMem: "20Mi",
			secCtx:  &corev1.SecurityContext{},
		},
		{
			name:    "memory only",
			pod:     common.FakePod("java-pod"),
			mem:     "512Mi",
			image:   "gcr.io/datadoghq/dd-lib-java-init:v1",
			lang:    java,
			wantErr: false,
			wantCPU: "50m",
			wantMem: "512Mi",
			secCtx:  &corev1.SecurityContext{},
		},
		{
			name:    "with invalid resources",
			pod:     common.FakePod("java-pod"),
			cpu:     "foo",
			image:   "gcr.io/datadoghq/dd-lib-java-init:v1",
			lang:    java,
			wantErr: true,
			wantCPU: "50m",
			wantMem: "20Mi",
			secCtx:  &corev1.SecurityContext{},
		},
		{
			name:    "with full security context",
			pod:     common.FakePod("java-pod"),
			image:   "gcr.io/datadoghq/dd-lib-java-init:v1",
			lang:    java,
			wantErr: false,
			wantCPU: "50m",
			wantMem: "20Mi",
			secCtx: &corev1.SecurityContext{
				Capabilities: &corev1.Capabilities{
					Add:  []corev1.Capability{"NET_ADMIN", "SYS_TIME"},
					Drop: []corev1.Capability{"ALL"},
				},
				Privileged: pointer.Ptr(false),
				SELinuxOptions: &corev1.SELinuxOptions{
					User:  "test",
					Role:  "root",
					Type:  "none",
					Level: "s0:c123,c456",
				},
				WindowsOptions: &corev1.WindowsSecurityContextOptions{
					GMSACredentialSpecName: pointer.Ptr("Developer"),
					GMSACredentialSpec:     pointer.Ptr("http://localhost:8081"),
					RunAsUserName:          pointer.Ptr("Developer"),
					HostProcess:            pointer.Ptr(false),
				},
				RunAsUser:                pointer.Ptr(int64(1001)),
				RunAsGroup:               pointer.Ptr(int64(5)),
				RunAsNonRoot:             pointer.Ptr(true),
				ReadOnlyRootFilesystem:   pointer.Ptr(true),
				AllowPrivilegeEscalation: pointer.Ptr(false),
				ProcMount:                pointer.Ptr(corev1.DefaultProcMount),
				SeccompProfile: &corev1.SeccompProfile{
					Type:             "LocalHost",
					LocalhostProfile: pointer.Ptr("my-profiles/profile-allow.json"),
				},
			},
		},
		{
			name:    "with limited security context",
			pod:     common.FakePod("java-pod"),
			image:   "gcr.io/datadoghq/dd-lib-java-init:v1",
			lang:    java,
			wantErr: false,
			wantCPU: "50m",
			wantMem: "20Mi",
			secCtx: &corev1.SecurityContext{
				Capabilities: &corev1.Capabilities{
					Drop: []corev1.Capability{"ALL"},
				},
				RunAsNonRoot:             pointer.Ptr(true),
				ReadOnlyRootFilesystem:   pointer.Ptr(true),
				AllowPrivilegeEscalation: pointer.Ptr(false),
				SeccompProfile: &corev1.SeccompProfile{
					Type: "RuntimeDefault",
				},
			},
		},
	}

	wmeta := fxutil.Test[workloadmeta.Component](t, core.MockBundle(), workloadmetafxmock.MockModule(workloadmeta.NewParams()))
	for _, tt := range tests {
		t.Run(tt.name, func(t *testing.T) {
			conf := configmock.New(t)
			if tt.cpu != "" {
				conf.SetWithoutSource("admission_controller.auto_instrumentation.init_resources.cpu", tt.cpu)
			}
			if tt.mem != "" {
				conf.SetWithoutSource("admission_controller.auto_instrumentation.init_resources.memory", tt.mem)
			}

			wh, err := NewWebhook(wmeta, GetInjectionFilter())
			if (err != nil) != tt.wantErr {
				t.Errorf("injectLibInitContainer() error = %v, wantErr %v", err, tt.wantErr)
			}
			if err != nil {
				return
			}

			// N.B. this is a bit hacky but consistent.
			wh.initSecurityContext = tt.secCtx

			c := tt.lang.libInfo("", tt.image).initContainers(wh.version)[0]
			c.Mutators = wh.initContainerMutators()
			err = c.mutatePod(tt.pod)
			if (err != nil) != tt.wantErr {
				t.Errorf("injectLibInitContainer() error = %v, wantErr %v", err, tt.wantErr)
			}

			if err != nil {
				return
			}
			require.Len(t, tt.pod.Spec.InitContainers, 1)

			req := tt.pod.Spec.InitContainers[0].Resources.Requests[corev1.ResourceCPU]
			lim := tt.pod.Spec.InitContainers[0].Resources.Limits[corev1.ResourceCPU]
			wantCPUQuantity := resource.MustParse(tt.wantCPU)
			require.Zero(t, wantCPUQuantity.Cmp(req)) // Cmp returns 0 if equal
			require.Zero(t, wantCPUQuantity.Cmp(lim))

			req = tt.pod.Spec.InitContainers[0].Resources.Requests[corev1.ResourceMemory]
			lim = tt.pod.Spec.InitContainers[0].Resources.Limits[corev1.ResourceMemory]
			wantMemQuantity := resource.MustParse(tt.wantMem)
			require.Zero(t, wantMemQuantity.Cmp(req))
			require.Zero(t, wantMemQuantity.Cmp(lim))

			expSecCtx := tt.pod.Spec.InitContainers[0].SecurityContext
			require.Equal(t, tt.secCtx, expSecCtx)
		})
	}
}

func expBasicConfig() []corev1.EnvVar {
	return []corev1.EnvVar{
		{
			Name:  "DD_RUNTIME_METRICS_ENABLED",
			Value: "true",
		},
		{
			Name:  "DD_TRACE_HEALTH_METRICS_ENABLED",
			Value: "true",
		},
		{
			Name:  "DD_TRACE_ENABLED",
			Value: "true",
		},
		{
			Name:  "DD_LOGS_INJECTION",
			Value: "true",
		},
	}
}

func injectAllEnvs() []corev1.EnvVar {
	return []corev1.EnvVar{
		{
			Name:  "PYTHONPATH",
			Value: "/datadog-lib/",
		},
		{
			Name:  "RUBYOPT",
			Value: " -r/datadog-lib/auto_inject",
		},
		{
			Name:  "NODE_OPTIONS",
			Value: " --require=/datadog-lib/node_modules/dd-trace/init",
		},
		{
			Name:  "JAVA_TOOL_OPTIONS",
			Value: " -javaagent:/datadog-lib/dd-java-agent.jar -XX:OnError=/datadog-lib/java/continuousprofiler/tmp/dd_crash_uploader.sh -XX:ErrorFile=/datadog-lib/java/continuousprofiler/tmp/hs_err_pid_%p.log",
		},
		{
			Name:  "DD_DOTNET_TRACER_HOME",
			Value: "/datadog-lib",
		},
		{
			Name:  "CORECLR_ENABLE_PROFILING",
			Value: "1",
		},
		{
			Name:  "CORECLR_PROFILER",
			Value: "{846F5F1C-F9AE-4B07-969E-05C26BC060D8}",
		},
		{
			Name:  "CORECLR_PROFILER_PATH",
			Value: "/datadog-lib/Datadog.Trace.ClrProfiler.Native.so",
		},
		{
			Name:  "DD_TRACE_LOG_DIRECTORY",
			Value: "/datadog-lib/logs",
		},
	}
}

func TestInjectAutoInstrumentation(t *testing.T) {
	var (
		mockConfig model.Config
		wConfig    = func(k string, v any) func() {
			return func() {
				mockConfig.SetWithoutSource(k, v)
			}
		}

		enableAPMInstrumentation  = wConfig("apm_config.instrumentation.enabled", true)
		disableAPMInstrumentation = wConfig("apm_config.instrumentation.enabled", false)
		disableNamespaces         = func(ns ...string) func() {
			return wConfig("apm_config.instrumentation.disabled_namespaces", ns)
		}
		enabledNamespaces = func(ns ...string) func() {
			return wConfig("apm_config.instrumentation.enabled_namespaces", ns)
		}
		withLibVersions = func(vs map[string]string) func() {
			return wConfig("apm_config.instrumentation.lib_versions", vs)
		}
		withInitSecurityConfig = func(sc string) func() {
			return wConfig("admission_controller.auto_instrumentation.init_security_context", sc)
		}
	)

	type funcs = []func()

	uuid := uuid.New().String()
	installTime := strconv.FormatInt(time.Now().Unix(), 10)

	defaultLibraries := map[string]string{
		"java":   "v1",
		"python": "v2",
		"ruby":   "v2",
		"dotnet": "v2",
		"js":     "v5",
	}

	defaultLibrariesFor := func(languages ...string) map[string]string {
		out := map[string]string{}
		for _, l := range languages {
			out[l] = defaultLibraries[l]
		}
		return out
	}

	tests := []struct {
		name                      string
		pod                       *corev1.Pod
		expectedEnvs              []corev1.EnvVar
		expectedInjectedLibraries map[string]string
		expectedSecurityContext   *corev1.SecurityContext
		langDetectionDeployments  []common.MockDeployment
		wantErr                   bool
		wantWebhookInitErr        bool
		setupConfig               funcs
	}{
		{
			name: "inject all with dotnet-profiler",
			pod: common.FakePodSpec{
				Annotations: map[string]string{
					"admission.datadoghq.com/all-lib.version":   "latest",
					"admission.datadoghq.com/all-lib.config.v1": `{"version":1,"runtime_metrics_enabled":true,"tracing_rate_limit":50,"tracing_sampling_rate":0.3}`,
				},
				Labels: map[string]string{
					"admission.datadoghq.com/enabled": "true",
				},
				ParentKind: "replicaset",
				ParentName: "deployment-1234",
			}.Create(),
			expectedEnvs: []corev1.EnvVar{
				{
					Name:  "DD_INSTRUMENTATION_INSTALL_TYPE",
					Value: "k8s_lib_injection",
				},
				{
					Name:  "DD_INSTRUMENTATION_INSTALL_TIME",
					Value: installTime,
				},
				{
					Name:  "DD_INSTRUMENTATION_INSTALL_ID",
					Value: uuid,
				},
				{
					Name:  "DD_RUNTIME_METRICS_ENABLED",
					Value: "true",
				},
				{
					Name:  "DD_TRACE_RATE_LIMIT",
					Value: "50",
				},
				{
					Name:  "DD_TRACE_SAMPLE_RATE",
					Value: "0.30",
				},
				{
					Name:  "PYTHONPATH",
					Value: "/datadog-lib/",
				},
				{
					Name:  "RUBYOPT",
					Value: " -r/datadog-lib/auto_inject",
				},
				{
					Name:  "NODE_OPTIONS",
					Value: " --require=/datadog-lib/node_modules/dd-trace/init",
				},
				{
					Name:  "JAVA_TOOL_OPTIONS",
					Value: " -javaagent:/datadog-lib/dd-java-agent.jar -XX:OnError=/datadog-lib/java/continuousprofiler/tmp/dd_crash_uploader.sh -XX:ErrorFile=/datadog-lib/java/continuousprofiler/tmp/hs_err_pid_%p.log",
				},
				{
					Name:  "DD_DOTNET_TRACER_HOME",
					Value: "/datadog-lib",
				},
				{
					Name:  "CORECLR_ENABLE_PROFILING",
					Value: "1",
				},
				{
					Name:  "CORECLR_PROFILER",
					Value: "{846F5F1C-F9AE-4B07-969E-05C26BC060D8}",
				},
				{
					Name:  "CORECLR_PROFILER_PATH",
					Value: "/datadog-lib/Datadog.Trace.ClrProfiler.Native.so",
				},
				{
					Name:  "DD_TRACE_LOG_DIRECTORY",
					Value: "/datadog-lib/logs",
				},
			},
			expectedInjectedLibraries: defaultLibraries,
			expectedSecurityContext:   &corev1.SecurityContext{},
			wantErr:                   false,
			wantWebhookInitErr:        false,
		},
		{
			name: "inject all",
			pod: common.FakePodSpec{
				Annotations: map[string]string{
					"admission.datadoghq.com/all-lib.version":   "latest",
					"admission.datadoghq.com/all-lib.config.v1": `{"version":1,"runtime_metrics_enabled":true,"tracing_rate_limit":50,"tracing_sampling_rate":0.3}`,
				},
				Labels: map[string]string{
					"admission.datadoghq.com/enabled": "true",
				},
				ParentName: "replicaset",
				ParentKind: "deployment-1234",
			}.Create(),
			expectedEnvs: []corev1.EnvVar{
				{
					Name:  "DD_INSTRUMENTATION_INSTALL_TYPE",
					Value: "k8s_lib_injection",
				},
				{
					Name:  "DD_INSTRUMENTATION_INSTALL_TIME",
					Value: installTime,
				},
				{
					Name:  "DD_INSTRUMENTATION_INSTALL_ID",
					Value: uuid,
				},
				{
					Name:  "DD_RUNTIME_METRICS_ENABLED",
					Value: "true",
				},
				{
					Name:  "DD_TRACE_RATE_LIMIT",
					Value: "50",
				},
				{
					Name:  "DD_TRACE_SAMPLE_RATE",
					Value: "0.30",
				},
				{
					Name:  "PYTHONPATH",
					Value: "/datadog-lib/",
				},
				{
					Name:  "RUBYOPT",
					Value: " -r/datadog-lib/auto_inject",
				},
				{
					Name:  "NODE_OPTIONS",
					Value: " --require=/datadog-lib/node_modules/dd-trace/init",
				},
				{
					Name:  "JAVA_TOOL_OPTIONS",
					Value: " -javaagent:/datadog-lib/dd-java-agent.jar -XX:OnError=/datadog-lib/java/continuousprofiler/tmp/dd_crash_uploader.sh -XX:ErrorFile=/datadog-lib/java/continuousprofiler/tmp/hs_err_pid_%p.log",
				},
				{
					Name:  "DD_DOTNET_TRACER_HOME",
					Value: "/datadog-lib",
				},
				{
					Name:  "CORECLR_ENABLE_PROFILING",
					Value: "1",
				},
				{
					Name:  "CORECLR_PROFILER",
					Value: "{846F5F1C-F9AE-4B07-969E-05C26BC060D8}",
				},
				{
					Name:  "CORECLR_PROFILER_PATH",
					Value: "/datadog-lib/Datadog.Trace.ClrProfiler.Native.so",
				},
				{
					Name:  "DD_TRACE_LOG_DIRECTORY",
					Value: "/datadog-lib/logs",
				},
			},
			expectedInjectedLibraries: defaultLibraries,
			expectedSecurityContext:   &corev1.SecurityContext{},
			wantErr:                   false,
			wantWebhookInitErr:        false,
		},
		{
			name: "inject library and all",
			pod: common.FakePodSpec{
				Annotations: map[string]string{
					"admission.datadoghq.com/all-lib.version":   "latest",
					"admission.datadoghq.com/all-lib.config.v1": `{"version":1,"runtime_metrics_enabled":true,"tracing_rate_limit":50,"tracing_sampling_rate":0.3}`,
					"admission.datadoghq.com/js-lib.version":    "v1.10",
					"admission.datadoghq.com/js-lib.config.v1":  `{"version":1,"tracing_sampling_rate":0.4}`,
				},
				Labels: map[string]string{
					"admission.datadoghq.com/enabled": "true",
				},
			}.Create(),
			expectedEnvs: []corev1.EnvVar{
				{
					Name:  "DD_RUNTIME_METRICS_ENABLED",
					Value: "true",
				},
				{
					Name:  "DD_TRACE_RATE_LIMIT",
					Value: "50",
				},
				{
					Name:  "DD_TRACE_SAMPLE_RATE",
					Value: "0.40",
				},
				{
					Name:  "NODE_OPTIONS",
					Value: " --require=/datadog-lib/node_modules/dd-trace/init",
				},
				{
					Name:  "DD_INSTRUMENTATION_INSTALL_TYPE",
					Value: "k8s_lib_injection",
				},
				{
					Name:  "DD_INSTRUMENTATION_INSTALL_TIME",
					Value: installTime,
				},
				{
					Name:  "DD_INSTRUMENTATION_INSTALL_ID",
					Value: uuid,
				},
			},
			expectedInjectedLibraries: map[string]string{"js": "v1.10"},
			expectedSecurityContext:   &corev1.SecurityContext{},
			wantErr:                   false,
			wantWebhookInitErr:        false,
		},
		{
			name: "inject library and all no library version",
			pod: common.FakePodSpec{
				Annotations: map[string]string{
					"admission.datadoghq.com/all-lib.version":   "latest",
					"admission.datadoghq.com/all-lib.config.v1": `{"version":1,"runtime_metrics_enabled":true,"tracing_rate_limit":50,"tracing_sampling_rate":0.3}`,
					"admission.datadoghq.com/js-lib.config.v1":  `{"version":1,"tracing_sampling_rate":0.4}`,
				},
				Labels: map[string]string{
					"admission.datadoghq.com/enabled": "true",
				},
			}.Create(),
			expectedEnvs: []corev1.EnvVar{
				{
					Name:  "DD_INSTRUMENTATION_INSTALL_TYPE",
					Value: "k8s_lib_injection",
				},
				{
					Name:  "DD_INSTRUMENTATION_INSTALL_TIME",
					Value: installTime,
				},
				{
					Name:  "DD_INSTRUMENTATION_INSTALL_ID",
					Value: uuid,
				},
				{
					Name:  "DD_RUNTIME_METRICS_ENABLED",
					Value: "true",
				},
				{
					Name:  "DD_TRACE_RATE_LIMIT",
					Value: "50",
				},
				{
					Name:  "PYTHONPATH",
					Value: "/datadog-lib/",
				},
				{
					Name:  "RUBYOPT",
					Value: " -r/datadog-lib/auto_inject",
				},
				{
					Name:  "NODE_OPTIONS",
					Value: " --require=/datadog-lib/node_modules/dd-trace/init",
				},
				{
					Name:  "JAVA_TOOL_OPTIONS",
					Value: " -javaagent:/datadog-lib/dd-java-agent.jar -XX:OnError=/datadog-lib/java/continuousprofiler/tmp/dd_crash_uploader.sh -XX:ErrorFile=/datadog-lib/java/continuousprofiler/tmp/hs_err_pid_%p.log",
				},
				{
					Name:  "DD_DOTNET_TRACER_HOME",
					Value: "/datadog-lib",
				},
				{
					Name:  "CORECLR_ENABLE_PROFILING",
					Value: "1",
				},
				{
					Name:  "CORECLR_PROFILER",
					Value: "{846F5F1C-F9AE-4B07-969E-05C26BC060D8}",
				},
				{
					Name:  "CORECLR_PROFILER_PATH",
					Value: "/datadog-lib/Datadog.Trace.ClrProfiler.Native.so",
				},
				{
					Name:  "DD_TRACE_LOG_DIRECTORY",
					Value: "/datadog-lib/logs",
				},
				{
					Name:  "DD_TRACE_SAMPLE_RATE",
					Value: "0.40",
				},
			},
			expectedInjectedLibraries: defaultLibraries,
			expectedSecurityContext:   &corev1.SecurityContext{},
			wantErr:                   false,
			wantWebhookInitErr:        false,
		},
		{
			name: "inject all error - bad json",
			pod: common.FakePodSpec{
				Annotations: map[string]string{
					// TODO: we might not want to be injecting the libraries if the config is malformed
					"admission.datadoghq.com/all-lib.version":   "latest",
					"admission.datadoghq.com/all-lib.config.v1": `{"version":1,"runtime_metrics_enabled":true,`,
				},
				Labels: map[string]string{
					"admission.datadoghq.com/enabled": "true",
				},
			}.Create(),
			expectedEnvs: []corev1.EnvVar{
				{
					Name:  "DD_INSTRUMENTATION_INSTALL_TYPE",
					Value: "k8s_lib_injection",
				},
				{
					Name:  "DD_INSTRUMENTATION_INSTALL_TIME",
					Value: installTime,
				},
				{
					Name:  "DD_INSTRUMENTATION_INSTALL_ID",
					Value: uuid,
				},
				{
					Name:  "PYTHONPATH",
					Value: "/datadog-lib/",
				},
				{
					Name:  "RUBYOPT",
					Value: " -r/datadog-lib/auto_inject",
				},
				{
					Name:  "NODE_OPTIONS",
					Value: " --require=/datadog-lib/node_modules/dd-trace/init",
				},
				{
					Name:  "JAVA_TOOL_OPTIONS",
					Value: " -javaagent:/datadog-lib/dd-java-agent.jar -XX:OnError=/datadog-lib/java/continuousprofiler/tmp/dd_crash_uploader.sh -XX:ErrorFile=/datadog-lib/java/continuousprofiler/tmp/hs_err_pid_%p.log",
				},
				{
					Name:  "DD_DOTNET_TRACER_HOME",
					Value: "/datadog-lib",
				},
				{
					Name:  "CORECLR_ENABLE_PROFILING",
					Value: "1",
				},
				{
					Name:  "CORECLR_PROFILER",
					Value: "{846F5F1C-F9AE-4B07-969E-05C26BC060D8}",
				},
				{
					Name:  "CORECLR_PROFILER_PATH",
					Value: "/datadog-lib/Datadog.Trace.ClrProfiler.Native.so",
				},
				{
					Name:  "DD_TRACE_LOG_DIRECTORY",
					Value: "/datadog-lib/logs",
				},
			},
			expectedInjectedLibraries: defaultLibraries,
			expectedSecurityContext:   &corev1.SecurityContext{},
			wantErr:                   true,
			wantWebhookInitErr:        false,
		},
		{
			name: "inject java",
			pod: common.FakePodSpec{
				Annotations: map[string]string{
					"admission.datadoghq.com/java-lib.version":   "latest",
					"admission.datadoghq.com/java-lib.config.v1": `{"version":1,"tracing_sampling_rate":0.3}`,
				},
				Labels: map[string]string{
					"admission.datadoghq.com/enabled": "true",
				},
			}.Create(),
			expectedEnvs: []corev1.EnvVar{
				{
					Name:  "DD_INSTRUMENTATION_INSTALL_TYPE",
					Value: "k8s_lib_injection",
				},
				{
					Name:  "DD_INSTRUMENTATION_INSTALL_TIME",
					Value: installTime,
				},
				{
					Name:  "DD_INSTRUMENTATION_INSTALL_ID",
					Value: uuid,
				},
				{
					Name:  "DD_TRACE_SAMPLE_RATE",
					Value: "0.30",
				},
				{
					Name:  "JAVA_TOOL_OPTIONS",
					Value: " -javaagent:/datadog-lib/dd-java-agent.jar -XX:OnError=/datadog-lib/java/continuousprofiler/tmp/dd_crash_uploader.sh -XX:ErrorFile=/datadog-lib/java/continuousprofiler/tmp/hs_err_pid_%p.log",
				},
			},
			expectedInjectedLibraries: map[string]string{"java": "latest"},
			expectedSecurityContext:   &corev1.SecurityContext{},
			wantErr:                   false,
			wantWebhookInitErr:        false,
		},
		{
			name: "inject python",
			pod: common.FakePodSpec{
				Annotations: map[string]string{
					"admission.datadoghq.com/python-lib.version":   "latest",
					"admission.datadoghq.com/python-lib.config.v1": `{"version":1,"tracing_sampling_rate":0.3}`,
				},
				Labels: map[string]string{
					"admission.datadoghq.com/enabled": "true",
				},
			}.Create(),
			expectedEnvs: []corev1.EnvVar{
				{
					Name:  "DD_TRACE_SAMPLE_RATE",
					Value: "0.30",
				},
				{
					Name:  "PYTHONPATH",
					Value: "/datadog-lib/",
				},
				{
					Name:  "DD_INSTRUMENTATION_INSTALL_TYPE",
					Value: "k8s_lib_injection",
				},
				{
					Name:  "DD_INSTRUMENTATION_INSTALL_TIME",
					Value: installTime,
				},
				{
					Name:  "DD_INSTRUMENTATION_INSTALL_ID",
					Value: uuid,
				},
			},
			expectedInjectedLibraries: map[string]string{"python": "latest"},
			expectedSecurityContext:   &corev1.SecurityContext{},
			wantErr:                   false,
			wantWebhookInitErr:        false,
		},
		{
			name: "inject node",
			pod: common.FakePodSpec{
				Annotations: map[string]string{
					"admission.datadoghq.com/js-lib.version":   "latest",
					"admission.datadoghq.com/js-lib.config.v1": `{"version":1,"tracing_sampling_rate":0.3}`,
				},
				Labels: map[string]string{
					"admission.datadoghq.com/enabled": "true",
				},
			}.Create(),
			expectedEnvs: []corev1.EnvVar{
				{
					Name:  "DD_TRACE_SAMPLE_RATE",
					Value: "0.30",
				},
				{
					Name:  "NODE_OPTIONS",
					Value: " --require=/datadog-lib/node_modules/dd-trace/init",
				},
				{
					Name:  "DD_INSTRUMENTATION_INSTALL_TYPE",
					Value: "k8s_lib_injection",
				},
				{
					Name:  "DD_INSTRUMENTATION_INSTALL_TIME",
					Value: installTime,
				},
				{
					Name:  "DD_INSTRUMENTATION_INSTALL_ID",
					Value: uuid,
				},
			},
			expectedInjectedLibraries: map[string]string{"js": "latest"},
			expectedSecurityContext:   &corev1.SecurityContext{},
			wantErr:                   false,
			wantWebhookInitErr:        false,
		},
		{
			name: "inject java bad json",
			pod: common.FakePodSpec{
				Annotations: map[string]string{
					"admission.datadoghq.com/java-lib.version":   "latest",
					"admission.datadoghq.com/java-lib.config.v1": `{"version":1,"runtime_metrics_enabled":true,`,
				},
				Labels: map[string]string{
					"admission.datadoghq.com/enabled": "true",
				},
			}.Create(),
			expectedEnvs: []corev1.EnvVar{
				{
					Name:  "DD_INSTRUMENTATION_INSTALL_TYPE",
					Value: "k8s_lib_injection",
				},
				{
					Name:  "DD_INSTRUMENTATION_INSTALL_TIME",
					Value: installTime,
				},
				{
					Name:  "DD_INSTRUMENTATION_INSTALL_ID",
					Value: uuid,
				},
				{
					Name:  "JAVA_TOOL_OPTIONS",
					Value: " -javaagent:/datadog-lib/dd-java-agent.jar -XX:OnError=/datadog-lib/java/continuousprofiler/tmp/dd_crash_uploader.sh -XX:ErrorFile=/datadog-lib/java/continuousprofiler/tmp/hs_err_pid_%p.log",
				},
			},
			expectedInjectedLibraries: map[string]string{"java": "latest"},
			expectedSecurityContext:   &corev1.SecurityContext{},
			wantErr:                   true,
			wantWebhookInitErr:        false,
		},
		{
			name: "inject with enabled false",
			pod: common.FakePodSpec{
				Annotations: map[string]string{
					"admission.datadoghq.com/java-lib.version":   "latest",
					"admission.datadoghq.com/java-lib.config.v1": `{"version":1,"runtime_metrics_enabled":true,`,
				},
				Labels: map[string]string{
					"admission.datadoghq.com/enabled": "false",
				},
			}.Create(),
			expectedEnvs: []corev1.EnvVar{
				{
					Name:  "DD_INSTRUMENTATION_INSTALL_TIME",
					Value: installTime,
				},
				{
					Name:  "DD_INSTRUMENTATION_INSTALL_ID",
					Value: uuid,
				},
			},
			expectedInjectedLibraries: map[string]string{},
			expectedSecurityContext:   &corev1.SecurityContext{},
			wantErr:                   false,
			wantWebhookInitErr:        false,
		},
		{
			name: "Single Step Instrumentation: user configuration is respected",
			pod: common.FakePodSpec{
				Envs: []corev1.EnvVar{
					{
						Name:  "DD_SERVICE",
						Value: "user-deployment",
					},
					{
						Name:  "DD_TRACE_ENABLED",
						Value: "false",
					},
					{
						Name:  "DD_RUNTIME_METRICS_ENABLED",
						Value: "false",
					},
					{
						Name:  "DD_TRACE_HEALTH_METRICS_ENABLED",
						Value: "false",
					},
					{
						Name:  "DD_TRACE_SAMPLE_RATE",
						Value: "0.5",
					},
					{
						Name:  "DD_TRACE_RATE_LIMIT",
						Value: "2",
					},
					{
						Name:  "DD_LOGS_INJECTION",
						Value: "false",
					},
				},
				ParentKind: "replicaset",
				ParentName: "deployment-123",
			}.Create(),
			expectedEnvs: append(injectAllEnvs(), []corev1.EnvVar{
				{
					Name:  "DD_INSTRUMENTATION_INSTALL_TYPE",
					Value: "k8s_single_step",
				},
				{
					Name:  "DD_INSTRUMENTATION_INSTALL_TIME",
					Value: installTime,
				},
				{
					Name:  "DD_INSTRUMENTATION_INSTALL_ID",
					Value: uuid,
				},
				{
					Name:  "DD_SERVICE",
					Value: "user-deployment",
				},
				{
					Name:  "DD_TRACE_ENABLED",
					Value: "false",
				},
				{
					Name:  "DD_RUNTIME_METRICS_ENABLED",
					Value: "false",
				},
				{
					Name:  "DD_TRACE_HEALTH_METRICS_ENABLED",
					Value: "false",
				},
				{
					Name:  "DD_TRACE_SAMPLE_RATE",
					Value: "0.5",
				},
				{
					Name:  "DD_TRACE_RATE_LIMIT",
					Value: "2",
				},
				{
					Name:  "DD_LOGS_INJECTION",
					Value: "false",
				},
			}...),
			expectedInjectedLibraries: defaultLibraries,
			expectedSecurityContext:   &corev1.SecurityContext{},
			wantErr:                   false,
			wantWebhookInitErr:        false,
			setupConfig:               funcs{enableAPMInstrumentation},
		},
		{
			name: "Single Step Instrumentation: disable with label",
			pod: common.FakePodSpec{
				Labels: map[string]string{
					"admission.datadoghq.com/enabled": "false",
				},
				ParentKind: "replicaset",
				ParentName: "test-deployment-123",
			}.Create(),
			expectedEnvs: []corev1.EnvVar{
				{
					Name:  "DD_INSTRUMENTATION_INSTALL_TIME",
					Value: installTime,
				},
				{
					Name:  "DD_INSTRUMENTATION_INSTALL_ID",
					Value: uuid,
				},
			},
			expectedInjectedLibraries: map[string]string{},
			expectedSecurityContext:   &corev1.SecurityContext{},
			wantErr:                   false,
			wantWebhookInitErr:        false,
			setupConfig:               funcs{enableAPMInstrumentation},
		},
		{
			name: "Single Step Instrumentation: default service name for ReplicaSet",
			pod: common.FakePodSpec{
				ParentKind: "replicaset",
				ParentName: "test-deployment-123",
			}.Create(),
			expectedEnvs: append(append(injectAllEnvs(), expBasicConfig()...), corev1.EnvVar{
				Name:  "DD_SERVICE",
				Value: "test-deployment",
			},
				corev1.EnvVar{
					Name:  "DD_INSTRUMENTATION_INSTALL_TYPE",
					Value: "k8s_single_step",
				},
				corev1.EnvVar{
					Name:  "DD_INSTRUMENTATION_INSTALL_TIME",
					Value: installTime,
				},
				corev1.EnvVar{
					Name:  "DD_INSTRUMENTATION_INSTALL_ID",
					Value: uuid,
				},
			),
			expectedInjectedLibraries: defaultLibraries,
			expectedSecurityContext:   &corev1.SecurityContext{},
			wantErr:                   false,
			wantWebhookInitErr:        false,
			setupConfig:               funcs{enableAPMInstrumentation},
		},
		{
			name: "Single Step Instrumentation: default service name for StatefulSet",
			pod: common.FakePodSpec{
				ParentKind: "statefulset",
				ParentName: "test-statefulset-123",
			}.Create(),
			expectedEnvs: append(append(injectAllEnvs(), expBasicConfig()...), corev1.EnvVar{
				Name:  "DD_SERVICE",
				Value: "test-statefulset-123",
			},
				corev1.EnvVar{
					Name:  "DD_INSTRUMENTATION_INSTALL_TYPE",
					Value: "k8s_single_step",
				},
				corev1.EnvVar{
					Name:  "DD_INSTRUMENTATION_INSTALL_TIME",
					Value: installTime,
				},
				corev1.EnvVar{
					Name:  "DD_INSTRUMENTATION_INSTALL_ID",
					Value: uuid,
				},
			),
			expectedInjectedLibraries: defaultLibraries,
			expectedSecurityContext:   &corev1.SecurityContext{},
			wantErr:                   false,
			wantWebhookInitErr:        false,
			setupConfig:               funcs{enableAPMInstrumentation},
		},
		{
			name: "Single Step Instrumentation: default service name (disabled)",
			pod: common.FakePodSpec{
				ParentKind: "replicaset",
				ParentName: "test-deployment-123",
			}.Create(),
			expectedEnvs: []corev1.EnvVar{
				{
					Name:  "DD_INSTRUMENTATION_INSTALL_TIME",
					Value: installTime,
				},
				{
					Name:  "DD_INSTRUMENTATION_INSTALL_ID",
					Value: uuid,
				},
			},
			expectedInjectedLibraries: map[string]string{},
			expectedSecurityContext:   &corev1.SecurityContext{},
			wantErr:                   false,
			wantWebhookInitErr:        false,
			setupConfig:               funcs{disableAPMInstrumentation},
		},
		{
			name: "Single Step Instrumentation: disabled namespaces should not be instrumented",
			pod: common.FakePodSpec{
				ParentKind: "replicaset",
				ParentName: "test-deployment-123",
			}.Create(),
			expectedEnvs: []corev1.EnvVar{
				{
					Name:  "DD_INSTRUMENTATION_INSTALL_TIME",
					Value: installTime,
				},
				{
					Name:  "DD_INSTRUMENTATION_INSTALL_ID",
					Value: uuid,
				},
			},
			expectedInjectedLibraries: map[string]string{},
			expectedSecurityContext:   &corev1.SecurityContext{},
			wantErr:                   false,
			wantWebhookInitErr:        false,
			setupConfig:               funcs{enableAPMInstrumentation, disableNamespaces("ns")},
		},
		{
			name: "Single Step Instrumentation: enabled namespaces should be instrumented",
			pod: common.FakePodSpec{
				Envs: []corev1.EnvVar{
					{
						Name:  "DD_INSTRUMENTATION_INSTALL_TYPE",
						Value: "k8s_single_step",
					},
				},
				ParentKind: "replicaset",
				ParentName: "test-app-123",
			}.Create(),
			expectedEnvs: append(append(injectAllEnvs(), expBasicConfig()...),
				corev1.EnvVar{
					Name:  "DD_SERVICE",
					Value: "test-app",
				},
				corev1.EnvVar{
					Name:  "DD_INSTRUMENTATION_INSTALL_TYPE",
					Value: "k8s_single_step",
				},
				corev1.EnvVar{
					Name:  "DD_INSTRUMENTATION_INSTALL_TIME",
					Value: installTime,
				},
				corev1.EnvVar{
					Name:  "DD_INSTRUMENTATION_INSTALL_ID",
					Value: uuid,
				},
			),
			expectedInjectedLibraries: defaultLibraries,
			expectedSecurityContext:   &corev1.SecurityContext{},
			wantErr:                   false,
			wantWebhookInitErr:        false,
			setupConfig:               funcs{enableAPMInstrumentation, enabledNamespaces("ns")},
		},
		{
			name: "Single Step Instrumentation enabled and language annotation provided",
			pod: common.FakePodSpec{
				Annotations: map[string]string{
					"admission.datadoghq.com/js-lib.version":   "v1.10",
					"admission.datadoghq.com/js-lib.config.v1": `{"version":1,"tracing_sampling_rate":0.4}`,
				},
			}.Create(),
			expectedEnvs: []corev1.EnvVar{
				{
					Name:  "DD_RUNTIME_METRICS_ENABLED",
					Value: "true",
				},
				{
					Name:  "DD_TRACE_SAMPLE_RATE",
					Value: "0.40",
				},
				{
					Name:  "DD_TRACE_HEALTH_METRICS_ENABLED",
					Value: "true",
				},
				{
					Name:  "DD_LOGS_INJECTION",
					Value: "true",
				},
				{
					Name:  "DD_TRACE_ENABLED",
					Value: "true",
				},
				{
					Name:  "NODE_OPTIONS",
					Value: " --require=/datadog-lib/node_modules/dd-trace/init",
				},
				{
					Name:  "DD_INSTRUMENTATION_INSTALL_TYPE",
					Value: "k8s_single_step",
				},
				{
					Name:  "DD_INSTRUMENTATION_INSTALL_TIME",
					Value: installTime,
				},
				{
					Name:  "DD_INSTRUMENTATION_INSTALL_ID",
					Value: uuid,
				},
			},
			expectedInjectedLibraries: map[string]string{"js": "v1.10"},
			expectedSecurityContext:   &corev1.SecurityContext{},
			wantErr:                   false,
			wantWebhookInitErr:        false,
			setupConfig:               funcs{enableAPMInstrumentation},
		},
		{
			name: "Single Step Instrumentation enabled with libVersions set",
			pod:  common.FakePodSpec{}.Create(),
			expectedEnvs: []corev1.EnvVar{
				{
					Name:  "DD_RUNTIME_METRICS_ENABLED",
					Value: "true",
				},
				{
					Name:  "DD_TRACE_HEALTH_METRICS_ENABLED",
					Value: "true",
				},
				{
					Name:  "DD_LOGS_INJECTION",
					Value: "true",
				},
				{
					Name:  "DD_TRACE_ENABLED",
					Value: "true",
				},
				{
					Name:  "JAVA_TOOL_OPTIONS",
					Value: " -javaagent:/datadog-lib/dd-java-agent.jar -XX:OnError=/datadog-lib/java/continuousprofiler/tmp/dd_crash_uploader.sh -XX:ErrorFile=/datadog-lib/java/continuousprofiler/tmp/hs_err_pid_%p.log",
				},
				{
					Name:  "PYTHONPATH",
					Value: "/datadog-lib/",
				},
				{
					Name:  "DD_INSTRUMENTATION_INSTALL_TYPE",
					Value: "k8s_single_step",
				},
				{
					Name:  "DD_INSTRUMENTATION_INSTALL_TIME",
					Value: installTime,
				},
				{
					Name:  "DD_INSTRUMENTATION_INSTALL_ID",
					Value: uuid,
				},
			},
			expectedInjectedLibraries: map[string]string{"java": "v1.28.0", "python": "v2.5.1"},
			expectedSecurityContext:   &corev1.SecurityContext{},
			wantErr:                   false,
			wantWebhookInitErr:        false,
			setupConfig: funcs{
				enableAPMInstrumentation,
				withLibVersions(map[string]string{"java": "v1.28.0", "python": "v2.5.1"}),
			},
		},
		{
			name: "Single Step Instrumentation enabled, with language annotation and libVersions set",
			pod: common.FakePodSpec{
				Annotations: map[string]string{
					"admission.datadoghq.com/js-lib.version": "v1.10",
				},
			}.Create(),
			expectedEnvs: []corev1.EnvVar{
				{
					Name:  "DD_RUNTIME_METRICS_ENABLED",
					Value: "true",
				},
				{
					Name:  "DD_TRACE_HEALTH_METRICS_ENABLED",
					Value: "true",
				},
				{
					Name:  "DD_LOGS_INJECTION",
					Value: "true",
				},
				{
					Name:  "DD_TRACE_ENABLED",
					Value: "true",
				},
				{
					Name:  "NODE_OPTIONS",
					Value: " --require=/datadog-lib/node_modules/dd-trace/init",
				},
				{
					Name:  "DD_INSTRUMENTATION_INSTALL_TYPE",
					Value: "k8s_single_step",
				},
				{
					Name:  "DD_INSTRUMENTATION_INSTALL_TIME",
					Value: installTime,
				},
				{
					Name:  "DD_INSTRUMENTATION_INSTALL_ID",
					Value: uuid,
				},
			},
			expectedInjectedLibraries: map[string]string{"js": "v1.10"},
			expectedSecurityContext:   &corev1.SecurityContext{},
			wantErr:                   false,
			wantWebhookInitErr:        false,
			setupConfig: funcs{
				enableAPMInstrumentation,
				withLibVersions(map[string]string{"java": "v1.28.0", "python": "v2.5.1"}),
			},
		},
		{
			name: "Single Step Instrumentation enabled and language detection",
			pod: common.FakePodSpec{
				ParentKind: "replicaset",
				ParentName: "test-app-689695b6cc",
			}.Create(),
			expectedEnvs: []corev1.EnvVar{
				{
					Name:  "DD_SERVICE",
					Value: "test-app",
				},
				{
					Name:  "DD_RUNTIME_METRICS_ENABLED",
					Value: "true",
				},
				{
					Name:  "DD_TRACE_HEALTH_METRICS_ENABLED",
					Value: "true",
				},
				{
					Name:  "DD_LOGS_INJECTION",
					Value: "true",
				},
				{
					Name:  "DD_TRACE_ENABLED",
					Value: "true",
				},
				{
					Name:  "JAVA_TOOL_OPTIONS",
					Value: " -javaagent:/datadog-lib/dd-java-agent.jar -XX:OnError=/datadog-lib/java/continuousprofiler/tmp/dd_crash_uploader.sh -XX:ErrorFile=/datadog-lib/java/continuousprofiler/tmp/hs_err_pid_%p.log",
				},
				{
					Name:  "PYTHONPATH",
					Value: "/datadog-lib/",
				},
				{
					Name:  "DD_INSTRUMENTATION_INSTALL_TYPE",
					Value: "k8s_single_step",
				},
				{
					Name:  "DD_INSTRUMENTATION_INSTALL_TIME",
					Value: installTime,
				},
				{
					Name:  "DD_INSTRUMENTATION_INSTALL_ID",
					Value: uuid,
				},
			},
			expectedInjectedLibraries: defaultLibrariesFor("python", "java"),
			expectedSecurityContext:   &corev1.SecurityContext{},
			langDetectionDeployments: []common.MockDeployment{
				{
					ContainerName:  "pod",
					DeploymentName: "test-app",
					Namespace:      "ns",
					Languages:      languageSetOf("python", "java"),
				},
			},
			wantErr:            false,
			wantWebhookInitErr: false,
			setupConfig: funcs{
				wConfig("admission_controller.auto_instrumentation.inject_auto_detected_libraries", true),
				wConfig("language_detection.enabled", true),
				wConfig("language_detection.reporting.enabled", true),
				enableAPMInstrumentation,
			},
		},
		{
			name: "Library annotation, Single Step Instrumentation with library pinned and language detection",
			pod: common.FakePodSpec{
				Annotations: map[string]string{"admission.datadoghq.com/js-lib.version": "v1.10"},
				ParentKind:  "replicaset",
				ParentName:  "test-app-689695b6cc",
			}.Create(),
			expectedEnvs: []corev1.EnvVar{
				{
					Name:  "DD_SERVICE",
					Value: "test-app",
				},
				{
					Name:  "DD_RUNTIME_METRICS_ENABLED",
					Value: "true",
				},
				{
					Name:  "DD_TRACE_HEALTH_METRICS_ENABLED",
					Value: "true",
				},
				{
					Name:  "DD_LOGS_INJECTION",
					Value: "true",
				},
				{
					Name:  "DD_TRACE_ENABLED",
					Value: "true",
				},
				{
					Name:  "NODE_OPTIONS",
					Value: " --require=/datadog-lib/node_modules/dd-trace/init",
				},
				{
					Name:  "DD_INSTRUMENTATION_INSTALL_TYPE",
					Value: "k8s_single_step",
				},
				{
					Name:  "DD_INSTRUMENTATION_INSTALL_TIME",
					Value: installTime,
				},
				{
					Name:  "DD_INSTRUMENTATION_INSTALL_ID",
					Value: uuid,
				},
			},
			expectedInjectedLibraries: map[string]string{"js": "v1.10"},
			expectedSecurityContext:   &corev1.SecurityContext{},
			langDetectionDeployments: []common.MockDeployment{
				{
					ContainerName:  "pod",
					DeploymentName: "test-app",
					Namespace:      "ns",
					Languages:      languageSetOf("python", "java"),
				},
			},
			wantErr:            false,
			wantWebhookInitErr: false,
			setupConfig: funcs{
				wConfig("admission_controller.auto_instrumentation.inject_auto_detected_libraries", true),
				enableAPMInstrumentation,
				withLibVersions(map[string]string{"ruby": "v1.2.3"}),
			},
		},
		{
			name: "Single Step Instrumentation: enable ASM",
			pod: common.FakePodSpec{
				ParentKind: "replicaset",
				ParentName: "test-app-123",
			}.Create(),
			expectedEnvs: append(append(injectAllEnvs(), expBasicConfig()...),
				corev1.EnvVar{
					Name:  "DD_INSTRUMENTATION_INSTALL_TYPE",
					Value: "k8s_single_step",
				},
				corev1.EnvVar{
					Name:  "DD_SERVICE",
					Value: "test-app",
				},
				corev1.EnvVar{
					Name:  "DD_INSTRUMENTATION_INSTALL_TIME",
					Value: installTime,
				},
				corev1.EnvVar{
					Name:  "DD_INSTRUMENTATION_INSTALL_ID",
					Value: uuid,
				},
				corev1.EnvVar{
					Name:  "DD_APPSEC_ENABLED",
					Value: "true",
				},
			),
			expectedInjectedLibraries: defaultLibraries,
			expectedSecurityContext:   &corev1.SecurityContext{},
			wantErr:                   false,
			wantWebhookInitErr:        false,
			setupConfig: funcs{
				enableAPMInstrumentation,
				wConfig("admission_controller.auto_instrumentation.asm.enabled", true),
			},
		},
		{
			name: "Single Step Instrumentation: enable iast",
			pod: common.FakePodSpec{
				ParentKind: "replicaset",
				ParentName: "test-app-123",
			}.Create(),
			expectedEnvs: append(append(injectAllEnvs(), expBasicConfig()...),
				corev1.EnvVar{
					Name:  "DD_INSTRUMENTATION_INSTALL_TYPE",
					Value: "k8s_single_step",
				},
				corev1.EnvVar{
					Name:  "DD_SERVICE",
					Value: "test-app",
				},
				corev1.EnvVar{
					Name:  "DD_INSTRUMENTATION_INSTALL_TIME",
					Value: installTime,
				},
				corev1.EnvVar{
					Name:  "DD_INSTRUMENTATION_INSTALL_ID",
					Value: uuid,
				},
				corev1.EnvVar{
					Name:  "DD_IAST_ENABLED",
					Value: "true",
				},
			),
			expectedInjectedLibraries: defaultLibraries,
			expectedSecurityContext:   &corev1.SecurityContext{},
			wantErr:                   false,
			wantWebhookInitErr:        false,
			setupConfig: funcs{
				enableAPMInstrumentation,
				wConfig("admission_controller.auto_instrumentation.iast.enabled", true),
			},
		},
		{
			name: "Single Step Instrumentation: disable sca",
			pod: common.FakePodSpec{
				ParentKind: "replicaset",
				ParentName: "test-app-123",
			}.Create(),
			expectedEnvs: append(append(injectAllEnvs(), expBasicConfig()...),
				corev1.EnvVar{
					Name:  "DD_INSTRUMENTATION_INSTALL_TYPE",
					Value: "k8s_single_step",
				},
				corev1.EnvVar{
					Name:  "DD_SERVICE",
					Value: "test-app",
				},
				corev1.EnvVar{
					Name:  "DD_INSTRUMENTATION_INSTALL_TIME",
					Value: installTime,
				},
				corev1.EnvVar{
					Name:  "DD_INSTRUMENTATION_INSTALL_ID",
					Value: uuid,
				},
				corev1.EnvVar{
					Name:  "DD_APPSEC_SCA_ENABLED",
					Value: "false",
				},
			),
			expectedInjectedLibraries: defaultLibraries,
			expectedSecurityContext:   &corev1.SecurityContext{},
			wantErr:                   false,
			wantWebhookInitErr:        false,
			setupConfig: funcs{
				enableAPMInstrumentation,
				wConfig("admission_controller.auto_instrumentation.asm_sca.enabled", false),
			},
		},
		{
			name: "Single Step Instrumentation: enable profiling",
			pod: common.FakePodSpec{
				ParentKind: "replicaset",
				ParentName: "test-app-123",
			}.Create(),
			expectedEnvs: append(append(injectAllEnvs(), expBasicConfig()...),
				corev1.EnvVar{
					Name:  "DD_INSTRUMENTATION_INSTALL_TYPE",
					Value: "k8s_single_step",
				},
				corev1.EnvVar{
					Name:  "DD_SERVICE",
					Value: "test-app",
				},
				corev1.EnvVar{
					Name:  "DD_INSTRUMENTATION_INSTALL_TIME",
					Value: installTime,
				},
				corev1.EnvVar{
					Name:  "DD_INSTRUMENTATION_INSTALL_ID",
					Value: uuid,
				},
				corev1.EnvVar{
					Name:  "DD_PROFILING_ENABLED",
					Value: "auto",
				},
			),
			expectedInjectedLibraries: defaultLibraries,
			expectedSecurityContext:   &corev1.SecurityContext{},
			wantErr:                   false,
			setupConfig: funcs{
				enableAPMInstrumentation,
				wConfig("admission_controller.auto_instrumentation.profiling.enabled", "auto"),
			},
		},
		{
			name: "inject all with full security context",
			pod: common.FakePodSpec{
				Annotations: map[string]string{
					"admission.datadoghq.com/all-lib.version":   "latest",
					"admission.datadoghq.com/all-lib.config.v1": `{"version":1,"runtime_metrics_enabled":true,"tracing_rate_limit":50,"tracing_sampling_rate":0.3}`,
				},
				Labels: map[string]string{
					"admission.datadoghq.com/enabled": "true",
				},
			}.Create(),
			expectedEnvs: []corev1.EnvVar{
				{
					Name:  "DD_INSTRUMENTATION_INSTALL_TYPE",
					Value: "k8s_lib_injection",
				},
				{
					Name:  "DD_INSTRUMENTATION_INSTALL_TIME",
					Value: installTime,
				},
				{
					Name:  "DD_INSTRUMENTATION_INSTALL_ID",
					Value: uuid,
				},
				{
					Name:  "DD_RUNTIME_METRICS_ENABLED",
					Value: "true",
				},
				{
					Name:  "DD_TRACE_RATE_LIMIT",
					Value: "50",
				},
				{
					Name:  "DD_TRACE_SAMPLE_RATE",
					Value: "0.30",
				},
				{
					Name:  "PYTHONPATH",
					Value: "/datadog-lib/",
				},
				{
					Name:  "RUBYOPT",
					Value: " -r/datadog-lib/auto_inject",
				},
				{
					Name:  "NODE_OPTIONS",
					Value: " --require=/datadog-lib/node_modules/dd-trace/init",
				},
				{
					Name:  "JAVA_TOOL_OPTIONS",
					Value: " -javaagent:/datadog-lib/dd-java-agent.jar -XX:OnError=/datadog-lib/java/continuousprofiler/tmp/dd_crash_uploader.sh -XX:ErrorFile=/datadog-lib/java/continuousprofiler/tmp/hs_err_pid_%p.log",
				},
				{
					Name:  "DD_DOTNET_TRACER_HOME",
					Value: "/datadog-lib",
				},
				{
					Name:  "CORECLR_ENABLE_PROFILING",
					Value: "1",
				},
				{
					Name:  "CORECLR_PROFILER",
					Value: "{846F5F1C-F9AE-4B07-969E-05C26BC060D8}",
				},
				{
					Name:  "CORECLR_PROFILER_PATH",
					Value: "/datadog-lib/Datadog.Trace.ClrProfiler.Native.so",
				},
				{
					Name:  "DD_TRACE_LOG_DIRECTORY",
					Value: "/datadog-lib/logs",
				},
			},
			expectedInjectedLibraries: defaultLibraries,
			expectedSecurityContext: &corev1.SecurityContext{
				Capabilities: &corev1.Capabilities{
					Add:  []corev1.Capability{"NET_ADMIN", "SYS_TIME"},
					Drop: []corev1.Capability{"ALL"},
				},
				Privileged: pointer.Ptr(false),
				SELinuxOptions: &corev1.SELinuxOptions{
					User:  "test",
					Role:  "root",
					Type:  "none",
					Level: "s0:c123,c456",
				},
				WindowsOptions: &corev1.WindowsSecurityContextOptions{
					GMSACredentialSpecName: pointer.Ptr("Developer"),
					GMSACredentialSpec:     pointer.Ptr("http://localhost:8081"),
					RunAsUserName:          pointer.Ptr("Developer"),
					HostProcess:            pointer.Ptr(false),
				},
				RunAsUser:                pointer.Ptr(int64(1001)),
				RunAsGroup:               pointer.Ptr(int64(5)),
				RunAsNonRoot:             pointer.Ptr(true),
				ReadOnlyRootFilesystem:   pointer.Ptr(true),
				AllowPrivilegeEscalation: pointer.Ptr(false),
				ProcMount:                pointer.Ptr(corev1.DefaultProcMount),
				SeccompProfile: &corev1.SeccompProfile{
					Type:             "LocalHost",
					LocalhostProfile: pointer.Ptr("my-profiles/profile-allow.json"),
				},
			},
			wantErr:            false,
			wantWebhookInitErr: false,
			setupConfig: funcs{
				withInitSecurityConfig(`{"capabilities":{"add":["NET_ADMIN","SYS_TIME"],"drop":["ALL"]},"privileged":false,"seLinuxOptions":{"user":"test","role":"root","level":"s0:c123,c456","type":"none"},"windowsOptions":{"gmsaCredentialSpecName":"Developer","gmsaCredentialSpec":"http://localhost:8081","runAsUserName":"Developer","hostProcess":false},"runAsUser":1001,"runAsGroup":5,"runAsNonRoot":true,"readOnlyRootFilesystem":true,"allowPrivilegeEscalation":false,"procMount":"Default","seccompProfile":{"type":"LocalHost","localHostProfile":"my-profiles/profile-allow.json"}}`),
			},
		},
		{
			name: `inject all with pod security standard "restricted" compliant security context`,
			pod: common.FakePodSpec{
				Annotations: map[string]string{
					"admission.datadoghq.com/all-lib.version":   "latest",
					"admission.datadoghq.com/all-lib.config.v1": `{"version":1,"runtime_metrics_enabled":true,"tracing_rate_limit":50,"tracing_sampling_rate":0.3}`,
				},
				Labels: map[string]string{
					"admission.datadoghq.com/enabled": "true",
				},
			}.Create(),
			expectedEnvs: []corev1.EnvVar{
				{
					Name:  "DD_INSTRUMENTATION_INSTALL_TYPE",
					Value: "k8s_lib_injection",
				},
				{
					Name:  "DD_INSTRUMENTATION_INSTALL_TIME",
					Value: installTime,
				},
				{
					Name:  "DD_INSTRUMENTATION_INSTALL_ID",
					Value: uuid,
				},
				{
					Name:  "DD_RUNTIME_METRICS_ENABLED",
					Value: "true",
				},
				{
					Name:  "DD_TRACE_RATE_LIMIT",
					Value: "50",
				},
				{
					Name:  "DD_TRACE_SAMPLE_RATE",
					Value: "0.30",
				},
				{
					Name:  "PYTHONPATH",
					Value: "/datadog-lib/",
				},
				{
					Name:  "RUBYOPT",
					Value: " -r/datadog-lib/auto_inject",
				},
				{
					Name:  "NODE_OPTIONS",
					Value: " --require=/datadog-lib/node_modules/dd-trace/init",
				},
				{
					Name:  "JAVA_TOOL_OPTIONS",
					Value: " -javaagent:/datadog-lib/dd-java-agent.jar -XX:OnError=/datadog-lib/java/continuousprofiler/tmp/dd_crash_uploader.sh -XX:ErrorFile=/datadog-lib/java/continuousprofiler/tmp/hs_err_pid_%p.log",
				},
				{
					Name:  "DD_DOTNET_TRACER_HOME",
					Value: "/datadog-lib",
				},
				{
					Name:  "CORECLR_ENABLE_PROFILING",
					Value: "1",
				},
				{
					Name:  "CORECLR_PROFILER",
					Value: "{846F5F1C-F9AE-4B07-969E-05C26BC060D8}",
				},
				{
					Name:  "CORECLR_PROFILER_PATH",
					Value: "/datadog-lib/Datadog.Trace.ClrProfiler.Native.so",
				},
				{
					Name:  "DD_TRACE_LOG_DIRECTORY",
					Value: "/datadog-lib/logs",
				},
			},
			expectedInjectedLibraries: defaultLibraries,
			expectedSecurityContext: &corev1.SecurityContext{
				Capabilities: &corev1.Capabilities{
					Drop: []corev1.Capability{"ALL"},
				},
				RunAsNonRoot:             pointer.Ptr(true),
				ReadOnlyRootFilesystem:   pointer.Ptr(true),
				AllowPrivilegeEscalation: pointer.Ptr(false),
				SeccompProfile: &corev1.SeccompProfile{
					Type: "RuntimeDefault",
				},
			},
			wantErr:            false,
			wantWebhookInitErr: false,
			setupConfig: funcs{
				withInitSecurityConfig(`{"capabilities":{"drop":["ALL"]},"runAsNonRoot":true,"readOnlyRootFilesystem":true,"allowPrivilegeEscalation":false,"seccompProfile":{"type":"RuntimeDefault"}}`),
			},
		},
		{
			name: `inject all with ignoring unknown JSON properties in security context`,
			pod: common.FakePodSpec{
				Annotations: map[string]string{
					"admission.datadoghq.com/all-lib.version":   "latest",
					"admission.datadoghq.com/all-lib.config.v1": `{"version":1,"runtime_metrics_enabled":true,"tracing_rate_limit":50,"tracing_sampling_rate":0.3}`,
				},
				Labels: map[string]string{
					"admission.datadoghq.com/enabled": "true",
				},
			}.Create(),
			expectedEnvs: []corev1.EnvVar{
				{
					Name:  "DD_INSTRUMENTATION_INSTALL_TYPE",
					Value: "k8s_lib_injection",
				},
				{
					Name:  "DD_INSTRUMENTATION_INSTALL_TIME",
					Value: installTime,
				},
				{
					Name:  "DD_INSTRUMENTATION_INSTALL_ID",
					Value: uuid,
				},
				{
					Name:  "DD_RUNTIME_METRICS_ENABLED",
					Value: "true",
				},
				{
					Name:  "DD_TRACE_RATE_LIMIT",
					Value: "50",
				},
				{
					Name:  "DD_TRACE_SAMPLE_RATE",
					Value: "0.30",
				},
				{
					Name:  "PYTHONPATH",
					Value: "/datadog-lib/",
				},
				{
					Name:  "RUBYOPT",
					Value: " -r/datadog-lib/auto_inject",
				},
				{
					Name:  "NODE_OPTIONS",
					Value: " --require=/datadog-lib/node_modules/dd-trace/init",
				},
				{
					Name:  "JAVA_TOOL_OPTIONS",
					Value: " -javaagent:/datadog-lib/dd-java-agent.jar -XX:OnError=/datadog-lib/java/continuousprofiler/tmp/dd_crash_uploader.sh -XX:ErrorFile=/datadog-lib/java/continuousprofiler/tmp/hs_err_pid_%p.log",
				},
				{
					Name:  "DD_DOTNET_TRACER_HOME",
					Value: "/datadog-lib",
				},
				{
					Name:  "CORECLR_ENABLE_PROFILING",
					Value: "1",
				},
				{
					Name:  "CORECLR_PROFILER",
					Value: "{846F5F1C-F9AE-4B07-969E-05C26BC060D8}",
				},
				{
					Name:  "CORECLR_PROFILER_PATH",
					Value: "/datadog-lib/Datadog.Trace.ClrProfiler.Native.so",
				},
				{
					Name:  "DD_TRACE_LOG_DIRECTORY",
					Value: "/datadog-lib/logs",
				},
			},
			expectedInjectedLibraries: defaultLibraries,
			expectedSecurityContext:   &corev1.SecurityContext{},
			wantErr:                   false,
			wantWebhookInitErr:        false,
			setupConfig: funcs{
				withInitSecurityConfig(`{"unknownProperty":true}`),
			},
		},
		{
			name: `invalid security context`,
			pod: common.FakePodSpec{
				Annotations: map[string]string{
					"admission.datadoghq.com/all-lib.version":   "latest",
					"admission.datadoghq.com/all-lib.config.v1": `{"version":1,"runtime_metrics_enabled":true,"tracing_rate_limit":50,"tracing_sampling_rate":0.3}`,
				},
				Labels: map[string]string{
					"admission.datadoghq.com/enabled": "true",
				},
			}.Create(),
			wantErr:            false,
			wantWebhookInitErr: true,
			setupConfig: funcs{
				withInitSecurityConfig(`{"privileged":"not a boolean"}`),
			},
		},
		{
			name: `invalid security context - bad json`,
			pod: common.FakePodSpec{
				Annotations: map[string]string{
					"admission.datadoghq.com/all-lib.version":   "latest",
					"admission.datadoghq.com/all-lib.config.v1": `{"version":1,"runtime_metrics_enabled":true,"tracing_rate_limit":50,"tracing_sampling_rate":0.3}`,
				},
				Labels: map[string]string{
					"admission.datadoghq.com/enabled": "true",
				},
			}.Create(),
			wantErr:            false,
			wantWebhookInitErr: true,
			setupConfig: funcs{
				withInitSecurityConfig(`{"privileged":"not a boolean"`),
			},
		},
	}

	for _, tt := range tests {
		t.Run(tt.name, func(t *testing.T) {
			t.Setenv("DD_INSTRUMENTATION_INSTALL_ID", uuid)
			t.Setenv("DD_INSTRUMENTATION_INSTALL_TIME", installTime)

			wmeta := common.FakeStoreWithDeployment(t, tt.langDetectionDeployments)

			mockConfig = configmock.New(t)
			mockConfig.SetWithoutSource("apm_config.instrumentation.version", "v1")
			if tt.setupConfig != nil {
				for _, f := range tt.setupConfig {
					f()
				}
			}

			webhook, errInitAPMInstrumentation := NewWebhook(wmeta, GetInjectionFilter())
			if tt.wantWebhookInitErr {
				require.Error(t, errInitAPMInstrumentation)
				return
			}

			require.NoError(t, errInitAPMInstrumentation)

			_, err := webhook.inject(tt.pod, tt.pod.Namespace, fake.NewSimpleDynamicClient(scheme.Scheme))
			require.False(t, (err != nil) != tt.wantErr)

			container := tt.pod.Spec.Containers[0]
			for _, contEnv := range container.Env {
				found := false
				for _, expectEnv := range tt.expectedEnvs {
					if expectEnv.Name == contEnv.Name {
						found = true
						break
					}
				}
				if !found {
					require.Failf(t, "Unexpected env var injected in container", contEnv.Name)
				}
			}

			for _, expectEnv := range tt.expectedEnvs {
				found := false
				for _, contEnv := range container.Env {
					if expectEnv.Name == contEnv.Name {
						found = true
						break
					}
				}
				if !found {
					require.Failf(t, "Expected env var injected in container not found", expectEnv.Name)
				}
			}

			envCount := 0
			for _, contEnv := range container.Env {
				for _, expectEnv := range tt.expectedEnvs {
					if expectEnv.Name == contEnv.Name {
						require.Equal(t, expectEnv.Value, contEnv.Value)
						envCount++
						break
					}
				}
			}
			require.Equal(t, len(tt.expectedEnvs), envCount)

			initContainers := tt.pod.Spec.InitContainers
			require.Equal(t, len(tt.expectedInjectedLibraries), len(initContainers))
			for _, c := range initContainers {
				language := getLanguageFromInitContainerName(c.Name)
				require.Contains(t,
					tt.expectedInjectedLibraries, language,
					"unexpected injected language %s", language)
				require.Equal(t,
					tt.expectedInjectedLibraries[language], strings.Split(c.Image, ":")[1],
					"unexpected language version %s", language)
				require.Equal(t,
					tt.expectedSecurityContext, c.SecurityContext,
					"unexpected security context for language %s", language)
			}
		})
	}
}

func getLanguageFromInitContainerName(initContainerName string) string {
	trimmedSuffix := strings.TrimSuffix(initContainerName, "-init")
	return strings.TrimPrefix(trimmedSuffix, "datadog-lib-")
}

func TestShouldInject(t *testing.T) {
	var mockConfig model.Config
	tests := []struct {
		name        string
		pod         *corev1.Pod
		setupConfig func()
		want        bool
	}{
		{
			name:        "instrumentation on, no label",
			pod:         common.FakePodWithNamespaceAndLabel("ns", "", ""),
			setupConfig: func() { mockConfig.SetWithoutSource("apm_config.instrumentation.enabled", true) },
			want:        true,
		},
		{
			name:        "instrumentation on, label disabled",
			pod:         common.FakePodWithNamespaceAndLabel("ns", "admission.datadoghq.com/enabled", "false"),
			setupConfig: func() { mockConfig.SetWithoutSource("apm_config.instrumentation.enabled", true) },
			want:        false,
		},
		{
			name: "instrumentation on with disabled namespace, no label",
			pod:  common.FakePodWithNamespaceAndLabel("ns", "", ""),
			setupConfig: func() {
				mockConfig.SetWithoutSource("apm_config.instrumentation.enabled", true)
				mockConfig.SetWithoutSource("apm_config.instrumentation.disabled_namespaces", []string{"ns"})
			},
			want: false,
		},
		{
			name: "instrumentation on with disabled namespace, no label",
			pod:  common.FakePodWithNamespaceAndLabel("ns2", "", ""),
			setupConfig: func() {
				mockConfig.SetWithoutSource("apm_config.instrumentation.enabled", true)
				mockConfig.SetWithoutSource("apm_config.instrumentation.disabled_namespaces", []string{"ns"})
			},
			want: true,
		},
		{
			name: "instrumentation on with disabled namespace, disabled label",
			pod:  common.FakePodWithNamespaceAndLabel("ns", "admission.datadoghq.com/enabled", "false"),
			setupConfig: func() {
				mockConfig.SetWithoutSource("apm_config.instrumentation.enabled", true)
				mockConfig.SetWithoutSource("apm_config.instrumentation.disabled_namespaces", []string{"ns"})
			},
			want: false,
		},
		{
			name: "instrumentation on with disabled namespace, label enabled",
			pod:  common.FakePodWithNamespaceAndLabel("ns", "admission.datadoghq.com/enabled", "true"),
			setupConfig: func() {
				mockConfig.SetWithoutSource("apm_config.instrumentation.enabled", true)
				mockConfig.SetWithoutSource("apm_config.instrumentation.disabled_namespaces", []string{"ns"})
			},
			want: true,
		},
		{
			name:        "instrumentation off, label enabled",
			pod:         common.FakePodWithNamespaceAndLabel("ns", "admission.datadoghq.com/enabled", "true"),
			setupConfig: func() { mockConfig.SetWithoutSource("apm_config.instrumentation.enabled", false) },
			want:        true,
		},
		{
			name:        "instrumentation off, no label",
			pod:         common.FakePodWithNamespaceAndLabel("ns", "", ""),
			setupConfig: func() { mockConfig.SetWithoutSource("apm_config.instrumentation.enabled", false) },
			want:        false,
		},
		{
			name: "instrumentation off with enabled namespace, label enabled",
			pod:  common.FakePodWithNamespaceAndLabel("ns", "admission.datadoghq.com/enabled", "true"),
			setupConfig: func() {
				mockConfig.SetWithoutSource("apm_config.instrumentation.enabled", true)
				mockConfig.SetWithoutSource("apm_config.instrumentation.enabled_namespaces", []string{"ns"})
			},
			want: true,
		},
		{
			name: "instrumentation off with enabled namespace, label disabled",
			pod:  common.FakePodWithNamespaceAndLabel("ns", "admission.datadoghq.com/enabled", "false"),
			setupConfig: func() {
				mockConfig.SetWithoutSource("apm_config.instrumentation.enabled", false)
				mockConfig.SetWithoutSource("apm_config.instrumentation.enabled_namespaces", []string{"ns"})
			},
			want: false,
		},
		{
			name: "instrumentation off with enabled namespace, no label",
			pod:  common.FakePodWithNamespaceAndLabel("ns", "", ""),
			setupConfig: func() {
				mockConfig.SetWithoutSource("apm_config.instrumentation.enabled", false)
				mockConfig.SetWithoutSource("apm_config.instrumentation.enabled_namespaces", []string{"ns"})
			},
			want: false,
		},
		{
			name: "instrumentation on with enabled namespace, no label",
			pod:  common.FakePodWithNamespaceAndLabel("ns", "", ""),
			setupConfig: func() {
				mockConfig.SetWithoutSource("apm_config.instrumentation.enabled", true)
				mockConfig.SetWithoutSource("apm_config.instrumentation.enabled_namespaces", []string{"ns"})
			},
			want: true,
		},
		{
			name: "instrumentation on with enabled other namespace, no label",
			pod:  common.FakePodWithNamespaceAndLabel("ns2", "", ""),
			setupConfig: func() {
				mockConfig.SetWithoutSource("apm_config.instrumentation.enabled", true)
				mockConfig.SetWithoutSource("apm_config.instrumentation.enabled_namespaces", []string{"ns"})
			},
			want: false,
		},
		{
			name: "instrumentation on in kube-system namespace, no label",
			pod:  common.FakePodWithNamespaceAndLabel("kube-system", "", ""),
			setupConfig: func() {
				mockConfig.SetWithoutSource("apm_config.instrumentation.enabled", true)
			},
			want: false,
		},
		{
			name: "instrumentation on in default (datadog) namespace, no label",
			pod:  common.FakePodWithNamespaceAndLabel("default", "", ""),
			setupConfig: func() {
				mockConfig.SetWithoutSource("apm_config.instrumentation.enabled", true)
				mockConfig.SetWithoutSource("kube_resources_namespace", "default")
			},
			want: false,
		},
		{
			name:        "Mutate unlabelled, no label",
			pod:         common.FakePodWithLabel("", ""),
			setupConfig: func() { mockConfig.SetWithoutSource("admission_controller.mutate_unlabelled", true) },
			want:        true,
		},
		{
			name:        "Mutate unlabelled, label enabled",
			pod:         common.FakePodWithLabel("admission.datadoghq.com/enabled", "true"),
			setupConfig: func() { mockConfig.SetWithoutSource("admission_controller.mutate_unlabelled", true) },
			want:        true,
		},
		{
			name:        "Mutate unlabelled, label disabled",
			pod:         common.FakePodWithLabel("admission.datadoghq.com/enabled", "false"),
			setupConfig: func() { mockConfig.SetWithoutSource("admission_controller.mutate_unlabelled", true) },
			want:        false,
		},
		{
			name:        "no Mutate unlabelled, no label",
			pod:         common.FakePodWithLabel("", ""),
			setupConfig: func() { mockConfig.SetWithoutSource("admission_controller.mutate_unlabelled", false) },
			want:        false,
		},
		{
			name:        "no Mutate unlabelled, label enabled",
			pod:         common.FakePodWithLabel("admission.datadoghq.com/enabled", "true"),
			setupConfig: func() { mockConfig.SetWithoutSource("admission_controller.mutate_unlabelled", false) },
			want:        true,
		},
		{
			name:        "no Mutate unlabelled, label disabled",
			pod:         common.FakePodWithLabel("admission.datadoghq.com/enabled", "false"),
			setupConfig: func() { mockConfig.SetWithoutSource("admission_controller.mutate_unlabelled", false) },
			want:        false,
		},
		{
			name:        "no Mutate unlabelled, label disabled",
			pod:         common.FakePodWithLabel("admission.datadoghq.com/enabled", "false"),
			setupConfig: func() { mockConfig.SetWithoutSource("admission_controller.mutate_unlabelled", false) },
			want:        false,
		},
	}
	wmeta := fxutil.Test[workloadmeta.Component](t, core.MockBundle(), workloadmetafxmock.MockModule(workloadmeta.NewParams()))
	for _, tt := range tests {
		t.Run(tt.name, func(t *testing.T) {
			mockConfig = configmock.New(t)
			tt.setupConfig()

			webhook := mustWebhook(t, wmeta)
			require.Equal(t, tt.want, webhook.isPodEligible(tt.pod), "expected webhook.isPodEligible() to be %t", tt.want)
		})
	}
}

func mustWebhook(t *testing.T, wmeta workloadmeta.Component) *Webhook {
	webhook, err := NewWebhook(wmeta, GetInjectionFilter())
	require.NoError(t, err)
	return webhook
}

func languageSetOf(languages ...string) util.LanguageSet {
	set := util.LanguageSet{}
	for _, l := range languages {
		_ = set.Add(util.Language(l))
	}
	return set
}<|MERGE_RESOLUTION|>--- conflicted
+++ resolved
@@ -189,15 +189,7 @@
 
 	for _, tt := range tests {
 		t.Run(tt.name, func(t *testing.T) {
-<<<<<<< HEAD
-			wmeta := fxutil.Test[workloadmeta.Component](
-				t,
-				core.MockBundle(),
-				workloadmetafxmock.MockModule(workloadmeta.NewParams()),
-			)
-=======
 			wmeta := common.FakeStoreWithDeployment(t, nil)
->>>>>>> 3a0d23c4
 
 			c = configmock.New(t)
 			c.SetWithoutSource("apm_config.instrumentation.version", "v2")
