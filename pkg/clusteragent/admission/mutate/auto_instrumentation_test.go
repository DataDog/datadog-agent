// Unless explicitly stated otherwise all files in this repository are licensed
// under the Apache License Version 2.0.
// This product includes software developed at Datadog (https://www.datadoghq.com/).
// Copyright 2016-present Datadog, Inc.

//go:build kubeapiserver
// +build kubeapiserver

package mutate

import (
	"testing"

	"github.com/stretchr/testify/require"
	corev1 "k8s.io/api/core/v1"
)

func TestInjectAutoInstruConfig(t *testing.T) {
	tests := []struct {
		name           string
		pod            *corev1.Pod
		lang           language
		image          string
		expectedEnvKey string
		expectedEnvVal string
		wantErr        bool
	}{
		{
			name:           "nominal case: java",
			pod:            fakePod("java-pod"),
			lang:           "java",
			image:          "gcr.io/datadoghq/dd-lib-java-init:v1",
			expectedEnvKey: "JAVA_TOOL_OPTIONS",
			expectedEnvVal: " -javaagent:/datadog-lib/dd-java-agent.jar",
			wantErr:        false,
		},
		{
			name:           "JAVA_TOOL_OPTIONS not empty",
			pod:            fakePodWithEnvValue("java-pod", "JAVA_TOOL_OPTIONS", "predefined"),
			lang:           "java",
			image:          "gcr.io/datadoghq/dd-lib-java-init:v1",
			expectedEnvKey: "JAVA_TOOL_OPTIONS",
			expectedEnvVal: "predefined -javaagent:/datadog-lib/dd-java-agent.jar",
			wantErr:        false,
		},
		{
			name:    "JAVA_TOOL_OPTIONS set via ValueFrom",
			pod:     fakePodWithEnvFieldRefValue("java-pod", "JAVA_TOOL_OPTIONS", "path"),
			lang:    "java",
			image:   "gcr.io/datadoghq/dd-lib-java-init:v1",
			wantErr: true,
		},
		{
			name:           "nominal case: js",
			pod:            fakePod("js-pod"),
			lang:           "js",
			image:          "gcr.io/datadoghq/dd-lib-js-init:v1",
			expectedEnvKey: "NODE_OPTIONS",
			expectedEnvVal: " --require=/datadog-lib/node_modules/dd-trace/init",
			wantErr:        false,
		},
		{
			name:           "NODE_OPTIONS not empty",
			pod:            fakePodWithEnvValue("js-pod", "NODE_OPTIONS", "predefined"),
			lang:           "js",
			image:          "gcr.io/datadoghq/dd-lib-js-init:v1",
			expectedEnvKey: "NODE_OPTIONS",
			expectedEnvVal: "predefined --require=/datadog-lib/node_modules/dd-trace/init",
			wantErr:        false,
		},
		{
			name:    "NODE_OPTIONS set via ValueFrom",
			pod:     fakePodWithEnvFieldRefValue("js-pod", "NODE_OPTIONS", "path"),
			lang:    "js",
			image:   "gcr.io/datadoghq/dd-lib-js-init:v1",
			wantErr: true,
		},
		{
			name:           "nominal case: python",
			pod:            fakePod("python-pod"),
			lang:           "python",
			image:          "gcr.io/datadoghq/dd-lib-python-init:v1",
			expectedEnvKey: "PYTHONPATH",
			expectedEnvVal: "/datadog-lib/",
			wantErr:        false,
		},
		{
			name:           "PYTHONPATH not empty",
			pod:            fakePodWithEnvValue("python-pod", "PYTHONPATH", "predefined"),
			lang:           "python",
			image:          "gcr.io/datadoghq/dd-lib-python-init:v1",
			expectedEnvKey: "PYTHONPATH",
			expectedEnvVal: "/datadog-lib/:predefined",
			wantErr:        false,
		},
		{
			name:    "PYTHONPATH set via ValueFrom",
			pod:     fakePodWithEnvFieldRefValue("python-pod", "PYTHONPATH", "path"),
			lang:    "python",
			image:   "gcr.io/datadoghq/dd-lib-python-init:v1",
			wantErr: true,
		},
		{
			name:    "Unknown language",
			pod:     fakePod("unknown-pod"),
			lang:    "unknown",
			image:   "gcr.io/datadoghq/dd-lib-unknown-init:v1",
			wantErr: true,
		},
	}
	for _, tt := range tests {
		t.Run(tt.name, func(t *testing.T) {
			err := injectAutoInstruConfig(tt.pod, tt.lang, tt.image)
			require.False(t, (err != nil) != tt.wantErr)
<<<<<<< HEAD
			switch tt.language {
			case "java":
				assertLibConfig(t, tt.pod, tt.image, "JAVA_TOOL_OPTIONS", " -javaagent:/datadog-lib/dd-java-agent.jar", []string{"sh", "copy-lib.sh", "/datadog-lib"})
			case "js":
				assertLibConfig(t, tt.pod, tt.image, "NODE_OPTIONS", " --require=/datadog-lib/node_modules/dd-trace/init", []string{"sh", "copy-lib.sh", "/datadog-lib"})
			default:
				t.Fatalf("Unknown language %q", tt.language)
=======
			if err != nil {
				return
>>>>>>> 0a6b6e87
			}
			assertLibConfig(t, tt.pod, tt.image, tt.expectedEnvKey, tt.expectedEnvVal)
		})
	}
}

func assertLibConfig(t *testing.T, pod *corev1.Pod, image, envKey, envVal string) {
	// Empty dir volume
	volumeFound := false
	for _, volume := range pod.Spec.Volumes {
		if volume.Name == "datadog-auto-instrumentation" {
			require.NotNil(t, volume.VolumeSource.EmptyDir)
			volumeFound = true
			break
		}
	}
	require.True(t, volumeFound)

	// Init container
	initContainerFound := false
	for _, container := range pod.Spec.InitContainers {
		if container.Name == "datadog-lib-init" {
			require.Equal(t, image, container.Image)
			require.Equal(t, []string{"sh", "copy-lib.sh", "/datadog-lib"}, container.Command)
			require.Equal(t, "datadog-auto-instrumentation", container.VolumeMounts[0].Name)
			require.Equal(t, "/datadog-lib", container.VolumeMounts[0].MountPath)
			initContainerFound = true
			break
		}
	}
	require.True(t, initContainerFound)

	// App container
	container := pod.Spec.Containers[0]
	require.Equal(t, "datadog-auto-instrumentation", container.VolumeMounts[0].Name)
	require.Equal(t, "/datadog-lib", container.VolumeMounts[0].MountPath)
	envFound := false
	for _, env := range container.Env {
		if env.Name == envKey {
			require.Equal(t, envVal, env.Value)
			envFound = true
			break
		}
	}
	require.True(t, envFound)
}

func TestExtractLibInfo(t *testing.T) {
	tests := []struct {
		name                 string
		pod                  *corev1.Pod
		containerRegistry    string
		expectedLangauge     language
		expectedImage        string
		expectedShouldInject bool
	}{
		{
			name:                 "java",
			pod:                  fakePodWithAnnotation("admission.datadoghq.com/java-lib.version", "v1"),
			containerRegistry:    "registry",
			expectedLangauge:     "java",
			expectedImage:        "registry/dd-lib-java-init:v1",
			expectedShouldInject: true,
		},
		{
			name:                 "js",
			pod:                  fakePodWithAnnotation("admission.datadoghq.com/js-lib.version", "v1"),
			containerRegistry:    "registry",
			expectedLangauge:     "js",
			expectedImage:        "registry/dd-lib-js-init:v1",
			expectedShouldInject: true,
		},
		{
			name:                 "python",
			pod:                  fakePodWithAnnotation("admission.datadoghq.com/python-lib.version", "v1"),
			containerRegistry:    "registry",
			expectedLangauge:     "python",
			expectedImage:        "registry/dd-lib-python-init:v1",
			expectedShouldInject: true,
		},
		{
			name:                 "custom",
			pod:                  fakePodWithAnnotation("admission.datadoghq.com/java-lib.custom-image", "custom/image"),
			containerRegistry:    "registry",
			expectedLangauge:     "java",
			expectedImage:        "custom/image",
			expectedShouldInject: true,
		},
		{
			name:                 "unknown",
			pod:                  fakePodWithAnnotation("admission.datadoghq.com/unknown-lib.version", "v1"),
			containerRegistry:    "registry",
			expectedLangauge:     "",
			expectedImage:        "",
			expectedShouldInject: false,
		},
	}
	for _, tt := range tests {
		t.Run(tt.name, func(t *testing.T) {
			lang, image, shouldInject := extractLibInfo(tt.pod, tt.containerRegistry)
			require.Equal(t, tt.expectedLangauge, lang)
			require.Equal(t, tt.expectedImage, image)
			require.Equal(t, tt.expectedShouldInject, shouldInject)
		})
	}
}<|MERGE_RESOLUTION|>--- conflicted
+++ resolved
@@ -112,18 +112,8 @@
 		t.Run(tt.name, func(t *testing.T) {
 			err := injectAutoInstruConfig(tt.pod, tt.lang, tt.image)
 			require.False(t, (err != nil) != tt.wantErr)
-<<<<<<< HEAD
-			switch tt.language {
-			case "java":
-				assertLibConfig(t, tt.pod, tt.image, "JAVA_TOOL_OPTIONS", " -javaagent:/datadog-lib/dd-java-agent.jar", []string{"sh", "copy-lib.sh", "/datadog-lib"})
-			case "js":
-				assertLibConfig(t, tt.pod, tt.image, "NODE_OPTIONS", " --require=/datadog-lib/node_modules/dd-trace/init", []string{"sh", "copy-lib.sh", "/datadog-lib"})
-			default:
-				t.Fatalf("Unknown language %q", tt.language)
-=======
 			if err != nil {
 				return
->>>>>>> 0a6b6e87
 			}
 			assertLibConfig(t, tt.pod, tt.image, tt.expectedEnvKey, tt.expectedEnvVal)
 		})
