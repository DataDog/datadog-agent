// Unless explicitly stated otherwise all files in this repository are licensed
// under the Apache License Version 2.0.
// This product includes software developed at Datadog (https://www.datadoghq.com/).
// Copyright 2016-present Datadog, Inc.

//go:build kubeapiserver

package mutate

import (
	"fmt"
	"os"
	"strconv"
	"strings"
	"sync"
	"testing"
	"time"

	"github.com/DataDog/datadog-agent/pkg/config"
	"github.com/DataDog/datadog-agent/pkg/languagedetection/util"
	"github.com/google/uuid"
	"github.com/stretchr/testify/require"
	corev1 "k8s.io/api/core/v1"
	metav1 "k8s.io/apimachinery/pkg/apis/meta/v1"
	"k8s.io/client-go/dynamic/fake"
)

func TestInjectAutoInstruConfig(t *testing.T) {
	tests := []struct {
		name           string
		pod            *corev1.Pod
		libsToInject   []libInfo
		expectedEnvKey string
		expectedEnvVal string
		wantErr        bool
	}{
		{
			name: "nominal case: java",
			pod:  fakePod("java-pod"),
			libsToInject: []libInfo{
				{
					lang:  "java",
					image: "gcr.io/datadoghq/dd-lib-java-init:v1",
				},
			},
			expectedEnvKey: "JAVA_TOOL_OPTIONS",
			expectedEnvVal: " -javaagent:/datadog-lib/dd-java-agent.jar -XX:OnError=/datadog-lib/continuousprofiler/tmp/dd_crash_uploader.sh -XX:ErrorFile=/datadog-lib/continuousprofiler/tmp/hs_err_pid_%p.log",
			wantErr:        false,
		},
		{
			name: "JAVA_TOOL_OPTIONS not empty",
			pod:  fakePodWithEnvValue("java-pod", "JAVA_TOOL_OPTIONS", "predefined"),
			libsToInject: []libInfo{
				{
					lang:  "java",
					image: "gcr.io/datadoghq/dd-lib-java-init:v1",
				},
			},
			expectedEnvKey: "JAVA_TOOL_OPTIONS",
			expectedEnvVal: "predefined -javaagent:/datadog-lib/dd-java-agent.jar -XX:OnError=/datadog-lib/continuousprofiler/tmp/dd_crash_uploader.sh -XX:ErrorFile=/datadog-lib/continuousprofiler/tmp/hs_err_pid_%p.log",
			wantErr:        false,
		},
		{
			name: "JAVA_TOOL_OPTIONS set via ValueFrom",
			pod:  fakePodWithEnvFieldRefValue("java-pod", "JAVA_TOOL_OPTIONS", "path"),
			libsToInject: []libInfo{
				{
					lang:  "java",
					image: "gcr.io/datadoghq/dd-lib-java-init:v1",
				},
			},
			wantErr: true,
		},
		{
			name: "nominal case: js",
			pod:  fakePod("js-pod"),
			libsToInject: []libInfo{
				{
					lang:  "js",
					image: "gcr.io/datadoghq/dd-lib-js-init:v1",
				},
			},
			expectedEnvKey: "NODE_OPTIONS",
			expectedEnvVal: " --require=/datadog-lib/node_modules/dd-trace/init",
			wantErr:        false,
		},
		{
			name: "NODE_OPTIONS not empty",
			pod:  fakePodWithEnvValue("js-pod", "NODE_OPTIONS", "predefined"),
			libsToInject: []libInfo{
				{
					lang:  "js",
					image: "gcr.io/datadoghq/dd-lib-js-init:v1",
				},
			},
			expectedEnvKey: "NODE_OPTIONS",
			expectedEnvVal: "predefined --require=/datadog-lib/node_modules/dd-trace/init",
			wantErr:        false,
		},
		{
			name: "NODE_OPTIONS set via ValueFrom",
			pod:  fakePodWithEnvFieldRefValue("js-pod", "NODE_OPTIONS", "path"),
			libsToInject: []libInfo{
				{
					lang:  "js",
					image: "gcr.io/datadoghq/dd-lib-js-init:v1",
				},
			},
			wantErr: true,
		},
		{
			name: "nominal case: python",
			pod:  fakePod("python-pod"),
			libsToInject: []libInfo{
				{
					lang:  "python",
					image: "gcr.io/datadoghq/dd-lib-python-init:v1",
				},
			},
			expectedEnvKey: "PYTHONPATH",
			expectedEnvVal: "/datadog-lib/",
			wantErr:        false,
		},
		{
			name: "PYTHONPATH not empty",
			pod:  fakePodWithEnvValue("python-pod", "PYTHONPATH", "predefined"),
			libsToInject: []libInfo{
				{
					lang:  "python",
					image: "gcr.io/datadoghq/dd-lib-python-init:v1",
				},
			},
			expectedEnvKey: "PYTHONPATH",
			expectedEnvVal: "/datadog-lib/:predefined",
			wantErr:        false,
		},
		{
			name: "PYTHONPATH set via ValueFrom",
			pod:  fakePodWithEnvFieldRefValue("python-pod", "PYTHONPATH", "path"),
			libsToInject: []libInfo{
				{
					lang:  "python",
					image: "gcr.io/datadoghq/dd-lib-python-init:v1",
				},
			},
			wantErr: true,
		},
		{
			name: "Unknown language",
			pod:  fakePod("unknown-pod"),
			libsToInject: []libInfo{
				{
					lang:  "unknown",
					image: "gcr.io/datadoghq/dd-lib-unknown-init:v1",
				},
			},
			wantErr: true,
		},
		{
			name: "nominal case: dotnet",
			pod:  fakePod("dotnet-pod"),
			libsToInject: []libInfo{
				{
					lang:  "dotnet",
					image: "gcr.io/datadoghq/dd-lib-dotnet-init:v1",
				},
			},
			expectedEnvKey: "CORECLR_PROFILER",
			expectedEnvVal: "{846F5F1C-F9AE-4B07-969E-05C26BC060D8}",
			wantErr:        false,
		},
		{
			name: "CORECLR_ENABLE_PROFILING not empty",
			pod:  fakePodWithEnvValue("dotnet-pod", "CORECLR_PROFILER", "predefined"),
			libsToInject: []libInfo{
				{
					lang:  "dotnet",
					image: "gcr.io/datadoghq/dd-lib-dotnet-init:v1",
				},
			},
			expectedEnvKey: "CORECLR_PROFILER",
			expectedEnvVal: "{846F5F1C-F9AE-4B07-969E-05C26BC060D8}",
			wantErr:        false,
		},
		{
			name: "CORECLR_ENABLE_PROFILING set via ValueFrom",
			pod:  fakePodWithEnvFieldRefValue("dotnet-pod", "CORECLR_PROFILER", "path"),
			libsToInject: []libInfo{
				{
					lang:  "dotnet",
					image: "gcr.io/datadoghq/dd-lib-dotnet-init:v1",
				},
			},
			wantErr: true,
		},
		{
			name: "nominal case: ruby",
			pod:  fakePod("ruby-pod"),
			libsToInject: []libInfo{
				{
					lang:  "ruby",
					image: "gcr.io/datadoghq/dd-lib-ruby-init:v1",
				},
			},
			expectedEnvKey: "RUBYOPT",
			expectedEnvVal: " -r/datadog-lib/auto_inject",
			wantErr:        false,
		},
		{
			name: "RUBYOPT not empty",
			pod:  fakePodWithEnvValue("ruby-pod", "RUBYOPT", "predefined"),
			libsToInject: []libInfo{
				{
					lang:  "ruby",
					image: "gcr.io/datadoghq/dd-lib-ruby-init:v1",
				},
			},
			expectedEnvKey: "RUBYOPT",
			expectedEnvVal: "predefined -r/datadog-lib/auto_inject",
			wantErr:        false,
		},
		{
			name: "RUBYOPT set via ValueFrom",
			pod:  fakePodWithEnvFieldRefValue("ruby-pod", "RUBYOPT", "path"),
			libsToInject: []libInfo{
				{
					lang:  "ruby",
					image: "gcr.io/datadoghq/dd-lib-ruby-init:v1",
				},
			},
			wantErr: true,
		},
	}
	for _, tt := range tests {
		t.Run(tt.name, func(t *testing.T) {
			apmInstrumentation, err := newAPMInstrumentationWebhook()
			require.NoError(t, err)

			err = apmInstrumentation.injectAutoInstruConfig(tt.pod, tt.libsToInject, false, "")
			require.False(t, (err != nil) != tt.wantErr)
			if err != nil {
				return
			}
			assertLibReq(t, tt.pod, tt.libsToInject[0].lang, tt.libsToInject[0].image, tt.expectedEnvKey, tt.expectedEnvVal)
		})
	}
}

func assertLibReq(t *testing.T, pod *corev1.Pod, lang language, image, envKey, envVal string) {
	// Empty dir volume
	volumeFound := false
	for _, volume := range pod.Spec.Volumes {
		if volume.Name == "datadog-auto-instrumentation" {
			require.NotNil(t, volume.VolumeSource.EmptyDir)
			volumeFound = true
			break
		}
	}
	require.True(t, volumeFound)

	// Init container
	initContainerFound := false
	for _, container := range pod.Spec.InitContainers {
		if container.Name == fmt.Sprintf("datadog-lib-%s-init", lang) {
			require.Equal(t, image, container.Image)
			require.Equal(t, []string{"sh", "copy-lib.sh", "/datadog-lib"}, container.Command)
			require.Equal(t, "datadog-auto-instrumentation", container.VolumeMounts[0].Name)
			require.Equal(t, "/datadog-lib", container.VolumeMounts[0].MountPath)
			initContainerFound = true
			break
		}
	}
	require.True(t, initContainerFound)

	// App container
	container := pod.Spec.Containers[0]
	require.Equal(t, "datadog-auto-instrumentation", container.VolumeMounts[0].Name)
	require.Equal(t, "/datadog-lib", container.VolumeMounts[0].MountPath)
	envFound := false
	for _, env := range container.Env {
		if env.Name == envKey {
			require.Equal(t, envVal, env.Value)
			envFound = true
			break
		}
	}
	require.True(t, envFound)
}

func TestExtractLibInfo(t *testing.T) {
	var mockConfig *config.MockConfig
	tests := []struct {
		name                 string
		pod                  *corev1.Pod
		containerRegistry    string
		expectedLibsToInject []libInfo
		setupConfig          func()
	}{
		{
			name:              "java",
			pod:               fakePodWithAnnotation("admission.datadoghq.com/java-lib.version", "v1"),
			containerRegistry: "registry",
			expectedLibsToInject: []libInfo{
				{
					lang:  "java",
					image: "registry/dd-lib-java-init:v1",
				},
			},
		},
		{
			name:              "js",
			pod:               fakePodWithAnnotation("admission.datadoghq.com/js-lib.version", "v1"),
			containerRegistry: "registry",
			expectedLibsToInject: []libInfo{
				{
					lang:  "js",
					image: "registry/dd-lib-js-init:v1",
				},
			},
		},
		{
			name:              "python",
			pod:               fakePodWithAnnotation("admission.datadoghq.com/python-lib.version", "v1"),
			containerRegistry: "registry",
			expectedLibsToInject: []libInfo{
				{
					lang:  "python",
					image: "registry/dd-lib-python-init:v1",
				},
			},
		},
		{
			name:              "custom",
			pod:               fakePodWithAnnotation("admission.datadoghq.com/java-lib.custom-image", "custom/image"),
			containerRegistry: "registry",
			expectedLibsToInject: []libInfo{
				{
					lang:  "java",
					image: "custom/image",
				},
			},
		},
		{
			name:                 "unknown",
			pod:                  fakePodWithAnnotation("admission.datadoghq.com/unknown-lib.version", "v1"),
			containerRegistry:    "registry",
			expectedLibsToInject: []libInfo{},
		},
		{
			name: "java and js",
			pod: &corev1.Pod{
				ObjectMeta: metav1.ObjectMeta{
					Annotations: map[string]string{
						"admission.datadoghq.com/java-lib.version": "v1",
						"admission.datadoghq.com/js-lib.version":   "v1",
					},
				},
			},
			containerRegistry: "registry",
			expectedLibsToInject: []libInfo{
				{
					lang:  "java",
					image: "registry/dd-lib-java-init:v1",
				},
				{
					lang:  "js",
					image: "registry/dd-lib-js-init:v1",
				},
			},
		},
		{
			name: "java and js on specific containers",
			pod: &corev1.Pod{
				ObjectMeta: metav1.ObjectMeta{
					Annotations: map[string]string{
						"admission.datadoghq.com/java-app.java-lib.version": "v1",
						"admission.datadoghq.com/node-app.js-lib.version":   "v1",
					},
				},
				Spec: corev1.PodSpec{
					Containers: []corev1.Container{
						{
							Name: "java-app",
						},
						{
							Name: "node-app",
						},
					},
				},
			},
			containerRegistry: "registry",
			expectedLibsToInject: []libInfo{
				{
					ctrName: "java-app",
					lang:    "java",
					image:   "registry/dd-lib-java-init:v1",
				},
				{
					ctrName: "node-app",
					lang:    "js",
					image:   "registry/dd-lib-js-init:v1",
				},
			},
		},
		{
			name:              "ruby",
			pod:               fakePodWithAnnotation("admission.datadoghq.com/ruby-lib.version", "v1"),
			containerRegistry: "registry",
			expectedLibsToInject: []libInfo{
				{
					lang:  "ruby",
					image: "registry/dd-lib-ruby-init:v1",
				},
			},
		},
		{
			name:              "all",
			pod:               fakePodWithAnnotation("admission.datadoghq.com/all-lib.version", "latest"),
			containerRegistry: "registry",
			expectedLibsToInject: []libInfo{ // TODO: Add new entry when a new language is supported
				{
					lang:  "java",
					image: "registry/dd-lib-java-init:latest",
				},
				{
					lang:  "js",
					image: "registry/dd-lib-js-init:latest",
				},
				{
					lang:  "python",
					image: "registry/dd-lib-python-init:latest",
				},
				{
					lang:  "dotnet",
					image: "registry/dd-lib-dotnet-init:latest",
				},
				{
					lang:  "ruby",
					image: "registry/dd-lib-ruby-init:latest",
				},
			},
		},
		{
			name: "java + all",
			pod: &corev1.Pod{
				ObjectMeta: metav1.ObjectMeta{
					Annotations: map[string]string{
						"admission.datadoghq.com/all-lib.version":  "latest",
						"admission.datadoghq.com/java-lib.version": "v1",
					},
				},
			},
			containerRegistry: "registry",
			expectedLibsToInject: []libInfo{
				{
					lang:  "java",
					image: "registry/dd-lib-java-init:v1",
				},
			},
		},
		{
			name:              "all with unsupported version",
			pod:               fakePodWithAnnotation("admission.datadoghq.com/all-lib.version", "unsupported"),
			containerRegistry: "registry",
			expectedLibsToInject: []libInfo{
				{
					lang:  "java",
					image: "registry/dd-lib-java-init:latest",
				},
				{
					lang:  "js",
					image: "registry/dd-lib-js-init:latest",
				},
				{
					lang:  "python",
					image: "registry/dd-lib-python-init:latest",
				},
				{
					lang:  "dotnet",
					image: "registry/dd-lib-dotnet-init:latest",
				},
				{
					lang:  "ruby",
					image: "registry/dd-lib-ruby-init:latest",
				},
			},
			setupConfig: func() { mockConfig.SetWithoutSource("apm_config.instrumentation.enabled", false) },
		},
		{
			name:              "single step instrumentation with no pinned versions",
			pod:               fakePodWithNamespaceAndLabel("ns", "", ""),
			containerRegistry: "registry",
			expectedLibsToInject: []libInfo{
				{
					lang:  "java",
					image: "registry/dd-lib-java-init:latest",
				},
				{
					lang:  "js",
					image: "registry/dd-lib-js-init:latest",
				},
				{
					lang:  "python",
					image: "registry/dd-lib-python-init:latest",
				},
				{
					lang:  "dotnet",
					image: "registry/dd-lib-dotnet-init:latest",
				},
				{
					lang:  "ruby",
					image: "registry/dd-lib-ruby-init:latest",
				},
			},
			setupConfig: func() { mockConfig.SetWithoutSource("apm_config.instrumentation.enabled", true) },
		},
		{
			name:              "single step instrumentation with pinned java version",
			pod:               fakePodWithNamespaceAndLabel("ns", "", ""),
			containerRegistry: "registry",
			expectedLibsToInject: []libInfo{
				{
					lang:  "java",
					image: "registry/dd-lib-java-init:v1.20.0",
				},
			},
			setupConfig: func() {
				mockConfig.SetWithoutSource("apm_config.instrumentation.enabled", true)
				mockConfig.SetWithoutSource("apm_config.instrumentation.lib_versions", map[string]string{"java": "v1.20.0"})
			},
		},
		{
			name:              "single step instrumentation with pinned java and python versions",
			pod:               fakePodWithNamespaceAndLabel("ns", "", ""),
			containerRegistry: "registry",
			expectedLibsToInject: []libInfo{
				{
					lang:  "java",
					image: "registry/dd-lib-java-init:v1.20.0",
				},
				{
					lang:  "python",
					image: "registry/dd-lib-python-init:v1.19.0",
				},
			},
			setupConfig: func() {
				mockConfig.SetWithoutSource("apm_config.instrumentation.enabled", true)
				mockConfig.SetWithoutSource("apm_config.instrumentation.lib_versions", map[string]string{"java": "v1.20.0", "python": "v1.19.0"})
			},
		},
		{
			name:              "single step instrumentation with pinned java version and java annotation",
			pod:               fakePodWithAnnotation("admission.datadoghq.com/java-lib.version", "v1"),
			containerRegistry: "registry",
			expectedLibsToInject: []libInfo{
				{
					lang:  "java",
					image: "registry/dd-lib-java-init:v1",
				},
			},
			setupConfig: func() {
				mockConfig.SetWithoutSource("apm_config.instrumentation.enabled", true)
				mockConfig.SetWithoutSource("apm_config.instrumentation.lib_versions", map[string]string{"java": "v1.20.0"})
				mockConfig.SetWithoutSource("admission_controller.mutate_unlabelled", true)
			},
		},
	}
	for _, tt := range tests {
		t.Run(tt.name, func(t *testing.T) {
			mockConfig = config.Mock(t)
			mockConfig.SetWithoutSource("admission_controller.mutate_unlabelled", true)
			if tt.setupConfig != nil {
				tt.setupConfig()
			}

<<<<<<< HEAD
			// reset pinned libraries between test runs
			pinnedLibs.once = new(sync.Once)
			pinnedLibs.libraries = []libInfo{}

			libsToInject, _ := extractLibInfo(tt.pod, tt.containerRegistry)
=======
			apmInstrumentation, err := newAPMInstrumentationWebhook()
			require.NoError(t, err)

			libsToInject, _ := apmInstrumentation.extractLibInfo(tt.pod, tt.containerRegistry)
>>>>>>> c8fe419f
			require.ElementsMatch(t, tt.expectedLibsToInject, libsToInject)
		})
	}
}

func TestInjectLibConfig(t *testing.T) {
	tests := []struct {
		name         string
		pod          *corev1.Pod
		lang         language
		wantErr      bool
		expectedEnvs []corev1.EnvVar
	}{
		{
			name:    "nominal case",
			pod:     fakePodWithAnnotation("admission.datadoghq.com/java-lib.config.v1", `{"version":1,"service_language":"java","runtime_metrics_enabled":true,"tracing_rate_limit":50}`),
			lang:    java,
			wantErr: false,
			expectedEnvs: []corev1.EnvVar{
				{
					Name:  "DD_RUNTIME_METRICS_ENABLED",
					Value: "true",
				},
				{
					Name:  "DD_TRACE_RATE_LIMIT",
					Value: "50",
				},
			},
		},
		{
			name:    "inject all case",
			pod:     fakePodWithAnnotation("admission.datadoghq.com/all-lib.config.v1", `{"version":1,"service_language":"all","runtime_metrics_enabled":true,"tracing_rate_limit":50}`),
			lang:    "all",
			wantErr: false,
			expectedEnvs: []corev1.EnvVar{
				{
					Name:  "DD_RUNTIME_METRICS_ENABLED",
					Value: "true",
				},
				{
					Name:  "DD_TRACE_RATE_LIMIT",
					Value: "50",
				},
			},
		},
		{
			name:         "invalid json",
			pod:          fakePodWithAnnotation("admission.datadoghq.com/java-lib.config.v1", "invalid"),
			lang:         java,
			wantErr:      true,
			expectedEnvs: nil,
		},
	}
	for _, tt := range tests {
		t.Run(tt.name, func(t *testing.T) {
			err := injectLibConfig(tt.pod, tt.lang)
			require.False(t, (err != nil) != tt.wantErr)
			if err != nil {
				return
			}
			container := tt.pod.Spec.Containers[0]
			envCount := 0
			for _, expectEnv := range tt.expectedEnvs {
				for _, contEnv := range container.Env {
					if expectEnv.Name == contEnv.Name {
						require.Equal(t, expectEnv.Value, contEnv.Value)
						envCount++
						break
					}
				}
			}
			require.Equal(t, len(tt.expectedEnvs), envCount)
		})
	}
}

func TestInjectLibInitContainer(t *testing.T) {
	tests := []struct {
		name    string
		cpu     string
		mem     string
		pod     *corev1.Pod
		image   string
		lang    language
		wantErr bool
		wantCPU string
		wantMem string
	}{
		{
			name:    "no resources",
			pod:     fakePod("java-pod"),
			image:   "gcr.io/datadoghq/dd-lib-java-init:v1",
			lang:    java,
			wantErr: false,
			wantCPU: "10m",
			wantMem: "20Mi",
		},
		{
			name:    "with resources",
			pod:     fakePod("java-pod"),
			cpu:     "100m",
			mem:     "500",
			image:   "gcr.io/datadoghq/dd-lib-java-init:v1",
			lang:    java,
			wantErr: false,
			wantCPU: "100m",
			wantMem: "500",
		},
		{
			name:    "cpu only",
			pod:     fakePod("java-pod"),
			cpu:     "200m",
			image:   "gcr.io/datadoghq/dd-lib-java-init:v1",
			lang:    java,
			wantErr: false,
			wantCPU: "200m",
			wantMem: "20Mi",
		},
		{
			name:    "memory only",
			pod:     fakePod("java-pod"),
			mem:     "512Mi",
			image:   "gcr.io/datadoghq/dd-lib-java-init:v1",
			lang:    java,
			wantErr: false,
			wantCPU: "10m",
			wantMem: "512Mi",
		},
		{
			name:    "with invalid resources",
			pod:     fakePod("java-pod"),
			cpu:     "foo",
			image:   "gcr.io/datadoghq/dd-lib-java-init:v1",
			lang:    java,
			wantErr: true,
			wantCPU: "10m",
			wantMem: "20Mi",
		},
	}
	for _, tt := range tests {
		t.Run(tt.name, func(t *testing.T) {
			conf := config.Mock(t)
			if tt.cpu != "" {
				conf.SetWithoutSource("admission_controller.auto_instrumentation.init_resources.cpu", tt.cpu)
			}
			if tt.mem != "" {
				conf.SetWithoutSource("admission_controller.auto_instrumentation.init_resources.memory", tt.mem)
			}
			err := injectLibInitContainer(tt.pod, tt.image, tt.lang)
			if (err != nil) != tt.wantErr {
				t.Errorf("injectLibInitContainer() error = %v, wantErr %v", err, tt.wantErr)
			}
			if err != nil {
				return
			}
			require.Len(t, tt.pod.Spec.InitContainers, 1)
			if tt.cpu != "" {
				req := tt.pod.Spec.InitContainers[0].Resources.Requests[corev1.ResourceCPU]
				lim := tt.pod.Spec.InitContainers[0].Resources.Limits[corev1.ResourceCPU]
				require.Equal(t, tt.wantCPU, req.String())
				require.Equal(t, tt.wantCPU, lim.String())
			}
			if tt.mem != "" {
				req := tt.pod.Spec.InitContainers[0].Resources.Requests[corev1.ResourceMemory]
				lim := tt.pod.Spec.InitContainers[0].Resources.Limits[corev1.ResourceMemory]
				require.Equal(t, tt.wantMem, req.String())
				require.Equal(t, tt.wantMem, lim.String())
			}
		})
	}
}

func expBasicConfig() []corev1.EnvVar {
	return []corev1.EnvVar{
		{
			Name:  "DD_RUNTIME_METRICS_ENABLED",
			Value: "true",
		},
		{
			Name:  "DD_TRACE_HEALTH_METRICS_ENABLED",
			Value: "true",
		},
		{
			Name:  "DD_TRACE_ENABLED",
			Value: "true",
		},
		{
			Name:  "DD_LOGS_INJECTION",
			Value: "true",
		},
	}
}

func injectAllEnvs() []corev1.EnvVar {
	return []corev1.EnvVar{
		{
			Name:  "PYTHONPATH",
			Value: "/datadog-lib/",
		},
		{
			Name:  "RUBYOPT",
			Value: " -r/datadog-lib/auto_inject",
		},
		{
			Name:  "NODE_OPTIONS",
			Value: " --require=/datadog-lib/node_modules/dd-trace/init",
		},
		{
			Name:  "JAVA_TOOL_OPTIONS",
			Value: " -javaagent:/datadog-lib/dd-java-agent.jar -XX:OnError=/datadog-lib/continuousprofiler/tmp/dd_crash_uploader.sh -XX:ErrorFile=/datadog-lib/continuousprofiler/tmp/hs_err_pid_%p.log",
		},
		{
			Name:  "DD_DOTNET_TRACER_HOME",
			Value: "/datadog-lib",
		},
		{
			Name:  "CORECLR_ENABLE_PROFILING",
			Value: "1",
		},
		{
			Name:  "CORECLR_PROFILER",
			Value: "{846F5F1C-F9AE-4B07-969E-05C26BC060D8}",
		},
		{
			Name:  "CORECLR_PROFILER_PATH",
			Value: "/datadog-lib/Datadog.Trace.ClrProfiler.Native.so",
		},
		{
			Name:  "DD_TRACE_LOG_DIRECTORY",
			Value: "/datadog-lib/logs",
		},
		{
			Name:  "LD_PRELOAD",
			Value: "/datadog-lib/continuousprofiler/Datadog.Linux.ApiWrapper.x64.so",
		},
	}
}

func TestInjectAutoInstrumentation(t *testing.T) {
	var mockConfig *config.MockConfig
	uuid := uuid.New().String()
	installTime := strconv.FormatInt(time.Now().Unix(), 10)
	t.Setenv("DD_INSTRUMENTATION_INSTALL_ID", uuid)
	t.Setenv("DD_INSTRUMENTATION_INSTALL_TIME", installTime)
	tests := []struct {
		name                      string
		pod                       *corev1.Pod
		expectedEnvs              []corev1.EnvVar
		expectedInjectedLibraries map[string]string
		langDetectionDeployments  []mockDeployment
		wantErr                   bool
		setupConfig               func()
	}{
		{
			name: "inject all",
			pod: fakePodWithParent(
				"ns",
				map[string]string{
					"admission.datadoghq.com/all-lib.version":   "latest",
					"admission.datadoghq.com/all-lib.config.v1": `{"version":1,"runtime_metrics_enabled":true,"tracing_rate_limit":50,"tracing_sampling_rate":0.3}`,
				},
				map[string]string{
					"admission.datadoghq.com/enabled": "true",
				},
				[]corev1.EnvVar{},
				"replicaset",
				"deployment-1234",
			),
			expectedEnvs: []corev1.EnvVar{
				{
					Name:  "DD_INSTRUMENTATION_INSTALL_TYPE",
					Value: "k8s_lib_injection",
				},
				{
					Name:  "DD_INSTRUMENTATION_INSTALL_TIME",
					Value: installTime,
				},
				{
					Name:  "DD_INSTRUMENTATION_INSTALL_ID",
					Value: uuid,
				},
				{
					Name:  "DD_RUNTIME_METRICS_ENABLED",
					Value: "true",
				},
				{
					Name:  "DD_TRACE_RATE_LIMIT",
					Value: "50",
				},
				{
					Name:  "DD_TRACE_SAMPLE_RATE",
					Value: "0.30",
				},
				{
					Name:  "PYTHONPATH",
					Value: "/datadog-lib/",
				},
				{
					Name:  "RUBYOPT",
					Value: " -r/datadog-lib/auto_inject",
				},
				{
					Name:  "NODE_OPTIONS",
					Value: " --require=/datadog-lib/node_modules/dd-trace/init",
				},
				{
					Name:  "JAVA_TOOL_OPTIONS",
					Value: " -javaagent:/datadog-lib/dd-java-agent.jar -XX:OnError=/datadog-lib/continuousprofiler/tmp/dd_crash_uploader.sh -XX:ErrorFile=/datadog-lib/continuousprofiler/tmp/hs_err_pid_%p.log",
				},
				{
					Name:  "DD_DOTNET_TRACER_HOME",
					Value: "/datadog-lib",
				},
				{
					Name:  "CORECLR_ENABLE_PROFILING",
					Value: "1",
				},
				{
					Name:  "CORECLR_PROFILER",
					Value: "{846F5F1C-F9AE-4B07-969E-05C26BC060D8}",
				},
				{
					Name:  "CORECLR_PROFILER_PATH",
					Value: "/datadog-lib/Datadog.Trace.ClrProfiler.Native.so",
				},
				{
					Name:  "DD_TRACE_LOG_DIRECTORY",
					Value: "/datadog-lib/logs",
				},
				{
					Name:  "LD_PRELOAD",
					Value: "/datadog-lib/continuousprofiler/Datadog.Linux.ApiWrapper.x64.so",
				},
			},
			expectedInjectedLibraries: map[string]string{
				"java":   "latest",
				"python": "latest",
				"ruby":   "latest",
				"dotnet": "latest",
				"js":     "latest",
			},
			wantErr:     false,
			setupConfig: func() {},
		},
		{
			name: "inject library and all",
			pod: fakePodWithParent(
				"ns",
				map[string]string{
					"admission.datadoghq.com/all-lib.version":   "latest",
					"admission.datadoghq.com/all-lib.config.v1": `{"version":1,"runtime_metrics_enabled":true,"tracing_rate_limit":50,"tracing_sampling_rate":0.3}`,
					"admission.datadoghq.com/js-lib.version":    "v1.10",
					"admission.datadoghq.com/js-lib.config.v1":  `{"version":1,"tracing_sampling_rate":0.4}`,
				},
				map[string]string{
					"admission.datadoghq.com/enabled": "true",
				},
				[]corev1.EnvVar{},
				"",
				"",
			),
			expectedEnvs: []corev1.EnvVar{
				{
					Name:  "DD_RUNTIME_METRICS_ENABLED",
					Value: "true",
				},
				{
					Name:  "DD_TRACE_RATE_LIMIT",
					Value: "50",
				},
				{
					Name:  "DD_TRACE_SAMPLE_RATE",
					Value: "0.40",
				},
				{
					Name:  "NODE_OPTIONS",
					Value: " --require=/datadog-lib/node_modules/dd-trace/init",
				},
				{
					Name:  "DD_INSTRUMENTATION_INSTALL_TYPE",
					Value: "k8s_lib_injection",
				},
				{
					Name:  "DD_INSTRUMENTATION_INSTALL_TIME",
					Value: installTime,
				},
				{
					Name:  "DD_INSTRUMENTATION_INSTALL_ID",
					Value: uuid,
				},
			},
			expectedInjectedLibraries: map[string]string{"js": "v1.10"},
			wantErr:                   false,
		},
		{
			name: "inject library and all no library version",
			pod: fakePodWithParent(
				"ns",
				map[string]string{
					"admission.datadoghq.com/all-lib.version":   "latest",
					"admission.datadoghq.com/all-lib.config.v1": `{"version":1,"runtime_metrics_enabled":true,"tracing_rate_limit":50,"tracing_sampling_rate":0.3}`,
					"admission.datadoghq.com/js-lib.config.v1":  `{"version":1,"tracing_sampling_rate":0.4}`,
				},
				map[string]string{
					"admission.datadoghq.com/enabled": "true",
				},
				[]corev1.EnvVar{},
				"",
				"",
			),
			expectedEnvs: []corev1.EnvVar{
				{
					Name:  "DD_INSTRUMENTATION_INSTALL_TYPE",
					Value: "k8s_lib_injection",
				},
				{
					Name:  "DD_INSTRUMENTATION_INSTALL_TIME",
					Value: installTime,
				},
				{
					Name:  "DD_INSTRUMENTATION_INSTALL_ID",
					Value: uuid,
				},
				{
					Name:  "DD_RUNTIME_METRICS_ENABLED",
					Value: "true",
				},
				{
					Name:  "DD_TRACE_RATE_LIMIT",
					Value: "50",
				},
				{
					Name:  "PYTHONPATH",
					Value: "/datadog-lib/",
				},
				{
					Name:  "RUBYOPT",
					Value: " -r/datadog-lib/auto_inject",
				},
				{
					Name:  "NODE_OPTIONS",
					Value: " --require=/datadog-lib/node_modules/dd-trace/init",
				},
				{
					Name:  "JAVA_TOOL_OPTIONS",
					Value: " -javaagent:/datadog-lib/dd-java-agent.jar -XX:OnError=/datadog-lib/continuousprofiler/tmp/dd_crash_uploader.sh -XX:ErrorFile=/datadog-lib/continuousprofiler/tmp/hs_err_pid_%p.log",
				},
				{
					Name:  "DD_DOTNET_TRACER_HOME",
					Value: "/datadog-lib",
				},
				{
					Name:  "CORECLR_ENABLE_PROFILING",
					Value: "1",
				},
				{
					Name:  "CORECLR_PROFILER",
					Value: "{846F5F1C-F9AE-4B07-969E-05C26BC060D8}",
				},
				{
					Name:  "CORECLR_PROFILER_PATH",
					Value: "/datadog-lib/Datadog.Trace.ClrProfiler.Native.so",
				},
				{
					Name:  "DD_TRACE_LOG_DIRECTORY",
					Value: "/datadog-lib/logs",
				},
				{
					Name:  "LD_PRELOAD",
					Value: "/datadog-lib/continuousprofiler/Datadog.Linux.ApiWrapper.x64.so",
				},
				{
					Name:  "DD_TRACE_SAMPLE_RATE",
					Value: "0.40",
				},
			},
			expectedInjectedLibraries: map[string]string{
				"java":   "latest",
				"python": "latest",
				"ruby":   "latest",
				"dotnet": "latest",
				"js":     "latest",
			},
			wantErr: false,
		},
		{
			name: "inject all error - bad json",
			pod: fakePodWithParent(
				"ns",
				map[string]string{
					// TODO: we might not want to be injecting the libraries if the config is malformed
					"admission.datadoghq.com/all-lib.version":   "latest",
					"admission.datadoghq.com/all-lib.config.v1": `{"version":1,"runtime_metrics_enabled":true,`,
				},
				map[string]string{
					"admission.datadoghq.com/enabled": "true",
				},
				[]corev1.EnvVar{},
				"",
				"",
			),
			expectedEnvs: []corev1.EnvVar{
				{
					Name:  "DD_INSTRUMENTATION_INSTALL_TYPE",
					Value: "k8s_lib_injection",
				},
				{
					Name:  "DD_INSTRUMENTATION_INSTALL_TIME",
					Value: installTime,
				},
				{
					Name:  "DD_INSTRUMENTATION_INSTALL_ID",
					Value: uuid,
				},
				{
					Name:  "PYTHONPATH",
					Value: "/datadog-lib/",
				},
				{
					Name:  "RUBYOPT",
					Value: " -r/datadog-lib/auto_inject",
				},
				{
					Name:  "NODE_OPTIONS",
					Value: " --require=/datadog-lib/node_modules/dd-trace/init",
				},
				{
					Name:  "JAVA_TOOL_OPTIONS",
					Value: " -javaagent:/datadog-lib/dd-java-agent.jar -XX:OnError=/datadog-lib/continuousprofiler/tmp/dd_crash_uploader.sh -XX:ErrorFile=/datadog-lib/continuousprofiler/tmp/hs_err_pid_%p.log",
				},
				{
					Name:  "DD_DOTNET_TRACER_HOME",
					Value: "/datadog-lib",
				},
				{
					Name:  "CORECLR_ENABLE_PROFILING",
					Value: "1",
				},
				{
					Name:  "CORECLR_PROFILER",
					Value: "{846F5F1C-F9AE-4B07-969E-05C26BC060D8}",
				},
				{
					Name:  "CORECLR_PROFILER_PATH",
					Value: "/datadog-lib/Datadog.Trace.ClrProfiler.Native.so",
				},
				{
					Name:  "DD_TRACE_LOG_DIRECTORY",
					Value: "/datadog-lib/logs",
				},
				{
					Name:  "LD_PRELOAD",
					Value: "/datadog-lib/continuousprofiler/Datadog.Linux.ApiWrapper.x64.so",
				},
			},
			expectedInjectedLibraries: map[string]string{
				"java":   "latest",
				"python": "latest",
				"ruby":   "latest",
				"dotnet": "latest",
				"js":     "latest",
			},
			wantErr: true,
		},
		{
			name: "inject java",
			pod: fakePodWithParent(
				"ns",
				map[string]string{
					"admission.datadoghq.com/java-lib.version":   "latest",
					"admission.datadoghq.com/java-lib.config.v1": `{"version":1,"tracing_sampling_rate":0.3}`,
				},
				map[string]string{
					"admission.datadoghq.com/enabled": "true",
				},
				[]corev1.EnvVar{},
				"replicaset",
				"deployment-1234",
			),
			expectedEnvs: []corev1.EnvVar{
				{
					Name:  "DD_INSTRUMENTATION_INSTALL_TYPE",
					Value: "k8s_lib_injection",
				},
				{
					Name:  "DD_INSTRUMENTATION_INSTALL_TIME",
					Value: installTime,
				},
				{
					Name:  "DD_INSTRUMENTATION_INSTALL_ID",
					Value: uuid,
				},
				{
					Name:  "DD_TRACE_SAMPLE_RATE",
					Value: "0.30",
				},
				{
					Name:  "JAVA_TOOL_OPTIONS",
					Value: " -javaagent:/datadog-lib/dd-java-agent.jar -XX:OnError=/datadog-lib/continuousprofiler/tmp/dd_crash_uploader.sh -XX:ErrorFile=/datadog-lib/continuousprofiler/tmp/hs_err_pid_%p.log",
				},
			},
			expectedInjectedLibraries: map[string]string{"java": "latest"},
			wantErr:                   false,
		},
		{
			name: "inject python",
			pod:  fakePodWithParent("ns", map[string]string{"admission.datadoghq.com/python-lib.version": "latest", "admission.datadoghq.com/python-lib.config.v1": `{"version":1,"tracing_sampling_rate":0.3}`}, map[string]string{"admission.datadoghq.com/enabled": "true"}, []corev1.EnvVar{}, "", ""),
			expectedEnvs: []corev1.EnvVar{
				{
					Name:  "DD_TRACE_SAMPLE_RATE",
					Value: "0.30",
				},
				{
					Name:  "PYTHONPATH",
					Value: "/datadog-lib/",
				},
				{
					Name:  "DD_INSTRUMENTATION_INSTALL_TYPE",
					Value: "k8s_lib_injection",
				},
				{
					Name:  "DD_INSTRUMENTATION_INSTALL_TIME",
					Value: installTime,
				},
				{
					Name:  "DD_INSTRUMENTATION_INSTALL_ID",
					Value: uuid,
				},
			},
			expectedInjectedLibraries: map[string]string{"python": "latest"},
			wantErr:                   false,
			setupConfig: func() {
			},
		},
		{
			name: "inject node",
			pod:  fakePodWithParent("ns", map[string]string{"admission.datadoghq.com/js-lib.version": "latest", "admission.datadoghq.com/js-lib.config.v1": `{"version":1,"tracing_sampling_rate":0.3}`}, map[string]string{"admission.datadoghq.com/enabled": "true"}, []corev1.EnvVar{}, "", ""),
			expectedEnvs: []corev1.EnvVar{
				{
					Name:  "DD_TRACE_SAMPLE_RATE",
					Value: "0.30",
				},
				{
					Name:  "NODE_OPTIONS",
					Value: " --require=/datadog-lib/node_modules/dd-trace/init",
				},
				{
					Name:  "DD_INSTRUMENTATION_INSTALL_TYPE",
					Value: "k8s_lib_injection",
				},
				{
					Name:  "DD_INSTRUMENTATION_INSTALL_TIME",
					Value: installTime,
				},
				{
					Name:  "DD_INSTRUMENTATION_INSTALL_ID",
					Value: uuid,
				},
			},
			expectedInjectedLibraries: map[string]string{"js": "latest"},
			wantErr:                   false,
			setupConfig: func() {
			},
		},
		{
			name: "inject java bad json",
			pod: fakePodWithParent(
				"ns",
				map[string]string{
					"admission.datadoghq.com/java-lib.version":   "latest",
					"admission.datadoghq.com/java-lib.config.v1": `{"version":1,"runtime_metrics_enabled":true,`,
				},
				map[string]string{
					"admission.datadoghq.com/enabled": "true",
				},
				[]corev1.EnvVar{},
				"",
				"",
			),
			expectedEnvs: []corev1.EnvVar{
				{
					Name:  "DD_INSTRUMENTATION_INSTALL_TYPE",
					Value: "k8s_lib_injection",
				},
				{
					Name:  "DD_INSTRUMENTATION_INSTALL_TIME",
					Value: installTime,
				},
				{
					Name:  "DD_INSTRUMENTATION_INSTALL_ID",
					Value: uuid,
				},
				{
					Name:  "JAVA_TOOL_OPTIONS",
					Value: " -javaagent:/datadog-lib/dd-java-agent.jar -XX:OnError=/datadog-lib/continuousprofiler/tmp/dd_crash_uploader.sh -XX:ErrorFile=/datadog-lib/continuousprofiler/tmp/hs_err_pid_%p.log",
				},
			},
			expectedInjectedLibraries: map[string]string{"java": "latest"},
			wantErr:                   true,
		},
		{
			name: "inject with enabled false",
			pod: fakePodWithParent(
				"ns",
				map[string]string{
					"admission.datadoghq.com/java-lib.version":   "latest",
					"admission.datadoghq.com/java-lib.config.v1": `{"version":1,"runtime_metrics_enabled":true,`,
				},
				map[string]string{
					"admission.datadoghq.com/enabled": "false",
				},
				[]corev1.EnvVar{},
				"",
				"",
			),
			expectedEnvs: []corev1.EnvVar{
				{
					Name:  "DD_INSTRUMENTATION_INSTALL_TIME",
					Value: installTime,
				},
				{
					Name:  "DD_INSTRUMENTATION_INSTALL_ID",
					Value: uuid,
				},
			},
			expectedInjectedLibraries: map[string]string{},
			wantErr:                   false,
		},
		{
			name: "Single Step Instrumentation: user configuration is respected",
			pod: fakePodWithParent("ns", map[string]string{}, map[string]string{}, []corev1.EnvVar{
				{
					Name:  "DD_SERVICE",
					Value: "user-deployment",
				},
				{
					Name:  "DD_TRACE_ENABLED",
					Value: "false",
				},
				{
					Name:  "DD_RUNTIME_METRICS_ENABLED",
					Value: "false",
				},
				{
					Name:  "DD_TRACE_HEALTH_METRICS_ENABLED",
					Value: "false",
				},
				{
					Name:  "DD_TRACE_SAMPLE_RATE",
					Value: "0.5",
				},
				{
					Name:  "DD_TRACE_RATE_LIMIT",
					Value: "2",
				},
				{
					Name:  "DD_LOGS_INJECTION",
					Value: "false",
				},
			}, "replicaset", "test-deployment-123"),
			expectedEnvs: append(injectAllEnvs(), []corev1.EnvVar{
				{
					Name:  "DD_INSTRUMENTATION_INSTALL_TYPE",
					Value: "k8s_single_step",
				},
				{
					Name:  "DD_INSTRUMENTATION_INSTALL_TIME",
					Value: installTime,
				},
				{
					Name:  "DD_INSTRUMENTATION_INSTALL_ID",
					Value: uuid,
				},
				{
					Name:  "DD_SERVICE",
					Value: "user-deployment",
				},
				{
					Name:  "DD_TRACE_ENABLED",
					Value: "false",
				},
				{
					Name:  "DD_RUNTIME_METRICS_ENABLED",
					Value: "false",
				},
				{
					Name:  "DD_TRACE_HEALTH_METRICS_ENABLED",
					Value: "false",
				},
				{
					Name:  "DD_TRACE_SAMPLE_RATE",
					Value: "0.5",
				},
				{
					Name:  "DD_TRACE_RATE_LIMIT",
					Value: "2",
				},
				{
					Name:  "DD_LOGS_INJECTION",
					Value: "false",
				},
			}...),
			expectedInjectedLibraries: map[string]string{"java": "latest", "python": "latest", "js": "latest", "ruby": "latest", "dotnet": "latest"},
			wantErr:                   false,
			setupConfig:               func() { mockConfig.SetWithoutSource("apm_config.instrumentation.enabled", true) },
		},
		{
			name: "Single Step Instrumentation: disable with label",
			pod: fakePodWithParent(
				"ns",
				map[string]string{}, map[string]string{
					"admission.datadoghq.com/enabled": "false",
				}, []corev1.EnvVar{}, "replicaset", "test-deployment-123"),
			expectedEnvs: []corev1.EnvVar{
				{
					Name:  "DD_INSTRUMENTATION_INSTALL_TIME",
					Value: installTime,
				},
				{
					Name:  "DD_INSTRUMENTATION_INSTALL_ID",
					Value: uuid,
				},
			},
			expectedInjectedLibraries: map[string]string{},
			wantErr:                   false,
			setupConfig:               func() { mockConfig.SetWithoutSource("apm_config.instrumentation.enabled", true) },
		},
		{
			name: "Single Step Instrumentation: default service name for ReplicaSet",
			pod: fakePodWithParent(
				"ns",
				map[string]string{},
				map[string]string{},
				[]corev1.EnvVar{},
				"replicaset",
				"test-deployment-123",
			),
			expectedEnvs: append(append(injectAllEnvs(), expBasicConfig()...), corev1.EnvVar{
				Name:  "DD_SERVICE",
				Value: "test-deployment",
			},
				corev1.EnvVar{
					Name:  "DD_INSTRUMENTATION_INSTALL_TYPE",
					Value: "k8s_single_step",
				},
				corev1.EnvVar{
					Name:  "DD_INSTRUMENTATION_INSTALL_TIME",
					Value: installTime,
				},
				corev1.EnvVar{
					Name:  "DD_INSTRUMENTATION_INSTALL_ID",
					Value: uuid,
				},
			),
			expectedInjectedLibraries: map[string]string{"java": "latest", "python": "latest", "js": "latest", "ruby": "latest", "dotnet": "latest"},
			wantErr:                   false,
			setupConfig:               func() { mockConfig.SetWithoutSource("apm_config.instrumentation.enabled", true) },
		},
		{
			name: "Single Step Instrumentation: default service name for StatefulSet",
			pod: fakePodWithParent(
				"ns",
				map[string]string{},
				map[string]string{},
				[]corev1.EnvVar{},
				"statefulset",
				"test-statefulset-123",
			),
			expectedEnvs: append(append(injectAllEnvs(), expBasicConfig()...), corev1.EnvVar{
				Name:  "DD_SERVICE",
				Value: "test-statefulset-123",
			},
				corev1.EnvVar{
					Name:  "DD_INSTRUMENTATION_INSTALL_TYPE",
					Value: "k8s_single_step",
				},
				corev1.EnvVar{
					Name:  "DD_INSTRUMENTATION_INSTALL_TIME",
					Value: installTime,
				},
				corev1.EnvVar{
					Name:  "DD_INSTRUMENTATION_INSTALL_ID",
					Value: uuid,
				},
			),
			expectedInjectedLibraries: map[string]string{"java": "latest", "python": "latest", "js": "latest", "ruby": "latest", "dotnet": "latest"},
			wantErr:                   false,
			setupConfig:               func() { mockConfig.SetWithoutSource("apm_config.instrumentation.enabled", true) },
		},
		{
			name: "Single Step Instrumentation: default service name (disabled)",
			pod:  fakePodWithParent("ns", map[string]string{}, map[string]string{}, []corev1.EnvVar{}, "replicaset", "test-deployment-123"),
			expectedEnvs: []corev1.EnvVar{
				{
					Name:  "DD_INSTRUMENTATION_INSTALL_TIME",
					Value: installTime,
				},
				{
					Name:  "DD_INSTRUMENTATION_INSTALL_ID",
					Value: uuid,
				},
			},
			expectedInjectedLibraries: map[string]string{},
			wantErr:                   false,
			setupConfig:               func() { mockConfig.SetWithoutSource("apm_config.instrumentation.enabled", false) },
		},
		{
			name: "Single Step Instrumentation: disabled namespaces should not be instrumented",
			pod:  fakePodWithParent("ns", map[string]string{}, map[string]string{}, []corev1.EnvVar{}, "replicaset", "test-app-123"),
			expectedEnvs: []corev1.EnvVar{
				{
					Name:  "DD_INSTRUMENTATION_INSTALL_TIME",
					Value: installTime,
				},
				{
					Name:  "DD_INSTRUMENTATION_INSTALL_ID",
					Value: uuid,
				},
			},
			expectedInjectedLibraries: map[string]string{},
			wantErr:                   false,
			setupConfig: func() {
				mockConfig.SetWithoutSource("apm_config.instrumentation.enabled", true)
				mockConfig.SetWithoutSource("apm_config.instrumentation.disabled_namespaces", []string{"ns"})
			},
		},
		{
			name: "Single Step Instrumentation: enabled namespaces should be instrumented",
			pod: fakePodWithParent(
				"ns",
				map[string]string{},
				map[string]string{},
				[]corev1.EnvVar{{Name: "DD_INSTRUMENTATION_INSTALL_TYPE", Value: "k8s_single_step"}},
				"replicaset", "test-app-123",
			),
			expectedEnvs: append(append(injectAllEnvs(), expBasicConfig()...), corev1.EnvVar{
				Name:  "DD_SERVICE",
				Value: "test-app",
			},
				corev1.EnvVar{
					Name:  "DD_INSTRUMENTATION_INSTALL_TYPE",
					Value: "k8s_single_step",
				},
				corev1.EnvVar{
					Name:  "DD_INSTRUMENTATION_INSTALL_TIME",
					Value: installTime,
				},
				corev1.EnvVar{
					Name:  "DD_INSTRUMENTATION_INSTALL_ID",
					Value: uuid,
				},
			),
			expectedInjectedLibraries: map[string]string{"java": "latest", "python": "latest", "js": "latest", "ruby": "latest", "dotnet": "latest"},
			wantErr:                   false,
			setupConfig: func() {
				mockConfig.SetWithoutSource("apm_config.instrumentation.enabled", true)
				mockConfig.SetWithoutSource("apm_config.instrumentation.enabled_namespaces", []string{"ns"})
			},
		},
		{
			name: "Single Step Instrumentation enabled and language annotation provided",
			pod: fakePodWithParent(
				"ns",
				map[string]string{
					"admission.datadoghq.com/js-lib.version":   "v1.10",
					"admission.datadoghq.com/js-lib.config.v1": `{"version":1,"tracing_sampling_rate":0.4}`,
				},
				map[string]string{},
				[]corev1.EnvVar{},
				"",
				"",
			),
			expectedEnvs: []corev1.EnvVar{
				{
					Name:  "DD_RUNTIME_METRICS_ENABLED",
					Value: "true",
				},
				{
					Name:  "DD_TRACE_SAMPLE_RATE",
					Value: "0.40",
				},
				{
					Name:  "DD_TRACE_HEALTH_METRICS_ENABLED",
					Value: "true",
				},
				{
					Name:  "DD_LOGS_INJECTION",
					Value: "true",
				},
				{
					Name:  "DD_TRACE_ENABLED",
					Value: "true",
				},
				{
					Name:  "NODE_OPTIONS",
					Value: " --require=/datadog-lib/node_modules/dd-trace/init",
				},
				{
					Name:  "DD_INSTRUMENTATION_INSTALL_TYPE",
					Value: "k8s_single_step",
				},
				{
					Name:  "DD_INSTRUMENTATION_INSTALL_TIME",
					Value: installTime,
				},
				{
					Name:  "DD_INSTRUMENTATION_INSTALL_ID",
					Value: uuid,
				},
			},
			expectedInjectedLibraries: map[string]string{"js": "v1.10"},
			wantErr:                   false,
			setupConfig: func() {
				mockConfig.SetWithoutSource("apm_config.instrumentation.enabled", true)
			},
		},
		{
			name: "Single Step Instrumentation enabled with libVersions set",
			pod: fakePodWithParent(
				"ns",
				map[string]string{},
				map[string]string{},
				[]corev1.EnvVar{},
				"",
				"",
			),
			expectedEnvs: []corev1.EnvVar{
				{
					Name:  "DD_RUNTIME_METRICS_ENABLED",
					Value: "true",
				},
				{
					Name:  "DD_TRACE_HEALTH_METRICS_ENABLED",
					Value: "true",
				},
				{
					Name:  "DD_LOGS_INJECTION",
					Value: "true",
				},
				{
					Name:  "DD_TRACE_ENABLED",
					Value: "true",
				},
				{
					Name:  "JAVA_TOOL_OPTIONS",
					Value: " -javaagent:/datadog-lib/dd-java-agent.jar -XX:OnError=/datadog-lib/continuousprofiler/tmp/dd_crash_uploader.sh -XX:ErrorFile=/datadog-lib/continuousprofiler/tmp/hs_err_pid_%p.log",
				},
				{
					Name:  "PYTHONPATH",
					Value: "/datadog-lib/",
				},
				{
					Name:  "DD_INSTRUMENTATION_INSTALL_TYPE",
					Value: "k8s_single_step",
				},
				{
					Name:  "DD_INSTRUMENTATION_INSTALL_TIME",
					Value: installTime,
				},
				{
					Name:  "DD_INSTRUMENTATION_INSTALL_ID",
					Value: uuid,
				},
			},
			expectedInjectedLibraries: map[string]string{"java": "v1.28.0", "python": "v2.5.1"},
			wantErr:                   false,
			setupConfig: func() {
				mockConfig.SetWithoutSource("apm_config.instrumentation.enabled", true)
				mockConfig.SetWithoutSource("apm_config.instrumentation.lib_versions", map[string]string{"java": "v1.28.0", "python": "v2.5.1"})
			},
		},
		{
			name: "Single Step Instrumentation enabled, with language annotation and libVersions set",
			pod: fakePodWithParent(
				"ns",
				map[string]string{
					"admission.datadoghq.com/js-lib.version": "v1.10",
				},
				map[string]string{},
				[]corev1.EnvVar{},
				"",
				"",
			),
			expectedEnvs: []corev1.EnvVar{
				{
					Name:  "DD_RUNTIME_METRICS_ENABLED",
					Value: "true",
				},
				{
					Name:  "DD_TRACE_HEALTH_METRICS_ENABLED",
					Value: "true",
				},
				{
					Name:  "DD_LOGS_INJECTION",
					Value: "true",
				},
				{
					Name:  "DD_TRACE_ENABLED",
					Value: "true",
				},
				{
					Name:  "NODE_OPTIONS",
					Value: " --require=/datadog-lib/node_modules/dd-trace/init",
				},
				{
					Name:  "DD_INSTRUMENTATION_INSTALL_TYPE",
					Value: "k8s_single_step",
				},
				{
					Name:  "DD_INSTRUMENTATION_INSTALL_TIME",
					Value: installTime,
				},
				{
					Name:  "DD_INSTRUMENTATION_INSTALL_ID",
					Value: uuid,
				},
			},
			expectedInjectedLibraries: map[string]string{"js": "v1.10"},
			wantErr:                   false,
			setupConfig: func() {
				mockConfig.SetWithoutSource("apm_config.instrumentation.enabled", true)
				mockConfig.SetWithoutSource("apm_config.instrumentation.lib_versions", map[string]string{"java": "v1.28.0", "python": "v2.5.1"})
			},
		},
		{
			name: "Single Step Instrumentation enabled and language detection",
			pod: fakePodWithParent(
				"ns",
				map[string]string{},
				map[string]string{},
				[]corev1.EnvVar{},
				"replicaset",
				"test-app-689695b6cc",
			),
			expectedEnvs: []corev1.EnvVar{
				{
					Name:  "DD_SERVICE",
					Value: "test-app",
				},
				{
					Name:  "DD_RUNTIME_METRICS_ENABLED",
					Value: "true",
				},
				{
					Name:  "DD_TRACE_HEALTH_METRICS_ENABLED",
					Value: "true",
				},
				{
					Name:  "DD_LOGS_INJECTION",
					Value: "true",
				},
				{
					Name:  "DD_TRACE_ENABLED",
					Value: "true",
				},
				{
					Name:  "JAVA_TOOL_OPTIONS",
					Value: " -javaagent:/datadog-lib/dd-java-agent.jar -XX:OnError=/datadog-lib/continuousprofiler/tmp/dd_crash_uploader.sh -XX:ErrorFile=/datadog-lib/continuousprofiler/tmp/hs_err_pid_%p.log",
				},
				{
					Name:  "PYTHONPATH",
					Value: "/datadog-lib/",
				},
				{
					Name:  "DD_INSTRUMENTATION_INSTALL_TYPE",
					Value: "k8s_single_step",
				},
				{
					Name:  "DD_INSTRUMENTATION_INSTALL_TIME",
					Value: installTime,
				},
				{
					Name:  "DD_INSTRUMENTATION_INSTALL_ID",
					Value: uuid,
				},
			},
			expectedInjectedLibraries: map[string]string{"python": "latest", "java": "latest"},
			langDetectionDeployments: []mockDeployment{
				{
					containerName:  "pod",
					deploymentName: "test-app",
					namespace:      "ns",
					languages:      util.LanguageSet{util.Language("python"): struct{}{}, util.Language("java"): struct{}{}},
				},
			},
			wantErr: false,
			setupConfig: func() {
				mockConfig.SetWithoutSource("admission_controller.inject_auto_detected_libraries", true)
				mockConfig.SetWithoutSource("apm_config.instrumentation.enabled", true)
			},
		},
		{
			name: "Library annotation, Single Step Instrumentation with library pinned and language detection",
			pod: fakePodWithParent(
				"ns",
				map[string]string{"admission.datadoghq.com/js-lib.version": "v1.10"},
				map[string]string{},
				[]corev1.EnvVar{},
				"replicaset",
				"test-app-689695b6cc",
			),
			expectedEnvs: []corev1.EnvVar{
				{
					Name:  "DD_SERVICE",
					Value: "test-app",
				},
				{
					Name:  "DD_RUNTIME_METRICS_ENABLED",
					Value: "true",
				},
				{
					Name:  "DD_TRACE_HEALTH_METRICS_ENABLED",
					Value: "true",
				},
				{
					Name:  "DD_LOGS_INJECTION",
					Value: "true",
				},
				{
					Name:  "DD_TRACE_ENABLED",
					Value: "true",
				},
				{
					Name:  "NODE_OPTIONS",
					Value: " --require=/datadog-lib/node_modules/dd-trace/init",
				},
				{
					Name:  "DD_INSTRUMENTATION_INSTALL_TYPE",
					Value: "k8s_single_step",
				},
				{
					Name:  "DD_INSTRUMENTATION_INSTALL_TIME",
					Value: installTime,
				},
				{
					Name:  "DD_INSTRUMENTATION_INSTALL_ID",
					Value: uuid,
				},
			},
			expectedInjectedLibraries: map[string]string{"js": "v1.10"},
			langDetectionDeployments: []mockDeployment{
				{
					containerName:  "pod",
					deploymentName: "test-app",
					namespace:      "ns",
					languages:      util.LanguageSet{util.Language("python"): struct{}{}, util.Language("java"): struct{}{}},
				},
			},
			wantErr: false,
			setupConfig: func() {
				mockConfig.SetWithoutSource("admission_controller.inject_auto_detected_libraries", true)
				mockConfig.SetWithoutSource("apm_config.instrumentation.enabled", true)
				mockConfig.SetWithoutSource("apm_config.instrumentation.lib_versions", map[string]string{"ruby": "v1.2.3"})
			},
		},
	}
	for _, tt := range tests {
		t.Run(tt.name, func(t *testing.T) {
			mockConfig = config.Mock(t)
			if tt.setupConfig != nil {
				tt.setupConfig()
			}

<<<<<<< HEAD
			fakeStoreWithDeployment(t, tt.langDetectionDeployments)

			// reset pinned libraries between test runs
			pinnedLibs.once = new(sync.Once)
			pinnedLibs.libraries = []libInfo{}

			err := injectAutoInstrumentation(tt.pod, "", fake.NewSimpleDynamicClient(scheme))
=======
			apmInstrumentation, err := newAPMInstrumentationWebhook()
			require.NoError(t, err)

			err = apmInstrumentation.injectAutoInstrumentation(tt.pod, "", fake.NewSimpleDynamicClient(scheme))
>>>>>>> c8fe419f
			require.False(t, (err != nil) != tt.wantErr)

			container := tt.pod.Spec.Containers[0]
			for _, contEnv := range container.Env {
				found := false
				for _, expectEnv := range tt.expectedEnvs {
					if expectEnv.Name == contEnv.Name {
						found = true
						break
					}
				}
				if !found {
					require.Failf(t, "Unexpected env var injected in container", contEnv.Name)
				}
			}
			for _, expectEnv := range tt.expectedEnvs {
				found := false
				for _, contEnv := range container.Env {
					if expectEnv.Name == contEnv.Name {
						found = true
						break
					}
				}
				if !found {
					require.Failf(t, "Unexpected env var injected in container", expectEnv.Name)
				}
			}

			envCount := 0
			for _, contEnv := range container.Env {
				for _, expectEnv := range tt.expectedEnvs {
					if expectEnv.Name == contEnv.Name {
						require.Equal(t, expectEnv.Value, contEnv.Value)
						envCount++
						break
					}
				}
			}
			require.Equal(t, len(tt.expectedEnvs), envCount)
		})

		initContainers := tt.pod.Spec.InitContainers
		require.Equal(t, len(tt.expectedInjectedLibraries), len(initContainers))
		for _, c := range initContainers {
			language := getLanguageFromInitContainerName(c.Name)
			require.Contains(t, tt.expectedInjectedLibraries, language)
			require.Equal(t, tt.expectedInjectedLibraries[language], strings.Split(c.Image, ":")[1])
		}

		t.Cleanup(func() {
			os.Unsetenv("DD_INSTRUMENTATION_INSTALL_ID")
			os.Unsetenv("DD_INSTRUMENTATION_INSTALL_TIME")
		})
	}
}

<<<<<<< HEAD
func getLanguageFromInitContainerName(initContainerName string) string {
	trimmedSuffix := strings.TrimSuffix(initContainerName, "-init")
	return strings.TrimPrefix(trimmedSuffix, "datadog-lib-")
=======
func TestShouldInject(t *testing.T) {
	var mockConfig *config.MockConfig
	tests := []struct {
		name        string
		pod         *corev1.Pod
		setupConfig func()
		want        bool
	}{
		{
			name:        "instrumentation on, no label",
			pod:         fakePodWithNamespaceAndLabel("ns", "", ""),
			setupConfig: func() { mockConfig.SetWithoutSource("apm_config.instrumentation.enabled", true) },
			want:        true,
		},
		{
			name:        "instrumentation on, label disabled",
			pod:         fakePodWithNamespaceAndLabel("ns", "admission.datadoghq.com/enabled", "false"),
			setupConfig: func() { mockConfig.SetWithoutSource("apm_config.instrumentation.enabled", true) },
			want:        false,
		},
		{
			name: "instrumentation on with disabled namespace, no label",
			pod:  fakePodWithNamespaceAndLabel("ns", "", ""),
			setupConfig: func() {
				mockConfig.SetWithoutSource("apm_config.instrumentation.enabled", true)
				mockConfig.SetWithoutSource("apm_config.instrumentation.disabled_namespaces", []string{"ns"})
			},
			want: false,
		},
		{
			name: "instrumentation on with disabled namespace, no label",
			pod:  fakePodWithNamespaceAndLabel("ns", "", ""),
			setupConfig: func() {
				mockConfig.SetWithoutSource("apm_config.instrumentation.enabled", true)
				mockConfig.SetWithoutSource("apm_config.instrumentation.disabled_namespaces", []string{"ns2"})
			},
			want: true,
		},
		{
			name: "instrumentation on with disabled namespace, disabled label",
			pod:  fakePodWithNamespaceAndLabel("ns", "admission.datadoghq.com/enabled", "false"),
			setupConfig: func() {
				mockConfig.SetWithoutSource("apm_config.instrumentation.enabled", true)
				mockConfig.SetWithoutSource("apm_config.instrumentation.disabled_namespaces", []string{"ns"})
			},
			want: false,
		},
		{
			name: "instrumentation on with disabled namespace, label enabled",
			pod:  fakePodWithNamespaceAndLabel("ns", "admission.datadoghq.com/enabled", "true"),
			setupConfig: func() {
				mockConfig.SetWithoutSource("apm_config.instrumentation.enabled", true)
				mockConfig.SetWithoutSource("apm_config.instrumentation.disabled_namespaces", []string{"ns"})
			},
			want: true,
		},
		{
			name:        "instrumentation off, label enabled",
			pod:         fakePodWithNamespaceAndLabel("ns", "admission.datadoghq.com/enabled", "true"),
			setupConfig: func() { mockConfig.SetWithoutSource("apm_config.instrumentation.enabled", false) },
			want:        true,
		},
		{
			name:        "instrumentation off, no label",
			pod:         fakePodWithNamespaceAndLabel("ns", "", ""),
			setupConfig: func() { mockConfig.SetWithoutSource("apm_config.instrumentation.enabled", false) },
			want:        false,
		},
		{
			name: "instrumentation off with enabled namespace, label enabled",
			pod:  fakePodWithNamespaceAndLabel("ns", "admission.datadoghq.com/enabled", "true"),
			setupConfig: func() {
				mockConfig.SetWithoutSource("apm_config.instrumentation.enabled", true)
				mockConfig.SetWithoutSource("apm_config.instrumentation.enabled_namespaces", []string{"ns"})
			},
			want: true,
		},
		{
			name: "instrumentation off with enabled namespace, label disabled",
			pod:  fakePodWithNamespaceAndLabel("ns", "admission.datadoghq.com/enabled", "false"),
			setupConfig: func() {
				mockConfig.SetWithoutSource("apm_config.instrumentation.enabled", false)
				mockConfig.SetWithoutSource("apm_config.instrumentation.enabled_namespaces", []string{"ns"})
			},
			want: false,
		},
		{
			name: "instrumentation off with enabled namespace, no label",
			pod:  fakePodWithNamespaceAndLabel("ns", "", ""),
			setupConfig: func() {
				mockConfig.SetWithoutSource("apm_config.instrumentation.enabled", false)
				mockConfig.SetWithoutSource("apm_config.instrumentation.enabled_namespaces", []string{"ns"})
			},
			want: false,
		},
		{
			name: "instrumentation on with enabled namespace, no label",
			pod:  fakePodWithNamespaceAndLabel("ns", "", ""),
			setupConfig: func() {
				mockConfig.SetWithoutSource("apm_config.instrumentation.enabled", true)
				mockConfig.SetWithoutSource("apm_config.instrumentation.enabled_namespaces", []string{"ns"})
			},
			want: true,
		},
		{
			name: "instrumentation on with enabled other namespace, no label",
			pod:  fakePodWithNamespaceAndLabel("ns", "", ""),
			setupConfig: func() {
				mockConfig.SetWithoutSource("apm_config.instrumentation.enabled", true)
				mockConfig.SetWithoutSource("apm_config.instrumentation.enabled_namespaces", []string{"n2s"})
			},
			want: false,
		},
		{
			name: "instrumentation on in kube-system namespace, no label",
			pod:  fakePodWithNamespaceAndLabel("kube-system", "", ""),
			setupConfig: func() {
				mockConfig.SetWithoutSource("apm_config.instrumentation.enabled", true)
			},
			want: false,
		},
		{
			name: "instrumentation on in default (datadog) namespace, no label",
			pod:  fakePodWithNamespaceAndLabel("default", "", ""),
			setupConfig: func() {
				mockConfig.SetWithoutSource("apm_config.instrumentation.enabled", true)
				mockConfig.SetWithoutSource("kube_resources_namespace", "default")
			},
			want: false,
		},
	}

	for _, tt := range tests {
		t.Run(tt.name, func(t *testing.T) {
			mockConfig = config.Mock(nil)
			tt.setupConfig()

			// Need to create a new instance of the webhook to take into account
			// the config changes.
			apmInstrumentationWebhook, errInitAPMInstrumentation = newAPMInstrumentationWebhook()

			if got := shouldInject(tt.pod); got != tt.want {
				t.Errorf("shouldInject() = %v, want %v", got, tt.want)
			}
		})
	}
>>>>>>> c8fe419f
}<|MERGE_RESOLUTION|>--- conflicted
+++ resolved
@@ -573,18 +573,14 @@
 				tt.setupConfig()
 			}
 
-<<<<<<< HEAD
 			// reset pinned libraries between test runs
 			pinnedLibs.once = new(sync.Once)
 			pinnedLibs.libraries = []libInfo{}
 
-			libsToInject, _ := extractLibInfo(tt.pod, tt.containerRegistry)
-=======
 			apmInstrumentation, err := newAPMInstrumentationWebhook()
 			require.NoError(t, err)
 
 			libsToInject, _ := apmInstrumentation.extractLibInfo(tt.pod, tt.containerRegistry)
->>>>>>> c8fe419f
 			require.ElementsMatch(t, tt.expectedLibsToInject, libsToInject)
 		})
 	}
@@ -1848,20 +1844,16 @@
 				tt.setupConfig()
 			}
 
-<<<<<<< HEAD
 			fakeStoreWithDeployment(t, tt.langDetectionDeployments)
 
 			// reset pinned libraries between test runs
 			pinnedLibs.once = new(sync.Once)
 			pinnedLibs.libraries = []libInfo{}
 
-			err := injectAutoInstrumentation(tt.pod, "", fake.NewSimpleDynamicClient(scheme))
-=======
 			apmInstrumentation, err := newAPMInstrumentationWebhook()
 			require.NoError(t, err)
 
 			err = apmInstrumentation.injectAutoInstrumentation(tt.pod, "", fake.NewSimpleDynamicClient(scheme))
->>>>>>> c8fe419f
 			require.False(t, (err != nil) != tt.wantErr)
 
 			container := tt.pod.Spec.Containers[0]
@@ -1918,11 +1910,11 @@
 	}
 }
 
-<<<<<<< HEAD
 func getLanguageFromInitContainerName(initContainerName string) string {
 	trimmedSuffix := strings.TrimSuffix(initContainerName, "-init")
 	return strings.TrimPrefix(trimmedSuffix, "datadog-lib-")
-=======
+}
+
 func TestShouldInject(t *testing.T) {
 	var mockConfig *config.MockConfig
 	tests := []struct {
@@ -2069,5 +2061,4 @@
 			}
 		})
 	}
->>>>>>> c8fe419f
 }