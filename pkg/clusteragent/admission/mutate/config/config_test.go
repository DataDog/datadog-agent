--- conflicted
+++ resolved
@@ -472,14 +472,9 @@
 				workloadmetafxmock.MockModule(workloadmeta.NewParams()),
 				fx.Replace(config.MockParams{Overrides: tt.overrides}),
 			)
-<<<<<<< HEAD
 			datadogConfig := fxutil.Test[config.Component](t, core.MockBundle())
 			webhook := NewWebhook(wmeta, autoinstrumentation.GetInjectionFilter(datadogConfig), datadogConfig)
-			request := admission.MutateRequest{
-=======
-			webhook := NewWebhook(wmeta, autoinstrumentation.GetInjectionFilter())
 			request := admission.Request{
->>>>>>> dcd91688
 				Raw:       podJSON,
 				Namespace: "bar",
 			}
