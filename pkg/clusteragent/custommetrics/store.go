--- conflicted
+++ resolved
@@ -159,10 +159,6 @@
 func (c *configMapStore) ListAllExternalMetricValues() ([]ExternalMetricValue, error) {
 	c.mu.Lock()
 	defer c.mu.Unlock()
-<<<<<<< HEAD
-
-=======
->>>>>>> 6f2d901a
 	if err := c.getConfigMap(); err != nil {
 		return nil, err
 	}
