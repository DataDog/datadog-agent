// Unless explicitly stated otherwise all files in this repository are licensed
// under the Apache License Version 2.0.
// This product includes software developed at Datadog (https://www.datadoghq.com/).
// Copyright 2018 Datadog, Inc.

// +build kubeapiserver

package custommetrics

import (
	"fmt"

<<<<<<< HEAD
	"github.com/kubernetes-incubator/custom-metrics-apiserver/pkg/provider"
=======
	"github.com/CharlyF/custom-metrics-apiserver/pkg/provider"
>>>>>>> 6f2d901a
	apimeta "k8s.io/apimachinery/pkg/api/meta"
	"k8s.io/apimachinery/pkg/api/resource"
	metav1 "k8s.io/apimachinery/pkg/apis/meta/v1"
	"k8s.io/apimachinery/pkg/labels"
	"k8s.io/apimachinery/pkg/types"
	"k8s.io/client-go/dynamic"
	"k8s.io/metrics/pkg/apis/custom_metrics"
	"k8s.io/metrics/pkg/apis/external_metrics"

<<<<<<< HEAD
	"github.com/StackVista/stackstate-agent/pkg/util/log"
=======
	"github.com/DataDog/datadog-agent/pkg/config"
	"github.com/DataDog/datadog-agent/pkg/util/log"
>>>>>>> 6f2d901a
)

type externalMetric struct {
	info  provider.ExternalMetricInfo
	value external_metrics.ExternalMetricValue
}

type datadogProvider struct {
	client dynamic.Interface
	mapper apimeta.RESTMapper

	values          map[provider.CustomMetricInfo]int64
	externalMetrics []externalMetric
	resVersion      string
	store           Store
	timestamp       int64
	maxAge          int64
}

// NewDatadogProvider creates a Custom Metrics and External Metrics Provider.
func NewDatadogProvider(client dynamic.Interface, mapper apimeta.RESTMapper, store Store) provider.MetricsProvider {
	maxAge := config.Datadog.GetInt64("external_metrics_provider.local_copy_refresh_rate")
	return &datadogProvider{
		client: client,
		mapper: mapper,
		values: make(map[provider.CustomMetricInfo]int64),
		store:  store,
		maxAge: maxAge,
	}
}

// GetMetricByName - Not implemented
func (p *datadogProvider) GetMetricByName(name types.NamespacedName, info provider.CustomMetricInfo) (*custom_metrics.MetricValue, error) {
	return nil, fmt.Errorf("not Implemented - GetMetricByName")
}

// GetMetricBySelector - Not implemented
func (p *datadogProvider) GetMetricBySelector(namespace string, selector labels.Selector, info provider.CustomMetricInfo) (*custom_metrics.MetricValueList, error) {
	return nil, fmt.Errorf("not Implemented - GetMetricBySelector")
}

// ListAllMetrics reads from a ConfigMap, similarly to ListExternalMetrics
// TODO implement the in cluster Custom Metrics Provider to use the ListAllMetrics
func (p *datadogProvider) ListAllMetrics() []provider.CustomMetricInfo {
	return nil
}

// ListAllExternalMetrics is called every 30 seconds, although this is configurable on the API Server's end.
func (p *datadogProvider) ListAllExternalMetrics() []provider.ExternalMetricInfo {
	var externalMetricsInfoList []provider.ExternalMetricInfo
	var externalMetricsList []externalMetric

	copyAge := metav1.Now().Unix() - p.timestamp
	if copyAge < p.maxAge {
		log.Tracef("Local copy is recent enough, not querying the GlobalStore. Remaining %d seconds before next sync", p.maxAge-copyAge)
		for _, in := range p.externalMetrics {
			externalMetricsInfoList = append(externalMetricsInfoList, in.info)
		}
		return externalMetricsInfoList
	}

	log.Debugf("Local copy of external metrics from the global store is outdated by %d seconds, resyncing now", copyAge-p.maxAge)
	rawMetrics, err := p.store.ListAllExternalMetricValues()
	if err != nil {
		log.Errorf("Could not list the external metrics in the store: %s", err.Error())
		return externalMetricsInfoList
	}

	for _, metric := range rawMetrics {
		// Only metrics that exist in Datadog and available are eligible to be evaluated in the HPA process.
		if !metric.Valid {
			continue
		}
		var extMetric externalMetric
		extMetric.info = provider.ExternalMetricInfo{
			Metric: metric.MetricName,
		}
		extMetric.value = external_metrics.ExternalMetricValue{
			MetricName:   metric.MetricName,
			MetricLabels: metric.Labels,
			Value:        *resource.NewQuantity(metric.Value, resource.DecimalSI),
		}
		externalMetricsList = append(externalMetricsList, extMetric)

		externalMetricsInfoList = append(externalMetricsInfoList, provider.ExternalMetricInfo{
			Metric: metric.MetricName,
		})
	}
	p.externalMetrics = externalMetricsList
	p.timestamp = metav1.Now().Unix()
	log.Debugf("ListAllExternalMetrics returns %d metrics", len(externalMetricsInfoList))
	return externalMetricsInfoList
}

// GetExternalMetric is called every 30 seconds as a result of:
// - The registering of the External Metrics Provider
// - The creation of a HPA manifest with an External metrics type.
// - The validation of the metrics against Datadog
<<<<<<< HEAD
// FIXME ListAllExternalMetrics is called on another replica prior to GetExternalMetric for the first time the metrics will be missing.
// Make sure to hit the Global store in GetExternalMetric too.
func (p *datadogProvider) GetExternalMetric(namespace string, metricName string, metricSelector labels.Selector) (*external_metrics.ExternalMetricValueList, error) {
	matchingMetrics := []external_metrics.ExternalMetricValue{}

=======
// Every replica answering to a ListAllExternalMetrics will populate its cache with a copy of the global cache.
// If the copy does not exist or is too old (>1 HPA controller default run cycle) we refresh it.
func (p *datadogProvider) GetExternalMetric(namespace string, metricSelector labels.Selector, info provider.ExternalMetricInfo) (*external_metrics.ExternalMetricValueList, error) {
	matchingMetrics := []external_metrics.ExternalMetricValue{}

	p.ListAllExternalMetrics() // get up to date values from the cache or the Global Store

>>>>>>> 6f2d901a
	for _, metric := range p.externalMetrics {
		metricFromDatadog := external_metrics.ExternalMetricValue{
			MetricName:   metric.info.Metric,
			MetricLabels: metric.value.MetricLabels,
			Value:        metric.value.Value,
		}
		if metric.info.Metric == metric.info.Metric &&
			metricSelector.Matches(labels.Set(metric.value.MetricLabels)) {
			metricValue := metricFromDatadog
			metricValue.Timestamp = metav1.Now()
			matchingMetrics = append(matchingMetrics, metricValue)
		}
	}
	log.Tracef("External metrics returned: %#v", matchingMetrics)
	return &external_metrics.ExternalMetricValueList{
		Items: matchingMetrics,
	}, nil
}<|MERGE_RESOLUTION|>--- conflicted
+++ resolved
@@ -10,11 +10,7 @@
 import (
 	"fmt"
 
-<<<<<<< HEAD
-	"github.com/kubernetes-incubator/custom-metrics-apiserver/pkg/provider"
-=======
 	"github.com/CharlyF/custom-metrics-apiserver/pkg/provider"
->>>>>>> 6f2d901a
 	apimeta "k8s.io/apimachinery/pkg/api/meta"
 	"k8s.io/apimachinery/pkg/api/resource"
 	metav1 "k8s.io/apimachinery/pkg/apis/meta/v1"
@@ -24,12 +20,8 @@
 	"k8s.io/metrics/pkg/apis/custom_metrics"
 	"k8s.io/metrics/pkg/apis/external_metrics"
 
-<<<<<<< HEAD
+	"github.com/StackVista/stackstate-agent/pkg/config"
 	"github.com/StackVista/stackstate-agent/pkg/util/log"
-=======
-	"github.com/DataDog/datadog-agent/pkg/config"
-	"github.com/DataDog/datadog-agent/pkg/util/log"
->>>>>>> 6f2d901a
 )
 
 type externalMetric struct {
@@ -128,13 +120,6 @@
 // - The registering of the External Metrics Provider
 // - The creation of a HPA manifest with an External metrics type.
 // - The validation of the metrics against Datadog
-<<<<<<< HEAD
-// FIXME ListAllExternalMetrics is called on another replica prior to GetExternalMetric for the first time the metrics will be missing.
-// Make sure to hit the Global store in GetExternalMetric too.
-func (p *datadogProvider) GetExternalMetric(namespace string, metricName string, metricSelector labels.Selector) (*external_metrics.ExternalMetricValueList, error) {
-	matchingMetrics := []external_metrics.ExternalMetricValue{}
-
-=======
 // Every replica answering to a ListAllExternalMetrics will populate its cache with a copy of the global cache.
 // If the copy does not exist or is too old (>1 HPA controller default run cycle) we refresh it.
 func (p *datadogProvider) GetExternalMetric(namespace string, metricSelector labels.Selector, info provider.ExternalMetricInfo) (*external_metrics.ExternalMetricValueList, error) {
@@ -142,7 +127,6 @@
 
 	p.ListAllExternalMetrics() // get up to date values from the cache or the Global Store
 
->>>>>>> 6f2d901a
 	for _, metric := range p.externalMetrics {
 		metricFromDatadog := external_metrics.ExternalMetricValue{
 			MetricName:   metric.info.Metric,
