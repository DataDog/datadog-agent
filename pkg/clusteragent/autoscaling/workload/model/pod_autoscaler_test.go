// Unless explicitly stated otherwise all files in this repository are licensed
// under the Apache License Version 2.0.
// This product includes software developed at Datadog (https://www.datadoghq.com/).
// Copyright 2016-present Datadog, Inc.

//go:build kubeapiserver && test

package model

import (
	"fmt"
	"testing"
	"time"

	"github.com/stretchr/testify/assert"
	metav1 "k8s.io/apimachinery/pkg/apis/meta/v1"

	datadoghq "github.com/DataDog/datadog-operator/api/datadoghq/v1alpha1"
)

func TestAddHorizontalAction(t *testing.T) {
	testTime := time.Now()

	// Test no retention, should move back to keep a single action
	var horizontalEventsRetention time.Duration
	horizontalLastActions := []datadoghq.DatadogPodAutoscalerHorizontalAction{
		{
			Time: metav1.Time{Time: testTime.Add(-10 * time.Minute)},
		},
		{
			Time: metav1.Time{Time: testTime.Add(-8 * time.Minute)},
		},
	}
	addedAction1 := &datadoghq.DatadogPodAutoscalerHorizontalAction{
		Time: metav1.Time{Time: testTime},
	}
	horizontalLastActions = addHorizontalAction(testTime, horizontalEventsRetention, horizontalLastActions, addedAction1)
	assert.Equal(t, []datadoghq.DatadogPodAutoscalerHorizontalAction{*addedAction1}, horizontalLastActions)

	// Add another event, should still keep one
	horizontalLastActions = addHorizontalAction(testTime, horizontalEventsRetention, horizontalLastActions, addedAction1)
	assert.Equal(t, []datadoghq.DatadogPodAutoscalerHorizontalAction{*addedAction1}, horizontalLastActions)

	// 15 minutes retention, should keep everything
	horizontalEventsRetention = 15 * time.Minute
	horizontalLastActions = []datadoghq.DatadogPodAutoscalerHorizontalAction{
		{
			Time: metav1.Time{Time: testTime.Add(-10 * time.Minute)},
		},
		{
			Time: metav1.Time{Time: testTime.Add(-8 * time.Minute)},
		},
	}
	// Adding two fake events
	horizontalLastActions = addHorizontalAction(testTime, horizontalEventsRetention, horizontalLastActions, addedAction1)
	horizontalLastActions = addHorizontalAction(testTime, horizontalEventsRetention, horizontalLastActions, addedAction1)
	assert.Equal(t, []datadoghq.DatadogPodAutoscalerHorizontalAction{
		{
			Time: metav1.Time{Time: testTime.Add(-10 * time.Minute)},
		},
		{
			Time: metav1.Time{Time: testTime.Add(-8 * time.Minute)},
		},
		*addedAction1,
		*addedAction1,
	}, horizontalLastActions)

	// Moving time forward, should keep only the last two events
	testTime = testTime.Add(10 * time.Minute)
	addedAction2 := &datadoghq.DatadogPodAutoscalerHorizontalAction{
		Time: metav1.Time{Time: testTime},
	}
	horizontalLastActions = addHorizontalAction(testTime, horizontalEventsRetention, horizontalLastActions, addedAction2)
	assert.Equal(t, []datadoghq.DatadogPodAutoscalerHorizontalAction{
		*addedAction1,
		*addedAction1,
		*addedAction2,
	}, horizontalLastActions)
}

<<<<<<< HEAD
func TestParseCustomConfigurationAnnotation(t *testing.T) {
	tests := []struct {
		name        string
		annotations map[string]string
		expected    *RecommenderConfiguration
		err         error
	}{
		{
			name:        "Empty annotations",
			annotations: map[string]string{},
			expected:    nil,
			err:         nil,
		},
		{
			name: "URL annotation",
			annotations: map[string]string{
				CustomRecommenderAnnotationKey: "{\"endpoint\": \"localhost:8080/test\"}",
			},
			expected: &RecommenderConfiguration{
				Endpoint: "localhost:8080/test",
			},
			err: nil,
		},
		{
			name: "Settings annotation",
			annotations: map[string]string{
				CustomRecommenderAnnotationKey: "{\"endpoint\": \"localhost:8080/test\", \"settings\": {\"key\": \"value\", \"number\": 1, \"bool\": true, \"array\": [1, 2, 3], \"object\": {\"key\": \"value\"}}}",
			},
			expected: &RecommenderConfiguration{
				Endpoint: "localhost:8080/test",
				Settings: map[string]any{
					"key":    "value",
					"number": 1.0,
					"bool":   true,
					"array":  []interface{}{1.0, 2.0, 3.0},
					"object": map[string]interface{}{"key": "value"},
				},
			},
			err: nil,
		},
		{
			name: "Unmarshalable annotations",
			annotations: map[string]string{
				CustomRecommenderAnnotationKey: "{\"endpoint: \"localhost:8080/test\",}",
			},
			expected: nil,
			err:      fmt.Errorf("Failed to parse annotations for custom recommender configuration: invalid character 'l' after object key"),
=======
func TestGetHorizontalEventsRetention(t *testing.T) {
	tests := []struct {
		name                   string
		policy                 *datadoghq.DatadogPodAutoscalerPolicy
		longestLookbackAllowed time.Duration
		expectedRetention      time.Duration
	}{
		{
			name:                   "No policy, no retention",
			policy:                 nil,
			longestLookbackAllowed: 0,
			expectedRetention:      0,
		},
		{
			name:                   "No policy, 15 minutes retention",
			policy:                 nil,
			longestLookbackAllowed: 15 * time.Minute,
			expectedRetention:      0,
		},
		{
			name: "Upscale policy with rules, 30 minutes retention",
			policy: &datadoghq.DatadogPodAutoscalerPolicy{
				Upscale: &datadoghq.DatadogPodAutoscalerScalingPolicy{
					Rules: []datadoghq.DatadogPodAutoscalerScalingRule{
						{
							Type:          "Pods",
							PeriodSeconds: 900,
							Value:         2,
						},
					},
				},
			},
			longestLookbackAllowed: 30 * time.Minute,
			expectedRetention:      15 * time.Minute,
		},
		{
			name: "Upscale policy with rules, 10 minutes max retention",
			policy: &datadoghq.DatadogPodAutoscalerPolicy{
				Upscale: &datadoghq.DatadogPodAutoscalerScalingPolicy{
					Rules: []datadoghq.DatadogPodAutoscalerScalingRule{
						{
							Type:          "Pods",
							PeriodSeconds: 900,
							Value:         2,
						},
					},
				},
			},
			longestLookbackAllowed: 10 * time.Minute,
			expectedRetention:      10 * time.Minute,
		},
		{
			name: "Upscale and downscale policy with rules, 30 minutes retention",
			policy: &datadoghq.DatadogPodAutoscalerPolicy{
				Upscale: &datadoghq.DatadogPodAutoscalerScalingPolicy{
					Rules: []datadoghq.DatadogPodAutoscalerScalingRule{
						{
							Type:          "Pods",
							PeriodSeconds: 900,
							Value:         2,
						},
					},
				},
				Downscale: &datadoghq.DatadogPodAutoscalerScalingPolicy{
					Rules: []datadoghq.DatadogPodAutoscalerScalingRule{
						{
							Type:          "Pods",
							PeriodSeconds: 960,
							Value:         2,
						},
					},
				},
			},
			longestLookbackAllowed: 30 * time.Minute,
			expectedRetention:      16 * time.Minute,
		},
		{
			name: "Upscale and downscale policy with rules, 10 minutes max retention",
			policy: &datadoghq.DatadogPodAutoscalerPolicy{
				Upscale: &datadoghq.DatadogPodAutoscalerScalingPolicy{
					Rules: []datadoghq.DatadogPodAutoscalerScalingRule{
						{
							Type:          "Pods",
							PeriodSeconds: 900,
							Value:         2,
						},
					},
				},
				Downscale: &datadoghq.DatadogPodAutoscalerScalingPolicy{
					Rules: []datadoghq.DatadogPodAutoscalerScalingRule{
						{
							Type:          "Pods",
							PeriodSeconds: 960,
							Value:         2,
						},
					},
				},
			},
			longestLookbackAllowed: 10 * time.Minute,
			expectedRetention:      10 * time.Minute,
		},
		{
			name: "Upscale stabilization window 5 minutes",
			policy: &datadoghq.DatadogPodAutoscalerPolicy{
				Upscale: &datadoghq.DatadogPodAutoscalerScalingPolicy{
					Rules: []datadoghq.DatadogPodAutoscalerScalingRule{
						{
							Type:          "Pods",
							PeriodSeconds: 180,
							Value:         2,
						},
					},
					StabilizationWindowSeconds: 300,
				},
				Downscale: &datadoghq.DatadogPodAutoscalerScalingPolicy{
					Rules: []datadoghq.DatadogPodAutoscalerScalingRule{
						{
							Type:          "Pods",
							PeriodSeconds: 180,
							Value:         2,
						},
					},
				},
			},
			longestLookbackAllowed: 30 * time.Minute,
			expectedRetention:      5 * time.Minute,
		},
		{
			name: "Downscale stabilization window 5 minutes",
			policy: &datadoghq.DatadogPodAutoscalerPolicy{
				Upscale: &datadoghq.DatadogPodAutoscalerScalingPolicy{
					Rules: []datadoghq.DatadogPodAutoscalerScalingRule{
						{
							Type:          "Pods",
							PeriodSeconds: 180,
							Value:         2,
						},
					},
				},
				Downscale: &datadoghq.DatadogPodAutoscalerScalingPolicy{
					Rules: []datadoghq.DatadogPodAutoscalerScalingRule{
						{
							Type:          "Pods",
							PeriodSeconds: 180,
							Value:         2,
						},
					},
					StabilizationWindowSeconds: 300,
				},
			},
			longestLookbackAllowed: 30 * time.Minute,
			expectedRetention:      5 * time.Minute,
		},
		{
			name: "Stabilization, rules, max retention",
			policy: &datadoghq.DatadogPodAutoscalerPolicy{
				Upscale: &datadoghq.DatadogPodAutoscalerScalingPolicy{
					Rules: []datadoghq.DatadogPodAutoscalerScalingRule{
						{
							Type:          "Pods",
							PeriodSeconds: 360,
							Value:         2,
						},
					},
					StabilizationWindowSeconds: 300,
				},
				Downscale: &datadoghq.DatadogPodAutoscalerScalingPolicy{
					Rules: []datadoghq.DatadogPodAutoscalerScalingRule{
						{
							Type:          "Pods",
							PeriodSeconds: 420,
							Value:         2,
						},
					},
					StabilizationWindowSeconds: 180,
				},
			},
			longestLookbackAllowed: 30 * time.Minute,
			expectedRetention:      7 * time.Minute,
>>>>>>> 8cb7df00
		},
	}

	for _, tt := range tests {
		t.Run(tt.name, func(t *testing.T) {
<<<<<<< HEAD
			customConfiguration, err := parseCustomConfigurationAnnotation(tt.annotations)
			if tt.err == nil {
				assert.NoError(t, err)
				assert.Equal(t, tt.expected, customConfiguration)
			} else {
				assert.EqualError(t, err, tt.err.Error())
			}
=======
			horizontalEventsRetention := getHorizontalEventsRetention(tt.policy, tt.longestLookbackAllowed)
			assert.Equal(t, tt.expectedRetention, horizontalEventsRetention)
>>>>>>> 8cb7df00
		})
	}
}<|MERGE_RESOLUTION|>--- conflicted
+++ resolved
@@ -78,7 +78,196 @@
 	}, horizontalLastActions)
 }
 
-<<<<<<< HEAD
+func TestGetHorizontalEventsRetention(t *testing.T) {
+	tests := []struct {
+		name                   string
+		policy                 *datadoghq.DatadogPodAutoscalerPolicy
+		longestLookbackAllowed time.Duration
+		expectedRetention      time.Duration
+	}{
+		{
+			name:                   "No policy, no retention",
+			policy:                 nil,
+			longestLookbackAllowed: 0,
+			expectedRetention:      0,
+		},
+		{
+			name:                   "No policy, 15 minutes retention",
+			policy:                 nil,
+			longestLookbackAllowed: 15 * time.Minute,
+			expectedRetention:      0,
+		},
+		{
+			name: "Upscale policy with rules, 30 minutes retention",
+			policy: &datadoghq.DatadogPodAutoscalerPolicy{
+				Upscale: &datadoghq.DatadogPodAutoscalerScalingPolicy{
+					Rules: []datadoghq.DatadogPodAutoscalerScalingRule{
+						{
+							Type:          "Pods",
+							PeriodSeconds: 900,
+							Value:         2,
+						},
+					},
+				},
+			},
+			longestLookbackAllowed: 30 * time.Minute,
+			expectedRetention:      15 * time.Minute,
+		},
+		{
+			name: "Upscale policy with rules, 10 minutes max retention",
+			policy: &datadoghq.DatadogPodAutoscalerPolicy{
+				Upscale: &datadoghq.DatadogPodAutoscalerScalingPolicy{
+					Rules: []datadoghq.DatadogPodAutoscalerScalingRule{
+						{
+							Type:          "Pods",
+							PeriodSeconds: 900,
+							Value:         2,
+						},
+					},
+				},
+			},
+			longestLookbackAllowed: 10 * time.Minute,
+			expectedRetention:      10 * time.Minute,
+		},
+		{
+			name: "Upscale and downscale policy with rules, 30 minutes retention",
+			policy: &datadoghq.DatadogPodAutoscalerPolicy{
+				Upscale: &datadoghq.DatadogPodAutoscalerScalingPolicy{
+					Rules: []datadoghq.DatadogPodAutoscalerScalingRule{
+						{
+							Type:          "Pods",
+							PeriodSeconds: 900,
+							Value:         2,
+						},
+					},
+				},
+				Downscale: &datadoghq.DatadogPodAutoscalerScalingPolicy{
+					Rules: []datadoghq.DatadogPodAutoscalerScalingRule{
+						{
+							Type:          "Pods",
+							PeriodSeconds: 960,
+							Value:         2,
+						},
+					},
+				},
+			},
+			longestLookbackAllowed: 30 * time.Minute,
+			expectedRetention:      16 * time.Minute,
+		},
+		{
+			name: "Upscale and downscale policy with rules, 10 minutes max retention",
+			policy: &datadoghq.DatadogPodAutoscalerPolicy{
+				Upscale: &datadoghq.DatadogPodAutoscalerScalingPolicy{
+					Rules: []datadoghq.DatadogPodAutoscalerScalingRule{
+						{
+							Type:          "Pods",
+							PeriodSeconds: 900,
+							Value:         2,
+						},
+					},
+				},
+				Downscale: &datadoghq.DatadogPodAutoscalerScalingPolicy{
+					Rules: []datadoghq.DatadogPodAutoscalerScalingRule{
+						{
+							Type:          "Pods",
+							PeriodSeconds: 960,
+							Value:         2,
+						},
+					},
+				},
+			},
+			longestLookbackAllowed: 10 * time.Minute,
+			expectedRetention:      10 * time.Minute,
+		},
+		{
+			name: "Upscale stabilization window 5 minutes",
+			policy: &datadoghq.DatadogPodAutoscalerPolicy{
+				Upscale: &datadoghq.DatadogPodAutoscalerScalingPolicy{
+					Rules: []datadoghq.DatadogPodAutoscalerScalingRule{
+						{
+							Type:          "Pods",
+							PeriodSeconds: 180,
+							Value:         2,
+						},
+					},
+					StabilizationWindowSeconds: 300,
+				},
+				Downscale: &datadoghq.DatadogPodAutoscalerScalingPolicy{
+					Rules: []datadoghq.DatadogPodAutoscalerScalingRule{
+						{
+							Type:          "Pods",
+							PeriodSeconds: 180,
+							Value:         2,
+						},
+					},
+				},
+			},
+			longestLookbackAllowed: 30 * time.Minute,
+			expectedRetention:      5 * time.Minute,
+		},
+		{
+			name: "Downscale stabilization window 5 minutes",
+			policy: &datadoghq.DatadogPodAutoscalerPolicy{
+				Upscale: &datadoghq.DatadogPodAutoscalerScalingPolicy{
+					Rules: []datadoghq.DatadogPodAutoscalerScalingRule{
+						{
+							Type:          "Pods",
+							PeriodSeconds: 180,
+							Value:         2,
+						},
+					},
+				},
+				Downscale: &datadoghq.DatadogPodAutoscalerScalingPolicy{
+					Rules: []datadoghq.DatadogPodAutoscalerScalingRule{
+						{
+							Type:          "Pods",
+							PeriodSeconds: 180,
+							Value:         2,
+						},
+					},
+					StabilizationWindowSeconds: 300,
+				},
+			},
+			longestLookbackAllowed: 30 * time.Minute,
+			expectedRetention:      5 * time.Minute,
+		},
+		{
+			name: "Stabilization, rules, max retention",
+			policy: &datadoghq.DatadogPodAutoscalerPolicy{
+				Upscale: &datadoghq.DatadogPodAutoscalerScalingPolicy{
+					Rules: []datadoghq.DatadogPodAutoscalerScalingRule{
+						{
+							Type:          "Pods",
+							PeriodSeconds: 360,
+							Value:         2,
+						},
+					},
+					StabilizationWindowSeconds: 300,
+				},
+				Downscale: &datadoghq.DatadogPodAutoscalerScalingPolicy{
+					Rules: []datadoghq.DatadogPodAutoscalerScalingRule{
+						{
+							Type:          "Pods",
+							PeriodSeconds: 420,
+							Value:         2,
+						},
+					},
+					StabilizationWindowSeconds: 180,
+				},
+			},
+			longestLookbackAllowed: 30 * time.Minute,
+			expectedRetention:      7 * time.Minute,
+		},
+	}
+
+	for _, tt := range tests {
+		t.Run(tt.name, func(t *testing.T) {
+			horizontalEventsRetention := getHorizontalEventsRetention(tt.policy, tt.longestLookbackAllowed)
+			assert.Equal(t, tt.expectedRetention, horizontalEventsRetention)
+		})
+	}
+}
+
 func TestParseCustomConfigurationAnnotation(t *testing.T) {
 	tests := []struct {
 		name        string
@@ -126,193 +315,11 @@
 			},
 			expected: nil,
 			err:      fmt.Errorf("Failed to parse annotations for custom recommender configuration: invalid character 'l' after object key"),
-=======
-func TestGetHorizontalEventsRetention(t *testing.T) {
-	tests := []struct {
-		name                   string
-		policy                 *datadoghq.DatadogPodAutoscalerPolicy
-		longestLookbackAllowed time.Duration
-		expectedRetention      time.Duration
-	}{
-		{
-			name:                   "No policy, no retention",
-			policy:                 nil,
-			longestLookbackAllowed: 0,
-			expectedRetention:      0,
-		},
-		{
-			name:                   "No policy, 15 minutes retention",
-			policy:                 nil,
-			longestLookbackAllowed: 15 * time.Minute,
-			expectedRetention:      0,
-		},
-		{
-			name: "Upscale policy with rules, 30 minutes retention",
-			policy: &datadoghq.DatadogPodAutoscalerPolicy{
-				Upscale: &datadoghq.DatadogPodAutoscalerScalingPolicy{
-					Rules: []datadoghq.DatadogPodAutoscalerScalingRule{
-						{
-							Type:          "Pods",
-							PeriodSeconds: 900,
-							Value:         2,
-						},
-					},
-				},
-			},
-			longestLookbackAllowed: 30 * time.Minute,
-			expectedRetention:      15 * time.Minute,
-		},
-		{
-			name: "Upscale policy with rules, 10 minutes max retention",
-			policy: &datadoghq.DatadogPodAutoscalerPolicy{
-				Upscale: &datadoghq.DatadogPodAutoscalerScalingPolicy{
-					Rules: []datadoghq.DatadogPodAutoscalerScalingRule{
-						{
-							Type:          "Pods",
-							PeriodSeconds: 900,
-							Value:         2,
-						},
-					},
-				},
-			},
-			longestLookbackAllowed: 10 * time.Minute,
-			expectedRetention:      10 * time.Minute,
-		},
-		{
-			name: "Upscale and downscale policy with rules, 30 minutes retention",
-			policy: &datadoghq.DatadogPodAutoscalerPolicy{
-				Upscale: &datadoghq.DatadogPodAutoscalerScalingPolicy{
-					Rules: []datadoghq.DatadogPodAutoscalerScalingRule{
-						{
-							Type:          "Pods",
-							PeriodSeconds: 900,
-							Value:         2,
-						},
-					},
-				},
-				Downscale: &datadoghq.DatadogPodAutoscalerScalingPolicy{
-					Rules: []datadoghq.DatadogPodAutoscalerScalingRule{
-						{
-							Type:          "Pods",
-							PeriodSeconds: 960,
-							Value:         2,
-						},
-					},
-				},
-			},
-			longestLookbackAllowed: 30 * time.Minute,
-			expectedRetention:      16 * time.Minute,
-		},
-		{
-			name: "Upscale and downscale policy with rules, 10 minutes max retention",
-			policy: &datadoghq.DatadogPodAutoscalerPolicy{
-				Upscale: &datadoghq.DatadogPodAutoscalerScalingPolicy{
-					Rules: []datadoghq.DatadogPodAutoscalerScalingRule{
-						{
-							Type:          "Pods",
-							PeriodSeconds: 900,
-							Value:         2,
-						},
-					},
-				},
-				Downscale: &datadoghq.DatadogPodAutoscalerScalingPolicy{
-					Rules: []datadoghq.DatadogPodAutoscalerScalingRule{
-						{
-							Type:          "Pods",
-							PeriodSeconds: 960,
-							Value:         2,
-						},
-					},
-				},
-			},
-			longestLookbackAllowed: 10 * time.Minute,
-			expectedRetention:      10 * time.Minute,
-		},
-		{
-			name: "Upscale stabilization window 5 minutes",
-			policy: &datadoghq.DatadogPodAutoscalerPolicy{
-				Upscale: &datadoghq.DatadogPodAutoscalerScalingPolicy{
-					Rules: []datadoghq.DatadogPodAutoscalerScalingRule{
-						{
-							Type:          "Pods",
-							PeriodSeconds: 180,
-							Value:         2,
-						},
-					},
-					StabilizationWindowSeconds: 300,
-				},
-				Downscale: &datadoghq.DatadogPodAutoscalerScalingPolicy{
-					Rules: []datadoghq.DatadogPodAutoscalerScalingRule{
-						{
-							Type:          "Pods",
-							PeriodSeconds: 180,
-							Value:         2,
-						},
-					},
-				},
-			},
-			longestLookbackAllowed: 30 * time.Minute,
-			expectedRetention:      5 * time.Minute,
-		},
-		{
-			name: "Downscale stabilization window 5 minutes",
-			policy: &datadoghq.DatadogPodAutoscalerPolicy{
-				Upscale: &datadoghq.DatadogPodAutoscalerScalingPolicy{
-					Rules: []datadoghq.DatadogPodAutoscalerScalingRule{
-						{
-							Type:          "Pods",
-							PeriodSeconds: 180,
-							Value:         2,
-						},
-					},
-				},
-				Downscale: &datadoghq.DatadogPodAutoscalerScalingPolicy{
-					Rules: []datadoghq.DatadogPodAutoscalerScalingRule{
-						{
-							Type:          "Pods",
-							PeriodSeconds: 180,
-							Value:         2,
-						},
-					},
-					StabilizationWindowSeconds: 300,
-				},
-			},
-			longestLookbackAllowed: 30 * time.Minute,
-			expectedRetention:      5 * time.Minute,
-		},
-		{
-			name: "Stabilization, rules, max retention",
-			policy: &datadoghq.DatadogPodAutoscalerPolicy{
-				Upscale: &datadoghq.DatadogPodAutoscalerScalingPolicy{
-					Rules: []datadoghq.DatadogPodAutoscalerScalingRule{
-						{
-							Type:          "Pods",
-							PeriodSeconds: 360,
-							Value:         2,
-						},
-					},
-					StabilizationWindowSeconds: 300,
-				},
-				Downscale: &datadoghq.DatadogPodAutoscalerScalingPolicy{
-					Rules: []datadoghq.DatadogPodAutoscalerScalingRule{
-						{
-							Type:          "Pods",
-							PeriodSeconds: 420,
-							Value:         2,
-						},
-					},
-					StabilizationWindowSeconds: 180,
-				},
-			},
-			longestLookbackAllowed: 30 * time.Minute,
-			expectedRetention:      7 * time.Minute,
->>>>>>> 8cb7df00
 		},
 	}
 
 	for _, tt := range tests {
 		t.Run(tt.name, func(t *testing.T) {
-<<<<<<< HEAD
 			customConfiguration, err := parseCustomConfigurationAnnotation(tt.annotations)
 			if tt.err == nil {
 				assert.NoError(t, err)
@@ -320,10 +327,6 @@
 			} else {
 				assert.EqualError(t, err, tt.err.Error())
 			}
-=======
-			horizontalEventsRetention := getHorizontalEventsRetention(tt.policy, tt.longestLookbackAllowed)
-			assert.Equal(t, tt.expectedRetention, horizontalEventsRetention)
->>>>>>> 8cb7df00
 		})
 	}
 }