// Unless explicitly stated otherwise all files in this repository are licensed
// under the Apache License Version 2.0.
// This product includes software developed at Datadog (https://www.datadoghq.com/).
// Copyright 2016-present Datadog, Inc.

//go:build kubeapiserver && test

package model

import (
	"reflect"
	"slices"
	"strings"
	"testing"
	"time"

	"github.com/google/go-cmp/cmp"
	"github.com/google/go-cmp/cmp/cmpopts"
	"github.com/stretchr/testify/assert"
	"k8s.io/apimachinery/pkg/runtime/schema"

	datadoghqcommon "github.com/DataDog/datadog-operator/api/datadoghq/common"
	datadoghq "github.com/DataDog/datadog-operator/api/datadoghq/v1alpha2"
)

// FakePodAutoscalerInternal is a fake PodAutoscalerInternal object.
type FakePodAutoscalerInternal struct {
	Namespace                      string
	Name                           string
	Generation                     int64
	Spec                           *datadoghq.DatadogPodAutoscalerSpec
	SettingsTimestamp              time.Time
	CreationTimestamp              time.Time
	ScalingValues                  ScalingValues
<<<<<<< HEAD
	MainScalingValues              ScalingValues
	FallbackScalingValues          ScalingValues
	HorizontalLastActions          []datadoghq.DatadogPodAutoscalerHorizontalAction
=======
	HorizontalLastActions          []datadoghqcommon.DatadogPodAutoscalerHorizontalAction
>>>>>>> 33f03298
	HorizontalLastLimitReason      string
	HorizontalLastActionError      error
	HorizontalEventsRetention      time.Duration
	VerticalLastAction             *datadoghqcommon.DatadogPodAutoscalerVerticalAction
	VerticalLastActionError        error
	CurrentReplicas                *int32
	ScaledReplicas                 *int32
	Error                          error
	Deleted                        bool
	TargetGVK                      schema.GroupVersionKind
	CustomRecommenderConfiguration *RecommenderConfiguration
}

// Build creates a PodAutoscalerInternal object from the FakePodAutoscalerInternal.
func (f FakePodAutoscalerInternal) Build() PodAutoscalerInternal {
	return PodAutoscalerInternal{
		namespace:                      f.Namespace,
		name:                           f.Name,
		generation:                     f.Generation,
		spec:                           f.Spec,
		settingsTimestamp:              f.SettingsTimestamp,
		creationTimestamp:              f.CreationTimestamp,
		scalingValues:                  f.ScalingValues,
		mainScalingValues:              f.MainScalingValues,
		fallbackScalingValues:          f.FallbackScalingValues,
		horizontalLastActions:          f.HorizontalLastActions,
		horizontalLastLimitReason:      f.HorizontalLastLimitReason,
		horizontalLastActionError:      f.HorizontalLastActionError,
		horizontalEventsRetention:      f.HorizontalEventsRetention,
		verticalLastAction:             f.VerticalLastAction,
		verticalLastActionError:        f.VerticalLastActionError,
		currentReplicas:                f.CurrentReplicas,
		scaledReplicas:                 f.ScaledReplicas,
		error:                          f.Error,
		deleted:                        f.Deleted,
		targetGVK:                      f.TargetGVK,
		customRecommenderConfiguration: f.CustomRecommenderConfiguration,
	}
}

// AddHorizontalAction mimics the behavior of adding an horizontal event.
func (f *FakePodAutoscalerInternal) AddHorizontalAction(currentTime time.Time, action *datadoghqcommon.DatadogPodAutoscalerHorizontalAction) {
	f.HorizontalLastActions = addHorizontalAction(currentTime, f.HorizontalEventsRetention, f.HorizontalLastActions, action)
}

// NewFakePodAutoscalerInternal creates a new FakePodAutoscalerInternal object.
func NewFakePodAutoscalerInternal(ns, name string, fake *FakePodAutoscalerInternal) PodAutoscalerInternal {
	if fake == nil {
		fake = &FakePodAutoscalerInternal{}
	}

	fake.Namespace = ns
	fake.Name = name
	return fake.Build()
}

// ComparePodAutoscalers compares two PodAutoscalerInternal objects with cmp.Diff.
func ComparePodAutoscalers(expected any, actual any) string {
	return cmp.Diff(
		expected, actual,
		cmpopts.EquateErrors(),
		cmp.Exporter(func(t reflect.Type) bool {
			return t == reflect.TypeOf(PodAutoscalerInternal{})
		}),
		cmp.FilterValues(
			func(x, y interface{}) bool {
				for _, v := range []interface{}{x, y} {
					switch v.(type) {
					case FakePodAutoscalerInternal:
					case PodAutoscalerInternal:
						return true
					}
				}
				return false
			},
			cmp.Transformer("model.FakeToInternal", func(x any) PodAutoscalerInternal {
				if actual, ok := x.(PodAutoscalerInternal); ok {
					return actual
				}
				if fake, ok := x.(FakePodAutoscalerInternal); ok {
					return fake.Build()
				}
				panic("filter failed - unexpected type")
			}),
		),
		cmp.FilterValues(
			func(x, y interface{}) bool {
				for _, v := range []interface{}{x, y} {
					switch v.(type) {
					case []FakePodAutoscalerInternal:
					case []PodAutoscalerInternal:
						return true
					}
				}
				return false
			},
			cmp.Transformer("model.FakeToInternalList", func(x any) []PodAutoscalerInternal {
				var autoscalers []PodAutoscalerInternal
				if actual, ok := x.([]PodAutoscalerInternal); ok {
					autoscalers = actual
				} else if fake, ok := x.([]FakePodAutoscalerInternal); ok {
					for _, f := range fake {
						autoscalers = append(autoscalers, f.Build())
					}
				} else {
					panic("filter on  failed - unexpected type")
				}

				slices.SortStableFunc(autoscalers, func(a, b PodAutoscalerInternal) int {
					return strings.Compare(a.ID(), b.ID())
				})
				return autoscalers
			}),
		),
	)
}

// AssertPodAutoscalersEqual asserts that two PodAutoscalerInternal objects are equal.
func AssertPodAutoscalersEqual(t *testing.T, expected any, actual any) {
	t.Helper()

	diff := ComparePodAutoscalers(expected, actual)
	assert.Empty(t, diff, "## + is content from actual, ## - is content from expected")
}<|MERGE_RESOLUTION|>--- conflicted
+++ resolved
@@ -32,13 +32,9 @@
 	SettingsTimestamp              time.Time
 	CreationTimestamp              time.Time
 	ScalingValues                  ScalingValues
-<<<<<<< HEAD
 	MainScalingValues              ScalingValues
 	FallbackScalingValues          ScalingValues
-	HorizontalLastActions          []datadoghq.DatadogPodAutoscalerHorizontalAction
-=======
 	HorizontalLastActions          []datadoghqcommon.DatadogPodAutoscalerHorizontalAction
->>>>>>> 33f03298
 	HorizontalLastLimitReason      string
 	HorizontalLastActionError      error
 	HorizontalEventsRetention      time.Duration
