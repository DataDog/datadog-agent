// Unless explicitly stated otherwise all files in this repository are licensed
// under the Apache License Version 2.0.
// This product includes software developed at Datadog (https://www.datadoghq.com/).
// Copyright 2016-present Datadog, Inc.

//go:build kubeapiserver

package workload

import (
	"context"
	"errors"
	"fmt"
	"time"

	k8serrors "k8s.io/apimachinery/pkg/api/errors"
	apimeta "k8s.io/apimachinery/pkg/api/meta"
	metav1 "k8s.io/apimachinery/pkg/apis/meta/v1"
	"k8s.io/apimachinery/pkg/runtime/schema"
	"k8s.io/client-go/dynamic"
	"k8s.io/client-go/dynamic/dynamicinformer"
	scaleclient "k8s.io/client-go/scale"
	"k8s.io/client-go/tools/cache"
	"k8s.io/client-go/tools/record"
	"k8s.io/client-go/util/workqueue"
	"k8s.io/utils/clock"

	datadoghqcommon "github.com/DataDog/datadog-operator/api/datadoghq/common"
	datadoghq "github.com/DataDog/datadog-operator/api/datadoghq/v1alpha2"

	"github.com/DataDog/datadog-agent/pkg/aggregator/sender"
	"github.com/DataDog/datadog-agent/pkg/clusteragent/autoscaling"
	"github.com/DataDog/datadog-agent/pkg/clusteragent/autoscaling/workload/model"
	"github.com/DataDog/datadog-agent/pkg/util/kubernetes"
	"github.com/DataDog/datadog-agent/pkg/util/log"
	"github.com/DataDog/datadog-agent/pkg/util/pointer"

	"github.com/DataDog/datadog-agent/pkg/util/kubernetes/apiserver/common"
)

const (
	// TODO: evaluate the retry values vs backoff time of the workqueue
	maxRetry int = 5

	controllerID = "dpa-c"

	defaultStaleTimestampThreshold = 30 * time.Minute // time to wait before considering a recommendation stale
)

var (
	podAutoscalerGVR  = datadoghq.GroupVersion.WithResource("datadogpodautoscalers")
	podAutoscalerMeta = metav1.TypeMeta{
		Kind:       "DatadogPodAutoscaler",
		APIVersion: "datadoghq.com/v1alpha2",
	}
)

type store = autoscaling.Store[model.PodAutoscalerInternal]

// Controller for DatadogPodAutoscaler objects
type Controller struct {
	*autoscaling.Controller

	clusterID string
	clock     clock.Clock

	eventRecorder record.EventRecorder
	store         *store

	limitHeap *autoscaling.HashHeap

	podWatcher           PodWatcher
	horizontalController *horizontalController
	verticalController   *verticalController

	localSender sender.Sender

	isFallbackEnabled bool
}

// NewController returns a new workload autoscaling controller
func NewController(
	clock clock.Clock,
	clusterID string,
	eventRecorder record.EventRecorder,
	restMapper apimeta.RESTMapper,
	scaleClient scaleclient.ScalesGetter,
	dynamicClient dynamic.Interface,
	dynamicInformer dynamicinformer.DynamicSharedInformerFactory,
	isLeader func() bool,
	store *store,
	podWatcher PodWatcher,
	localSender sender.Sender,
	limitHeap *autoscaling.HashHeap,
) (*Controller, error) {
	c := &Controller{
		clusterID:         clusterID,
		clock:             clock,
		eventRecorder:     eventRecorder,
		localSender:       localSender,
		isFallbackEnabled: false, // keep fallback disabled by default
	}

	autoscalingWorkqueue := workqueue.NewTypedRateLimitingQueueWithConfig(
		workqueue.DefaultTypedItemBasedRateLimiter[string](),
		workqueue.TypedRateLimitingQueueConfig[string]{
			Name:            subsystem,
			MetricsProvider: autoscalingQueueMetricsProvider,
		},
	)

	baseController, err := autoscaling.NewController(controllerID, c, dynamicClient, dynamicInformer, podAutoscalerGVR, isLeader, store, autoscalingWorkqueue)
	if err != nil {
		return nil, err
	}

	c.Controller = baseController
	c.limitHeap = limitHeap
	store.RegisterObserver(autoscaling.Observer{
		SetFunc:    c.limitHeap.InsertIntoHeap,
		DeleteFunc: c.limitHeap.DeleteFromHeap,
	})
	store.RegisterObserver(autoscaling.Observer{
		DeleteFunc: unsetTelemetry,
	})
	c.store = store
	c.podWatcher = podWatcher

	// TODO: Ensure that controllers do not take action before the podwatcher is synced
	c.horizontalController = newHorizontalReconciler(c.clock, eventRecorder, restMapper, scaleClient)
	c.verticalController = newVerticalController(c.clock, eventRecorder, dynamicClient, c.podWatcher)

	return c, nil
}

// PreStart is called before the controller starts
func (c *Controller) PreStart(ctx context.Context) {
	startLocalTelemetry(ctx, c.localSender, []string{"kube_cluster_id:" + c.clusterID, "crd_api_version:" + podAutoscalerGVR.Version})
}

// Process implements the Processor interface (so required to be public)
func (c *Controller) Process(ctx context.Context, key, ns, name string) autoscaling.ProcessResult {
	res, err := c.processPodAutoscaler(ctx, key, ns, name)
	if err != nil {
		numRequeues := c.Workqueue.NumRequeues(key)
		log.Errorf("Impossible to synchronize DatadogPodAutoscaler (attempt #%d): %s, err: %v", numRequeues, key, err)

		if numRequeues >= maxRetry {
			log.Infof("Max retries reached for DatadogPodAutoscaler: %s, removing from queue", key)
			res = autoscaling.NoRequeue
		}
	}

	log.Debugf("Processed DatadogPodAutoscaler: %s, result: %+v", key, res)
	return res
}

func (c *Controller) processPodAutoscaler(ctx context.Context, key, ns, name string) (autoscaling.ProcessResult, error) {
	podAutoscaler := &datadoghq.DatadogPodAutoscaler{}
	podAutoscalerCachedObj, err := c.Lister.ByNamespace(ns).Get(name)
	if err == nil {
		err = autoscaling.FromUnstructured(podAutoscalerCachedObj, podAutoscaler)
	}

	switch {
	case k8serrors.IsNotFound(err):
		// We ignore not found here as we may need to create a DatadogPodAutoscaler later
		podAutoscaler = nil
	case err != nil:
		return autoscaling.Requeue, fmt.Errorf("Unable to retrieve DatadogPodAutoscaler: %w", err)
	case podAutoscalerCachedObj == nil:
		return autoscaling.Requeue, errors.New("Could not parse empty DatadogPodAutoscaler from local cache")
	}

	// No error path, check what to do with this event
	if c.IsLeader() {
		return c.syncPodAutoscaler(ctx, key, ns, name, podAutoscaler)
	}

	// In follower mode, we simply sync updates from Kubernetes
	// If the object is present in Kubernetes, we will update our local version
	// Otherwise, we clear it from our local store
	if podAutoscaler != nil {
		c.store.Set(key, model.NewPodAutoscalerInternal(podAutoscaler), c.ID)
	} else {
		c.store.Delete(key, c.ID)
	}

	return autoscaling.NoRequeue, nil
}

// Synchronize DatadogPodAutoscaler state between internal store and Kubernetes objects
// Make sure any `return` has the proper store Unlock
// podAutoscaler is read-only, any changes require a DeepCopy
func (c *Controller) syncPodAutoscaler(ctx context.Context, key, ns, name string, podAutoscaler *datadoghq.DatadogPodAutoscaler) (autoscaling.ProcessResult, error) {
	podAutoscalerInternal, podAutoscalerInternalFound := c.store.LockRead(key, true)

	// Object is missing from our store
	if !podAutoscalerInternalFound {
		if podAutoscaler != nil {
			// If we don't have an instance locally, we create it. Deletion is handled through setting the `Deleted` flag
			log.Debugf("Creating internal PodAutoscaler: %s from Kubernetes object", key)
			c.store.UnlockSet(key, model.NewPodAutoscalerInternal(podAutoscaler), c.ID)
		} else {
			// If podAutoscaler == nil, both objects are nil, nothing to do
			log.Debugf("Reconciling object: %s but object is not present in Kubernetes nor in internal store, nothing to do", key)
			c.store.Unlock(key)
		}

		return autoscaling.NoRequeue, nil
	}

	if podAutoscaler == nil {
		// Object is not present in Kubernetes
		// If flagged for deletion, we just need to clear up our store (deletion complete)
		// Also if object was not owned by remote config, we also need to delete it (deleted by user)
		if podAutoscalerInternal.Deleted() || podAutoscalerInternal.Spec().Owner != datadoghqcommon.DatadogPodAutoscalerRemoteOwner {
			log.Infof("Object %s not present in Kubernetes and flagged for deletion (remote) or owner == local, clearing internal store", key)
			c.store.UnlockDelete(key, c.ID)
			return autoscaling.NoRequeue, nil
		}

		// Object is not flagged for deletion and owned by remote config, we need to create it in Kubernetes
		log.Infof("Object %s has remote owner and not present in Kubernetes, creating it", key)
		createdGeneration, creationTimestamp, err := c.createPodAutoscaler(ctx, podAutoscalerInternal)
		if err != nil {
			c.store.Unlock(key)
			return autoscaling.Requeue, err
		}

		podAutoscalerInternal.SetGeneration(createdGeneration)
		podAutoscalerInternal.UpdateCreationTimestamp(creationTimestamp)

		c.store.UnlockSet(key, podAutoscalerInternal, c.ID)
		return autoscaling.NoRequeue, nil
	}

	// Object is present in both our store and Kubernetes, we need to sync depending on ownership.
	// Implement info sync based on ownership.
	if podAutoscaler.Spec.Owner == datadoghqcommon.DatadogPodAutoscalerRemoteOwner {
		// First implement deletion logic, as if it's a deletion, we don't need to update the object.
		// Deletion can only happen if the object is owned by remote config.
		if podAutoscalerInternal.Deleted() {
			log.Infof("Remote owned PodAutoscaler with Deleted flag, deleting object: %s", key)
			err := c.deletePodAutoscaler(ns, name)
			// In case of not found, it means the object is gone but informer cache is not updated yet, we can safely delete it from our store
			if err != nil && k8serrors.IsNotFound(err) {
				log.Debugf("Object %s not found in Kubernetes during deletion, clearing internal store", key)
				c.store.UnlockDelete(key, c.ID)
				return autoscaling.NoRequeue, nil
			}

			// In all other cases, we requeue and wait for the object to be deleted from store with next reconcile
			c.store.Unlock(key)
			return autoscaling.Requeue, err
		}

		// If the object is owned by remote config and newer, we need to update the spec in Kubernetes
		// If Kubernetes is newer, we wait for RC to update the object in our internal store.
		if podAutoscalerInternal.Spec().RemoteVersion != nil &&
			podAutoscaler.Spec.RemoteVersion != nil &&
			*podAutoscalerInternal.Spec().RemoteVersion > *podAutoscaler.Spec.RemoteVersion {
			updatedGeneration, err := c.updatePodAutoscalerSpec(ctx, podAutoscalerInternal, podAutoscaler)
			if err != nil {
				c.store.Unlock(key)
				return autoscaling.Requeue, err
			}

			// Update generation to avoid infinite loop with different hashes
			podAutoscalerInternal.SetGeneration(updatedGeneration)

			// When doing an external update, we stop and wait for requeue to come from informer
			c.store.UnlockSet(key, podAutoscalerInternal, c.ID)
			return autoscaling.NoRequeue, err
		}

		// If Generation != podAutoscaler.Generation, we should compute `.Spec` hash
		// and compare it with the one in the PodAutoscaler. If they differ, we should update the PodAutoscaler
		// otherwise store the Generation
		// TODO: Currently, due to CRD defaulting, the Hash may never match. We'll need to revisit this logic.
		if podAutoscalerInternal.Generation() != podAutoscaler.Generation {
			if podAutoscalerInternal.CreationTimestamp().IsZero() {
				podAutoscalerInternal.UpdateCreationTimestamp(podAutoscaler.CreationTimestamp.Time)
			}

			localHash, err := autoscaling.ObjectHash(podAutoscalerInternal.Spec())
			if err != nil {
				c.store.Unlock(key)
				return autoscaling.Requeue, fmt.Errorf("Failed to compute Spec hash for PodAutoscaler: %s/%s, err: %v", ns, name, err)
			}

			remoteHash, err := autoscaling.ObjectHash(&podAutoscaler.Spec)
			if err != nil {
				c.store.Unlock(key)
				return autoscaling.Requeue, fmt.Errorf("Failed to compute Spec hash for PodAutoscaler: %s/%s, err: %v", ns, name, err)
			}

			if localHash != remoteHash {
				updatedGeneration, err := c.updatePodAutoscalerSpec(ctx, podAutoscalerInternal, podAutoscaler)
				if err != nil {
					c.store.Unlock(key)
					return autoscaling.Requeue, err
				}

				// Update generation to avoid infinite loop with different hashes
				podAutoscalerInternal.SetGeneration(updatedGeneration)

				// When doing an external update, we stop and wait for requeue to come from informer
				c.store.UnlockSet(key, podAutoscalerInternal, c.ID)
				return autoscaling.NoRequeue, nil
			}

			podAutoscalerInternal.SetGeneration(podAutoscaler.Generation)
		}
	}

	// Implement sync logic for local ownership, source of truth is Kubernetes
	if podAutoscalerInternal.Spec().Owner == datadoghqcommon.DatadogPodAutoscalerLocalOwner {
		if podAutoscalerInternal.Generation() != podAutoscaler.Generation {
			podAutoscalerInternal.UpdateFromPodAutoscaler(podAutoscaler)
		}
	}

	// Reaching this point, we had no errors in processing, clearing up global error
	podAutoscalerInternal.SetError(nil)

	// Validate autoscaler requirements
	validationErr := c.validateAutoscaler(podAutoscalerInternal)
	if validationErr != nil {
		podAutoscalerInternal.SetError(validationErr)
		return autoscaling.NoRequeue, c.updateAutoscalerStatusAndUnlock(ctx, key, ns, name, validationErr, podAutoscalerInternal, podAutoscaler)
	}

	// Get autoscaler target
	targetGVK, targetErr := podAutoscalerInternal.TargetGVK()
	if targetErr != nil {
		podAutoscalerInternal.SetError(targetErr)
		return autoscaling.NoRequeue, c.updateAutoscalerStatusAndUnlock(ctx, key, ns, name, targetErr, podAutoscalerInternal, podAutoscaler)
	}
	target := NamespacedPodOwner{
		Namespace: podAutoscalerInternal.Namespace(),
		Name:      podAutoscalerInternal.Spec().TargetRef.Name,
		Kind:      targetGVK.Kind,
	}

	// Now that everything is synced, we can perform the actual processing
	result, scalingErr := c.handleScaling(ctx, podAutoscaler, &podAutoscalerInternal, targetGVK, target)

	// Update current replicas
	pods := c.podWatcher.GetPodsForOwner(target)
	currentReplicas := len(pods)
	podAutoscalerInternal.SetCurrentReplicas(int32(currentReplicas))

	// Update status based on latest state
	return result, c.updateAutoscalerStatusAndUnlock(ctx, key, ns, name, scalingErr, podAutoscalerInternal, podAutoscaler)
}

func (c *Controller) handleScaling(ctx context.Context, podAutoscaler *datadoghq.DatadogPodAutoscaler, podAutoscalerInternal *model.PodAutoscalerInternal, targetGVK schema.GroupVersionKind, target NamespacedPodOwner) (autoscaling.ProcessResult, error) {
	currentTime := c.clock.Now()

	// Update the scaling values based on the staleness of recommendations
	desiredHorizontalScalingSource, desiredVerticalScalingSource := getActiveScalingSources(currentTime, podAutoscalerInternal)
	podAutoscalerInternal.SetActiveScalingValues(currentTime, desiredHorizontalScalingSource, desiredVerticalScalingSource)
	c.updateLocalFallbackEnabled(podAutoscalerInternal, desiredHorizontalScalingSource)

	// TODO: While horizontal scaling is in progress we should not start vertical scaling
	// While vertical scaling is in progress we should only allow horizontal scale up
	horizontalRes, err := c.horizontalController.sync(ctx, podAutoscaler, podAutoscalerInternal)
	if err != nil {
		return horizontalRes, err
	}

	verticalRes, err := c.verticalController.sync(ctx, podAutoscaler, podAutoscalerInternal, targetGVK, target)
	if err != nil {
		return verticalRes, err
	}

	return horizontalRes.Merge(verticalRes), nil
}

func (c *Controller) createPodAutoscaler(ctx context.Context, podAutoscalerInternal model.PodAutoscalerInternal) (int64, time.Time, error) {
	log.Infof("Creating PodAutoscaler Spec: %s/%s", podAutoscalerInternal.Namespace(), podAutoscalerInternal.Name())
	autoscalerObj := &datadoghq.DatadogPodAutoscaler{
		TypeMeta: podAutoscalerMeta,
		ObjectMeta: metav1.ObjectMeta{
			Namespace: podAutoscalerInternal.Namespace(),
			Name:      podAutoscalerInternal.Name(),
		},
		Spec:   *podAutoscalerInternal.Spec().DeepCopy(),
		Status: podAutoscalerInternal.BuildStatus(metav1.NewTime(c.clock.Now()), nil),
	}
	trackPodAutoscalerStatus(autoscalerObj)

	obj, err := autoscaling.ToUnstructured(autoscalerObj)
	if err != nil {
		return 0, time.Time{}, err
	}

	createdObj, err := c.Client.Resource(podAutoscalerGVR).Namespace(podAutoscalerInternal.Namespace()).Create(ctx, obj, metav1.CreateOptions{})
	if err != nil {
		return 0, time.Time{}, fmt.Errorf("Unable to create PodAutoscaler: %s/%s, err: %v", podAutoscalerInternal.Namespace(), podAutoscalerInternal.Name(), err)
	}

	return createdObj.GetGeneration(), createdObj.GetCreationTimestamp().Time, nil
}

func (c *Controller) updatePodAutoscalerSpec(ctx context.Context, podAutoscalerInternal model.PodAutoscalerInternal, podAutoscaler *datadoghq.DatadogPodAutoscaler) (int64, error) {
	log.Infof("Updating PodAutoscaler Spec: %s/%s", podAutoscalerInternal.Namespace(), podAutoscalerInternal.Name())
	autoscalerObj := &datadoghq.DatadogPodAutoscaler{
		TypeMeta:   podAutoscalerMeta,
		ObjectMeta: podAutoscaler.ObjectMeta,
		Spec:       *podAutoscalerInternal.Spec().DeepCopy(),
	}

	obj, err := autoscaling.ToUnstructured(autoscalerObj)
	if err != nil {
		return 0, err
	}

	updatedObj, err := c.Client.Resource(podAutoscalerGVR).Namespace(podAutoscalerInternal.Namespace()).Update(ctx, obj, metav1.UpdateOptions{})
	if err != nil {
		return 0, fmt.Errorf("Unable to update PodAutoscaler Spec: %s/%s, err: %w", podAutoscalerInternal.Namespace(), podAutoscalerInternal.Name(), err)
	}

	return updatedObj.GetGeneration(), nil
}

func (c *Controller) updatePodAutoscalerStatus(ctx context.Context, podAutoscalerInternal model.PodAutoscalerInternal, podAutoscaler *datadoghq.DatadogPodAutoscaler) error {
	newStatus := podAutoscalerInternal.BuildStatus(metav1.NewTime(c.clock.Now()), &podAutoscaler.Status)

	if autoscaling.Semantic.DeepEqual(podAutoscaler.Status, newStatus) {
		return nil
	}

	log.Debugf("Updating PodAutoscaler Status: %s/%s", podAutoscalerInternal.Namespace(), podAutoscalerInternal.Name())
	autoscalerObj := &datadoghq.DatadogPodAutoscaler{
		TypeMeta:   podAutoscalerMeta,
		ObjectMeta: podAutoscaler.ObjectMeta,
		Status:     newStatus,
	}
	trackPodAutoscalerStatus(autoscalerObj)

	obj, err := autoscaling.ToUnstructured(autoscalerObj)
	if err != nil {
		return err
	}

	_, err = c.Client.Resource(podAutoscalerGVR).Namespace(podAutoscalerInternal.Namespace()).UpdateStatus(ctx, obj, metav1.UpdateOptions{})
	if err != nil {
		return fmt.Errorf("Unable to update PodAutoscaler Status: %s/%s, err: %w", podAutoscalerInternal.Namespace(), podAutoscalerInternal.Name(), err)
	}

	return nil
}

func (c *Controller) deletePodAutoscaler(ns, name string) error {
	log.Infof("Deleting PodAutoscaler: %s/%s", ns, name)
	err := c.Client.Resource(podAutoscalerGVR).Namespace(ns).Delete(context.TODO(), name, metav1.DeleteOptions{})
	if err != nil {
		return fmt.Errorf("Unable to delete PodAutoscaler: %s/%s, err: %v", ns, name, err)
	}
	return nil
}

func (c *Controller) validateAutoscaler(podAutoscalerInternal model.PodAutoscalerInternal) error {
	// Check that we are within the limit of 100 DatadogPodAutoscalers
	key := podAutoscalerInternal.ID()
	if !c.limitHeap.Exists(key) {
		return fmt.Errorf("Autoscaler disabled as maximum number per cluster reached (%d)", c.limitHeap.MaxSize())
	}

	// Check that targetRef is not set to the cluster agent
	clusterAgentPodName, err := common.GetSelfPodName()
	// If we cannot get cluster agent pod name, just skip the validation logic
	if err != nil {
		return nil
	}

	var resourceName string
	switch owner := podAutoscalerInternal.Spec().TargetRef.Kind; owner {
	case kubernetes.DeploymentKind:
		resourceName = kubernetes.ParseDeploymentForPodName(clusterAgentPodName)
	case kubernetes.ReplicaSetKind:
		resourceName = kubernetes.ParseReplicaSetForPodName(clusterAgentPodName)
	default:
		// We don't support other ways to deploy the Cluster Agent
		return nil
	}

	clusterAgentNs := common.GetMyNamespace()

	if podAutoscalerInternal.Namespace() == clusterAgentNs && podAutoscalerInternal.Spec().TargetRef.Name == resourceName {
		return errors.New("Autoscaling target cannot be set to the cluster agent")
	}
	if err := validateAutoscalerObjectives(podAutoscalerInternal.Spec()); err != nil {
		return err
	}
	return nil
}

func validateAutoscalerObjectives(spec *datadoghq.DatadogPodAutoscalerSpec) error {
	if spec.Fallback != nil && len(spec.Fallback.Horizontal.Objectives) > 0 {
		for _, objective := range spec.Fallback.Horizontal.Objectives {
			if objective.Type == datadoghqcommon.DatadogPodAutoscalerCustomQueryObjectiveType {
				return errors.New("Autoscaler fallback cannot be based on custom query objective")
			}
		}
	}

	for _, objective := range spec.Objectives {
		switch objective.Type {
		case datadoghqcommon.DatadogPodAutoscalerCustomQueryObjectiveType:
<<<<<<< HEAD
			if objective.CustomQueryObjective == nil {
				return errors.New("Autoscaler objective type is custom query but customQueryObjective is nil")
=======
			if objective.CustomQuery == nil {
				return fmt.Errorf("Autoscaler objective type is custom query but customQueryObjective is nil")
>>>>>>> 85c6f0a5
			}
		case datadoghqcommon.DatadogPodAutoscalerPodResourceObjectiveType:
			if objective.PodResource == nil {
				return fmt.Errorf("autoscaler objective type is %s but podResource is nil", objective.Type)
			}
		case datadoghqcommon.DatadogPodAutoscalerContainerResourceObjectiveType:
			if objective.ContainerResource == nil {
				return fmt.Errorf("autoscaler objective type is %s but containerResource is nil", objective.Type)
			}
		}
	}
	return nil
}

func (c *Controller) updateAutoscalerStatusAndUnlock(ctx context.Context, key, ns, name string, err error, podAutoscalerInternal model.PodAutoscalerInternal, podAutoscaler *datadoghq.DatadogPodAutoscaler) error {
	// Update status based on latest state
	statusErr := c.updatePodAutoscalerStatus(ctx, podAutoscalerInternal, podAutoscaler)
	if statusErr != nil {
		log.Errorf("Failed to update status for PodAutoscaler: %s/%s, err: %v", ns, name, statusErr)

		// We want to return the status error if none to count in the requeue retries.
		if err == nil {
			err = statusErr
		}
	}

	c.store.UnlockSet(key, podAutoscalerInternal, c.ID)
	return err
}

func (c *Controller) updateLocalFallbackEnabled(podAutoscalerInternal *model.PodAutoscalerInternal, activeHorizontalSource *datadoghqcommon.DatadogPodAutoscalerValueSource) {
	if activeHorizontalSource == nil {
		return
	}

	// Logic when local fallback is activated/deactivated for horizontal scaling
	if c.isFallbackEnabled && *activeHorizontalSource == datadoghqcommon.DatadogPodAutoscalerAutoscalingValueSource {
		log.Debugf("Product horizontal scaling values are no longer stale, deactivating local fallback")
		c.isFallbackEnabled = false
	} else if !c.isFallbackEnabled && *activeHorizontalSource == datadoghqcommon.DatadogPodAutoscalerLocalValueSource {
		log.Debugf("Product horizontal scaling values are stale, activating local fallback")
		c.isFallbackEnabled = true
	}

	trackLocalFallbackEnabled(*activeHorizontalSource, *podAutoscalerInternal)
}

func unsetTelemetry(key, _ string) {
	ns, autoscalerName, err := cache.SplitMetaNamespaceKey(key)
	if err != nil {
		log.Debugf("Unable to split key %s to delete telemetry: %v", key, err)
		return
	}
	deletePodAutoscalerTelemetry(ns, autoscalerName)
}

func getActiveScalingSources(currentTime time.Time, podAutoscalerInternal *model.PodAutoscalerInternal) (*datadoghqcommon.DatadogPodAutoscalerValueSource, *datadoghqcommon.DatadogPodAutoscalerValueSource) {
	// Set default vertical scaling source
	var activeVerticalSource *datadoghqcommon.DatadogPodAutoscalerValueSource
	if podAutoscalerInternal.MainScalingValues().Vertical != nil {
		activeVerticalSource = pointer.Ptr(podAutoscalerInternal.MainScalingValues().Vertical.Source)
	}

	// Check if horizontal scaling is disabled; if disabled, always use main values as source
	if podAutoscalerInternal.Spec().ApplyPolicy != nil {
		scaleUpPolicy := podAutoscalerInternal.Spec().ApplyPolicy.ScaleUp
		scaleDownPolicy := podAutoscalerInternal.Spec().ApplyPolicy.ScaleDown

		if (scaleUpPolicy != nil && scaleUpPolicy.Strategy != nil && *scaleUpPolicy.Strategy == datadoghqcommon.DatadogPodAutoscalerDisabledStrategySelect) && (scaleDownPolicy != nil && scaleDownPolicy.Strategy != nil && *scaleDownPolicy.Strategy == datadoghqcommon.DatadogPodAutoscalerDisabledStrategySelect) {
			return pointer.Ptr(datadoghqcommon.DatadogPodAutoscalerAutoscalingValueSource), activeVerticalSource
		}
	}

	currentHorizontalScalingValues := podAutoscalerInternal.ScalingValues().Horizontal
	mainHorizontalScalingValues := podAutoscalerInternal.MainScalingValues().Horizontal
	fallbackHorizontalScalingValues := podAutoscalerInternal.FallbackScalingValues().Horizontal

	staleTimestampThreshold := defaultStaleTimestampThreshold
	if podAutoscalerInternal.Spec() != nil && podAutoscalerInternal.Spec().Fallback != nil {
		staleTimestampThreshold = time.Second * time.Duration(int64(podAutoscalerInternal.Spec().Fallback.Horizontal.Triggers.StaleRecommendationThresholdSeconds))
	}

	// If main scaling values are not stale, use those
	if mainHorizontalScalingValues != nil && !isTimestampStale(currentTime, mainHorizontalScalingValues.Timestamp, staleTimestampThreshold) {
		return pointer.Ptr(datadoghqcommon.DatadogPodAutoscalerAutoscalingValueSource), activeVerticalSource
	}

	// Check if one of the following conditions are met:
	// 1. Main scaling values are stale
	// 2. No main scaling values have been received, and last scaling values (updated from status in event of leader election change) are stale
	// 3. No main scaling values have been received, no scaling values have been received from status, and the pod autoscaler was created more than (threshold) minutes ago
	if (mainHorizontalScalingValues != nil && isTimestampStale(currentTime, mainHorizontalScalingValues.Timestamp, staleTimestampThreshold)) ||
		(mainHorizontalScalingValues == nil && currentHorizontalScalingValues != nil && isTimestampStale(currentTime, currentHorizontalScalingValues.Timestamp, staleTimestampThreshold)) ||
		(mainHorizontalScalingValues == nil && currentHorizontalScalingValues == nil && isTimestampStale(currentTime, podAutoscalerInternal.CreationTimestamp(), staleTimestampThreshold)) {

		// If local fallback values are usable, activate local fallback
		if fallbackHorizontalScalingValues != nil && !isTimestampStale(currentTime, fallbackHorizontalScalingValues.Timestamp, staleTimestampThreshold) {
			return pointer.Ptr(datadoghqcommon.DatadogPodAutoscalerLocalValueSource), activeVerticalSource
		}
	}

	// When creating a new pod autoscaler internal from a Kubernetes CR, we update the ScalingValues directly from the status
	// If we do not have any new generated recommendations, we want to keep the previous scaling values so we return nil
	return nil, activeVerticalSource
}

func isTimestampStale(currentTime, receivedTime time.Time, staleTimestampThreshold time.Duration) bool {
	return currentTime.Sub(receivedTime) > staleTimestampThreshold
}<|MERGE_RESOLUTION|>--- conflicted
+++ resolved
@@ -510,13 +510,8 @@
 	for _, objective := range spec.Objectives {
 		switch objective.Type {
 		case datadoghqcommon.DatadogPodAutoscalerCustomQueryObjectiveType:
-<<<<<<< HEAD
-			if objective.CustomQueryObjective == nil {
+			if objective.CustomQuery == nil {
 				return errors.New("Autoscaler objective type is custom query but customQueryObjective is nil")
-=======
-			if objective.CustomQuery == nil {
-				return fmt.Errorf("Autoscaler objective type is custom query but customQueryObjective is nil")
->>>>>>> 85c6f0a5
 			}
 		case datadoghqcommon.DatadogPodAutoscalerPodResourceObjectiveType:
 			if objective.PodResource == nil {
