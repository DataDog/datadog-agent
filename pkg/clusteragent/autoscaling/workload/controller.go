// Unless explicitly stated otherwise all files in this repository are licensed
// under the Apache License Version 2.0.
// This product includes software developed at Datadog (https://www.datadoghq.com/).
// Copyright 2016-present Datadog, Inc.

//go:build kubeapiserver

package workload

import (
	"context"
	"fmt"

	"k8s.io/apimachinery/pkg/api/errors"
	apimeta "k8s.io/apimachinery/pkg/api/meta"
	metav1 "k8s.io/apimachinery/pkg/apis/meta/v1"
	"k8s.io/apimachinery/pkg/runtime/schema"
	"k8s.io/client-go/dynamic"
	"k8s.io/client-go/dynamic/dynamicinformer"
	scaleclient "k8s.io/client-go/scale"
	"k8s.io/client-go/tools/record"
	"k8s.io/client-go/util/workqueue"
	"k8s.io/utils/clock"

	datadoghq "github.com/DataDog/datadog-operator/apis/datadoghq/v1alpha1"

	"github.com/DataDog/datadog-agent/pkg/aggregator/sender"
	"github.com/DataDog/datadog-agent/pkg/clusteragent/autoscaling"
	"github.com/DataDog/datadog-agent/pkg/clusteragent/autoscaling/workload/model"
	"github.com/DataDog/datadog-agent/pkg/util/kubernetes"
	"github.com/DataDog/datadog-agent/pkg/util/log"

	"github.com/DataDog/datadog-agent/pkg/util/kubernetes/apiserver/common"
)

const (
	// TODO: evaluate the retry values vs backoff time of the workqueue
	maxRetry int = 5

	controllerID = "dpa-c"
)

var (
	podAutoscalerGVR  = datadoghq.GroupVersion.WithResource("datadogpodautoscalers")
	podAutoscalerMeta = metav1.TypeMeta{
		Kind:       "DatadogPodAutoscaler",
		APIVersion: "datadoghq.com/v1alpha1",
	}
)

type store = autoscaling.Store[model.PodAutoscalerInternal]

// Controller for DatadogPodAutoscaler objects
type Controller struct {
	*autoscaling.Controller

	clusterID string
	clock     clock.Clock

	eventRecorder record.EventRecorder
	store         *store

	limitHeap *autoscaling.HashHeap

	podWatcher           podWatcher
	horizontalController *horizontalController
	verticalController   *verticalController

	localSender sender.Sender
}

// newController returns a new workload autoscaling controller
func newController(
	clusterID string,
	eventRecorder record.EventRecorder,
	restMapper apimeta.RESTMapper,
	scaleClient scaleclient.ScalesGetter,
	dynamicClient dynamic.Interface,
	dynamicInformer dynamicinformer.DynamicSharedInformerFactory,
	isLeader func() bool,
	store *store,
	podWatcher podWatcher,
	localSender sender.Sender,
	limitHeap *autoscaling.HashHeap,
) (*Controller, error) {
	c := &Controller{
		clusterID:     clusterID,
		clock:         clock.RealClock{},
		eventRecorder: eventRecorder,
		localSender:   localSender,
	}

	autoscalingWorkqueue := workqueue.NewRateLimitingQueueWithConfig(
		workqueue.DefaultItemBasedRateLimiter(),
		workqueue.RateLimitingQueueConfig{
			Name:            subsystem,
			MetricsProvider: autoscalingQueueMetricsProvider,
		},
	)

	baseController, err := autoscaling.NewController(controllerID, c, dynamicClient, dynamicInformer, podAutoscalerGVR, isLeader, store, autoscalingWorkqueue)
	if err != nil {
		return nil, err
	}

	c.Controller = baseController
	c.limitHeap = limitHeap
	store.RegisterObserver(autoscaling.Observer{
		SetFunc:    c.limitHeap.InsertIntoHeap,
		DeleteFunc: c.limitHeap.DeleteFromHeap,
	})
	c.store = store
	c.podWatcher = podWatcher

	// TODO: Ensure that controllers do not take action before the podwatcher is synced
	c.horizontalController = newHorizontalReconciler(c.clock, eventRecorder, restMapper, scaleClient)
	c.verticalController = newVerticalController(c.clock, eventRecorder, dynamicClient, c.podWatcher)

	return c, nil
}

// PreStart is called before the controller starts
func (c *Controller) PreStart(ctx context.Context) {
	startLocalTelemetry(ctx, c.localSender, []string{"kube_cluster_id:" + c.clusterID})
}

// Process implements the Processor interface (so required to be public)
func (c *Controller) Process(ctx context.Context, key, ns, name string) autoscaling.ProcessResult {
	res, err := c.processPodAutoscaler(ctx, key, ns, name)
	if err != nil {
		numRequeues := c.Workqueue.NumRequeues(key)
		log.Errorf("Impossible to synchronize DatadogPodAutoscaler (attempt #%d): %s, err: %v", numRequeues, key, err)

		if numRequeues >= maxRetry {
			log.Infof("Max retries reached for DatadogPodAutoscaler: %s, removing from queue", key)
			res = autoscaling.NoRequeue
		}
	}

	log.Debugf("Processed DatadogPodAutoscaler: %s, result: %+v", key, res)
	return res
}

func (c *Controller) processPodAutoscaler(ctx context.Context, key, ns, name string) (autoscaling.ProcessResult, error) {
	podAutoscaler := &datadoghq.DatadogPodAutoscaler{}
	podAutoscalerCachedObj, err := c.Lister.ByNamespace(ns).Get(name)
	if err == nil {
		err = autoscaling.FromUnstructured(podAutoscalerCachedObj, podAutoscaler)
	}

	switch {
	case errors.IsNotFound(err):
		// We ignore not found here as we may need to create a DatadogPodAutoscaler later
		podAutoscaler = nil
	case err != nil:
		return autoscaling.Requeue, fmt.Errorf("Unable to retrieve DatadogPodAutoscaler: %w", err)
	case podAutoscalerCachedObj == nil:
		return autoscaling.Requeue, fmt.Errorf("Could not parse empty DatadogPodAutoscaler from local cache")
	}

	// No error path, check what to do with this event
	if c.IsLeader() {
		return c.syncPodAutoscaler(ctx, key, ns, name, podAutoscaler)
	}

	// In follower mode, we simply sync updates from Kubernetes
	// If the object is present in Kubernetes, we will update our local version
	// Otherwise, we clear it from our local store
	if podAutoscaler != nil {
		c.store.Set(key, model.NewPodAutoscalerInternal(podAutoscaler), c.ID)
	} else {
		c.store.Delete(key, c.ID)
	}

	return autoscaling.NoRequeue, nil
}

// Synchronize DatadogPodAutoscaler state between internal store and Kubernetes objects
// Make sure any `return` has the proper store Unlock
// podAutoscaler is read-only, any changes require a DeepCopy
func (c *Controller) syncPodAutoscaler(ctx context.Context, key, ns, name string, podAutoscaler *datadoghq.DatadogPodAutoscaler) (autoscaling.ProcessResult, error) {
	podAutoscalerInternal, podAutoscalerInternalFound := c.store.LockRead(key, true)

	// Object is missing from our store
	if !podAutoscalerInternalFound {
		if podAutoscaler != nil {
			// If we don't have an instance locally, we create it. Deletion is handled through setting the `Deleted` flag
			log.Debugf("Creating internal PodAutoscaler: %s from Kubernetes object", key)
			c.store.UnlockSet(key, model.NewPodAutoscalerInternal(podAutoscaler), c.ID)
		} else {
			// If podAutoscaler == nil, both objects are nil, nothing to do
			log.Debugf("Reconciling object: %s but object is not present in Kubernetes nor in internal store, nothing to do", key)
			c.store.Unlock(key)
		}

		return autoscaling.NoRequeue, nil
	}

	if podAutoscaler == nil {
		// Object is not present in Kubernetes
		// If flagged for deletion, we just need to clear up our store (deletion complete)
		// Also if object was not owned by remote config, we also need to delete it (deleted by user)
		if podAutoscalerInternal.Deleted() || podAutoscalerInternal.Spec().Owner != datadoghq.DatadogPodAutoscalerRemoteOwner {
			log.Infof("Object %s not present in Kubernetes and flagged for deletion (remote) or owner == local, clearing internal store", key)
			c.store.UnlockDelete(key, c.ID)
			return autoscaling.NoRequeue, nil
		}

		// Object is not flagged for deletion and owned by remote config, we need to create it in Kubernetes
		log.Infof("Object %s has remote owner and not present in Kubernetes, creating it", key)
		err := c.createPodAutoscaler(ctx, podAutoscalerInternal)

		c.store.Unlock(key)
		return autoscaling.Requeue, err
	}

	// Object is present in both our store and Kubernetes, we need to sync depending on ownership.
	// Implement info sync based on ownership.
	if podAutoscaler.Spec.Owner == datadoghq.DatadogPodAutoscalerRemoteOwner {
		// First implement deletion logic, as if it's a deletion, we don't need to update the object.
		// Deletion can only happen if the object is owned by remote config.
		if podAutoscalerInternal.Deleted() {
			log.Infof("Remote owned PodAutoscaler with Deleted flag, deleting object: %s", key)
			err := c.deletePodAutoscaler(ns, name)
			// In case of not found, it means the object is gone but informer cache is not updated yet, we can safely delete it from our store
			if err != nil && errors.IsNotFound(err) {
				log.Debugf("Object %s not found in Kubernetes during deletion, clearing internal store", key)
				c.store.UnlockDelete(key, c.ID)
				return autoscaling.NoRequeue, nil
			}

			// In all other cases, we requeue and wait for the object to be deleted from store with next reconcile
			c.store.Unlock(key)
			return autoscaling.Requeue, err
		}

		// If the object is owned by remote config and newer, we need to update the spec in Kubernetes
		// If Kubernetes is newer, we wait for RC to update the object in our internal store.
		if podAutoscalerInternal.Spec().RemoteVersion != nil &&
			podAutoscaler.Spec.RemoteVersion != nil &&
			*podAutoscalerInternal.Spec().RemoteVersion > *podAutoscaler.Spec.RemoteVersion {
			err := c.updatePodAutoscalerSpec(ctx, podAutoscalerInternal, podAutoscaler)

			// When doing an external update, we stop and requeue the object to not have multiple changes at once.
			c.store.Unlock(key)
			return autoscaling.Requeue, err
		}

		// If Generation != podAutoscaler.Generation, we should compute `.Spec` hash
		// and compare it with the one in the PodAutoscaler. If they differ, we should update the PodAutoscaler
		// otherwise store the Generation
		if podAutoscalerInternal.Generation() != podAutoscaler.Generation {
<<<<<<< HEAD
			if podAutoscalerInternal.CreationTimestamp().IsZero() {
				podAutoscalerInternal.UpdateCreationTimestamp(podAutoscaler.CreationTimestamp.Time)
				return autoscaling.Requeue, c.updateAutoscalerStatusAndUnlock(ctx, key, ns, name, nil, podAutoscalerInternal, podAutoscaler)
			}
			localHash, err := autoscaling.ObjectHash(podAutoscalerInternal.Spec)
=======
			localHash, err := autoscaling.ObjectHash(podAutoscalerInternal.Spec())
>>>>>>> 0123bf2f
			if err != nil {
				c.store.Unlock(key)
				return autoscaling.Requeue, fmt.Errorf("Failed to compute Spec hash for PodAutoscaler: %s/%s, err: %v", ns, name, err)
			}

			remoteHash, err := autoscaling.ObjectHash(&podAutoscaler.Spec)
			if err != nil {
				c.store.Unlock(key)
				return autoscaling.Requeue, fmt.Errorf("Failed to compute Spec hash for PodAutoscaler: %s/%s, err: %v", ns, name, err)
			}

			if localHash != remoteHash {
				err := c.updatePodAutoscalerSpec(ctx, podAutoscalerInternal, podAutoscaler)

				// When doing an external update, we stop and requeue the object to not have multiple changes at once.
				c.store.Unlock(key)
				return autoscaling.Requeue, err
			}

			podAutoscalerInternal.SetGeneration(podAutoscaler.Generation)
		}
	}

	// Implement sync logic for local ownership, source of truth is Kubernetes
	if podAutoscalerInternal.Spec().Owner == datadoghq.DatadogPodAutoscalerLocalOwner {
		if podAutoscalerInternal.Generation() != podAutoscaler.Generation {
			podAutoscalerInternal.UpdateFromPodAutoscaler(podAutoscaler)
		}
	}

	// Reaching this point, we had an error in processing, clearing up global error
	podAutoscalerInternal.SetError(nil)

	// Validate autoscaler requirements
	validationErr := c.validateAutoscaler(podAutoscalerInternal)
	if validationErr != nil {
		podAutoscalerInternal.SetError(validationErr)
		return autoscaling.NoRequeue, c.updateAutoscalerStatusAndUnlock(ctx, key, ns, name, validationErr, podAutoscalerInternal, podAutoscaler)
	}

	// Get autoscaler target
	targetGVK, targetErr := podAutoscalerInternal.TargetGVK()
	if targetErr != nil {
		podAutoscalerInternal.SetError(targetErr)
		return autoscaling.NoRequeue, c.updateAutoscalerStatusAndUnlock(ctx, key, ns, name, targetErr, podAutoscalerInternal, podAutoscaler)
	}
	target := NamespacedPodOwner{
		Namespace: podAutoscalerInternal.Namespace(),
		Name:      podAutoscalerInternal.Spec().TargetRef.Name,
		Kind:      targetGVK.Kind,
	}

	// Now that everything is synced, we can perform the actual processing
	result, scalingErr := c.handleScaling(ctx, podAutoscaler, &podAutoscalerInternal, targetGVK, target)

	// Update current replicas
	pods := c.podWatcher.GetPodsForOwner(target)
	currentReplicas := len(pods)
	podAutoscalerInternal.SetCurrentReplicas(int32(currentReplicas))

	// Update status based on latest state
	return result, c.updateAutoscalerStatusAndUnlock(ctx, key, ns, name, scalingErr, podAutoscalerInternal, podAutoscaler)
}

func (c *Controller) handleScaling(ctx context.Context, podAutoscaler *datadoghq.DatadogPodAutoscaler, podAutoscalerInternal *model.PodAutoscalerInternal, targetGVK schema.GroupVersionKind, target NamespacedPodOwner) (autoscaling.ProcessResult, error) {
	// TODO: While horizontal scaling is in progress we should not start vertical scaling
	// While vertical scaling is in progress we should only allow horizontal upscale
	horizontalRes, err := c.horizontalController.sync(ctx, podAutoscaler, podAutoscalerInternal)
	if err != nil {
		return horizontalRes, err
	}

	verticalRes, err := c.verticalController.sync(ctx, podAutoscaler, podAutoscalerInternal, targetGVK, target)
	if err != nil {
		return verticalRes, err
	}

	return horizontalRes.Merge(verticalRes), nil
}

func (c *Controller) createPodAutoscaler(ctx context.Context, podAutoscalerInternal model.PodAutoscalerInternal) error {
	log.Infof("Creating PodAutoscaler Spec: %s/%s", podAutoscalerInternal.Namespace(), podAutoscalerInternal.Name())
	autoscalerObj := &datadoghq.DatadogPodAutoscaler{
		TypeMeta: podAutoscalerMeta,
		ObjectMeta: metav1.ObjectMeta{
			Namespace: podAutoscalerInternal.Namespace(),
			Name:      podAutoscalerInternal.Name(),
		},
		Spec:   *podAutoscalerInternal.Spec().DeepCopy(),
		Status: podAutoscalerInternal.BuildStatus(metav1.NewTime(c.clock.Now()), nil),
	}
	trackPodAutoscalerStatus(autoscalerObj)

	obj, err := autoscaling.ToUnstructured(autoscalerObj)
	if err != nil {
		return err
	}

	_, err = c.Client.Resource(podAutoscalerGVR).Namespace(podAutoscalerInternal.Namespace()).Create(ctx, obj, metav1.CreateOptions{})
	if err != nil {
		return fmt.Errorf("Unable to create PodAutoscaler: %s/%s, err: %v", podAutoscalerInternal.Namespace(), podAutoscalerInternal.Name(), err)
	}

	return nil
}

func (c *Controller) updatePodAutoscalerSpec(ctx context.Context, podAutoscalerInternal model.PodAutoscalerInternal, podAutoscaler *datadoghq.DatadogPodAutoscaler) error {
	log.Infof("Updating PodAutoscaler Spec: %s/%s", podAutoscalerInternal.Namespace(), podAutoscalerInternal.Name())
	autoscalerObj := &datadoghq.DatadogPodAutoscaler{
		TypeMeta:   podAutoscalerMeta,
		ObjectMeta: podAutoscaler.ObjectMeta,
		Spec:       *podAutoscalerInternal.Spec().DeepCopy(),
	}

	obj, err := autoscaling.ToUnstructured(autoscalerObj)
	if err != nil {
		return err
	}

	_, err = c.Client.Resource(podAutoscalerGVR).Namespace(podAutoscalerInternal.Namespace()).Update(ctx, obj, metav1.UpdateOptions{})
	if err != nil {
		return fmt.Errorf("Unable to update PodAutoscaler Spec: %s/%s, err: %w", podAutoscalerInternal.Namespace(), podAutoscalerInternal.Name(), err)
	}

	return nil
}

func (c *Controller) updatePodAutoscalerStatus(ctx context.Context, podAutoscalerInternal model.PodAutoscalerInternal, podAutoscaler *datadoghq.DatadogPodAutoscaler) error {
	newStatus := podAutoscalerInternal.BuildStatus(metav1.NewTime(c.clock.Now()), &podAutoscaler.Status)

	if autoscaling.Semantic.DeepEqual(podAutoscaler.Status, newStatus) {
		return nil
	}

	log.Debugf("Updating PodAutoscaler Status: %s/%s", podAutoscalerInternal.Namespace(), podAutoscalerInternal.Name())
	autoscalerObj := &datadoghq.DatadogPodAutoscaler{
		TypeMeta:   podAutoscalerMeta,
		ObjectMeta: podAutoscaler.ObjectMeta,
		Status:     newStatus,
	}
	trackPodAutoscalerStatus(autoscalerObj)

	obj, err := autoscaling.ToUnstructured(autoscalerObj)
	if err != nil {
		return err
	}

	_, err = c.Client.Resource(podAutoscalerGVR).Namespace(podAutoscalerInternal.Namespace()).UpdateStatus(ctx, obj, metav1.UpdateOptions{})
	if err != nil {
		return fmt.Errorf("Unable to update PodAutoscaler Status: %s/%s, err: %w", podAutoscalerInternal.Namespace(), podAutoscalerInternal.Name(), err)
	}

	return nil
}

func (c *Controller) deletePodAutoscaler(ns, name string) error {
	log.Infof("Deleting PodAutoscaler: %s/%s", ns, name)
	err := c.Client.Resource(podAutoscalerGVR).Namespace(ns).Delete(context.TODO(), name, metav1.DeleteOptions{})
	if err != nil {
		return fmt.Errorf("Unable to delete PodAutoscaler: %s/%s, err: %v", ns, name, err)
	}
	return nil
}

func (c *Controller) validateAutoscaler(podAutoscalerInternal model.PodAutoscalerInternal) error {
	// Check that we are within the limit of 100 DatadogPodAutoscalers
	key := podAutoscalerInternal.ID()
	if !podAutoscalerInternal.CreationTimestamp().IsZero() && !c.limitHeap.Exists(key) {
		return fmt.Errorf("Autoscaler disabled as maximum number per cluster reached (%d)", maxDatadogPodAutoscalerObjects)
	}

	// Check that targetRef is not set to the cluster agent
	clusterAgentPodName, err := common.GetSelfPodName()
	// If we cannot get cluster agent pod name, just skip the validation logic
	if err != nil {
		return nil
	}

	var resourceName string
	switch owner := podAutoscalerInternal.Spec().TargetRef.Kind; owner {
	case "Deployment":
		resourceName = kubernetes.ParseDeploymentForPodName(clusterAgentPodName)
	case "ReplicaSet":
		resourceName = kubernetes.ParseReplicaSetForPodName(clusterAgentPodName)
	}

	clusterAgentNs := common.GetMyNamespace()

	if podAutoscalerInternal.Namespace() == clusterAgentNs && podAutoscalerInternal.Spec().TargetRef.Name == resourceName {
		return fmt.Errorf("Autoscaling target cannot be set to the cluster agent")
	}
	return nil
}

func (c *Controller) updateAutoscalerStatusAndUnlock(ctx context.Context, key, ns, name string, err error, podAutoscalerInternal model.PodAutoscalerInternal, podAutoscaler *datadoghq.DatadogPodAutoscaler) error {
	// Update status based on latest state
	statusErr := c.updatePodAutoscalerStatus(ctx, podAutoscalerInternal, podAutoscaler)
	if statusErr != nil {
		log.Errorf("Failed to update status for PodAutoscaler: %s/%s, err: %v", ns, name, statusErr)

		// We want to return the status error if none to count in the requeue retries.
		if err == nil {
			err = statusErr
		}
	}

	c.store.UnlockSet(key, podAutoscalerInternal, c.ID)
	return err
}<|MERGE_RESOLUTION|>--- conflicted
+++ resolved
@@ -250,15 +250,12 @@
 		// and compare it with the one in the PodAutoscaler. If they differ, we should update the PodAutoscaler
 		// otherwise store the Generation
 		if podAutoscalerInternal.Generation() != podAutoscaler.Generation {
-<<<<<<< HEAD
 			if podAutoscalerInternal.CreationTimestamp().IsZero() {
 				podAutoscalerInternal.UpdateCreationTimestamp(podAutoscaler.CreationTimestamp.Time)
 				return autoscaling.Requeue, c.updateAutoscalerStatusAndUnlock(ctx, key, ns, name, nil, podAutoscalerInternal, podAutoscaler)
 			}
-			localHash, err := autoscaling.ObjectHash(podAutoscalerInternal.Spec)
-=======
+
 			localHash, err := autoscaling.ObjectHash(podAutoscalerInternal.Spec())
->>>>>>> 0123bf2f
 			if err != nil {
 				c.store.Unlock(key)
 				return autoscaling.Requeue, fmt.Errorf("Failed to compute Spec hash for PodAutoscaler: %s/%s, err: %v", ns, name, err)
