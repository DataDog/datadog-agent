--- conflicted
+++ resolved
@@ -20,19 +20,14 @@
 )
 
 const (
-<<<<<<< HEAD
-	subsystem = "autoscaling"
-=======
 	subsystem              = "workload_autoscaling"
 	aliveTelemetryInterval = 5 * time.Minute
->>>>>>> 6108bcf6
 )
 
 var (
 	autoscalingQueueMetricsProvider = workqueuetelemetry.NewQueueMetricsProvider()
 	commonOpts                      = telemetry.Options{NoDoubleUnderscoreSep: true}
 
-<<<<<<< HEAD
 	// telemetryHorizontalScaleActions tracks the number of horizontal scaling attempts
 	telemetryHorizontalScaleActions = telemetry.NewCounterWithOpts(
 		subsystem,
@@ -97,24 +92,14 @@
 	for _, condition := range podAutoscaler.Status.Conditions {
 		if condition.Status == corev1.ConditionTrue {
 			autoscalingStatusConditions.Set(1.0, podAutoscaler.Namespace, podAutoscaler.Name, string(condition.Type), le.JoinLeaderValue)
-		} else {
 			autoscalingStatusConditions.Set(0.0, podAutoscaler.Namespace, podAutoscaler.Name, string(condition.Type), le.JoinLeaderValue)
 		}
 	}
-=======
-// rolloutTriggered tracks the number of patch requests sent by the patcher to the kubernetes api server
-var rolloutTriggered = telemetry.NewCounterWithOpts(
-	subsystem,
-	"rollout_triggered",
-	[]string{"owner_kind", "owner_name", "namespace", "status"},
-	"Tracks the number of patch requests sent by the patcher to the kubernetes api server",
-	commonOpts,
-)
+}
 
 func startLocalTelemetry(ctx context.Context, sender sender.Sender, tags []string) {
 	submit := func() {
 		sender.Gauge("datadog.cluster_agent.autoscaling.workload.running", 1, "", tags)
-		sender.Commit()
 	}
 
 	go func() {
@@ -132,5 +117,4 @@
 			}
 		}
 	}()
->>>>>>> 6108bcf6
 }