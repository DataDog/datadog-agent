// Unless explicitly stated otherwise all files in this repository are licensed
// under the Apache License Version 2.0.
// This product includes software developed at Datadog (https://www.datadoghq.com/).
// Copyright 2016-2020 Datadog, Inc.

// +build kubeapiserver,orchestrator

package orchestrator

import (
	"fmt"
	"strings"
	"time"

	model "github.com/DataDog/agent-payload/process"
	"github.com/DataDog/datadog-agent/pkg/orchestrator"
	"github.com/DataDog/datadog-agent/pkg/orchestrator/config"
	"github.com/DataDog/datadog-agent/pkg/util/kubernetes"
	"github.com/DataDog/datadog-agent/pkg/util/log"

	jsoniter "github.com/json-iterator/go"
	v1 "k8s.io/api/apps/v1"
	corev1 "k8s.io/api/core/v1"
)

<<<<<<< HEAD
func processDeploymentList(deploymentList []*v1.Deployment, groupID int32, cfg *config.OrchestratorConfig, clusterName string, clusterID string, withScrubbing bool, scrubber *orchestrator.DataScrubber) ([]model.MessageBody, error) {
=======
func processDeploymentList(deploymentList []*v1.Deployment, groupID int32, cfg *config.AgentConfig, clusterName string, clusterID string, withScrubbing bool, extraTags []string) ([]model.MessageBody, error) {
>>>>>>> b09b01ab
	start := time.Now()
	deployMsgs := make([]*model.Deployment, 0, len(deploymentList))

	for d := 0; d < len(deploymentList); d++ {
		depl := deploymentList[d]
		if orchestrator.SkipKubernetesResource(depl.UID, depl.ResourceVersion, orchestrator.K8sDeployment) {
			continue
		}

		// extract deployment info
		deployModel := extractDeployment(depl)
		// scrub & generate YAML
		if withScrubbing {
			for c := 0; c < len(depl.Spec.Template.Spec.InitContainers); c++ {
				orchestrator.ScrubContainer(&depl.Spec.Template.Spec.InitContainers[c], scrubber)
			}
			for c := 0; c < len(deploymentList[d].Spec.Template.Spec.Containers); c++ {
				orchestrator.ScrubContainer(&depl.Spec.Template.Spec.Containers[c], scrubber)
			}
		}
		// k8s objects only have json "omitempty" annotations
		// and marshalling is more performant than YAML
		jsonDeploy, err := jsoniter.Marshal(depl)
		if err != nil {
			log.Debugf("Could not marshal deployment to JSON: %s", err)
			continue
		}
		deployModel.Yaml = jsonDeploy

		deployMsgs = append(deployMsgs, deployModel)
	}

	groupSize := len(deployMsgs) / cfg.MaxPerMessage
	if len(deployMsgs)%cfg.MaxPerMessage != 0 {
		groupSize++
	}
	chunked := chunkDeployments(deployMsgs, groupSize, cfg.MaxPerMessage)
	messages := make([]model.MessageBody, 0, groupSize)
	for i := 0; i < groupSize; i++ {
		messages = append(messages, &model.CollectorDeployment{
			ClusterName: clusterName,
			Deployments: chunked[i],
			GroupId:     groupID,
			GroupSize:   int32(groupSize),
			ClusterId:   clusterID,
			Tags:        extraTags,
		})
	}

	log.Debugf("Collected & enriched %d out of %d deployments in %s", len(deployMsgs), len(deploymentList), time.Now().Sub(start))
	return messages, nil
}

// chunkDeployments formats and chunks the deployments into a slice of chunks using a specific number of chunks.
func chunkDeployments(deploys []*model.Deployment, chunkCount, chunkSize int) [][]*model.Deployment {
	chunks := make([][]*model.Deployment, 0, chunkCount)

	for c := 1; c <= chunkCount; c++ {
		var (
			chunkStart = chunkSize * (c - 1)
			chunkEnd   = chunkSize * (c)
		)
		// last chunk may be smaller than the chunk size
		if c == chunkCount {
			chunkEnd = len(deploys)
		}
		chunks = append(chunks, deploys[chunkStart:chunkEnd])
	}

	return chunks
}

<<<<<<< HEAD
func processReplicaSetList(rsList []*v1.ReplicaSet, groupID int32, cfg *config.OrchestratorConfig, clusterName string, clusterID string, withScrubbing bool, scrubber *orchestrator.DataScrubber) ([]model.MessageBody, error) {
=======
func processReplicaSetList(rsList []*v1.ReplicaSet, groupID int32, cfg *config.AgentConfig, clusterName string, clusterID string, withScrubbing bool, extraTags []string) ([]model.MessageBody, error) {
>>>>>>> b09b01ab
	start := time.Now()
	rsMsgs := make([]*model.ReplicaSet, 0, len(rsList))

	for rs := 0; rs < len(rsList); rs++ {
		r := rsList[rs]
		if orchestrator.SkipKubernetesResource(r.UID, r.ResourceVersion, orchestrator.K8sReplicaSet) {
			continue
		}

		// extract replica set info
		rsModel := extractReplicaSet(r)

		// scrub & generate YAML
		if withScrubbing {
			for c := 0; c < len(r.Spec.Template.Spec.InitContainers); c++ {
				orchestrator.ScrubContainer(&r.Spec.Template.Spec.InitContainers[c], scrubber)
			}
			for c := 0; c < len(r.Spec.Template.Spec.Containers); c++ {
				orchestrator.ScrubContainer(&r.Spec.Template.Spec.Containers[c], scrubber)
			}
		}

		// k8s objects only have json "omitempty" annotations
		// and marshalling is more performant than YAML
		jsonRS, err := jsoniter.Marshal(r)
		if err != nil {
			log.Debugf("Could not marshal replica set to JSON: %s", err)
			continue
		}
		rsModel.Yaml = jsonRS

		rsMsgs = append(rsMsgs, rsModel)
	}

	groupSize := len(rsMsgs) / cfg.MaxPerMessage
	if len(rsMsgs)%cfg.MaxPerMessage != 0 {
		groupSize++
	}
	chunked := chunkReplicaSets(rsMsgs, groupSize, cfg.MaxPerMessage)
	messages := make([]model.MessageBody, 0, groupSize)
	for i := 0; i < groupSize; i++ {
		messages = append(messages, &model.CollectorReplicaSet{
			ClusterName: clusterName,
			ReplicaSets: chunked[i],
			GroupId:     groupID,
			GroupSize:   int32(groupSize),
			ClusterId:   clusterID,
			Tags:        extraTags,
		})
	}

	log.Debugf("Collected & enriched %d out of %d replica sets in %s", len(rsMsgs), len(rsList), time.Now().Sub(start))
	return messages, nil
}

// chunkReplicaSets formats and chunks the replica sets into a slice of chunks using a specific number of chunks.
func chunkReplicaSets(replicaSets []*model.ReplicaSet, chunkCount, chunkSize int) [][]*model.ReplicaSet {
	chunks := make([][]*model.ReplicaSet, 0, chunkCount)

	for c := 1; c <= chunkCount; c++ {
		var (
			chunkStart = chunkSize * (c - 1)
			chunkEnd   = chunkSize * (c)
		)
		// last chunk may be smaller than the chunk size
		if c == chunkCount {
			chunkEnd = len(replicaSets)
		}
		chunks = append(chunks, replicaSets[chunkStart:chunkEnd])
	}

	return chunks
}

// processServiceList process a service list into process messages.
<<<<<<< HEAD
func processServiceList(serviceList []*corev1.Service, groupID int32, cfg *config.OrchestratorConfig, clusterName string, clusterID string) ([]model.MessageBody, error) {
=======
func processServiceList(serviceList []*corev1.Service, groupID int32, cfg *config.AgentConfig, clusterName string, clusterID string, extraTags []string) ([]model.MessageBody, error) {
>>>>>>> b09b01ab
	start := time.Now()
	serviceMsgs := make([]*model.Service, 0, len(serviceList))

	for s := 0; s < len(serviceList); s++ {
		svc := serviceList[s]
		if orchestrator.SkipKubernetesResource(svc.UID, svc.ResourceVersion, orchestrator.K8sService) {
			continue
		}

		serviceModel := extractService(svc)

		// k8s objects only have json "omitempty" annotations
		// + marshalling is more performant than YAML
		jsonSvc, err := jsoniter.Marshal(svc)
		if err != nil {
			log.Debugf("Could not marshal service to JSON: %s", err)
			continue
		}
		serviceModel.Yaml = jsonSvc

		serviceMsgs = append(serviceMsgs, serviceModel)
	}

	groupSize := len(serviceMsgs) / cfg.MaxPerMessage
	if len(serviceMsgs)%cfg.MaxPerMessage > 0 {
		groupSize++
	}

	chunks := chunkServices(serviceMsgs, groupSize, cfg.MaxPerMessage)
	messages := make([]model.MessageBody, 0, groupSize)

	for i := 0; i < groupSize; i++ {
		messages = append(messages, &model.CollectorService{
			ClusterName: clusterName,
			ClusterId:   clusterID,
			GroupId:     groupID,
			GroupSize:   int32(groupSize),
			Services:    chunks[i],
			Tags:        extraTags,
		})
	}

	log.Debugf("Collected & enriched %d out of %d services in %s", len(serviceMsgs), len(serviceList), time.Now().Sub(start))
	return messages, nil
}

// chunkServices chunks the given list of services, honoring the given chunk count and size.
// The last chunk may be smaller than the others.
func chunkServices(services []*model.Service, chunkCount, chunkSize int) [][]*model.Service {
	chunks := make([][]*model.Service, 0, chunkCount)

	for c := 1; c <= chunkCount; c++ {
		var (
			chunkStart = chunkSize * (c - 1)
			chunkEnd   = chunkSize * (c)
		)
		// last chunk may be smaller than the chunk size
		if c == chunkCount {
			chunkEnd = len(services)
		}
		chunks = append(chunks, services[chunkStart:chunkEnd])
	}

	return chunks
}

// processNodesList process a nodes list into process messages.
<<<<<<< HEAD
func processNodesList(nodesList []*corev1.Node, groupID int32, cfg *config.OrchestratorConfig, clusterName string, clusterID string) ([]model.MessageBody, error) {
=======
func processNodesList(nodesList []*corev1.Node, groupID int32, cfg *config.AgentConfig, clusterName string, clusterID string, extraTags []string) ([]model.MessageBody, error) {
>>>>>>> b09b01ab
	start := time.Now()
	nodeMsgs := make([]*model.Node, 0, len(nodesList))

	for s := 0; s < len(nodesList); s++ {
		node := nodesList[s]
		if orchestrator.SkipKubernetesResource(node.UID, node.ResourceVersion, orchestrator.K8sNode) {
			continue
		}

		nodeModel := extractNode(node)
		// k8s objects only have json "omitempty" annotations
		// + marshalling is more performant than YAML
		jsonNode, err := jsoniter.Marshal(node)
		if err != nil {
			log.Debugf("Could not marshal node to JSON: %s", err)
			continue
		}
		nodeModel.Yaml = jsonNode

		// additional tags
		for _, tag := range convertNodeStatusToTags(nodeModel.Status.Status) {
			nodeModel.Tags = append(nodeModel.Tags, tag)
		}

		for _, role := range nodeModel.Roles {
			nodeModel.Tags = append(nodeModel.Tags, fmt.Sprintf("%s:%s", kubernetes.KubeNodeRoleTagName, strings.ToLower(role)))
		}

		nodeMsgs = append(nodeMsgs, nodeModel)
	}

	groupSize := len(nodeMsgs) / cfg.MaxPerMessage
	if len(nodeMsgs)%cfg.MaxPerMessage > 0 {
		groupSize++
	}

	chunks := chunkNodes(nodeMsgs, groupSize, cfg.MaxPerMessage)
	messages := make([]model.MessageBody, 0, groupSize)

	for i := 0; i < groupSize; i++ {
		messages = append(messages, &model.CollectorNode{
			ClusterName: clusterName,
			ClusterId:   clusterID,
			GroupId:     groupID,
			GroupSize:   int32(groupSize),
			Nodes:       chunks[i],
			Tags:        extraTags,
		})
	}

	log.Debugf("Collected & enriched %d out of %d nodes in %s", len(nodeMsgs), len(nodesList), time.Now().Sub(start))
	return messages, nil
}

// chunkNodes chunks the given list of nodes, honoring the given chunk count and size.
// The last chunk may be smaller than the others.
func chunkNodes(nodes []*model.Node, chunkCount, chunkSize int) [][]*model.Node {
	chunks := make([][]*model.Node, 0, chunkCount)

	for c := 1; c <= chunkCount; c++ {
		var (
			chunkStart = chunkSize * (c - 1)
			chunkEnd   = chunkSize * (c)
		)
		// last chunk may be smaller than the chunk size
		if c == chunkCount {
			chunkEnd = len(nodes)
		}
		chunks = append(chunks, nodes[chunkStart:chunkEnd])
	}

	return chunks
}<|MERGE_RESOLUTION|>--- conflicted
+++ resolved
@@ -23,11 +23,7 @@
 	corev1 "k8s.io/api/core/v1"
 )
 
-<<<<<<< HEAD
-func processDeploymentList(deploymentList []*v1.Deployment, groupID int32, cfg *config.OrchestratorConfig, clusterName string, clusterID string, withScrubbing bool, scrubber *orchestrator.DataScrubber) ([]model.MessageBody, error) {
-=======
-func processDeploymentList(deploymentList []*v1.Deployment, groupID int32, cfg *config.AgentConfig, clusterName string, clusterID string, withScrubbing bool, extraTags []string) ([]model.MessageBody, error) {
->>>>>>> b09b01ab
+func processDeploymentList(deploymentList []*v1.Deployment, groupID int32, cfg *config.OrchestratorConfig, clusterName string, clusterID string, withScrubbing bool, extraTags []string) ([]model.MessageBody, error) {
 	start := time.Now()
 	deployMsgs := make([]*model.Deployment, 0, len(deploymentList))
 
@@ -42,10 +38,10 @@
 		// scrub & generate YAML
 		if withScrubbing {
 			for c := 0; c < len(depl.Spec.Template.Spec.InitContainers); c++ {
-				orchestrator.ScrubContainer(&depl.Spec.Template.Spec.InitContainers[c], scrubber)
+				orchestrator.ScrubContainer(&depl.Spec.Template.Spec.InitContainers[c], cfg.Scrubber)
 			}
 			for c := 0; c < len(deploymentList[d].Spec.Template.Spec.Containers); c++ {
-				orchestrator.ScrubContainer(&depl.Spec.Template.Spec.Containers[c], scrubber)
+				orchestrator.ScrubContainer(&depl.Spec.Template.Spec.Containers[c], cfg.Scrubber)
 			}
 		}
 		// k8s objects only have json "omitempty" annotations
@@ -100,11 +96,7 @@
 	return chunks
 }
 
-<<<<<<< HEAD
-func processReplicaSetList(rsList []*v1.ReplicaSet, groupID int32, cfg *config.OrchestratorConfig, clusterName string, clusterID string, withScrubbing bool, scrubber *orchestrator.DataScrubber) ([]model.MessageBody, error) {
-=======
-func processReplicaSetList(rsList []*v1.ReplicaSet, groupID int32, cfg *config.AgentConfig, clusterName string, clusterID string, withScrubbing bool, extraTags []string) ([]model.MessageBody, error) {
->>>>>>> b09b01ab
+func processReplicaSetList(rsList []*v1.ReplicaSet, groupID int32, cfg *config.OrchestratorConfig, clusterName string, clusterID string, withScrubbing bool, extraTags []string) ([]model.MessageBody, error) {
 	start := time.Now()
 	rsMsgs := make([]*model.ReplicaSet, 0, len(rsList))
 
@@ -120,10 +112,10 @@
 		// scrub & generate YAML
 		if withScrubbing {
 			for c := 0; c < len(r.Spec.Template.Spec.InitContainers); c++ {
-				orchestrator.ScrubContainer(&r.Spec.Template.Spec.InitContainers[c], scrubber)
+				orchestrator.ScrubContainer(&r.Spec.Template.Spec.InitContainers[c], cfg.Scrubber)
 			}
 			for c := 0; c < len(r.Spec.Template.Spec.Containers); c++ {
-				orchestrator.ScrubContainer(&r.Spec.Template.Spec.Containers[c], scrubber)
+				orchestrator.ScrubContainer(&r.Spec.Template.Spec.Containers[c], cfg.Scrubber)
 			}
 		}
 
@@ -180,11 +172,7 @@
 }
 
 // processServiceList process a service list into process messages.
-<<<<<<< HEAD
-func processServiceList(serviceList []*corev1.Service, groupID int32, cfg *config.OrchestratorConfig, clusterName string, clusterID string) ([]model.MessageBody, error) {
-=======
-func processServiceList(serviceList []*corev1.Service, groupID int32, cfg *config.AgentConfig, clusterName string, clusterID string, extraTags []string) ([]model.MessageBody, error) {
->>>>>>> b09b01ab
+func processServiceList(serviceList []*corev1.Service, groupID int32, cfg *config.OrchestratorConfig, clusterName string, clusterID string, extraTags []string) ([]model.MessageBody, error) {
 	start := time.Now()
 	serviceMsgs := make([]*model.Service, 0, len(serviceList))
 
@@ -252,11 +240,7 @@
 }
 
 // processNodesList process a nodes list into process messages.
-<<<<<<< HEAD
-func processNodesList(nodesList []*corev1.Node, groupID int32, cfg *config.OrchestratorConfig, clusterName string, clusterID string) ([]model.MessageBody, error) {
-=======
-func processNodesList(nodesList []*corev1.Node, groupID int32, cfg *config.AgentConfig, clusterName string, clusterID string, extraTags []string) ([]model.MessageBody, error) {
->>>>>>> b09b01ab
+func processNodesList(nodesList []*corev1.Node, groupID int32, cfg *config.OrchestratorConfig, clusterName string, clusterID string, extraTags []string) ([]model.MessageBody, error) {
 	start := time.Now()
 	nodeMsgs := make([]*model.Node, 0, len(nodesList))
 
