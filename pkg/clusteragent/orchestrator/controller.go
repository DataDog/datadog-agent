--- conflicted
+++ resolved
@@ -210,11 +210,7 @@
 		return
 	}
 
-<<<<<<< HEAD
-	msg, err := processDeploymentList(deployList, atomic.AddInt32(&o.groupID, 1), o.orchestratorConfig, o.clusterName, o.clusterID, o.isScrubbingEnabled, o.simpleDataScrubber)
-=======
-	msg, err := processDeploymentList(deployList, atomic.AddInt32(&o.groupID, 1), o.processConfig, o.clusterName, o.clusterID, o.isScrubbingEnabled, o.extraTags)
->>>>>>> b09b01ab
+	msg, err := processDeploymentList(deployList, atomic.AddInt32(&o.groupID, 1), o.orchestratorConfig, o.clusterName, o.clusterID, o.isScrubbingEnabled, o.extraTags)
 	if err != nil {
 		log.Errorf("Unable to process deployment list: %v", err)
 		return
@@ -242,11 +238,7 @@
 		return
 	}
 
-<<<<<<< HEAD
-	msg, err := processReplicaSetList(rsList, atomic.AddInt32(&o.groupID, 1), o.orchestratorConfig, o.clusterName, o.clusterID, o.isScrubbingEnabled, o.simpleDataScrubber)
-=======
-	msg, err := processReplicaSetList(rsList, atomic.AddInt32(&o.groupID, 1), o.processConfig, o.clusterName, o.clusterID, o.isScrubbingEnabled, o.extraTags)
->>>>>>> b09b01ab
+	msg, err := processReplicaSetList(rsList, atomic.AddInt32(&o.groupID, 1), o.orchestratorConfig, o.clusterName, o.clusterID, o.isScrubbingEnabled, o.extraTags)
 	if err != nil {
 		log.Errorf("Unable to process replica set list: %v", err)
 		return
@@ -275,11 +267,7 @@
 	}
 
 	// we send an empty hostname for unassigned pods
-<<<<<<< HEAD
-	msg, err := orchestrator.ProcessPodList(podList, atomic.AddInt32(&o.groupID, 1), "", o.clusterName, o.clusterID, o.isScrubbingEnabled, o.orchestratorConfig.MaxPerMessage, o.simpleDataScrubber)
-=======
-	msg, err := orchestrator.ProcessPodlist(podList, atomic.AddInt32(&o.groupID, 1), o.processConfig, "", o.clusterName, o.clusterID, o.isScrubbingEnabled, o.extraTags)
->>>>>>> b09b01ab
+	msg, err := orchestrator.ProcessPodList(podList, atomic.AddInt32(&o.groupID, 1), "", o.clusterName, o.clusterID, o.isScrubbingEnabled, o.orchestratorConfig.MaxPerMessage, o.simpleDataScrubber, o.extraTags)
 	if err != nil {
 		log.Errorf("Unable to process pod list: %v", err)
 		return
@@ -307,11 +295,7 @@
 	}
 	groupID := atomic.AddInt32(&o.groupID, 1)
 
-<<<<<<< HEAD
-	messages, err := processServiceList(serviceList, groupID, o.orchestratorConfig, o.clusterName, o.clusterID)
-=======
-	messages, err := processServiceList(serviceList, groupID, o.processConfig, o.clusterName, o.clusterID, o.extraTags)
->>>>>>> b09b01ab
+	messages, err := processServiceList(serviceList, groupID, o.orchestratorConfig, o.clusterName, o.clusterID, o.extraTags)
 	if err != nil {
 		log.Errorf("Unable to process service list: %s", err)
 		return
@@ -339,11 +323,7 @@
 	}
 	groupID := atomic.AddInt32(&o.groupID, 1)
 
-<<<<<<< HEAD
-	messages, err := processNodesList(nodesList, groupID, o.orchestratorConfig, o.clusterName, o.clusterID)
-=======
-	messages, err := processNodesList(nodesList, groupID, o.processConfig, o.clusterName, o.clusterID, o.extraTags)
->>>>>>> b09b01ab
+	messages, err := processNodesList(nodesList, groupID, o.orchestratorConfig, o.clusterName, o.clusterID, o.extraTags)
 	if err != nil {
 		log.Errorf("Unable to process node list: %s", err)
 		return
