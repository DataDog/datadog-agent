// Unless explicitly stated otherwise all files in this repository are licensed
// under the Apache License Version 2.0.
// This product includes software developed at Datadog (https://www.datadoghq.com/).
// Copyright 2016-present Datadog, Inc.

package metrics

// MetricSource represents how this metric made it into the Agent
type MetricSource uint16

// Enumeration of the currently supported MetricSources
const (
	MetricSourceUnknown MetricSource = iota
	MetricSourceDogstatsd
<<<<<<< HEAD

	// JMX Integrations
=======
>>>>>>> 3aca48c3
	MetricSourceJmxCustom
	MetricSourceActivemq
	MetricSourceCassandra
	MetricSourceConfluentPlatform
	MetricSourceHazelcast
	MetricSourceHive
	MetricSourceHivemq
	MetricSourceHudi
	MetricSourceIgnite
	MetricSourceJbossWildfly
	MetricSourceKafka
	MetricSourcePresto
	MetricSourceSolr
	MetricSourceSonarqube
	MetricSourceTomcat
	MetricSourceWeblogic
<<<<<<< HEAD

	// Core Checks
	MetricSourceContainer
	MetricSourceContainerd
	MetricSourceCri
	MetricSourceDocker
	MetricSourceNtp
	MetricSourceSystemd
	MetricSourceHelm
	MetricSourceKubernetesAPIServer
	MetricSourceKubernetesStateCore
	MetricSourceOrchestrator
	MetricSourceWinproc
	MetricSourceFileHandle
	MetricSourceWinkmem
	MetricSourceIo
	MetricSourceUptime
	MetricSourceSbom
	MetricSourceMemory
	MetricSourceTCPQueueLength
	MetricSourceOomKill
	MetricSourceContainerLifecycle
	MetricSourceJetson
	MetricSourceContainerImage
	MetricSourceCPU
	MetricSourceLoad
	MetricSourceDisk
	MetricSourceNetwork
	MetricSourceSnmp
=======
>>>>>>> 3aca48c3
)

// String returns a string representation of MetricSource
func (ms MetricSource) String() string {
	switch ms {
	case MetricSourceDogstatsd:
		return "dogstatsd"
	case MetricSourceJmxCustom:
		return "jmx-custom-check"
	case MetricSourceActivemq:
		return "activemq"
	case MetricSourceCassandra:
		return "cassandra"
	case MetricSourceConfluentPlatform:
		return "confluent_platform"
	case MetricSourceHazelcast:
		return "hazelcast"
	case MetricSourceHive:
		return "hive"
	case MetricSourceHivemq:
		return "hivemq"
	case MetricSourceHudi:
		return "hudi"
	case MetricSourceIgnite:
		return "ignite"
	case MetricSourceJbossWildfly:
		return "jboss_wildfly"
	case MetricSourceKafka:
		return "kafka"
	case MetricSourcePresto:
		return "presto"
	case MetricSourceSolr:
		return "solr"
	case MetricSourceSonarqube:
		return "sonarqube"
	case MetricSourceTomcat:
		return "tomcat"
	case MetricSourceWeblogic:
		return "weblogic"
<<<<<<< HEAD
	case MetricSourceContainer:
		return "container"
	case MetricSourceContainerd:
		return "containerd"
	case MetricSourceCri:
		return "cri"
	case MetricSourceDocker:
		return "docker"
	case MetricSourceNtp:
		return "ntp"
	case MetricSourceSystemd:
		return "systemd"
	case MetricSourceHelm:
		return "helm"
	case MetricSourceKubernetesAPIServer:
		return "kubernetes_apiserver"
	case MetricSourceKubernetesStateCore:
		return "kubernetes_state_core"
	case MetricSourceOrchestrator:
		return "orchestrator"
	case MetricSourceWinproc:
		return "winproc"
	case MetricSourceFileHandle:
		return "file_handle"
	case MetricSourceWinkmem:
		return "winkmem"
	case MetricSourceIo:
		return "io"
	case MetricSourceUptime:
		return "uptime"
	case MetricSourceSbom:
		return "sbom"
	case MetricSourceMemory:
		return "memory"
	case MetricSourceTCPQueueLength:
		return "tcp_queue_length"
	case MetricSourceOomKill:
		return "oom_kill"
	case MetricSourceContainerLifecycle:
		return "container_lifecycle"
	case MetricSourceJetson:
		return "jetson"
	case MetricSourceContainerImage:
		return "container_image"
	case MetricSourceCPU:
		return "cpu"
	case MetricSourceLoad:
		return "load"
	case MetricSourceDisk:
		return "disk"
	case MetricSourceNetwork:
		return "network"
	case MetricSourceSnmp:
		return "snmp"
=======
>>>>>>> 3aca48c3
	default:
		return "<unknown>"

	}
}

<<<<<<< HEAD
// CoreCheckToMetricSource returns a MetricSource given the name
func CoreCheckToMetricSource(name string) MetricSource {
	switch name {
	case "container":
		return MetricSourceContainer
	case "containerd":
		return MetricSourceContainerd
	case "cri":
		return MetricSourceCri
	case "docker":
		return MetricSourceDocker
	case "ntp":
		return MetricSourceNtp
	case "systemd":
		return MetricSourceSystemd
	case "helm":
		return MetricSourceHelm
	case "kubernetes_apiserver":
		return MetricSourceKubernetesAPIServer
	case "kubernetes_state_core":
		return MetricSourceKubernetesStateCore
	case "orchestrator":
		return MetricSourceOrchestrator
	case "winproc":
		return MetricSourceWinproc
	case "file_handle":
		return MetricSourceFileHandle
	case "winkmem":
		return MetricSourceWinkmem
	case "io":
		return MetricSourceIo
	case "uptime":
		return MetricSourceUptime
	case "sbom":
		return MetricSourceSbom
	case "memory":
		return MetricSourceMemory
	case "tcp_queue_length":
		return MetricSourceTCPQueueLength
	case "oom_kill":
		return MetricSourceOomKill
	case "container_lifecycle":
		return MetricSourceContainerLifecycle
	case "jetson":
		return MetricSourceJetson
	case "container_image":
		return MetricSourceContainerImage
	case "cpu":
		return MetricSourceCPU
	case "load":
		return MetricSourceLoad
	case "disk":
		return MetricSourceDisk
	case "network":
		return MetricSourceNetwork
	case "snmp":
		return MetricSourceSnmp
	default:
		return MetricSourceUnknown
	}
}

=======
>>>>>>> 3aca48c3
// JMXCheckNameToMetricSource returns a MetricSource given the checkName
func JMXCheckNameToMetricSource(name string) MetricSource {
	switch name {
	case "activemq":
		return MetricSourceActivemq
	case "cassandra":
		return MetricSourceCassandra
	case "confluent_platform":
		return MetricSourceConfluentPlatform
	case "hazelcast":
		return MetricSourceHazelcast
	case "hive":
		return MetricSourceHive
	case "hivemq":
		return MetricSourceHivemq
	case "hudi":
		return MetricSourceHudi
	case "ignite":
		return MetricSourceIgnite
	case "jboss_wildfly":
		return MetricSourceJbossWildfly
	case "kafka":
		return MetricSourceKafka
	case "presto":
		return MetricSourcePresto
	case "solr":
		return MetricSourceSolr
	case "sonarqube":
		return MetricSourceSonarqube
	case "tomcat":
		return MetricSourceTomcat
	case "weblogic":
		return MetricSourceWeblogic
	default:
		return MetricSourceJmxCustom
	}
}<|MERGE_RESOLUTION|>--- conflicted
+++ resolved
@@ -12,11 +12,8 @@
 const (
 	MetricSourceUnknown MetricSource = iota
 	MetricSourceDogstatsd
-<<<<<<< HEAD
-
+  
 	// JMX Integrations
-=======
->>>>>>> 3aca48c3
 	MetricSourceJmxCustom
 	MetricSourceActivemq
 	MetricSourceCassandra
@@ -33,7 +30,6 @@
 	MetricSourceSonarqube
 	MetricSourceTomcat
 	MetricSourceWeblogic
-<<<<<<< HEAD
 
 	// Core Checks
 	MetricSourceContainer
@@ -63,8 +59,6 @@
 	MetricSourceDisk
 	MetricSourceNetwork
 	MetricSourceSnmp
-=======
->>>>>>> 3aca48c3
 )
 
 // String returns a string representation of MetricSource
@@ -104,7 +98,6 @@
 		return "tomcat"
 	case MetricSourceWeblogic:
 		return "weblogic"
-<<<<<<< HEAD
 	case MetricSourceContainer:
 		return "container"
 	case MetricSourceContainerd:
@@ -159,15 +152,12 @@
 		return "network"
 	case MetricSourceSnmp:
 		return "snmp"
-=======
->>>>>>> 3aca48c3
 	default:
 		return "<unknown>"
 
 	}
 }
 
-<<<<<<< HEAD
 // CoreCheckToMetricSource returns a MetricSource given the name
 func CoreCheckToMetricSource(name string) MetricSource {
 	switch name {
@@ -230,8 +220,6 @@
 	}
 }
 
-=======
->>>>>>> 3aca48c3
 // JMXCheckNameToMetricSource returns a MetricSource given the checkName
 func JMXCheckNameToMetricSource(name string) MetricSource {
 	switch name {
