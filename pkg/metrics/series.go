// Unless explicitly stated otherwise all files in this repository are licensed
// under the Apache License Version 2.0.
// This product includes software developed at Datadog (https://www.datadoghq.com/).
// Copyright 2016-present Datadog, Inc.

package metrics

import (
	"encoding/json"
	"fmt"

	"github.com/DataDog/datadog-agent/pkg/aggregator/ckey"
<<<<<<< HEAD
	"github.com/DataDog/datadog-agent/pkg/config"
	"github.com/DataDog/datadog-agent/pkg/serializer/marshaler"
	"github.com/DataDog/datadog-agent/pkg/serializer/stream"
	"github.com/DataDog/datadog-agent/pkg/tagset"
	"github.com/DataDog/datadog-agent/pkg/telemetry"
)

var (
	seriesExpvar = expvar.NewMap("series")

	tlmSeries = telemetry.NewCounter("metrics", "series_split",
		[]string{"action"}, "Series split")
=======
>>>>>>> e49d6c34
)

// Point represents a metric value at a specific time
type Point struct {
	Ts    float64
	Value float64
}

// MarshalJSON return a Point as an array of value (to be compatible with v1 API)
// FIXME(maxime): to be removed when v2 endpoints are available
// Note: it is not used with jsoniter, encodePoints takes over
func (p *Point) MarshalJSON() ([]byte, error) {
	return []byte(fmt.Sprintf("[%v, %v]", int64(p.Ts), p.Value)), nil
}

// Serie holds a timeseries (w/ json serialization to DD API format)
type Serie struct {
	Name           string               `json:"metric"`
	Points         []Point              `json:"points"`
	Tags           tagset.CompositeTags `json:"tags"`
	Host           string               `json:"host"`
	Device         string               `json:"device,omitempty"` // FIXME(olivier): remove as soon as the v1 API can handle `device` as a regular tag
	MType          APIMetricType        `json:"type"`
	Interval       int64                `json:"interval"`
	SourceTypeName string               `json:"source_type_name,omitempty"`
	ContextKey     ckey.ContextKey      `json:"-"`
	NameSuffix     string               `json:"-"`
}

<<<<<<< HEAD
// Series represents a list of Serie ready to be serialize
type Series []*Serie

// MarshalStrings converts the timeseries to a sorted slice of string slices
func (series Series) MarshalStrings() ([]string, [][]string) {
	var headers = []string{"Metric", "Type", "Timestamp", "Value", "Tags"}
	var payload = make([][]string, len(series))

	for _, serie := range series {
		payload = append(payload, []string{
			serie.Name,
			serie.MType.String(),
			strconv.FormatFloat(serie.Points[0].Ts, 'f', 0, 64),
			strconv.FormatFloat(serie.Points[0].Value, 'f', -1, 64),
			serie.Tags.Join(", "),
		})
	}

	sort.Slice(payload, func(i, j int) bool {
		// edge cases
		if len(payload[i]) == 0 && len(payload[j]) == 0 {
			return false
		}
		if len(payload[i]) == 0 || len(payload[j]) == 0 {
			return len(payload[i]) == 0
		}
		// sort by metric name
		if payload[i][0] != payload[j][0] {
			return payload[i][0] < payload[j][0]
		}
		// then by timestamp
		if payload[i][2] != payload[j][2] {
			return payload[i][2] < payload[j][2]
		}
		// finally by tags (last field) as tie breaker
		return payload[i][len(payload[i])-1] < payload[j][len(payload[j])-1]
	})

	return headers, payload
}

// populateDeviceField removes any `device:` tag in the series tags and uses the value to
// populate the Serie.Device field
//FIXME(olivier): remove this as soon as the v1 API can handle `device` as a regular tag
func populateDeviceField(serie *Serie) {
	if !hasDeviceTag(serie) {
		return
	}
	// make a copy of the tags array. Otherwise the underlying array won't have
	// the device tag for the Nth iteration (N>1), and the deice field will
	// be lost
	filteredTags := make([]string, 0, serie.Tags.Len())

	serie.Tags.ForEach(func(tag string) {
		if strings.HasPrefix(tag, "device:") {
			serie.Device = tag[7:]
		} else {
			filteredTags = append(filteredTags, tag)
		}
	})

	serie.Tags = tagset.CompositeTagsFromSlice(filteredTags)
}

// hasDeviceTag checks whether a series contains a device tag
func hasDeviceTag(serie *Serie) bool {
	return serie.Tags.Find(func(tag string) bool {
		return strings.HasPrefix(tag, "device:")
	})
}

// MarshalJSON serializes timeseries to JSON so it can be sent to V1 endpoints
//FIXME(maxime): to be removed when v2 endpoints are available
func (series Series) MarshalJSON() ([]byte, error) {
	// use an alias to avoid infinite recursion while serializing a Series
	type SeriesAlias Series
	for _, serie := range series {
		populateDeviceField(serie)
	}

	data := map[string][]*Serie{
		"series": SeriesAlias(series),
	}
	reqBody := &bytes.Buffer{}
	err := json.NewEncoder(reqBody).Encode(data)
	return reqBody.Bytes(), err
}

// SplitPayload breaks the payload into, at least, "times" number of pieces
func (series Series) SplitPayload(times int) ([]marshaler.AbstractMarshaler, error) {
	seriesExpvar.Add("TimesSplit", 1)
	tlmSeries.Inc("times_split")

	// We need to split series without splitting metrics across multiple
	// payload. So we first group series by metric name.
	metricsPerName := map[string]Series{}
	for _, s := range series {
		if _, ok := metricsPerName[s.Name]; ok {
			metricsPerName[s.Name] = append(metricsPerName[s.Name], s)
		} else {
			metricsPerName[s.Name] = Series{s}
		}
	}

	// if we only have one metric name we cannot split further
	if len(metricsPerName) == 1 {
		seriesExpvar.Add("SplitMetricsTooBig", 1)
		tlmSeries.Inc("split_metrics_too_big")
		return nil, fmt.Errorf("Cannot split metric '%s' into %d payload (it contains %d series)", series[0].Name, times, len(series))
	}

	nbSeriesPerPayload := len(series) / times

	payloads := []marshaler.AbstractMarshaler{}
	current := Series{}
	for _, m := range metricsPerName {
		// If on metric is bigger than the targeted size we directly
		// add it as a payload.
		if len(m) >= nbSeriesPerPayload {
			payloads = append(payloads, m)
			continue
		}

		// Then either append to the current payload if "m" is small
		// enough or flush the current payload and start a new one.
		// This may result in more than twice the number of payloads
		// asked for but is "good enough" and will loop only once
		// through metricsPerName
		if len(current)+len(m) < nbSeriesPerPayload {
			current = append(current, m...)
		} else {
			payloads = append(payloads, current)
			current = m
		}
	}
	if len(current) != 0 {
		payloads = append(payloads, current)
	}
	return payloads, nil
}

// seriesAPIV2Enum returns the enumeration value for MetricPayload.MetricType in
=======
// SeriesAPIV2Enum returns the enumeration value for MetricPayload.MetricType in
>>>>>>> e49d6c34
// https://github.com/DataDog/agent-payload/blob/master/proto/metrics/agent_payload.proto
func (a APIMetricType) SeriesAPIV2Enum() int32 {
	switch a {
	case APIGaugeType:
		return 0
	case APIRateType:
		return 2
	case APICountType:
		return 1
	default:
		panic("unknown APIMetricType")
	}
}

<<<<<<< HEAD
// MarshalSplitCompress uses the stream compressor to marshal and compress series payloads.
// If a compressed payload is larger than the max, a new payload will be generated. This method returns a slice of
// compressed protobuf marshaled MetricPayload objects.
func (series Series) MarshalSplitCompress(bufferContext *marshaler.BufferContext) ([]*[]byte, error) {
	return marshalSplitCompress(newSerieSliceIterator(series), bufferContext)
}

type serieIterator interface {
	MoveNext() bool
	Current() *Serie
}

var _ serieIterator = (*serieSliceIterator)(nil)

// serieSliceIterator implements serieIterator interface for `[]*Serie`.
type serieSliceIterator struct {
	series []*Serie
	index  int
}

func newSerieSliceIterator(series []*Serie) *serieSliceIterator {
	return &serieSliceIterator{
		series: series,
		index:  -1,
	}
}
func (s *serieSliceIterator) MoveNext() bool {
	s.index++
	return s.index < len(s.series)
}

func (s *serieSliceIterator) Current() *Serie {
	return s.series[s.index]
}

// MarshalSplitCompress uses the stream compressor to marshal and compress series payloads.
// If a compressed payload is larger than the max, a new payload will be generated. This method returns a slice of
// compressed protobuf marshaled MetricPayload objects.
func marshalSplitCompress(iterator serieIterator, bufferContext *marshaler.BufferContext) ([]*[]byte, error) {
	var err error
	var compressor *stream.Compressor
	buf := bufferContext.PrecompressionBuf
	ps := molecule.NewProtoStream(buf)
	payloads := []*[]byte{}

	var pointsThisPayload int
	var seriesThisPayload int
	var serie *Serie
	maxPointsPerPayload := config.Datadog.GetInt("serializer_max_series_points_per_payload")

	// constants for the protobuf data we will be writing, taken from MetricPayload in
	// https://github.com/DataDog/agent-payload/blob/master/proto/metrics/agent_payload.proto
	const payloadSeries = 1
	const seriesResources = 1
	const seriesMetric = 2
	const seriesTags = 3
	const seriesPoints = 4
	const seriesType = 5
	const seriesSourceTypeName = 7
	const seriesInterval = 8
	const resourceType = 1
	const resourceName = 2
	const pointValue = 1
	const pointTimestamp = 2

	// Prepare to write the next payload
	startPayload := func() error {
		var err error

		pointsThisPayload = 0
		seriesThisPayload = 0
		bufferContext.CompressorInput.Reset()
		bufferContext.CompressorOutput.Reset()

		compressor, err = stream.NewCompressor(bufferContext.CompressorInput, bufferContext.CompressorOutput, []byte{}, []byte{}, []byte{})
		if err != nil {
			return err
		}

		return nil
	}

	addToPayload := func() error {
		err = compressor.AddItem(buf.Bytes())
		if err != nil {
			return err
		}
		pointsThisPayload += len(serie.Points)
		seriesThisPayload++
		return nil
	}

	finishPayload := func() error {
		var payload []byte
		// Since the compression buffer is full - flush it and rotate
		payload, err = compressor.Close()
		if err != nil {
			return err
		}

		if seriesThisPayload > 0 {
			payloads = append(payloads, &payload)
		}

		return nil
	}

	// start things off
	err = startPayload()
	if err != nil {
		return nil, err
	}

	for iterator.MoveNext() {
		serie = iterator.Current()

		buf.Reset()
		err = ps.Embedded(payloadSeries, func(ps *molecule.ProtoStream) error {
			var err error

			err = ps.Embedded(seriesResources, func(ps *molecule.ProtoStream) error {
				err = ps.String(resourceType, "host")
				if err != nil {
					return err
				}

				err = ps.String(resourceName, serie.Host)
				if err != nil {
					return err
				}

				return nil
			})
			if err != nil {
				return err
			}

			err = ps.String(seriesMetric, serie.Name)
			if err != nil {
				return err
			}

			if err = serie.Tags.ForEachErr(func(tag string) error {
				return ps.String(seriesTags, tag)
			}); err != nil {
				return err
			}

			err = ps.Int32(seriesType, serie.MType.seriesAPIV2Enum())
			if err != nil {
				return err
			}

			err = ps.String(seriesSourceTypeName, serie.SourceTypeName)
			if err != nil {
				return err
			}

			err = ps.Int64(seriesInterval, serie.Interval)
			if err != nil {
				return err
			}

			// (Unit is omitted)

			for _, p := range serie.Points {
				err = ps.Embedded(seriesPoints, func(ps *molecule.ProtoStream) error {
					err = ps.Int64(pointTimestamp, int64(p.Ts))
					if err != nil {
						return err
					}

					err = ps.Double(pointValue, p.Value)
					if err != nil {
						return err
					}

					return nil
				})
				if err != nil {
					return err
				}
			}

			return nil
		})
		if err != nil {
			return nil, err
		}

		if len(serie.Points) > maxPointsPerPayload {
			// this series is just too big to fit in a payload (even alone)
			err = stream.ErrItemTooBig
		} else if pointsThisPayload+len(serie.Points) > maxPointsPerPayload {
			// this series won't fit in this payload, but will fit in the next
			err = stream.ErrPayloadFull
		} else {
			// Compress the protobuf metadata and the marshaled series
			err = addToPayload()
		}

		switch err {
		case stream.ErrPayloadFull:
			expvarsPayloadFull.Add(1)
			tlmPayloadFull.Inc()

			err = finishPayload()
			if err != nil {
				return nil, err
			}

			err = startPayload()
			if err != nil {
				return nil, err
			}

			// Add it to the new compression buffer
			err = addToPayload()
			if err == stream.ErrItemTooBig {
				// Item was too big, drop it
				expvarsItemTooBig.Add(1)
				tlmItemTooBig.Inc()
				continue
			}
			if err != nil {
				// Unexpected error bail out
				expvarsUnexpectedItemDrops.Add(1)
				tlmUnexpectedItemDrops.Inc()
				return nil, err
			}
		case stream.ErrItemTooBig:
			// Item was too big, drop it
			expvarsItemTooBig.Add(1)
			tlmItemTooBig.Add(1)
		case nil:
			continue
		default:
			// Unexpected error bail out
			expvarsUnexpectedItemDrops.Add(1)
			tlmUnexpectedItemDrops.Inc()
			return nil, err
		}
	}

	// if the last payload has any data, flush it
	err = finishPayload()
	if err != nil {
		return nil, err
	}

	return payloads, nil
}

=======
>>>>>>> e49d6c34
// UnmarshalJSON is a custom unmarshaller for Point (used for testing)
func (p *Point) UnmarshalJSON(buf []byte) error {
	tmp := []interface{}{&p.Ts, &p.Value}
	wantLen := len(tmp)
	if err := json.Unmarshal(buf, &tmp); err != nil {
		return err
	}
	if len(tmp) != wantLen {
		return fmt.Errorf("wrong number of fields in Point: %d != %d", len(tmp), wantLen)
	}
	return nil
}

// String could be used for debug logging
func (e Serie) String() string {
	s, err := json.Marshal(e)
	if err != nil {
		return ""
	}
	return string(s)
<<<<<<< HEAD
}

func writeHeader(stream *jsoniter.Stream) error {
	stream.WriteObjectStart()
	stream.WriteObjectField("series")
	stream.WriteArrayStart()
	return stream.Flush()
}

func writeFooter(stream *jsoniter.Stream) error {
	stream.WriteArrayEnd()
	stream.WriteObjectEnd()
	return stream.Flush()
}

func writeItem(stream *jsoniter.Stream, serie *Serie) error {
	populateDeviceField(serie)
	encodeSerie(serie, stream)
	return stream.Flush()
}

func describeItem(serie *Serie) string {
	return fmt.Sprintf("name %q, %d points", serie.Name, len(serie.Points))
}

func encodeSerie(serie *Serie, stream *jsoniter.Stream) {
	stream.WriteObjectStart()

	stream.WriteObjectField("metric")
	stream.WriteString(serie.Name)
	stream.WriteMore()

	stream.WriteObjectField("points")
	encodePoints(serie.Points, stream)
	stream.WriteMore()

	stream.WriteObjectField("tags")
	stream.WriteArrayStart()
	firstTag := true
	serie.Tags.ForEach(func(tag string) {
		if !firstTag {
			stream.WriteMore()
		}
		stream.WriteString(tag)
		firstTag = false
	})
	stream.WriteArrayEnd()
	stream.WriteMore()

	stream.WriteObjectField("host")
	stream.WriteString(serie.Host)
	stream.WriteMore()

	if serie.Device != "" {
		stream.WriteObjectField("device")
		stream.WriteString(serie.Device)
		stream.WriteMore()
	}

	stream.WriteObjectField("type")
	stream.WriteString(serie.MType.String())
	stream.WriteMore()

	stream.WriteObjectField("interval")
	stream.WriteInt64(serie.Interval)

	if serie.SourceTypeName != "" {
		stream.WriteMore()
		stream.WriteObjectField("source_type_name")
		stream.WriteString(serie.SourceTypeName)
	}

	stream.WriteObjectEnd()
}

func encodePoints(points []Point, stream *jsoniter.Stream) {
	var needComa bool

	stream.WriteArrayStart()
	for _, p := range points {
		if needComa {
			stream.WriteMore()
		} else {
			needComa = true
		}
		stream.WriteArrayStart()
		stream.WriteInt64(int64(p.Ts))
		stream.WriteMore()
		stream.WriteFloat64(p.Value)
		stream.WriteArrayEnd()
	}
	stream.WriteArrayEnd()
}

//// The following methods implement the StreamJSONMarshaler interface
//// for support of the enable_stream_payload_serialization option.

// WriteHeader writes the payload header for this type
func (series Series) WriteHeader(stream *jsoniter.Stream) error {
	return writeHeader(stream)
}

// WriteFooter writes the payload footer for this type
func (series Series) WriteFooter(stream *jsoniter.Stream) error {
	return writeFooter(stream)
}

// WriteItem writes the json representation of an item
func (series Series) WriteItem(stream *jsoniter.Stream, i int) error {
	if i < 0 || i > len(series)-1 {
		return errors.New("out of range")
	}
	return writeItem(stream, series[i])
}

// Len returns the number of items to marshal
func (series Series) Len() int {
	return len(series)
}

// DescribeItem returns a text description for logs
func (series Series) DescribeItem(i int) string {
	if i < 0 || i > len(series)-1 {
		return "out of range"
	}
	return describeItem(series[i])
}

// SerieSink is a sink for series.
// It provides a way to append a serie into `Series` or `IterableSerie`
type SerieSink interface {
	Append(*Serie)
}

// Append appends a serie into series. Implement `SerieSink` interface.
func (series *Series) Append(serie *Serie) {
	*series = append(*series, serie)
=======
>>>>>>> e49d6c34
}<|MERGE_RESOLUTION|>--- conflicted
+++ resolved
@@ -10,21 +10,7 @@
 	"fmt"
 
 	"github.com/DataDog/datadog-agent/pkg/aggregator/ckey"
-<<<<<<< HEAD
-	"github.com/DataDog/datadog-agent/pkg/config"
-	"github.com/DataDog/datadog-agent/pkg/serializer/marshaler"
-	"github.com/DataDog/datadog-agent/pkg/serializer/stream"
 	"github.com/DataDog/datadog-agent/pkg/tagset"
-	"github.com/DataDog/datadog-agent/pkg/telemetry"
-)
-
-var (
-	seriesExpvar = expvar.NewMap("series")
-
-	tlmSeries = telemetry.NewCounter("metrics", "series_split",
-		[]string{"action"}, "Series split")
-=======
->>>>>>> e49d6c34
 )
 
 // Point represents a metric value at a specific time
@@ -54,152 +40,7 @@
 	NameSuffix     string               `json:"-"`
 }
 
-<<<<<<< HEAD
-// Series represents a list of Serie ready to be serialize
-type Series []*Serie
-
-// MarshalStrings converts the timeseries to a sorted slice of string slices
-func (series Series) MarshalStrings() ([]string, [][]string) {
-	var headers = []string{"Metric", "Type", "Timestamp", "Value", "Tags"}
-	var payload = make([][]string, len(series))
-
-	for _, serie := range series {
-		payload = append(payload, []string{
-			serie.Name,
-			serie.MType.String(),
-			strconv.FormatFloat(serie.Points[0].Ts, 'f', 0, 64),
-			strconv.FormatFloat(serie.Points[0].Value, 'f', -1, 64),
-			serie.Tags.Join(", "),
-		})
-	}
-
-	sort.Slice(payload, func(i, j int) bool {
-		// edge cases
-		if len(payload[i]) == 0 && len(payload[j]) == 0 {
-			return false
-		}
-		if len(payload[i]) == 0 || len(payload[j]) == 0 {
-			return len(payload[i]) == 0
-		}
-		// sort by metric name
-		if payload[i][0] != payload[j][0] {
-			return payload[i][0] < payload[j][0]
-		}
-		// then by timestamp
-		if payload[i][2] != payload[j][2] {
-			return payload[i][2] < payload[j][2]
-		}
-		// finally by tags (last field) as tie breaker
-		return payload[i][len(payload[i])-1] < payload[j][len(payload[j])-1]
-	})
-
-	return headers, payload
-}
-
-// populateDeviceField removes any `device:` tag in the series tags and uses the value to
-// populate the Serie.Device field
-//FIXME(olivier): remove this as soon as the v1 API can handle `device` as a regular tag
-func populateDeviceField(serie *Serie) {
-	if !hasDeviceTag(serie) {
-		return
-	}
-	// make a copy of the tags array. Otherwise the underlying array won't have
-	// the device tag for the Nth iteration (N>1), and the deice field will
-	// be lost
-	filteredTags := make([]string, 0, serie.Tags.Len())
-
-	serie.Tags.ForEach(func(tag string) {
-		if strings.HasPrefix(tag, "device:") {
-			serie.Device = tag[7:]
-		} else {
-			filteredTags = append(filteredTags, tag)
-		}
-	})
-
-	serie.Tags = tagset.CompositeTagsFromSlice(filteredTags)
-}
-
-// hasDeviceTag checks whether a series contains a device tag
-func hasDeviceTag(serie *Serie) bool {
-	return serie.Tags.Find(func(tag string) bool {
-		return strings.HasPrefix(tag, "device:")
-	})
-}
-
-// MarshalJSON serializes timeseries to JSON so it can be sent to V1 endpoints
-//FIXME(maxime): to be removed when v2 endpoints are available
-func (series Series) MarshalJSON() ([]byte, error) {
-	// use an alias to avoid infinite recursion while serializing a Series
-	type SeriesAlias Series
-	for _, serie := range series {
-		populateDeviceField(serie)
-	}
-
-	data := map[string][]*Serie{
-		"series": SeriesAlias(series),
-	}
-	reqBody := &bytes.Buffer{}
-	err := json.NewEncoder(reqBody).Encode(data)
-	return reqBody.Bytes(), err
-}
-
-// SplitPayload breaks the payload into, at least, "times" number of pieces
-func (series Series) SplitPayload(times int) ([]marshaler.AbstractMarshaler, error) {
-	seriesExpvar.Add("TimesSplit", 1)
-	tlmSeries.Inc("times_split")
-
-	// We need to split series without splitting metrics across multiple
-	// payload. So we first group series by metric name.
-	metricsPerName := map[string]Series{}
-	for _, s := range series {
-		if _, ok := metricsPerName[s.Name]; ok {
-			metricsPerName[s.Name] = append(metricsPerName[s.Name], s)
-		} else {
-			metricsPerName[s.Name] = Series{s}
-		}
-	}
-
-	// if we only have one metric name we cannot split further
-	if len(metricsPerName) == 1 {
-		seriesExpvar.Add("SplitMetricsTooBig", 1)
-		tlmSeries.Inc("split_metrics_too_big")
-		return nil, fmt.Errorf("Cannot split metric '%s' into %d payload (it contains %d series)", series[0].Name, times, len(series))
-	}
-
-	nbSeriesPerPayload := len(series) / times
-
-	payloads := []marshaler.AbstractMarshaler{}
-	current := Series{}
-	for _, m := range metricsPerName {
-		// If on metric is bigger than the targeted size we directly
-		// add it as a payload.
-		if len(m) >= nbSeriesPerPayload {
-			payloads = append(payloads, m)
-			continue
-		}
-
-		// Then either append to the current payload if "m" is small
-		// enough or flush the current payload and start a new one.
-		// This may result in more than twice the number of payloads
-		// asked for but is "good enough" and will loop only once
-		// through metricsPerName
-		if len(current)+len(m) < nbSeriesPerPayload {
-			current = append(current, m...)
-		} else {
-			payloads = append(payloads, current)
-			current = m
-		}
-	}
-	if len(current) != 0 {
-		payloads = append(payloads, current)
-	}
-	return payloads, nil
-}
-
-// seriesAPIV2Enum returns the enumeration value for MetricPayload.MetricType in
-=======
 // SeriesAPIV2Enum returns the enumeration value for MetricPayload.MetricType in
->>>>>>> e49d6c34
 // https://github.com/DataDog/agent-payload/blob/master/proto/metrics/agent_payload.proto
 func (a APIMetricType) SeriesAPIV2Enum() int32 {
 	switch a {
@@ -214,262 +55,6 @@
 	}
 }
 
-<<<<<<< HEAD
-// MarshalSplitCompress uses the stream compressor to marshal and compress series payloads.
-// If a compressed payload is larger than the max, a new payload will be generated. This method returns a slice of
-// compressed protobuf marshaled MetricPayload objects.
-func (series Series) MarshalSplitCompress(bufferContext *marshaler.BufferContext) ([]*[]byte, error) {
-	return marshalSplitCompress(newSerieSliceIterator(series), bufferContext)
-}
-
-type serieIterator interface {
-	MoveNext() bool
-	Current() *Serie
-}
-
-var _ serieIterator = (*serieSliceIterator)(nil)
-
-// serieSliceIterator implements serieIterator interface for `[]*Serie`.
-type serieSliceIterator struct {
-	series []*Serie
-	index  int
-}
-
-func newSerieSliceIterator(series []*Serie) *serieSliceIterator {
-	return &serieSliceIterator{
-		series: series,
-		index:  -1,
-	}
-}
-func (s *serieSliceIterator) MoveNext() bool {
-	s.index++
-	return s.index < len(s.series)
-}
-
-func (s *serieSliceIterator) Current() *Serie {
-	return s.series[s.index]
-}
-
-// MarshalSplitCompress uses the stream compressor to marshal and compress series payloads.
-// If a compressed payload is larger than the max, a new payload will be generated. This method returns a slice of
-// compressed protobuf marshaled MetricPayload objects.
-func marshalSplitCompress(iterator serieIterator, bufferContext *marshaler.BufferContext) ([]*[]byte, error) {
-	var err error
-	var compressor *stream.Compressor
-	buf := bufferContext.PrecompressionBuf
-	ps := molecule.NewProtoStream(buf)
-	payloads := []*[]byte{}
-
-	var pointsThisPayload int
-	var seriesThisPayload int
-	var serie *Serie
-	maxPointsPerPayload := config.Datadog.GetInt("serializer_max_series_points_per_payload")
-
-	// constants for the protobuf data we will be writing, taken from MetricPayload in
-	// https://github.com/DataDog/agent-payload/blob/master/proto/metrics/agent_payload.proto
-	const payloadSeries = 1
-	const seriesResources = 1
-	const seriesMetric = 2
-	const seriesTags = 3
-	const seriesPoints = 4
-	const seriesType = 5
-	const seriesSourceTypeName = 7
-	const seriesInterval = 8
-	const resourceType = 1
-	const resourceName = 2
-	const pointValue = 1
-	const pointTimestamp = 2
-
-	// Prepare to write the next payload
-	startPayload := func() error {
-		var err error
-
-		pointsThisPayload = 0
-		seriesThisPayload = 0
-		bufferContext.CompressorInput.Reset()
-		bufferContext.CompressorOutput.Reset()
-
-		compressor, err = stream.NewCompressor(bufferContext.CompressorInput, bufferContext.CompressorOutput, []byte{}, []byte{}, []byte{})
-		if err != nil {
-			return err
-		}
-
-		return nil
-	}
-
-	addToPayload := func() error {
-		err = compressor.AddItem(buf.Bytes())
-		if err != nil {
-			return err
-		}
-		pointsThisPayload += len(serie.Points)
-		seriesThisPayload++
-		return nil
-	}
-
-	finishPayload := func() error {
-		var payload []byte
-		// Since the compression buffer is full - flush it and rotate
-		payload, err = compressor.Close()
-		if err != nil {
-			return err
-		}
-
-		if seriesThisPayload > 0 {
-			payloads = append(payloads, &payload)
-		}
-
-		return nil
-	}
-
-	// start things off
-	err = startPayload()
-	if err != nil {
-		return nil, err
-	}
-
-	for iterator.MoveNext() {
-		serie = iterator.Current()
-
-		buf.Reset()
-		err = ps.Embedded(payloadSeries, func(ps *molecule.ProtoStream) error {
-			var err error
-
-			err = ps.Embedded(seriesResources, func(ps *molecule.ProtoStream) error {
-				err = ps.String(resourceType, "host")
-				if err != nil {
-					return err
-				}
-
-				err = ps.String(resourceName, serie.Host)
-				if err != nil {
-					return err
-				}
-
-				return nil
-			})
-			if err != nil {
-				return err
-			}
-
-			err = ps.String(seriesMetric, serie.Name)
-			if err != nil {
-				return err
-			}
-
-			if err = serie.Tags.ForEachErr(func(tag string) error {
-				return ps.String(seriesTags, tag)
-			}); err != nil {
-				return err
-			}
-
-			err = ps.Int32(seriesType, serie.MType.seriesAPIV2Enum())
-			if err != nil {
-				return err
-			}
-
-			err = ps.String(seriesSourceTypeName, serie.SourceTypeName)
-			if err != nil {
-				return err
-			}
-
-			err = ps.Int64(seriesInterval, serie.Interval)
-			if err != nil {
-				return err
-			}
-
-			// (Unit is omitted)
-
-			for _, p := range serie.Points {
-				err = ps.Embedded(seriesPoints, func(ps *molecule.ProtoStream) error {
-					err = ps.Int64(pointTimestamp, int64(p.Ts))
-					if err != nil {
-						return err
-					}
-
-					err = ps.Double(pointValue, p.Value)
-					if err != nil {
-						return err
-					}
-
-					return nil
-				})
-				if err != nil {
-					return err
-				}
-			}
-
-			return nil
-		})
-		if err != nil {
-			return nil, err
-		}
-
-		if len(serie.Points) > maxPointsPerPayload {
-			// this series is just too big to fit in a payload (even alone)
-			err = stream.ErrItemTooBig
-		} else if pointsThisPayload+len(serie.Points) > maxPointsPerPayload {
-			// this series won't fit in this payload, but will fit in the next
-			err = stream.ErrPayloadFull
-		} else {
-			// Compress the protobuf metadata and the marshaled series
-			err = addToPayload()
-		}
-
-		switch err {
-		case stream.ErrPayloadFull:
-			expvarsPayloadFull.Add(1)
-			tlmPayloadFull.Inc()
-
-			err = finishPayload()
-			if err != nil {
-				return nil, err
-			}
-
-			err = startPayload()
-			if err != nil {
-				return nil, err
-			}
-
-			// Add it to the new compression buffer
-			err = addToPayload()
-			if err == stream.ErrItemTooBig {
-				// Item was too big, drop it
-				expvarsItemTooBig.Add(1)
-				tlmItemTooBig.Inc()
-				continue
-			}
-			if err != nil {
-				// Unexpected error bail out
-				expvarsUnexpectedItemDrops.Add(1)
-				tlmUnexpectedItemDrops.Inc()
-				return nil, err
-			}
-		case stream.ErrItemTooBig:
-			// Item was too big, drop it
-			expvarsItemTooBig.Add(1)
-			tlmItemTooBig.Add(1)
-		case nil:
-			continue
-		default:
-			// Unexpected error bail out
-			expvarsUnexpectedItemDrops.Add(1)
-			tlmUnexpectedItemDrops.Inc()
-			return nil, err
-		}
-	}
-
-	// if the last payload has any data, flush it
-	err = finishPayload()
-	if err != nil {
-		return nil, err
-	}
-
-	return payloads, nil
-}
-
-=======
->>>>>>> e49d6c34
 // UnmarshalJSON is a custom unmarshaller for Point (used for testing)
 func (p *Point) UnmarshalJSON(buf []byte) error {
 	tmp := []interface{}{&p.Ts, &p.Value}
@@ -490,144 +75,4 @@
 		return ""
 	}
 	return string(s)
-<<<<<<< HEAD
-}
-
-func writeHeader(stream *jsoniter.Stream) error {
-	stream.WriteObjectStart()
-	stream.WriteObjectField("series")
-	stream.WriteArrayStart()
-	return stream.Flush()
-}
-
-func writeFooter(stream *jsoniter.Stream) error {
-	stream.WriteArrayEnd()
-	stream.WriteObjectEnd()
-	return stream.Flush()
-}
-
-func writeItem(stream *jsoniter.Stream, serie *Serie) error {
-	populateDeviceField(serie)
-	encodeSerie(serie, stream)
-	return stream.Flush()
-}
-
-func describeItem(serie *Serie) string {
-	return fmt.Sprintf("name %q, %d points", serie.Name, len(serie.Points))
-}
-
-func encodeSerie(serie *Serie, stream *jsoniter.Stream) {
-	stream.WriteObjectStart()
-
-	stream.WriteObjectField("metric")
-	stream.WriteString(serie.Name)
-	stream.WriteMore()
-
-	stream.WriteObjectField("points")
-	encodePoints(serie.Points, stream)
-	stream.WriteMore()
-
-	stream.WriteObjectField("tags")
-	stream.WriteArrayStart()
-	firstTag := true
-	serie.Tags.ForEach(func(tag string) {
-		if !firstTag {
-			stream.WriteMore()
-		}
-		stream.WriteString(tag)
-		firstTag = false
-	})
-	stream.WriteArrayEnd()
-	stream.WriteMore()
-
-	stream.WriteObjectField("host")
-	stream.WriteString(serie.Host)
-	stream.WriteMore()
-
-	if serie.Device != "" {
-		stream.WriteObjectField("device")
-		stream.WriteString(serie.Device)
-		stream.WriteMore()
-	}
-
-	stream.WriteObjectField("type")
-	stream.WriteString(serie.MType.String())
-	stream.WriteMore()
-
-	stream.WriteObjectField("interval")
-	stream.WriteInt64(serie.Interval)
-
-	if serie.SourceTypeName != "" {
-		stream.WriteMore()
-		stream.WriteObjectField("source_type_name")
-		stream.WriteString(serie.SourceTypeName)
-	}
-
-	stream.WriteObjectEnd()
-}
-
-func encodePoints(points []Point, stream *jsoniter.Stream) {
-	var needComa bool
-
-	stream.WriteArrayStart()
-	for _, p := range points {
-		if needComa {
-			stream.WriteMore()
-		} else {
-			needComa = true
-		}
-		stream.WriteArrayStart()
-		stream.WriteInt64(int64(p.Ts))
-		stream.WriteMore()
-		stream.WriteFloat64(p.Value)
-		stream.WriteArrayEnd()
-	}
-	stream.WriteArrayEnd()
-}
-
-//// The following methods implement the StreamJSONMarshaler interface
-//// for support of the enable_stream_payload_serialization option.
-
-// WriteHeader writes the payload header for this type
-func (series Series) WriteHeader(stream *jsoniter.Stream) error {
-	return writeHeader(stream)
-}
-
-// WriteFooter writes the payload footer for this type
-func (series Series) WriteFooter(stream *jsoniter.Stream) error {
-	return writeFooter(stream)
-}
-
-// WriteItem writes the json representation of an item
-func (series Series) WriteItem(stream *jsoniter.Stream, i int) error {
-	if i < 0 || i > len(series)-1 {
-		return errors.New("out of range")
-	}
-	return writeItem(stream, series[i])
-}
-
-// Len returns the number of items to marshal
-func (series Series) Len() int {
-	return len(series)
-}
-
-// DescribeItem returns a text description for logs
-func (series Series) DescribeItem(i int) string {
-	if i < 0 || i > len(series)-1 {
-		return "out of range"
-	}
-	return describeItem(series[i])
-}
-
-// SerieSink is a sink for series.
-// It provides a way to append a serie into `Series` or `IterableSerie`
-type SerieSink interface {
-	Append(*Serie)
-}
-
-// Append appends a serie into series. Implement `SerieSink` interface.
-func (series *Series) Append(serie *Serie) {
-	*series = append(*series, serie)
-=======
->>>>>>> e49d6c34
 }