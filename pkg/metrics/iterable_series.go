--- conflicted
+++ resolved
@@ -10,10 +10,9 @@
 	"errors"
 	"sync/atomic"
 
-	"github.com/DataDog/datadog-agent/pkg/serializer/marshaler"
-	"github.com/DataDog/datadog-agent/pkg/util"
 	jsoniter "github.com/json-iterator/go"
 
+	"github.com/DataDog/datadog-agent/pkg/serializer/marshaler"
 	"github.com/DataDog/datadog-agent/pkg/util"
 	"github.com/DataDog/datadog-agent/pkg/util/log"
 )
@@ -21,20 +20,12 @@
 // IterableSeries represents an iterable collection of Serie.
 // Serie can be appended to IterableSeries while IterableSeries is serialized
 type IterableSeries struct {
-<<<<<<< HEAD
-	c        *util.BufferedChan
-	cancel   context.CancelFunc
-	callback func(*Serie)
-	current  *Serie
-	count    uint64
-=======
 	ch                 *util.BufferedChan
 	bufferedChanClosed bool
 	cancel             context.CancelFunc
 	callback           func(*Serie)
 	current            *Serie
 	count              uint64
->>>>>>> 0877b755
 }
 
 // NewIterableSeries creates a new instance of *IterableSeries
@@ -42,11 +33,7 @@
 func NewIterableSeries(callback func(*Serie), chanSize int, bufferSize int) *IterableSeries {
 	ctx, cancel := context.WithCancel(context.Background())
 	return &IterableSeries{
-<<<<<<< HEAD
-		c:        util.NewBufferedChan(ctx, chanSize, bufferSize),
-=======
 		ch:       util.NewBufferedChan(ctx, chanSize, bufferSize),
->>>>>>> 0877b755
 		cancel:   cancel,
 		callback: callback,
 		current:  nil,
@@ -57,14 +44,10 @@
 func (series *IterableSeries) Append(serie *Serie) {
 	series.callback(serie)
 	atomic.AddUint64(&series.count, 1)
-<<<<<<< HEAD
-	series.c.Put(serie)
-=======
 	if !series.ch.Put(serie) && !series.bufferedChanClosed {
 		series.bufferedChanClosed = true
 		log.Errorf("Cannot append a serie in a closed buffered channel")
 	}
->>>>>>> 0877b755
 }
 
 // SeriesCount returns the number of series appended with `IterableSeries.Append`.
@@ -74,11 +57,7 @@
 
 // SenderStopped must be called when sender stop calling Append.
 func (series *IterableSeries) SenderStopped() {
-<<<<<<< HEAD
-	series.c.Close()
-=======
 	series.ch.Close()
->>>>>>> 0877b755
 }
 
 // IterationStopped must be called when the receiver stops calling `MoveNext`.
@@ -120,11 +99,7 @@
 // MoveNext advances to the next element.
 // Returns false for the end of the iteration.
 func (series *IterableSeries) MoveNext() bool {
-<<<<<<< HEAD
-	v, ok := series.c.Get()
-=======
 	v, ok := series.ch.Get()
->>>>>>> 0877b755
 	if v != nil {
 		series.current = v.(*Serie)
 	} else {
