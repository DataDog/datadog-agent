// Unless explicitly stated otherwise all files in this repository are licensed
// under the Apache License Version 2.0.
// This product includes software developed at Datadog (https://www.datadoghq.com/).
// Copyright 2016-present Datadog, Inc.

package metrics

import (
	"github.com/DataDog/datadog-agent/pkg/aggregator/ckey"

	"github.com/DataDog/datadog-agent/pkg/quantile"
<<<<<<< HEAD
	"github.com/DataDog/datadog-agent/pkg/serializer/marshaler"
	"github.com/DataDog/datadog-agent/pkg/serializer/stream"
	"github.com/DataDog/datadog-agent/pkg/tagset"
	"github.com/DataDog/datadog-agent/pkg/telemetry"
	"github.com/DataDog/datadog-agent/pkg/util/common"
	"github.com/richardartoul/molecule"
=======
>>>>>>> e49d6c34
)

// A SketchSeries is a timeseries of quantile sketches.
type SketchSeries struct {
	Name       string               `json:"metric"`
	Tags       tagset.CompositeTags `json:"tags"`
	Host       string               `json:"host"`
	Interval   int64                `json:"interval"`
	Points     []SketchPoint        `json:"points"`
	ContextKey ckey.ContextKey      `json:"-"`
}

// A SketchPoint represents a quantile sketch at a specific time
type SketchPoint struct {
	Sketch *quantile.Sketch `json:"sketch"`
	Ts     int64            `json:"ts"`
<<<<<<< HEAD
}

// A SketchSeriesList implements marshaler.Marshaler
type SketchSeriesList []SketchSeries

var (
	expvars                    = expvar.NewMap("sketch_series")
	expvarsItemTooBig          = expvar.Int{}
	expvarsPayloadFull         = expvar.Int{}
	expvarsUnexpectedItemDrops = expvar.Int{}
	tlmItemTooBig              = telemetry.NewCounter("sketch_series", "sketch_too_big",
		nil, "Number of payloads dropped because they were too big for the stream compressor")
	tlmPayloadFull = telemetry.NewCounter("sketch_series", "payload_full",
		nil, "How many times we've hit a 'payload is full' in the stream compressor")
	tlmUnexpectedItemDrops = telemetry.NewCounter("sketch_series", "unexpected_item_drops",
		nil, "Items dropped in the stream compressor")
)

func init() {
	expvars.Set("ItemTooBig", &expvarsItemTooBig)
	expvars.Set("PayloadFull", &expvarsPayloadFull)
	expvars.Set("UnexpectedItemDrops", &expvarsUnexpectedItemDrops)
}

// MarshalJSON serializes sketch series to JSON.
// Quite slow, but hopefully this method is called only in the `agent check` command
func (sl SketchSeriesList) MarshalJSON() ([]byte, error) {
	// We use this function to customize generated JSON
	// This function, only used when displaying `bins`, is especially slow
	// As `StructToMap` function is using reflection to return a generic map[string]interface{}
	customSketchSeries := func(srcSl SketchSeriesList) []interface{} {
		dstSl := make([]interface{}, 0, len(srcSl))

		for _, ss := range srcSl {
			ssMap := common.StructToMap(ss)
			for i, sketchPoint := range ss.Points {
				if sketchPoint.Sketch != nil {
					sketch := ssMap["points"].([]interface{})[i].(map[string]interface{})
					count, bins := sketchPoint.Sketch.GetRawBins()
					sketch["binsCount"] = count
					sketch["bins"] = bins
				}
			}
			// `Tags` type is `*CompositeTags`` which is not handled by `StructToMap``
			ssMap["tags"] = ss.Tags.UnsafeToReadOnlySliceString()
			dstSl = append(dstSl, ssMap)
		}

		return dstSl
	}

	// use an alias to avoid infinite recursion while serializing a SketchSeriesList
	if config.Datadog.GetBool("cmd.check.fullsketches") {
		data := map[string]interface{}{
			"sketches": customSketchSeries(sl),
		}

		reqBody := &bytes.Buffer{}
		err := json.NewEncoder(reqBody).Encode(data)
		return reqBody.Bytes(), err
	}

	type SketchSeriesAlias SketchSeriesList
	data := map[string]SketchSeriesAlias{
		"sketches": SketchSeriesAlias(sl),
	}

	reqBody := &bytes.Buffer{}
	err := json.NewEncoder(reqBody).Encode(data)
	return reqBody.Bytes(), err
}

// MarshalSplitCompress uses the stream compressor to marshal and compress sketch series payloads.
// If a compressed payload is larger than the max, a new payload will be generated. This method returns a slice of
// compressed protobuf marshaled gogen.SketchPayload objects. gogen.SketchPayload is not directly marshaled - instead
// it's contents are marshaled individually, packed with the appropriate protobuf metadata, and compressed in stream.
// The resulting payloads (when decompressed) are binary equal to the result of marshaling the whole object at once.
func (sl SketchSeriesList) MarshalSplitCompress(bufferContext *marshaler.BufferContext) ([]*[]byte, error) {
	var err error
	var compressor *stream.Compressor
	buf := bufferContext.PrecompressionBuf
	ps := molecule.NewProtoStream(buf)
	payloads := []*[]byte{}

	// constants for the protobuf data we will be writing, taken from
	// https://github.com/DataDog/agent-payload/v5/blob/a2cd634bc9c088865b75c6410335270e6d780416/proto/metrics/agent_payload.proto#L47-L81
	// Unused fields are commented out
	const payloadSketches = 1
	const payloadMetadata = 2
	const sketchMetric = 1
	const sketchHost = 2
	// const sketchDistributions = 3
	const sketchTags = 4
	const sketchDogsketches = 7
	// const distributionTs = 1
	// const distributionCnt = 2
	// const distributionMin = 3
	// const distributionMax = 4
	// const distributionAvg = 5
	// const distributionSum = 6
	// const distributionV = 7
	// const distributionG = 8
	// const distributionDelta = 9
	// const distributionBuf = 10
	const dogsketchTs = 1
	const dogsketchCnt = 2
	const dogsketchMin = 3
	const dogsketchMax = 4
	const dogsketchAvg = 5
	const dogsketchSum = 6
	const dogsketchK = 7
	const dogsketchN = 8

	// Generate a footer containing an empty Metadata field.  The gogoproto
	// generated serialization code includes this when marshaling the struct,
	// despite the protobuf encoding not really requiring it (all fields
	// default to their zero value)
	var footer []byte
	{
		buf := bytes.NewBuffer([]byte{})
		ps := molecule.NewProtoStream(buf)
		_ = ps.Embedded(payloadMetadata, func(ps *molecule.ProtoStream) error {
			return nil
		})
		footer = buf.Bytes()
	}

	// Prepare to write the next payload
	startPayload := func() error {
		var err error

		bufferContext.CompressorInput.Reset()
		bufferContext.CompressorOutput.Reset()

		compressor, err = stream.NewCompressor(bufferContext.CompressorInput, bufferContext.CompressorOutput, []byte{}, footer, []byte{})
		if err != nil {
			return err
		}

		return nil
	}

	finishPayload := func() error {
		var payload []byte
		payload, err = compressor.Close()
		if err != nil {
			return err
		}

		payloads = append(payloads, &payload)

		return nil
	}

	// start things off
	err = startPayload()
	if err != nil {
		return nil, err
	}

	for _, ss := range sl {
		buf.Reset()
		err = ps.Embedded(payloadSketches, func(ps *molecule.ProtoStream) error {
			var err error

			err = ps.String(sketchMetric, ss.Name)
			if err != nil {
				return err
			}

			err = ps.String(sketchHost, ss.Host)
			if err != nil {
				return err
			}

			if err := ss.Tags.ForEachErr(func(tag string) error {
				return ps.String(sketchTags, tag)
			}); err != nil {
				return err
			}

			for _, p := range ss.Points {
				err = ps.Embedded(sketchDogsketches, func(ps *molecule.ProtoStream) error {
					b := p.Sketch.Basic
					k, n := p.Sketch.Cols()

					err = ps.Int64(dogsketchTs, p.Ts)
					if err != nil {
						return err
					}

					err = ps.Int64(dogsketchCnt, b.Cnt)
					if err != nil {
						return err
					}

					err = ps.Double(dogsketchMin, b.Min)
					if err != nil {
						return err
					}

					err = ps.Double(dogsketchMax, b.Max)
					if err != nil {
						return err
					}

					err = ps.Double(dogsketchAvg, b.Avg)
					if err != nil {
						return err
					}

					err = ps.Double(dogsketchSum, b.Sum)
					if err != nil {
						return err
					}

					err = ps.Sint32Packed(dogsketchK, k)
					if err != nil {
						return err
					}

					err = ps.Uint32Packed(dogsketchN, n)
					if err != nil {
						return err
					}

					return nil
				})
				if err != nil {
					return err
				}
			}

			return nil
		})
		if err != nil {
			return nil, err
		}

		// Compress the protobuf metadata and the marshaled sketch
		err = compressor.AddItem(buf.Bytes())
		switch err {
		case stream.ErrPayloadFull:
			expvarsPayloadFull.Add(1)
			tlmPayloadFull.Inc()

			// Since the compression buffer is full - flush it and start a new one
			err = finishPayload()
			if err != nil {
				return nil, err
			}

			err = startPayload()
			if err != nil {
				return nil, err
			}

			// Add it to the new compression buffer
			err = compressor.AddItem(buf.Bytes())
			if err == stream.ErrItemTooBig {
				// Item was too big, drop it
				expvarsItemTooBig.Add(1)
				tlmItemTooBig.Inc()
				continue
			}
			if err != nil {
				// Unexpected error bail out
				expvarsUnexpectedItemDrops.Add(1)
				tlmUnexpectedItemDrops.Inc()
				return nil, err
			}
		case stream.ErrItemTooBig:
			// Item was too big, drop it
			expvarsItemTooBig.Add(1)
			tlmItemTooBig.Add(1)
		case nil:
			continue
		default:
			// Unexpected error bail out
			expvarsUnexpectedItemDrops.Add(1)
			tlmUnexpectedItemDrops.Inc()
			return nil, err
		}
	}

	err = finishPayload()
	if err != nil {
		return nil, err
	}

	return payloads, nil
}

// Marshal encodes this series list.
func (sl SketchSeriesList) Marshal() ([]byte, error) {
	pb := &gogen.SketchPayload{
		Sketches: make([]gogen.SketchPayload_Sketch, 0, len(sl)),
	}

	for _, ss := range sl {
		dsl := make([]gogen.SketchPayload_Sketch_Dogsketch, 0, len(ss.Points))

		for _, p := range ss.Points {
			b := p.Sketch.Basic
			k, n := p.Sketch.Cols()
			dsl = append(dsl, gogen.SketchPayload_Sketch_Dogsketch{
				Ts:  p.Ts,
				Cnt: b.Cnt,
				Min: b.Min,
				Max: b.Max,
				Avg: b.Avg,
				Sum: b.Sum,
				K:   k,
				N:   n,
			})
		}

		pb.Sketches = append(pb.Sketches, gogen.SketchPayload_Sketch{
			Metric:      ss.Name,
			Host:        ss.Host,
			Tags:        ss.Tags.UnsafeToReadOnlySliceString(),
			Dogsketches: dsl,
		})
	}
	return pb.Marshal()
}

// SplitPayload breaks the payload into times number of pieces
func (sl SketchSeriesList) SplitPayload(times int) ([]marshaler.AbstractMarshaler, error) {
	// Only break it down as much as possible
	if len(sl) < times {
		times = len(sl)
	}
	splitPayloads := make([]marshaler.AbstractMarshaler, times)
	batchSize := len(sl) / times
	n := 0
	for i := 0; i < times; i++ {
		var end int
		// In many cases the batchSize is not perfect
		// so the last one will be a bit bigger or smaller than the others
		if i < times-1 {
			end = n + batchSize
		} else {
			end = len(sl)
		}
		newSL := sl[n:end]
		splitPayloads[i] = newSL
		n += batchSize
	}
	return splitPayloads, nil
=======
>>>>>>> e49d6c34
}<|MERGE_RESOLUTION|>--- conflicted
+++ resolved
@@ -7,17 +7,8 @@
 
 import (
 	"github.com/DataDog/datadog-agent/pkg/aggregator/ckey"
-
 	"github.com/DataDog/datadog-agent/pkg/quantile"
-<<<<<<< HEAD
-	"github.com/DataDog/datadog-agent/pkg/serializer/marshaler"
-	"github.com/DataDog/datadog-agent/pkg/serializer/stream"
 	"github.com/DataDog/datadog-agent/pkg/tagset"
-	"github.com/DataDog/datadog-agent/pkg/telemetry"
-	"github.com/DataDog/datadog-agent/pkg/util/common"
-	"github.com/richardartoul/molecule"
-=======
->>>>>>> e49d6c34
 )
 
 // A SketchSeries is a timeseries of quantile sketches.
@@ -34,357 +25,4 @@
 type SketchPoint struct {
 	Sketch *quantile.Sketch `json:"sketch"`
 	Ts     int64            `json:"ts"`
-<<<<<<< HEAD
-}
-
-// A SketchSeriesList implements marshaler.Marshaler
-type SketchSeriesList []SketchSeries
-
-var (
-	expvars                    = expvar.NewMap("sketch_series")
-	expvarsItemTooBig          = expvar.Int{}
-	expvarsPayloadFull         = expvar.Int{}
-	expvarsUnexpectedItemDrops = expvar.Int{}
-	tlmItemTooBig              = telemetry.NewCounter("sketch_series", "sketch_too_big",
-		nil, "Number of payloads dropped because they were too big for the stream compressor")
-	tlmPayloadFull = telemetry.NewCounter("sketch_series", "payload_full",
-		nil, "How many times we've hit a 'payload is full' in the stream compressor")
-	tlmUnexpectedItemDrops = telemetry.NewCounter("sketch_series", "unexpected_item_drops",
-		nil, "Items dropped in the stream compressor")
-)
-
-func init() {
-	expvars.Set("ItemTooBig", &expvarsItemTooBig)
-	expvars.Set("PayloadFull", &expvarsPayloadFull)
-	expvars.Set("UnexpectedItemDrops", &expvarsUnexpectedItemDrops)
-}
-
-// MarshalJSON serializes sketch series to JSON.
-// Quite slow, but hopefully this method is called only in the `agent check` command
-func (sl SketchSeriesList) MarshalJSON() ([]byte, error) {
-	// We use this function to customize generated JSON
-	// This function, only used when displaying `bins`, is especially slow
-	// As `StructToMap` function is using reflection to return a generic map[string]interface{}
-	customSketchSeries := func(srcSl SketchSeriesList) []interface{} {
-		dstSl := make([]interface{}, 0, len(srcSl))
-
-		for _, ss := range srcSl {
-			ssMap := common.StructToMap(ss)
-			for i, sketchPoint := range ss.Points {
-				if sketchPoint.Sketch != nil {
-					sketch := ssMap["points"].([]interface{})[i].(map[string]interface{})
-					count, bins := sketchPoint.Sketch.GetRawBins()
-					sketch["binsCount"] = count
-					sketch["bins"] = bins
-				}
-			}
-			// `Tags` type is `*CompositeTags`` which is not handled by `StructToMap``
-			ssMap["tags"] = ss.Tags.UnsafeToReadOnlySliceString()
-			dstSl = append(dstSl, ssMap)
-		}
-
-		return dstSl
-	}
-
-	// use an alias to avoid infinite recursion while serializing a SketchSeriesList
-	if config.Datadog.GetBool("cmd.check.fullsketches") {
-		data := map[string]interface{}{
-			"sketches": customSketchSeries(sl),
-		}
-
-		reqBody := &bytes.Buffer{}
-		err := json.NewEncoder(reqBody).Encode(data)
-		return reqBody.Bytes(), err
-	}
-
-	type SketchSeriesAlias SketchSeriesList
-	data := map[string]SketchSeriesAlias{
-		"sketches": SketchSeriesAlias(sl),
-	}
-
-	reqBody := &bytes.Buffer{}
-	err := json.NewEncoder(reqBody).Encode(data)
-	return reqBody.Bytes(), err
-}
-
-// MarshalSplitCompress uses the stream compressor to marshal and compress sketch series payloads.
-// If a compressed payload is larger than the max, a new payload will be generated. This method returns a slice of
-// compressed protobuf marshaled gogen.SketchPayload objects. gogen.SketchPayload is not directly marshaled - instead
-// it's contents are marshaled individually, packed with the appropriate protobuf metadata, and compressed in stream.
-// The resulting payloads (when decompressed) are binary equal to the result of marshaling the whole object at once.
-func (sl SketchSeriesList) MarshalSplitCompress(bufferContext *marshaler.BufferContext) ([]*[]byte, error) {
-	var err error
-	var compressor *stream.Compressor
-	buf := bufferContext.PrecompressionBuf
-	ps := molecule.NewProtoStream(buf)
-	payloads := []*[]byte{}
-
-	// constants for the protobuf data we will be writing, taken from
-	// https://github.com/DataDog/agent-payload/v5/blob/a2cd634bc9c088865b75c6410335270e6d780416/proto/metrics/agent_payload.proto#L47-L81
-	// Unused fields are commented out
-	const payloadSketches = 1
-	const payloadMetadata = 2
-	const sketchMetric = 1
-	const sketchHost = 2
-	// const sketchDistributions = 3
-	const sketchTags = 4
-	const sketchDogsketches = 7
-	// const distributionTs = 1
-	// const distributionCnt = 2
-	// const distributionMin = 3
-	// const distributionMax = 4
-	// const distributionAvg = 5
-	// const distributionSum = 6
-	// const distributionV = 7
-	// const distributionG = 8
-	// const distributionDelta = 9
-	// const distributionBuf = 10
-	const dogsketchTs = 1
-	const dogsketchCnt = 2
-	const dogsketchMin = 3
-	const dogsketchMax = 4
-	const dogsketchAvg = 5
-	const dogsketchSum = 6
-	const dogsketchK = 7
-	const dogsketchN = 8
-
-	// Generate a footer containing an empty Metadata field.  The gogoproto
-	// generated serialization code includes this when marshaling the struct,
-	// despite the protobuf encoding not really requiring it (all fields
-	// default to their zero value)
-	var footer []byte
-	{
-		buf := bytes.NewBuffer([]byte{})
-		ps := molecule.NewProtoStream(buf)
-		_ = ps.Embedded(payloadMetadata, func(ps *molecule.ProtoStream) error {
-			return nil
-		})
-		footer = buf.Bytes()
-	}
-
-	// Prepare to write the next payload
-	startPayload := func() error {
-		var err error
-
-		bufferContext.CompressorInput.Reset()
-		bufferContext.CompressorOutput.Reset()
-
-		compressor, err = stream.NewCompressor(bufferContext.CompressorInput, bufferContext.CompressorOutput, []byte{}, footer, []byte{})
-		if err != nil {
-			return err
-		}
-
-		return nil
-	}
-
-	finishPayload := func() error {
-		var payload []byte
-		payload, err = compressor.Close()
-		if err != nil {
-			return err
-		}
-
-		payloads = append(payloads, &payload)
-
-		return nil
-	}
-
-	// start things off
-	err = startPayload()
-	if err != nil {
-		return nil, err
-	}
-
-	for _, ss := range sl {
-		buf.Reset()
-		err = ps.Embedded(payloadSketches, func(ps *molecule.ProtoStream) error {
-			var err error
-
-			err = ps.String(sketchMetric, ss.Name)
-			if err != nil {
-				return err
-			}
-
-			err = ps.String(sketchHost, ss.Host)
-			if err != nil {
-				return err
-			}
-
-			if err := ss.Tags.ForEachErr(func(tag string) error {
-				return ps.String(sketchTags, tag)
-			}); err != nil {
-				return err
-			}
-
-			for _, p := range ss.Points {
-				err = ps.Embedded(sketchDogsketches, func(ps *molecule.ProtoStream) error {
-					b := p.Sketch.Basic
-					k, n := p.Sketch.Cols()
-
-					err = ps.Int64(dogsketchTs, p.Ts)
-					if err != nil {
-						return err
-					}
-
-					err = ps.Int64(dogsketchCnt, b.Cnt)
-					if err != nil {
-						return err
-					}
-
-					err = ps.Double(dogsketchMin, b.Min)
-					if err != nil {
-						return err
-					}
-
-					err = ps.Double(dogsketchMax, b.Max)
-					if err != nil {
-						return err
-					}
-
-					err = ps.Double(dogsketchAvg, b.Avg)
-					if err != nil {
-						return err
-					}
-
-					err = ps.Double(dogsketchSum, b.Sum)
-					if err != nil {
-						return err
-					}
-
-					err = ps.Sint32Packed(dogsketchK, k)
-					if err != nil {
-						return err
-					}
-
-					err = ps.Uint32Packed(dogsketchN, n)
-					if err != nil {
-						return err
-					}
-
-					return nil
-				})
-				if err != nil {
-					return err
-				}
-			}
-
-			return nil
-		})
-		if err != nil {
-			return nil, err
-		}
-
-		// Compress the protobuf metadata and the marshaled sketch
-		err = compressor.AddItem(buf.Bytes())
-		switch err {
-		case stream.ErrPayloadFull:
-			expvarsPayloadFull.Add(1)
-			tlmPayloadFull.Inc()
-
-			// Since the compression buffer is full - flush it and start a new one
-			err = finishPayload()
-			if err != nil {
-				return nil, err
-			}
-
-			err = startPayload()
-			if err != nil {
-				return nil, err
-			}
-
-			// Add it to the new compression buffer
-			err = compressor.AddItem(buf.Bytes())
-			if err == stream.ErrItemTooBig {
-				// Item was too big, drop it
-				expvarsItemTooBig.Add(1)
-				tlmItemTooBig.Inc()
-				continue
-			}
-			if err != nil {
-				// Unexpected error bail out
-				expvarsUnexpectedItemDrops.Add(1)
-				tlmUnexpectedItemDrops.Inc()
-				return nil, err
-			}
-		case stream.ErrItemTooBig:
-			// Item was too big, drop it
-			expvarsItemTooBig.Add(1)
-			tlmItemTooBig.Add(1)
-		case nil:
-			continue
-		default:
-			// Unexpected error bail out
-			expvarsUnexpectedItemDrops.Add(1)
-			tlmUnexpectedItemDrops.Inc()
-			return nil, err
-		}
-	}
-
-	err = finishPayload()
-	if err != nil {
-		return nil, err
-	}
-
-	return payloads, nil
-}
-
-// Marshal encodes this series list.
-func (sl SketchSeriesList) Marshal() ([]byte, error) {
-	pb := &gogen.SketchPayload{
-		Sketches: make([]gogen.SketchPayload_Sketch, 0, len(sl)),
-	}
-
-	for _, ss := range sl {
-		dsl := make([]gogen.SketchPayload_Sketch_Dogsketch, 0, len(ss.Points))
-
-		for _, p := range ss.Points {
-			b := p.Sketch.Basic
-			k, n := p.Sketch.Cols()
-			dsl = append(dsl, gogen.SketchPayload_Sketch_Dogsketch{
-				Ts:  p.Ts,
-				Cnt: b.Cnt,
-				Min: b.Min,
-				Max: b.Max,
-				Avg: b.Avg,
-				Sum: b.Sum,
-				K:   k,
-				N:   n,
-			})
-		}
-
-		pb.Sketches = append(pb.Sketches, gogen.SketchPayload_Sketch{
-			Metric:      ss.Name,
-			Host:        ss.Host,
-			Tags:        ss.Tags.UnsafeToReadOnlySliceString(),
-			Dogsketches: dsl,
-		})
-	}
-	return pb.Marshal()
-}
-
-// SplitPayload breaks the payload into times number of pieces
-func (sl SketchSeriesList) SplitPayload(times int) ([]marshaler.AbstractMarshaler, error) {
-	// Only break it down as much as possible
-	if len(sl) < times {
-		times = len(sl)
-	}
-	splitPayloads := make([]marshaler.AbstractMarshaler, times)
-	batchSize := len(sl) / times
-	n := 0
-	for i := 0; i < times; i++ {
-		var end int
-		// In many cases the batchSize is not perfect
-		// so the last one will be a bit bigger or smaller than the others
-		if i < times-1 {
-			end = n + batchSize
-		} else {
-			end = len(sl)
-		}
-		newSL := sl[n:end]
-		splitPayloads[i] = newSL
-		n += batchSize
-	}
-	return splitPayloads, nil
-=======
->>>>>>> e49d6c34
 }