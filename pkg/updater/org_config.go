--- conflicted
+++ resolved
@@ -10,12 +10,8 @@
 	_ "embed"
 	"encoding/json"
 	"fmt"
-<<<<<<< HEAD
 	"runtime"
-)
-=======
 	"sync"
->>>>>>> f8eb5bc0
 
 	"github.com/DataDog/datadog-agent/pkg/config/remote/client"
 	"github.com/DataDog/datadog-agent/pkg/remoteconfig/state"
@@ -74,18 +70,13 @@
 	if err != nil {
 		return Package{}, fmt.Errorf("context canceled while waiting for catalog: %w", err)
 	}
-<<<<<<< HEAD
-	for _, p := range catalog.Packages {
+	c.m.Lock()
+	defer c.m.Unlock()
+	for _, p := range c.catalog.Packages {
 		if p.Name == pkg &&
 			p.Version == version &&
 			(p.Arch == "" || p.Arch == runtime.GOARCH) &&
 			(p.Platform == "" || p.Platform == runtime.GOOS) {
-=======
-	c.m.Lock()
-	defer c.m.Unlock()
-	for _, p := range c.catalog.Packages {
-		if p.Name == pkg && p.Version == version {
->>>>>>> f8eb5bc0
 			return p, nil
 		}
 	}
