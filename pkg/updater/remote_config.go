// Unless explicitly stated otherwise all files in this repository are licensed
// under the Apache License Version 2.0.
// This product includes software developed at Datadog (https://www.datadoghq.com/).
// Copyright 2016-present Datadog, Inc.

package updater

import (
	"encoding/json"
	"fmt"

	"github.com/DataDog/datadog-agent/pkg/config/remote/client"
	pbgo "github.com/DataDog/datadog-agent/pkg/proto/pbgo/core"
	"github.com/DataDog/datadog-agent/pkg/remoteconfig/state"
	"github.com/DataDog/datadog-agent/pkg/updater/repository"
	"github.com/DataDog/datadog-agent/pkg/util/log"
)

type remoteConfigClient interface {
	Start()
	Close()
	Subscribe(product string, fn func(update map[string]state.RawConfig, applyStateCallback func(string, state.ApplyStatus)))
	SetUpdaterPackagesState(packages []*pbgo.PackageState)
}

type remoteConfig struct {
	client remoteConfigClient
}

func newRemoteConfig(rcFetcher client.ConfigFetcher) (*remoteConfig, error) {
	client, err := client.NewClient(
		rcFetcher,
		client.WithUpdater(),
		client.WithProducts(state.ProductUpdaterCatalogDD, state.ProductUpdaterTask),
		client.WithoutTufVerification(),
	)
	if err != nil {
		return nil, fmt.Errorf("unable to create rc client: %w", err)
	}
	return &remoteConfig{client: client}, nil
}

func newNoopRemoteConfig() *remoteConfig {
	return &remoteConfig{}
}

// Start starts the remote config client.
func (rc *remoteConfig) Start(handleCatalogUpdate handleCatalogUpdate, handleRemoteAPIRequest handleRemoteAPIRequest) {
	if rc.client == nil {
		return
	}
	rc.client.Subscribe(state.ProductUpdaterCatalogDD, handleUpdaterCatalogDDUpdate(handleCatalogUpdate))
	rc.client.Subscribe(state.ProductUpdaterTask, handleUpdaterTaskUpdate(handleRemoteAPIRequest))
	rc.client.Start()
}

// Close closes the remote config client.
func (rc *remoteConfig) Close() {
	if rc.client == nil {
		return
	}
	rc.client.Close()
}

// SetState sets the state of the given package.
<<<<<<< HEAD
func (rc *remoteConfig) SetState(pkg string, repoState *repository.State, taskState *TaskState) {
	var taskErr *pbgo.TaskError
	if taskState.Err != nil {
		taskErr = &pbgo.TaskError{
			Code:    uint64(taskState.Err.Code()),
			Message: taskState.Err.Error(),
		}
=======
func (rc *remoteConfig) SetState(pkg string, state repository.State) {
	if rc.client == nil {
		return
>>>>>>> 7e1916de
	}
	rc.client.SetUpdaterPackagesState([]*pbgo.PackageState{
		{
			Package:           pkg,
			StableVersion:     repoState.Stable,
			ExperimentVersion: repoState.Experiment,
			Task: &pbgo.PackageStateTask{
				Id:    taskState.ID,
				State: taskState.State,
				Error: taskErr,
			},
		},
	})
}

// Package represents a downloadable package.
type Package struct {
	Name     string `json:"package"`
	Version  string `json:"version"`
	SHA256   string `json:"sha256"`
	URL      string `json:"url"`
	Size     int64  `json:"size"`
	Platform string `json:"platform"`
	Arch     string `json:"arch"`
}

type catalog struct {
	Packages []Package `json:"packages"`
}

func (c *catalog) getPackage(pkg string, version string, arch string, platform string) (Package, bool) {
	for _, p := range c.Packages {
		if p.Name == pkg && p.Version == version && (p.Arch == "" || p.Arch == arch) && (p.Platform == "" || p.Platform == platform) {
			return p, true
		}
	}
	return Package{}, false
}

func (c *catalog) getDefaultPackage(defaults bootstrapVersions, pkg string, arch string, platform string) (Package, bool) {
	version, ok := defaults[pkg]
	if !ok {
		return Package{}, false
	}
	return c.getPackage(pkg, version, arch, platform)
}

type bootstrapVersions map[string]string

type handleCatalogUpdate func(catalog catalog) error

func handleUpdaterCatalogDDUpdate(h handleCatalogUpdate) client.Handler {
	return func(catalogConfigs map[string]state.RawConfig, applyStateCallback func(string, state.ApplyStatus)) {
		var mergedCatalog catalog
		for configPath, config := range catalogConfigs {
			var catalog catalog
			err := json.Unmarshal(config.Config, &catalog)
			if err != nil {
				log.Errorf("could not unmarshal updater catalog: %s", err)
				applyStateCallback(configPath, state.ApplyStatus{State: state.ApplyStateError, Error: err.Error()})
				return
			}
			mergedCatalog.Packages = append(mergedCatalog.Packages, catalog.Packages...)
		}
		err := h(mergedCatalog)
		if err != nil {
			log.Errorf("could not update catalog: %s", err)
			for configPath := range catalogConfigs {
				applyStateCallback(configPath, state.ApplyStatus{State: state.ApplyStateError, Error: err.Error()})
			}
			return
		}
		for configPath := range catalogConfigs {
			applyStateCallback(configPath, state.ApplyStatus{State: state.ApplyStateAcknowledged})
		}
	}
}

const (
	methodStartExperiment   = "start_experiment"
	methodStopExperiment    = "stop_experiment"
	methodPromoteExperiment = "promote_experiment"
)

type remoteAPIRequest struct {
	ID            string          `json:"id"`
	Package       string          `json:"package"`
	ExpectedState expectedState   `json:"expected_state"`
	Method        string          `json:"method"`
	Params        json.RawMessage `json:"params"`
}

type expectedState struct {
	Stable     string `json:"stable"`
	Experiment string `json:"experiment"`
}

type startExperimentParams struct {
	Version string `json:"version"`
}

type handleRemoteAPIRequest func(request remoteAPIRequest) error

func handleUpdaterTaskUpdate(h handleRemoteAPIRequest) client.Handler {
	var executedRequests = make(map[string]struct{})
	return func(requestConfigs map[string]state.RawConfig, applyStateCallback func(string, state.ApplyStatus)) {
		requests := map[string]remoteAPIRequest{}
		for id, requestConfig := range requestConfigs {
			var request remoteAPIRequest
			err := json.Unmarshal(requestConfig.Config, &request)
			if err != nil {
				log.Errorf("could not unmarshal request: %s", err)
				applyStateCallback(id, state.ApplyStatus{State: state.ApplyStateError, Error: err.Error()})
				return
			}
			requests[id] = request
		}
		for configID, request := range requests {
			if _, ok := executedRequests[request.ID]; ok {
				log.Debugf("request %s already executed", request.ID)
				continue
			}
			executedRequests[request.ID] = struct{}{}
			err := h(request)
			if err != nil {
				log.Errorf("could not execute request: %s", err)
				applyStateCallback(configID, state.ApplyStatus{State: state.ApplyStateError, Error: err.Error()})
				return
			}
			applyStateCallback(configID, state.ApplyStatus{State: state.ApplyStateAcknowledged})
		}
	}
}<|MERGE_RESOLUTION|>--- conflicted
+++ resolved
@@ -63,20 +63,19 @@
 }
 
 // SetState sets the state of the given package.
-<<<<<<< HEAD
-func (rc *remoteConfig) SetState(pkg string, repoState *repository.State, taskState *TaskState) {
+func (rc *remoteConfig) SetState(pkg string, repoState repository.State, taskState TaskState) {
+	if rc.client == nil {
+		return
+	}
+
 	var taskErr *pbgo.TaskError
 	if taskState.Err != nil {
 		taskErr = &pbgo.TaskError{
 			Code:    uint64(taskState.Err.Code()),
 			Message: taskState.Err.Error(),
 		}
-=======
-func (rc *remoteConfig) SetState(pkg string, state repository.State) {
-	if rc.client == nil {
-		return
->>>>>>> 7e1916de
-	}
+	}
+
 	rc.client.SetUpdaterPackagesState([]*pbgo.PackageState{
 		{
 			Package:           pkg,
