--- conflicted
+++ resolved
@@ -61,11 +61,7 @@
 	var image oci.Image
 	switch url.Scheme {
 	case "oci":
-<<<<<<< HEAD
-		image, err = d.downloadRegistry(ctx, d.getRegistryURL(pkg.URL))
-=======
 		image, err = d.downloadRegistry(ctx, d.getRegistryURL(packageURL))
->>>>>>> 8fb245be
 	default:
 		return nil, fmt.Errorf("unsupported package URL scheme: %s", url.Scheme)
 	}
@@ -92,42 +88,6 @@
 	}, nil
 }
 
-<<<<<<< HEAD
-// Package returns the downloadable package at the given URL.
-func (d *downloader) Package(ctx context.Context, pkgURL string) (Package, error) {
-	log.Debugf("Getting package information from %s", pkgURL)
-	url, err := url.Parse(pkgURL)
-	if err != nil {
-		return Package{}, fmt.Errorf("could not parse package URL: %w", err)
-	}
-	if url.Scheme != "oci" {
-		return Package{}, fmt.Errorf("unsupported package URL scheme: %s", url.Scheme)
-	}
-	image, err := d.downloadRegistry(ctx, d.getRegistryURL(pkgURL))
-	if err != nil {
-		return Package{}, fmt.Errorf("could not download package from %s: %w", pkgURL, err)
-	}
-	manifest, err := image.Manifest()
-	if err != nil {
-		return Package{}, fmt.Errorf("could not get image manifest: %w", err)
-	}
-	pkg, ok := manifest.Annotations[annotationPackage]
-	if !ok {
-		return Package{}, fmt.Errorf("package manifest is missing package annotation")
-	}
-	version, ok := manifest.Annotations[annotationVersion]
-	if !ok {
-		return Package{}, fmt.Errorf("package manifest is missing version annotation")
-	}
-	return Package{
-		Name:    pkg,
-		Version: version,
-		URL:     pkgURL,
-	}, nil
-}
-
-=======
->>>>>>> 8fb245be
 func (d *downloader) getRegistryURL(url string) string {
 	downloadURL := strings.TrimPrefix(url, "oci://")
 	if d.remoteBaseURL != "" {
@@ -151,11 +111,7 @@
 		OS:           runtime.GOOS,
 		Architecture: runtime.GOARCH,
 	}
-<<<<<<< HEAD
 	index, err := remote.Index(ref, remote.WithContext(ctx), remote.WithTransport(httptrace.WrapRoundTripper(d.client.Transport)))
-=======
-	index, err := remote.Index(ref, remote.WithContext(ctx))
->>>>>>> 8fb245be
 	if err != nil {
 		return nil, fmt.Errorf("could not download image: %w", err)
 	}
