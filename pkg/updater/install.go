// Unless explicitly stated otherwise all files in this repository are licensed
// under the Apache License Version 2.0.
// This product includes software developed at Datadog (https://www.datadoghq.com/).
// Copyright 2016-present Datadog, Inc.

package updater

import (
	"fmt"
	"os"
<<<<<<< HEAD
=======
	"path/filepath"
	"strconv"
	"time"
>>>>>>> e495a07a

	oci "github.com/google/go-containerregistry/pkg/v1"
	"github.com/google/go-containerregistry/pkg/v1/types"

	"github.com/DataDog/datadog-agent/pkg/updater/repository"
<<<<<<< HEAD
	"github.com/DataDog/datadog-agent/pkg/updater/service"
)

const (
	datadogPackageLayerMediaType types.MediaType = "application/vnd.datadog.package.layer.v1.tar+zstd"
	datadogPackageMaxSize                        = 3 << 30 // 3GiB
=======
	"github.com/DataDog/datadog-agent/pkg/util/log"
)

const (
	datadogPackageLayerMediaType       types.MediaType = "application/vnd.datadog.package.layer.v1.tar+zstd"
	datadogPackageConfigLayerMediaType types.MediaType = "application/vnd.datadog.package.config.layer.v1.tar+zstd"
	datadogPackageMaxSize                              = 3 << 30 // 3GiB

	updaterSystemdCommandsPath                = "/opt/datadog/updater/systemd_commands"
	updaterSystemdCommandsStartExperimentPath = updaterSystemdCommandsPath + "/start_experiment"
	updaterSystemdCommandsStopExperimentPath  = updaterSystemdCommandsPath + "/stop_experiment"

	defaultConfigsDir = "/etc"
>>>>>>> e495a07a
)

type installer struct {
	repositories *repository.Repositories
	configsDir   string
}

func newInstaller(repositories *repository.Repositories) *installer {
	return &installer{
		repositories: repositories,
		configsDir:   defaultConfigsDir,
	}
}

func (i *installer) installStable(pkg string, version string, image oci.Image) error {
	tmpDir, err := os.MkdirTemp("", "")
	if err != nil {
		return fmt.Errorf("could not create temporary directory: %w", err)
	}
	defer os.RemoveAll(tmpDir)
	configDir := filepath.Join(i.configsDir, pkg)
	err = extractPackageLayers(image, configDir, tmpDir)
	if err != nil {
		return fmt.Errorf("could not extract package layers: %w", err)
	}
	err = i.repositories.Create(pkg, version, tmpDir)
	if err != nil {
		return fmt.Errorf("could not create repository: %w", err)
	}
	if pkg == "datadog-agent" {
		return service.SetupAgentUnits()
	}
	return nil
}

func (i *installer) installExperiment(pkg string, version string, image oci.Image) error {
	tmpDir, err := os.MkdirTemp("", "")
	if err != nil {
		return fmt.Errorf("could not create temporary directory: %w", err)
	}
	defer os.RemoveAll(tmpDir)
	configDir := filepath.Join(i.configsDir, pkg)
	err = extractPackageLayers(image, configDir, tmpDir)
	if err != nil {
		return fmt.Errorf("could not extract package layers: %w", err)
	}
	repository := i.repositories.Get(pkg)
	err = repository.SetExperiment(version, tmpDir)
	if err != nil {
		return fmt.Errorf("could not set experiment: %w", err)
	}
	return i.startExperiment(pkg)
}

func (i *installer) promoteExperiment(pkg string) error {
	repository := i.repositories.Get(pkg)
	err := repository.PromoteExperiment()
	if err != nil {
		return fmt.Errorf("could not promote experiment: %w", err)
	}
	return i.stopExperiment(pkg)
}

func (i *installer) uninstallExperiment(pkg string) error {
	repository := i.repositories.Get(pkg)
	err := repository.DeleteExperiment()
	if err != nil {
		return fmt.Errorf("could not delete experiment: %w", err)
	}
	return i.stopExperiment(pkg)
}

func (i *installer) startExperiment(pkg string) error {
	// TODO(arthur): currently we only support the datadog-agent package
	if pkg != "datadog-agent" {
		return nil
	}
	return service.StartAgentExperiment()
}

func (i *installer) stopExperiment(pkg string) error {
	// TODO(arthur): currently we only support the datadog-agent package
	if pkg != "datadog-agent" {
		return nil
	}
	return service.StopAgentExperiment()
}

func extractPackageLayers(image oci.Image, configDir string, packageDir string) error {
	layers, err := image.Layers()
	if err != nil {
		return fmt.Errorf("could not get image layers: %w", err)
	}
	for _, layer := range layers {
		mediaType, err := layer.MediaType()
		if err != nil {
			return fmt.Errorf("could not get layer media type: %w", err)
		}
		switch mediaType {
		case datadogPackageLayerMediaType:
			uncompressedLayer, err := layer.Uncompressed()
			if err != nil {
				return fmt.Errorf("could not uncompress layer: %w", err)
			}
			err = extractTarArchive(uncompressedLayer, packageDir, datadogPackageMaxSize)
			if err != nil {
				return fmt.Errorf("could not extract layer: %w", err)
			}
		case datadogPackageConfigLayerMediaType:
			uncompressedLayer, err := layer.Uncompressed()
			if err != nil {
				return fmt.Errorf("could not uncompress layer: %w", err)
			}
			err = extractTarArchive(uncompressedLayer, configDir, datadogPackageMaxSize)
			if err != nil {
				return fmt.Errorf("could not extract layer: %w", err)
			}
		default:
			log.Warnf("can't install unsupported layer media type: %s", mediaType)
		}
	}
	return nil
}<|MERGE_RESOLUTION|>--- conflicted
+++ resolved
@@ -8,25 +8,13 @@
 import (
 	"fmt"
 	"os"
-<<<<<<< HEAD
-=======
 	"path/filepath"
-	"strconv"
-	"time"
->>>>>>> e495a07a
 
 	oci "github.com/google/go-containerregistry/pkg/v1"
 	"github.com/google/go-containerregistry/pkg/v1/types"
 
 	"github.com/DataDog/datadog-agent/pkg/updater/repository"
-<<<<<<< HEAD
 	"github.com/DataDog/datadog-agent/pkg/updater/service"
-)
-
-const (
-	datadogPackageLayerMediaType types.MediaType = "application/vnd.datadog.package.layer.v1.tar+zstd"
-	datadogPackageMaxSize                        = 3 << 30 // 3GiB
-=======
 	"github.com/DataDog/datadog-agent/pkg/util/log"
 )
 
@@ -40,7 +28,6 @@
 	updaterSystemdCommandsStopExperimentPath  = updaterSystemdCommandsPath + "/stop_experiment"
 
 	defaultConfigsDir = "/etc"
->>>>>>> e495a07a
 )
 
 type installer struct {
