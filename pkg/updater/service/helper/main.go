// Unless explicitly stated otherwise all files in this repository are licensed
// under the Apache License Version 2.0.
// This product includes software developed at Datadog (https://www.datadoghq.com/).
// Copyright 2016-present Datadog, Inc.

// Package main is a package that allows dd-installer
// to execute a subset of priviledged commands
package main

import (
	"bytes"
	"encoding/json"
	"fmt"
	"log"
	"os"
	"os/exec"
	"os/user"
	"path/filepath"
	"strconv"
	"strings"
	"syscall"
	"unicode"
)

var (
<<<<<<< HEAD
	installPath    string
	debSystemdPath = "/lib/systemd/system" // todo load it at build time from omnibus
	rpmSystemdPath = "/usr/lib/systemd"
	pkgDir         = "/opt/datadog-packages/"
	testSkipUID    = ""
	installerUser  = "dd-installer"
=======
	installPath string
	systemdPath = "/lib/systemd/system" // todo load it at build time from omnibus
	pkgDir      = "/opt/datadog-packages"
	agentDir    = "/etc/datadog-agent"
	dockerDir   = "/etc/docker"
	testSkipUID = ""
>>>>>>> c4d753e2
)

// findSystemdPath todo: this is a hacky way to detect on which os family we are currently
// running and finding the correct systemd path.
// We should probably provide the correct path when we build the package
func findSystemdPath() (systemdPath string, err error) {
	if _, err = os.Stat(debSystemdPath); err == nil {
		return debSystemdPath, nil
	}
	if _, err = os.Stat(rpmSystemdPath); err == nil {
		return rpmSystemdPath, nil
	}
	return "", fmt.Errorf("systemd unit path error: %w", err)
}

func enforceUID() bool {
	return testSkipUID != "true"
}

type privilegeCommand struct {
	Command string `json:"command,omitempty"`
	Unit    string `json:"unit,omitempty"`
	Path    string `json:"path,omitempty"`
	Content string `json:"content,omitempty"`
}

func isValidUnitChar(c rune) bool {
	return unicode.IsLower(c) || c == '.' || c == '-'
}

func isValidUnitString(s string) bool {
	for _, c := range s {
		if !isValidUnitChar(c) {
			return false
		}
	}
	return true
}

func splitPathPrefix(path string) (first string, rest string) {
	for i := 0; i < len(path); i++ {
		if os.IsPathSeparator(path[i]) {
			return path[:i], path[i+1:]
		}
	}
	return first, rest
}

func checkHelperPath(path string) (err error) {
	target, found := strings.CutPrefix(path, pkgDir)
	if !found {
		return fmt.Errorf("installer-helper should be in packages directory")
	}
	helperPackage, rest := splitPathPrefix(target)
	if helperPackage != "datadog-installer" {
		return fmt.Errorf("installer-helper should be in datadog-installer package")
	}
	version, helperPath := splitPathPrefix(rest)
	if version == "stable" || version == "experiment" {
		return fmt.Errorf("installer-helper should be a concrete version")
	}
	if helperPath != "bin/installer/helper" {
		return fmt.Errorf("installer-helper not a the expected path")
	}
	info, err := os.Stat(path)
	if err != nil {
		return err
	}
	stat, ok := info.Sys().(*syscall.Stat_t)
	if !ok {
		return fmt.Errorf("couldn't get update helper stats: %w", err)
	}
	ddUpdaterUser, err := user.Lookup(installerUser)
	if err != nil {
		return fmt.Errorf("failed to lookup dd-installer user: %w", err)
	}
	if ddUpdaterUser.Uid != strconv.Itoa(int(stat.Uid)) {
		return fmt.Errorf("installer-helper should be owned by dd-installer")
	}
	if stat.Mode != 0750 {
		return fmt.Errorf("installer-helper should only be executable by the user. Expected permssions %O, got permissions %O", 0750, stat.Mode)
	}
	return nil
}

func buildCommand(inputCommand privilegeCommand) (*exec.Cmd, error) {
	if inputCommand.Unit != "" {
		return buildUnitCommand(inputCommand)
	}

	if inputCommand.Path != "" {
		return buildPathCommand(inputCommand)
	}
	switch inputCommand.Command {
	case "systemd-reload":
		return exec.Command("systemctl", "daemon-reload"), nil
	case "agent-symlink":
		return exec.Command("ln", "-sf", "/opt/datadog-packages/datadog-agent/stable/bin/agent/agent", "/usr/bin/datadog-agent"), nil
	case "rm-agent-symlink":
		return exec.Command("rm", "-f", "/usr/bin/datadog-agent"), nil
	case "create-docker-dir":
		return exec.Command("mkdir", "-p", "/etc/docker"), nil
	case "replace-docker":
		return exec.Command("mv", "/tmp/daemon.json.tmp", "/etc/docker/daemon.json"), nil
	case "restart-docker":
		return exec.Command("systemctl", "restart", "docker"), nil
	case "replace-ld-preload":
		return exec.Command("mv", "/tmp/ld.so.preload.tmp", "/etc/ld.so.preload"), nil
	case "add-installer-to-agent-group":
		return exec.Command("usermod", "-aG", "dd-agent", "dd-installer"), nil
	default:
		return nil, fmt.Errorf("invalid command")
	}
}

func buildUnitCommand(inputCommand privilegeCommand) (*exec.Cmd, error) {
	command := inputCommand.Command
	unit := inputCommand.Unit
	if !strings.HasPrefix(unit, "datadog-") || !isValidUnitString(unit) {
		return nil, fmt.Errorf("invalid unit")
	}
	switch command {
	case "stop", "enable", "disable":
		return exec.Command("systemctl", command, unit), nil
	case "start":
		// --no-block is used to avoid waiting on oneshot executions
		return exec.Command("systemctl", command, unit, "--no-block"), nil
	case "load-unit":
		systemdPath, err := findSystemdPath()
		if err != nil {
			return nil, err
		}
		return exec.Command("cp", filepath.Join(installPath, "systemd", unit), filepath.Join(systemdPath, unit)), nil
	case "remove-unit":
		systemdPath, err := findSystemdPath()
		if err != nil {
			return nil, err
		}
		return exec.Command("rm", filepath.Join(systemdPath, unit)), nil
	default:
		return nil, fmt.Errorf("invalid command")
	}
}

func buildPathCommand(inputCommand privilegeCommand) (*exec.Cmd, error) {
	path := inputCommand.Path
	// detects symlinks and ..
	absPath, err := filepath.Abs(path)
	if absPath != path || err != nil {
		return nil, fmt.Errorf("invalid path")
	}
	if !strings.HasPrefix(path, pkgDir) && !strings.HasPrefix(path, agentDir) {
		return nil, fmt.Errorf("invalid path")
	}
	switch inputCommand.Command {
	case "chown dd-agent":
		return exec.Command("chown", "-R", "dd-agent:dd-agent", path), nil
	case "rm":
		return exec.Command("rm", "-rf", path), nil
<<<<<<< HEAD
	case "setcap cap_setuid+ep":
		err := checkHelperPath(path)
		if err != nil {
			return nil, err
		}
		return exec.Command("setcap", "cap_setuid+ep", path), nil
=======
	case "backup-file":
		return exec.Command("cp", "-f", path, path+".bak"), nil
	case "restore-file":
		return exec.Command("mv", path+".bak", path), nil
>>>>>>> c4d753e2
	default:
		return nil, fmt.Errorf("invalid command")
	}
}

func executeCommand() error {
	if len(os.Args) != 2 {
		return fmt.Errorf("wrong number of arguments")
	}
	inputCommand := os.Args[1]

	var pc privilegeCommand
	err := json.Unmarshal([]byte(inputCommand), &pc)
	if err != nil {
		return fmt.Errorf("decoding command %s", inputCommand)
	}

	currentUser := syscall.Getuid()
	command, err := buildCommand(pc)
	if err != nil {
		return err
	}

	// only root or dd-installer can execute this command
	if currentUser != 0 && enforceUID() {
		ddUpdaterUser, err := user.Lookup(installerUser)
		if err != nil {
			return fmt.Errorf("failed to lookup dd-installer user: %s", err)
		}
		if strconv.Itoa(currentUser) != ddUpdaterUser.Uid {
			return fmt.Errorf("only root or dd-installer can execute this command")
		}
		if err := syscall.Setuid(0); err != nil {
			return fmt.Errorf("failed to setuid: %s", err)
		}
		defer func() {
			err := syscall.Setuid(currentUser)
			if err != nil {
				log.Printf("Failed to set back to current user: %s", err)
			}
		}()
	}

	commandErr := new(bytes.Buffer)
	command.Stderr = commandErr
	log.Printf("Running command: %s", command.String())
	err = command.Run()
	if err != nil {
		return fmt.Errorf("running command (%s): %s", err.Error(), commandErr.String())
	}
	return nil
}

func main() {
	log.SetOutput(os.Stdout)
	err := executeCommand()
	if err != nil {
		fmt.Fprintf(os.Stderr, "error: %s\n", err)
		os.Exit(1)
	}
	os.Exit(0)
}<|MERGE_RESOLUTION|>--- conflicted
+++ resolved
@@ -23,21 +23,14 @@
 )
 
 var (
-<<<<<<< HEAD
 	installPath    string
 	debSystemdPath = "/lib/systemd/system" // todo load it at build time from omnibus
 	rpmSystemdPath = "/usr/lib/systemd"
 	pkgDir         = "/opt/datadog-packages/"
+	agentDir       = "/etc/datadog-agent"
+	dockerDir      = "/etc/docker"
 	testSkipUID    = ""
 	installerUser  = "dd-installer"
-=======
-	installPath string
-	systemdPath = "/lib/systemd/system" // todo load it at build time from omnibus
-	pkgDir      = "/opt/datadog-packages"
-	agentDir    = "/etc/datadog-agent"
-	dockerDir   = "/etc/docker"
-	testSkipUID = ""
->>>>>>> c4d753e2
 )
 
 // findSystemdPath todo: this is a hacky way to detect on which os family we are currently
@@ -197,19 +190,16 @@
 		return exec.Command("chown", "-R", "dd-agent:dd-agent", path), nil
 	case "rm":
 		return exec.Command("rm", "-rf", path), nil
-<<<<<<< HEAD
 	case "setcap cap_setuid+ep":
 		err := checkHelperPath(path)
 		if err != nil {
 			return nil, err
 		}
 		return exec.Command("setcap", "cap_setuid+ep", path), nil
-=======
 	case "backup-file":
 		return exec.Command("cp", "-f", path, path+".bak"), nil
 	case "restore-file":
 		return exec.Command("mv", path+".bak", path), nil
->>>>>>> c4d753e2
 	default:
 		return nil, fmt.Errorf("invalid command")
 	}
