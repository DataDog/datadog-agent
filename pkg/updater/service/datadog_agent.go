--- conflicted
+++ resolved
@@ -77,11 +77,10 @@
 			return
 		}
 	}
-<<<<<<< HEAD
-	err = createAgentSymlink()
-=======
+	if err = createAgentSymlink(); err != nil {
+		return
+	}
 	err = installinfo.WriteInstallInfo("updater_package", "manual_update_via_apt")
->>>>>>> 036576b1
 	return
 }
 
@@ -117,13 +116,10 @@
 			log.Warnf("Failed to remove %s: %s", unit, err)
 		}
 	}
-<<<<<<< HEAD
 	if err := rmAgentSymlink(); err != nil {
 		log.Warnf("Failed to remove agent symlink: %s", err)
 	}
-=======
 	installinfo.RmInstallInfo()
->>>>>>> 036576b1
 }
 
 // StartAgentExperiment starts the agent experiment
