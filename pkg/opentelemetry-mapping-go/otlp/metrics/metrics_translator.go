--- conflicted
+++ resolved
@@ -118,7 +118,6 @@
 // Mapper defines the interface for mapping OTLP metric data points to Datadog format.
 // Consumer includes both sketch and raw histogram consumers - implementations can
 // use either based on configuration. Consumers can no-op methods they don't need.
-// Implement this interface to provide custom mapping behavior.
 type Mapper interface {
 	MapNumberMetrics(
 		ctx context.Context,
@@ -339,270 +338,6 @@
 	ok bool
 }
 
-<<<<<<< HEAD
-=======
-func (t *Translator) getSketchBuckets(
-	ctx context.Context,
-	consumer SketchConsumer,
-	pointDims *Dimensions,
-	p pmetric.HistogramDataPoint,
-	histInfo histogramInfo,
-	delta bool,
-) error {
-	startTs := uint64(p.StartTimestamp())
-	ts := uint64(p.Timestamp())
-	as := &quantile.Agent{}
-
-	bucketCounts := p.BucketCounts()
-	explicitBounds := p.ExplicitBounds()
-	// From the spec (https://github.com/open-telemetry/opentelemetry-specification/blob/v1.29.0/specification/metrics/data-model.md#histogram):
-	// > A Histogram without buckets conveys a population in terms of only the sum and count,
-	// > and may be interpreted as a histogram with single bucket covering (-Inf, +Inf).
-	if bucketCounts.Len() == 0 && histInfo.ok {
-		bucketCounts = pcommon.NewUInt64Slice()
-		explicitBounds = pcommon.NewFloat64Slice()
-
-		if histInfo.hasMinFromLastTimeWindow {
-			// Add an empty bucket from -inf to min.
-			bucketCounts.Append(0)
-			explicitBounds.Append(p.Min())
-		}
-
-		// Add a single bucket with the total histogram count to the sketch.
-		bucketCounts.Append(histInfo.count)
-
-		if histInfo.hasMaxFromLastTimeWindow {
-			// Add an empty bucket from max to +inf.
-			bucketCounts.Append(0)
-			explicitBounds.Append(p.Max())
-		}
-	}
-
-	// After the loop,
-	// - minBound contains the lower bound of the lowest nonzero bucket,
-	// - maxBound contains the upper bound of the highest nonzero bucket
-	// - minBoundSet indicates if the minBound is set, effectively because
-	//   there was at least a nonzero bucket.
-	var minBound, maxBound float64
-	var minBoundSet bool
-	for j := 0; j < bucketCounts.Len(); j++ {
-		lowerBound, upperBound := getBounds(explicitBounds, j)
-		originalLowerBound, originalUpperBound := lowerBound, upperBound
-
-		// Compute temporary bucketTags to have unique keys in the t.prevPts cache for each bucket
-		// The bucketTags are computed from the bounds before the InsertInterpolate fix is done,
-		// otherwise in the case where p.MExplicitBounds() has a size of 1 (eg. [0]), the two buckets
-		// would have the same bucketTags (lower_bound:0 and upper_bound:0), resulting in a buggy behavior.
-		bucketDims := pointDims.AddTags(
-			"lower_bound:"+formatFloat(lowerBound),
-			"upper_bound:"+formatFloat(upperBound),
-		)
-
-		// InsertInterpolate doesn't work with an infinite bound; insert in to the bucket that contains the non-infinite bound
-		// https://github.com/DataDog/datadog-agent/blob/7.31.0/pkg/aggregator/check_sampler.go#L107-L111
-		if math.IsInf(upperBound, 1) {
-			upperBound = lowerBound
-		} else if math.IsInf(lowerBound, -1) {
-			lowerBound = upperBound
-		}
-
-		count := bucketCounts.At(j)
-		var nonZeroBucket bool
-		if delta {
-			nonZeroBucket = count > 0
-			err := as.InsertInterpolate(lowerBound, upperBound, uint(count))
-			if err != nil {
-				return err
-			}
-		} else if dx, ok := t.prevPts.Diff(bucketDims, startTs, ts, float64(count)); ok {
-			nonZeroBucket = dx > 0
-			err := as.InsertInterpolate(lowerBound, upperBound, uint(dx))
-			if err != nil {
-				return err
-			}
-		}
-
-		if nonZeroBucket {
-			if !minBoundSet {
-				minBound = originalLowerBound
-				minBoundSet = true
-			}
-			maxBound = originalUpperBound
-		}
-	}
-
-	sketch := as.Finish()
-	if sketch != nil {
-		if histInfo.ok {
-			// override approximate sum, count and average in sketch with exact values if available.
-			sketch.Basic.Cnt = int64(histInfo.count)
-			sketch.Basic.Sum = histInfo.sum
-			sketch.Basic.Avg = sketch.Basic.Sum / float64(sketch.Basic.Cnt)
-		}
-
-		// If there is at least one bucket with nonzero count,
-		// override min/max with bounds if they are not infinite.
-		if minBoundSet {
-			if !math.IsInf(minBound, 0) {
-				sketch.Basic.Min = minBound
-			}
-			if !math.IsInf(maxBound, 0) {
-				sketch.Basic.Max = maxBound
-			}
-		}
-
-		if histInfo.hasMinFromLastTimeWindow {
-			// We know exact minimum for the last time window.
-			sketch.Basic.Min = p.Min()
-		} else if p.HasMin() {
-			// Clamp minimum with the global minimum (p.Min()) to account for sketch mapping error.
-			sketch.Basic.Min = math.Max(p.Min(), sketch.Basic.Min)
-		}
-
-		if histInfo.hasMaxFromLastTimeWindow {
-			// We know exact maximum for the last time window.
-			sketch.Basic.Max = p.Max()
-		} else if p.HasMax() {
-			// Clamp maximum with global maximum (p.Max()) to account for sketch mapping error.
-			sketch.Basic.Max = math.Min(p.Max(), sketch.Basic.Max)
-		}
-
-		var interval int64
-		if t.cfg.InferDeltaInterval && delta {
-			interval = inferDeltaInterval(startTs, ts)
-		}
-		consumer.ConsumeSketch(ctx, pointDims, ts, interval, sketch)
-	}
-	return nil
-}
-
-func (t *Translator) getLegacyBuckets(
-	ctx context.Context,
-	consumer TimeSeriesConsumer,
-	pointDims *Dimensions,
-	p pmetric.HistogramDataPoint,
-	delta bool,
-) {
-	startTs := uint64(p.StartTimestamp())
-	ts := uint64(p.Timestamp())
-	// We have a single metric, 'bucket', which is tagged with the bucket bounds. See:
-	// https://github.com/DataDog/integrations-core/blob/7.30.1/datadog_checks_base/datadog_checks/base/checks/openmetrics/v2/transformers/histogram.py
-	baseBucketDims := pointDims.WithSuffix("bucket")
-	for idx := 0; idx < p.BucketCounts().Len(); idx++ {
-		lowerBound, upperBound := getBounds(p.ExplicitBounds(), idx)
-		bucketDims := baseBucketDims.AddTags(
-			"lower_bound:"+formatFloat(lowerBound),
-			"upper_bound:"+formatFloat(upperBound),
-		)
-
-		count := float64(p.BucketCounts().At(idx))
-		if delta {
-			consumer.ConsumeTimeSeries(ctx, bucketDims, Count, ts, 0, count)
-		} else if dx, ok := t.prevPts.Diff(bucketDims, startTs, ts, count); ok {
-			consumer.ConsumeTimeSeries(ctx, bucketDims, Count, ts, 0, dx)
-		}
-	}
-}
-
-// mapHistogramMetrics maps double histogram metrics slices to Datadog metrics
-//
-// A Histogram metric has:
-// - The count of values in the population
-// - The sum of values in the population
-// - A number of buckets, each of them having
-//   - the bounds that define the bucket
-//   - the count of the number of items in that bucket
-//   - a sample value from each bucket
-//
-// We follow a similar approach to our OpenMetrics check:
-// we report sum and count by default; buckets count can also
-// be reported (opt-in) tagged by lower bound.
-func (t *Translator) mapHistogramMetrics(
-	ctx context.Context,
-	consumer Consumer,
-	dims *Dimensions,
-	slice pmetric.HistogramDataPointSlice,
-	delta bool,
-) error {
-	for i := 0; i < slice.Len(); i++ {
-		p := slice.At(i)
-		if p.Flags().NoRecordedValue() {
-			// No recorded value, skip.
-			continue
-		}
-
-		startTs := uint64(p.StartTimestamp())
-		ts := uint64(p.Timestamp())
-		pointDims := dims.WithAttributeMap(p.Attributes())
-
-		histInfo := histogramInfo{ok: true}
-
-		countDims := pointDims.WithSuffix("count")
-		if delta {
-			histInfo.count = p.Count()
-		} else if dx, ok := t.prevPts.Diff(countDims, startTs, ts, float64(p.Count())); ok {
-			histInfo.count = uint64(dx)
-		} else { // not ok
-			histInfo.ok = false
-		}
-
-		sumDims := pointDims.WithSuffix("sum")
-		if !t.isSkippable(sumDims.name, p.Sum()) {
-			if delta {
-				histInfo.sum = p.Sum()
-			} else if dx, ok := t.prevPts.Diff(sumDims, startTs, ts, p.Sum()); ok {
-				histInfo.sum = dx
-			} else { // not ok
-				histInfo.ok = false
-			}
-		} else { // skippable
-			histInfo.ok = false
-		}
-
-		minDims := pointDims.WithSuffix("min")
-		if p.HasMin() {
-			histInfo.hasMinFromLastTimeWindow = delta || t.prevPts.PutAndCheckMin(minDims, startTs, ts, p.Min())
-		}
-
-		maxDims := pointDims.WithSuffix("max")
-		if p.HasMax() {
-			histInfo.hasMaxFromLastTimeWindow = delta || t.prevPts.PutAndCheckMax(maxDims, startTs, ts, p.Max())
-		}
-
-		if t.cfg.SendHistogramAggregations && histInfo.ok {
-			// We only send the sum and count if both values were ok.
-			consumer.ConsumeTimeSeries(ctx, countDims, Count, ts, 0, float64(histInfo.count))
-			consumer.ConsumeTimeSeries(ctx, sumDims, Count, ts, 0, histInfo.sum)
-
-			if delta {
-				// We could check is[Min/Max]FromLastTimeWindow here, and report the minimum/maximum
-				// for cumulative timeseries when we know it. These would be metrics with progressively
-				// less frequency which would be confusing, so we limit reporting these metrics to delta points,
-				// where the min/max is (pressumably) available in either all or none of the points.
-
-				if p.HasMin() {
-					consumer.ConsumeTimeSeries(ctx, minDims, Gauge, ts, 0, p.Min())
-				}
-				if p.HasMax() {
-					consumer.ConsumeTimeSeries(ctx, maxDims, Gauge, ts, 0, p.Max())
-				}
-			}
-		}
-
-		switch t.cfg.HistMode {
-		case HistogramModeCounters:
-			t.getLegacyBuckets(ctx, consumer, pointDims, p, delta)
-		case HistogramModeDistributions:
-			err := t.getSketchBuckets(ctx, consumer, pointDims, p, histInfo, delta)
-			if err != nil {
-				return err
-			}
-		}
-	}
-	return nil
-}
-
->>>>>>> 770867e9
 // formatFloat formats a float number as close as possible to what
 // we do on the Datadog Agent Python OpenMetrics check, which, in turn, tries to
 // follow https://github.com/OpenObservability/OpenMetrics/blob/v1.0.0/specification/OpenMetrics.md#considerations-canonical-numbers
