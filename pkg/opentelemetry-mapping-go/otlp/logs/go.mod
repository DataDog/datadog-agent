--- conflicted
+++ resolved
@@ -17,12 +17,7 @@
 )
 
 require (
-<<<<<<< HEAD
-	github.com/DataDog/datadog-agent/pkg/trace v0.0.0-00010101000000-000000000000 // indirect
-	github.com/DataDog/zstd v1.5.6 // indirect
-=======
 	github.com/DataDog/zstd v1.5.7 // indirect
->>>>>>> a2dfc11b
 	github.com/davecgh/go-spew v1.1.2-0.20180830191138-d8f796af33cc // indirect
 	github.com/go-logr/logr v1.4.3 // indirect
 	github.com/go-logr/stdr v1.2.2 // indirect
@@ -48,15 +43,9 @@
 	golang.org/x/net v0.45.0 // indirect
 	golang.org/x/oauth2 v0.30.0 // indirect
 	golang.org/x/sys v0.36.0 // indirect
-<<<<<<< HEAD
-	golang.org/x/text v0.28.0 // indirect
-	google.golang.org/genproto/googleapis/rpc v0.0.0-20250707201910-8d1bb00bc6a7 // indirect
-	google.golang.org/grpc v1.75.0 // indirect
-=======
 	golang.org/x/text v0.29.0 // indirect
 	google.golang.org/genproto/googleapis/rpc v0.0.0-20250929231259-57b25ae835d4 // indirect
 	google.golang.org/grpc v1.75.1 // indirect
->>>>>>> a2dfc11b
 	google.golang.org/protobuf v1.36.9 // indirect
 	gopkg.in/yaml.v3 v3.0.1 // indirect
 )
