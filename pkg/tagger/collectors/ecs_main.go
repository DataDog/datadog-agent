--- conflicted
+++ resolved
@@ -119,13 +119,8 @@
 	return []string{}, []string{}, []string{}, errors.NewNotFound(entity)
 }
 
-<<<<<<< HEAD
-func addTagsForContainer(ctx context.Context, containerID string, tags *utils.TagList) {
+func addTagsForContainer(ctx context.Context, containerID string, tags *utils.TagList) error {
 	task, err := fetchContainerTaskWithTagsV3(ctx, containerID)
-=======
-func addTagsForContainer(containerID string, tags *utils.TagList) error {
-	task, err := fetchContainerTaskWithTagsV3(containerID)
->>>>>>> 54b9ff17
 	if err != nil {
 		return fmt.Errorf("Unable to get resource tags for container %s: %w", containerID, err)
 	}
