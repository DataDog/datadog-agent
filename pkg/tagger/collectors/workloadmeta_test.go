--- conflicted
+++ resolved
@@ -60,13 +60,8 @@
 	}
 
 	store := fxutil.Test[workloadmeta.Mock](t, fx.Options(
-<<<<<<< HEAD
-		log.MockModule(),
+		logimpl.MockModule(),
 		config.MockModule(),
-=======
-		logimpl.MockModule,
-		config.MockModule,
->>>>>>> bc6a27c1
 		fx.Supply(workloadmeta.NewParams()),
 		fx.Supply(context.Background()),
 		workloadmeta.MockModule(),
@@ -474,13 +469,8 @@
 	taggerEntityID := fmt.Sprintf("container_id://%s", containerID)
 
 	store := fxutil.Test[workloadmeta.Mock](t, fx.Options(
-<<<<<<< HEAD
-		log.MockModule(),
+		logimpl.MockModule(),
 		config.MockModule(),
-=======
-		logimpl.MockModule,
-		config.MockModule,
->>>>>>> bc6a27c1
 		fx.Supply(workloadmeta.NewParams()),
 		workloadmeta.MockModule(),
 	))
@@ -1176,13 +1166,8 @@
 	containerTaggerEntityID := fmt.Sprintf("container_id://%s", containerID)
 
 	store := fxutil.Test[workloadmeta.Mock](t, fx.Options(
-<<<<<<< HEAD
-		log.MockModule(),
+		logimpl.MockModule(),
 		config.MockModule(),
-=======
-		logimpl.MockModule,
-		config.MockModule,
->>>>>>> bc6a27c1
 		fx.Supply(workloadmeta.NewParams()),
 		workloadmeta.MockModule(),
 	))
@@ -1261,13 +1246,8 @@
 
 	collector := &WorkloadMetaCollector{
 		store: fxutil.Test[workloadmeta.Mock](t, fx.Options(
-<<<<<<< HEAD
-			log.MockModule(),
+			logimpl.MockModule(),
 			config.MockModule(),
-=======
-			logimpl.MockModule,
-			config.MockModule,
->>>>>>> bc6a27c1
 			fx.Supply(workloadmeta.NewParams()),
 			workloadmeta.MockModule(),
 		)),
