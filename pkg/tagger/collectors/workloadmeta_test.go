// Unless explicitly stated otherwise all files in this repository are licensed
// under the Apache License Version 2.0.
// This product includes software developed at Datadog (https://www.datadoghq.com/).
// Copyright 2016-present Datadog, Inc.

package collectors

import (
	"fmt"
	"sort"
	"testing"

	"github.com/DataDog/datadog-agent/pkg/tagger/utils"
	"github.com/DataDog/datadog-agent/pkg/util/kubernetes"
	"github.com/DataDog/datadog-agent/pkg/workloadmeta"
	workloadmetatesting "github.com/DataDog/datadog-agent/pkg/workloadmeta/testing"

	"github.com/google/go-cmp/cmp"
	"github.com/stretchr/testify/assert"
)

func TestHandleKubePod(t *testing.T) {
	const (
		fullyFleshedContainerID = "foobarquux"
		noEnvContainerID        = "foobarbaz"
		containerName           = "agent"
		runtimeContainerName    = "k8s_datadog-agent_agent"
		podName                 = "datadog-agent-foobar"
		podNamespace            = "default"
		env                     = "production"
		svc                     = "datadog-agent"
		version                 = "7.32.0"
	)

	standardTags := []string{
		fmt.Sprintf("env:%s", env),
		fmt.Sprintf("service:%s", svc),
		fmt.Sprintf("version:%s", version),
	}

	podEntityID := workloadmeta.EntityID{
		Kind: workloadmeta.KindKubernetesPod,
		ID:   "foobar",
	}

	podTaggerEntityID := fmt.Sprintf("kubernetes_pod_uid://%s", podEntityID.ID)
	fullyFleshedContainerTaggerEntityID := fmt.Sprintf("container_id://%s", fullyFleshedContainerID)
	noEnvContainerTaggerEntityID := fmt.Sprintf("container_id://%s", noEnvContainerID)

	image := workloadmeta.ContainerImage{
		ID:        "datadog/agent@sha256:a63d3f66fb2f69d955d4f2ca0b229385537a77872ffc04290acae65aed5317d2",
		RawName:   "datadog/agent@sha256:a63d3f66fb2f69d955d4f2ca0b229385537a77872ffc04290acae65aed5317d2",
		Name:      "datadog/agent",
		ShortName: "agent",
		Tag:       "latest",
	}

	store := workloadmetatesting.NewStore()
	store.Set(&workloadmeta.Container{
		EntityID: workloadmeta.EntityID{
			Kind: workloadmeta.KindContainer,
			ID:   fullyFleshedContainerID,
		},
		EntityMeta: workloadmeta.EntityMeta{
			Name: runtimeContainerName,
		},
		Image: image,
		EnvVars: map[string]string{
			"DD_ENV":     env,
			"DD_SERVICE": svc,
			"DD_VERSION": version,
		},
	})
	store.Set(&workloadmeta.Container{
		EntityID: workloadmeta.EntityID{
			Kind: workloadmeta.KindContainer,
			ID:   noEnvContainerID,
		},
		EntityMeta: workloadmeta.EntityMeta{
			Name: runtimeContainerName,
		},
	})

	tests := []struct {
		name              string
		labelsAsTags      map[string]string
		annotationsAsTags map[string]string
		nsLabelsAsTags    map[string]string
		pod               workloadmeta.KubernetesPod
		expected          []*TagInfo
	}{
		{
			name: "fully formed pod (no containers)",
			annotationsAsTags: map[string]string{
				"gitcommit": "+gitcommit",
				"component": "component",
			},
			labelsAsTags: map[string]string{
				"ownerteam": "team",
				"tier":      "tier",
			},
			nsLabelsAsTags: map[string]string{
				"ns_env":       "ns_env",
				"ns-ownerteam": "ns-team",
			},
			pod: workloadmeta.KubernetesPod{
				EntityID: podEntityID,
				EntityMeta: workloadmeta.EntityMeta{
					Name:      podName,
					Namespace: podNamespace,
					Annotations: map[string]string{
						// Annotations as tags
						"GitCommit": "foobar",
						"ignoreme":  "ignore",
						"component": "agent",

						// Custom tags from map
						"ad.datadoghq.com/tags": `{"pod_template_version":"1.0.0"}`,
					},
					Labels: map[string]string{
						// Labels as tags
						"OwnerTeam":         "container-integrations",
						"tier":              "node",
						"pod-template-hash": "490794276",

						// Standard tags
						"tags.datadoghq.com/env":     env,
						"tags.datadoghq.com/service": svc,
						"tags.datadoghq.com/version": version,

						// K8s recommended tags
						"app.kubernetes.io/name":       svc,
						"app.kubernetes.io/instance":   podName,
						"app.kubernetes.io/version":    version,
						"app.kubernetes.io/component":  "agent",
						"app.kubernetes.io/part-of":    "datadog",
						"app.kubernetes.io/managed-by": "helm",
					},
				},

				// NS labels as tags
				NamespaceLabels: map[string]string{
					"ns_env":       "dev",
					"ns-ownerteam": "containers",
					"foo":          "bar",
				},

				// kube_service tags
				KubeServices: []string{"service1", "service2"},

				// Owner tags
				Owners: []workloadmeta.KubernetesPodOwner{
					{
						Kind: kubernetes.DeploymentKind,
						Name: svc,
					},
				},

				// PVC tags
				PersistentVolumeClaimNames: []string{"pvc-0"},

				// QOS tags
				QOSClass: "guaranteed",

				// Phase tags
				Phase: "Running",
			},
			expected: []*TagInfo{
				{
					Source: podSource,
					Entity: podTaggerEntityID,
					HighCardTags: []string{
						"gitcommit:foobar",
					},
					OrchestratorCardTags: []string{
						fmt.Sprintf("pod_name:%s", podName),
						"kube_ownerref_name:datadog-agent",
					},
					LowCardTags: append([]string{
						fmt.Sprintf("kube_app_instance:%s", podName),
						fmt.Sprintf("kube_app_name:%s", svc),
						fmt.Sprintf("kube_app_version:%s", version),
						fmt.Sprintf("kube_deployment:%s", svc),
						fmt.Sprintf("kube_namespace:%s", podNamespace),
						"component:agent",
						"kube_app_component:agent",
						"kube_app_managed_by:helm",
						"kube_app_part_of:datadog",
						"kube_ownerref_kind:deployment",
						"kube_service:service1",
						"kube_service:service2",
						"kube_qos:guaranteed",
						"ns-team:containers",
						"ns_env:dev",
						"pod_phase:running",
						"pod_template_version:1.0.0",
						"team:container-integrations",
						"tier:node",
					}, standardTags...),
					StandardTags: standardTags,
				},
			},
		},
		{
			name: "pod with fully formed container, standard tags from env",
			pod: workloadmeta.KubernetesPod{
				EntityID: podEntityID,
				EntityMeta: workloadmeta.EntityMeta{
					Name:      podName,
					Namespace: podNamespace,
				},
				Containers: []workloadmeta.OrchestratorContainer{
					{
						ID:    fullyFleshedContainerID,
						Name:  containerName,
						Image: image,
					},
				},
			},
			expected: []*TagInfo{
				{
					Source:       podSource,
					Entity:       podTaggerEntityID,
					HighCardTags: []string{},
					OrchestratorCardTags: []string{
						fmt.Sprintf("pod_name:%s", podName),
					},
					LowCardTags: []string{
						fmt.Sprintf("kube_namespace:%s", podNamespace),
					},
					StandardTags: []string{},
				},
				{
					Source: podSource,
					Entity: fullyFleshedContainerTaggerEntityID,
					HighCardTags: []string{
						fmt.Sprintf("container_id:%s", fullyFleshedContainerID),
						fmt.Sprintf("display_container_name:%s_%s", runtimeContainerName, podName),
					},
					OrchestratorCardTags: []string{
						fmt.Sprintf("pod_name:%s", podName),
					},
					LowCardTags: append([]string{
						fmt.Sprintf("kube_namespace:%s", podNamespace),
						fmt.Sprintf("kube_container_name:%s", containerName),
						"image_id:datadog/agent@sha256:a63d3f66fb2f69d955d4f2ca0b229385537a77872ffc04290acae65aed5317d2",
						"image_name:datadog/agent",
						"image_tag:latest",
						"short_image:agent",
					}, standardTags...),
					StandardTags: standardTags,
				},
			},
		},
		{
			name: "pod with container, standard tags from labels",
			pod: workloadmeta.KubernetesPod{
				EntityID: podEntityID,
				EntityMeta: workloadmeta.EntityMeta{
					Name:      podName,
					Namespace: podNamespace,
					Labels: map[string]string{
						"tags.datadoghq.com/agent.env":     env,
						"tags.datadoghq.com/agent.service": svc,
						"tags.datadoghq.com/agent.version": version,
					},
				},
				Containers: []workloadmeta.OrchestratorContainer{
					{
						ID:   noEnvContainerID,
						Name: containerName,
					},
				},
			},
			expected: []*TagInfo{
				{
					Source:       podSource,
					Entity:       podTaggerEntityID,
					HighCardTags: []string{},
					OrchestratorCardTags: []string{
						fmt.Sprintf("pod_name:%s", podName),
					},
					LowCardTags: []string{
						fmt.Sprintf("kube_namespace:%s", podNamespace),
					},
					StandardTags: []string{},
				},
				{
					Source: podSource,
					Entity: noEnvContainerTaggerEntityID,
					HighCardTags: []string{
						fmt.Sprintf("container_id:%s", noEnvContainerID),
						fmt.Sprintf("display_container_name:%s_%s", runtimeContainerName, podName),
					},
					OrchestratorCardTags: []string{
						fmt.Sprintf("pod_name:%s", podName),
					},
					LowCardTags: append([]string{
						fmt.Sprintf("kube_namespace:%s", podNamespace),
						fmt.Sprintf("kube_container_name:%s", containerName),
					}, standardTags...),
					StandardTags: standardTags,
				},
			},
		},
		{
			name: "pod from openshift deployment",
			pod: workloadmeta.KubernetesPod{
				EntityID: podEntityID,
				EntityMeta: workloadmeta.EntityMeta{
					Name:      podName,
					Namespace: podNamespace,
					Annotations: map[string]string{
						"openshift.io/deployment-config.latest-version": "1",
						"openshift.io/deployment-config.name":           "gitlab-ce",
						"openshift.io/deployment.name":                  "gitlab-ce-1",
					},
				},
			},
			expected: []*TagInfo{
				{
					Source:       podSource,
					Entity:       podTaggerEntityID,
					HighCardTags: []string{},
					OrchestratorCardTags: []string{
						fmt.Sprintf("pod_name:%s", podName),
						"oshift_deployment:gitlab-ce-1",
					},
					LowCardTags: []string{
						fmt.Sprintf("kube_namespace:%s", podNamespace),
						"oshift_deployment_config:gitlab-ce",
					},
					StandardTags: []string{},
				},
			},
		},
<<<<<<< HEAD
=======
		{
			name: "static tags",
			staticTags: map[string]string{
				"eks_fargate_node": "foobar",
			},
			pod: workloadmeta.KubernetesPod{
				EntityID: podEntityID,
				EntityMeta: workloadmeta.EntityMeta{
					Name:      podName,
					Namespace: podNamespace,
				},
			},
			expected: []*TagInfo{
				{
					Source:       podSource,
					Entity:       podTaggerEntityID,
					HighCardTags: []string{},
					OrchestratorCardTags: []string{
						fmt.Sprintf("pod_name:%s", podName),
					},
					LowCardTags: []string{
						fmt.Sprintf("kube_namespace:%s", podNamespace),
						"eks_fargate_node:foobar",
					},
					StandardTags: []string{},
				},
			},
		},
>>>>>>> cc88f317
	}

	for _, tt := range tests {
		t.Run(tt.name, func(t *testing.T) {
			collector := &WorkloadMetaCollector{
				store:    store,
				children: make(map[string]map[string]struct{}),
			}

			collector.initPodMetaAsTags(tt.labelsAsTags, tt.annotationsAsTags, tt.nsLabelsAsTags)

			actual := collector.handleKubePod(workloadmeta.Event{
				Type:   workloadmeta.EventTypeSet,
				Entity: &tt.pod,
			})

			assertTagInfoListEqual(t, tt.expected, actual)
		})
	}
}

func TestHandleECSTask(t *testing.T) {
	const (
		containerID   = "foobarquux"
		containerName = "agent"
	)

	entityID := workloadmeta.EntityID{
		Kind: workloadmeta.KindECSTask,
		ID:   "foobar",
	}

	taggerEntityID := fmt.Sprintf("container_id://%s", containerID)

	store := workloadmetatesting.NewStore()
	store.Set(&workloadmeta.Container{
		EntityID: workloadmeta.EntityID{
			Kind: workloadmeta.KindContainer,
			ID:   containerID,
		},
		EntityMeta: workloadmeta.EntityMeta{
			Name: containerName,
		},
	})

	tests := []struct {
		name     string
		task     workloadmeta.ECSTask
		expected []*TagInfo
	}{
		{
			name: "basic ECS EC2 task",
			task: workloadmeta.ECSTask{
				EntityID: entityID,
				EntityMeta: workloadmeta.EntityMeta{
					Name: "foobar",
				},
				Tags: map[string]string{
					"aws:ecs:clusterName": "ecs-cluster",
					"aws:ecs:serviceName": "datadog-agent",
					"owner_team":          "container-integrations",
				},
				ContainerInstanceTags: map[string]string{
					"instance_type": "g4dn.xlarge",
				},
				ClusterName: "ecs-cluster",
				Family:      "datadog-agent",
				Version:     "1",
				LaunchType:  workloadmeta.ECSLaunchTypeEC2,
				Containers: []workloadmeta.OrchestratorContainer{
					{
						ID:   containerID,
						Name: containerName,
					},
				},
			},
			expected: []*TagInfo{
				{
					Source:       taskSource,
					Entity:       taggerEntityID,
					HighCardTags: []string{},
					OrchestratorCardTags: []string{
						"task_arn:foobar",
					},
					LowCardTags: []string{
						"cluster_name:ecs-cluster",
						"ecs_cluster_name:ecs-cluster",
						"ecs_container_name:agent",
						"instance_type:g4dn.xlarge",
						"owner_team:container-integrations",
						"task_family:datadog-agent",
						"task_name:datadog-agent",
						"task_version:1",
					},
					StandardTags: []string{},
				},
			},
		},
		{
			name: "basic ECS Fargate task",
			task: workloadmeta.ECSTask{
				EntityID: entityID,
				EntityMeta: workloadmeta.EntityMeta{
					Name: "foobar",
				},
				ClusterName: "ecs-cluster",
				Family:      "datadog-agent",
				Version:     "1",
				LaunchType:  workloadmeta.ECSLaunchTypeFargate,
				Containers: []workloadmeta.OrchestratorContainer{
					{
						ID:   containerID,
						Name: containerName,
					},
				},
			},
			expected: []*TagInfo{
				{
					Source:       taskSource,
					Entity:       taggerEntityID,
					HighCardTags: []string{},
					OrchestratorCardTags: []string{
						"task_arn:foobar",
					},
					LowCardTags: []string{
						"cluster_name:ecs-cluster",
						"ecs_cluster_name:ecs-cluster",
						"ecs_container_name:agent",
						"task_family:datadog-agent",
						"task_name:datadog-agent",
						"task_version:1",
					},
					StandardTags: []string{},
				},
				{
					Source:       taskSource,
					Entity:       GlobalEntityID,
					HighCardTags: []string{},
					OrchestratorCardTags: []string{
						"task_arn:foobar",
					},
					LowCardTags: []string{
						"cluster_name:ecs-cluster",
						"ecs_cluster_name:ecs-cluster",
						"task_family:datadog-agent",
						"task_name:datadog-agent",
						"task_version:1",
					},
					StandardTags: []string{},
				},
			},
		},
	}

	for _, tt := range tests {
		t.Run(tt.name, func(t *testing.T) {
			collector := &WorkloadMetaCollector{
				store:                  store,
				children:               make(map[string]map[string]struct{}),
				collectEC2ResourceTags: true,
			}

			actual := collector.handleECSTask(workloadmeta.Event{
				Type:   workloadmeta.EventTypeSet,
				Entity: &tt.task,
			})

			assertTagInfoListEqual(t, tt.expected, actual)
		})
	}
}

func TestHandleContainer(t *testing.T) {
	const (
		containerName = "foobar"
		podNamespace  = "default"
		env           = "production"
		svc           = "datadog-agent"
		version       = "7.32.0"
	)

	standardTags := []string{
		fmt.Sprintf("env:%s", env),
		fmt.Sprintf("service:%s", svc),
		fmt.Sprintf("version:%s", version),
	}

	entityID := workloadmeta.EntityID{
		Kind: workloadmeta.KindContainer,
		ID:   "foobar",
	}

	taggerEntityID := fmt.Sprintf("container_id://%s", entityID.ID)

	tests := []struct {
		name         string
		labelsAsTags map[string]string
		envAsTags    map[string]string
		container    workloadmeta.Container
		expected     []*TagInfo
	}{
		{
			name: "fully formed container",
			container: workloadmeta.Container{
				EntityID: entityID,
				EntityMeta: workloadmeta.EntityMeta{
					Name: containerName,
					Labels: map[string]string{
						"com.datadoghq.tags.env":     env,
						"com.datadoghq.tags.service": svc,
						"com.datadoghq.tags.version": version,
					},
				},
				Runtime: workloadmeta.ContainerRuntimeDocker,
				Image: workloadmeta.ContainerImage{
					ID:        "datadog/agent@sha256:a63d3f66fb2f69d955d4f2ca0b229385537a77872ffc04290acae65aed5317d2",
					RawName:   "datadog/agent@sha256:a63d3f66fb2f69d955d4f2ca0b229385537a77872ffc04290acae65aed5317d2",
					Name:      "datadog/agent",
					ShortName: "agent",
					Tag:       "latest",
				},
			},
			expected: []*TagInfo{
				{
					Source: containerSource,
					Entity: taggerEntityID,
					HighCardTags: []string{
						fmt.Sprintf("container_name:%s", containerName),
						fmt.Sprintf("container_id:%s", entityID.ID),
					},
					OrchestratorCardTags: []string{},
					LowCardTags: append([]string{
						"docker_image:datadog/agent:latest",
						"image_name:datadog/agent",
						"image_tag:latest",
						"short_image:agent",
					}, standardTags...),
					StandardTags: standardTags,
				},
			},
		},
		{
			name: "tags from environment",
			container: workloadmeta.Container{
				EntityID: entityID,
				EntityMeta: workloadmeta.EntityMeta{
					Name: containerName,
				},
				EnvVars: map[string]string{
					// env as tags
					"TEAM": "container-integrations",
					"TIER": "node",

					// standard tags
					"DD_ENV":     env,
					"DD_SERVICE": svc,
					"DD_VERSION": version,
				},
			},
			envAsTags: map[string]string{
				"team": "owner_team",
			},
			expected: []*TagInfo{
				{
					Source: containerSource,
					Entity: taggerEntityID,
					HighCardTags: []string{
						fmt.Sprintf("container_name:%s", containerName),
						fmt.Sprintf("container_id:%s", entityID.ID),
					},
					OrchestratorCardTags: []string{},
					LowCardTags: append([]string{
						"owner_team:container-integrations",
					}, standardTags...),
					StandardTags: standardTags,
				},
			},
		},
		{
			name: "tags from labels",
			container: workloadmeta.Container{
				EntityID: entityID,
				EntityMeta: workloadmeta.EntityMeta{
					Name: containerName,
					Labels: map[string]string{
						// labels as tags
						"team": "container-integrations",
						"tier": "node",

						// custom tags from label
						"com.datadoghq.ad.tags": `["app_name:datadog-agent"]`,
					},
				},
			},
			labelsAsTags: map[string]string{
				"team": "owner_team",
			},
			expected: []*TagInfo{
				{
					Source: containerSource,
					Entity: taggerEntityID,
					HighCardTags: []string{
						fmt.Sprintf("container_name:%s", containerName),
						fmt.Sprintf("container_id:%s", entityID.ID),
						"app_name:datadog-agent",
					},
					OrchestratorCardTags: []string{},
					LowCardTags: []string{
						"owner_team:container-integrations",
					},
					StandardTags: []string{},
				},
			},
		},
		{
			name: "tags from labels and envs with prefix (using *)",
			container: workloadmeta.Container{
				EntityID: entityID,
				EntityMeta: workloadmeta.EntityMeta{
					Name: containerName,
					Labels: map[string]string{
						"team": "container-integrations",
					},
				},
				EnvVars: map[string]string{
					"some_env": "some_env_val",
				},
			},
			labelsAsTags: map[string]string{
				"*": "custom_label_prefix_%%label%%",
			},
			envAsTags: map[string]string{
				"*": "custom_env_prefix_%%env%%",
			},
			expected: []*TagInfo{
				{
					Source: containerSource,
					Entity: taggerEntityID,
					HighCardTags: []string{
						fmt.Sprintf("container_name:%s", containerName),
						fmt.Sprintf("container_id:%s", entityID.ID),
					},
					OrchestratorCardTags: []string{},
					LowCardTags: []string{
						// Notice that the names include the custom prefixes
						// added in labelsAsTags and envAsTags.
						"custom_label_prefix_team:container-integrations",
						"custom_env_prefix_some_env:some_env_val",
					},
					StandardTags: []string{},
				},
			},
		},
		{
			name: "docker container with image that has no tag",
			container: workloadmeta.Container{
				EntityID: entityID,
				EntityMeta: workloadmeta.EntityMeta{
					Name: containerName,
				},
				Runtime: workloadmeta.ContainerRuntimeDocker,
				Image: workloadmeta.ContainerImage{
					RawName:   "redis",
					Name:      "redis",
					ShortName: "redis",
					Tag:       "",
				},
			},
			expected: []*TagInfo{
				{
					Source: containerSource,
					Entity: taggerEntityID,
					HighCardTags: []string{
						fmt.Sprintf("container_name:%s", containerName),
						fmt.Sprintf("container_id:%s", entityID.ID),
					},
					OrchestratorCardTags: []string{},
					LowCardTags: []string{
						"docker_image:redis", // Notice that there's no tag
						"image_name:redis",
						"short_image:redis",
					},
					StandardTags: []string{},
				},
			},
		},
		{
			name: "nomad container",
			container: workloadmeta.Container{
				EntityID: entityID,
				EntityMeta: workloadmeta.EntityMeta{
					Name: containerName,
				},
				EnvVars: map[string]string{
					"NOMAD_TASK_NAME":  "test-task",
					"NOMAD_JOB_NAME":   "test-job",
					"NOMAD_GROUP_NAME": "test-group",
					"NOMAD_NAMESPACE":  "test-namespace",
					"NOMAD_DC":         "test-dc",
				},
			},
			expected: []*TagInfo{
				{
					Source: containerSource,
					Entity: taggerEntityID,
					HighCardTags: []string{
						fmt.Sprintf("container_name:%s", containerName),
						fmt.Sprintf("container_id:%s", entityID.ID),
					},
					OrchestratorCardTags: []string{},
					LowCardTags: []string{
						"nomad_task:test-task",
						"nomad_job:test-job",
						"nomad_group:test-group",
						"nomad_namespace:test-namespace",
						"nomad_dc:test-dc",
					},
					StandardTags: []string{},
				},
			},
		},
		{
			name: "mesos dc/os container",
			container: workloadmeta.Container{
				EntityID: entityID,
				EntityMeta: workloadmeta.EntityMeta{
					Name: containerName,
				},
				EnvVars: map[string]string{
					"MARATHON_APP_ID":   "/system/dd-agent",
					"CHRONOS_JOB_NAME":  "app1_process-orders",
					"CHRONOS_JOB_OWNER": "qa",
					"MESOS_TASK_ID":     "system_dd-agent.dcc75b42-4b87-11e7-9a62-70b3d5800001",
				},
			},
			expected: []*TagInfo{
				{
					Source: containerSource,
					Entity: taggerEntityID,
					HighCardTags: []string{
						fmt.Sprintf("container_name:%s", containerName),
						fmt.Sprintf("container_id:%s", entityID.ID),
					},
					OrchestratorCardTags: []string{
						"mesos_task:system_dd-agent.dcc75b42-4b87-11e7-9a62-70b3d5800001",
					},
					LowCardTags: []string{
						"chronos_job:app1_process-orders",
						"chronos_job_owner:qa",
						"marathon_app:/system/dd-agent",
					},
					StandardTags: []string{},
				},
			},
		},
		{
			name: "rancher container",
			container: workloadmeta.Container{
				EntityID: entityID,
				EntityMeta: workloadmeta.EntityMeta{
					Name: containerName,
					Labels: map[string]string{
						"io.rancher.cni.network":             "ipsec",
						"io.rancher.cni.wait":                "true",
						"io.rancher.container.ip":            "10.42.234.7/16",
						"io.rancher.container.mac_address":   "02:f1:dd:48:4c:d9",
						"io.rancher.container.name":          "testAD-redis-1",
						"io.rancher.container.pull_image":    "always",
						"io.rancher.container.uuid":          "8e969193-2bc7-4a58-9a54-9eed44b01bb2",
						"io.rancher.environment.uuid":        "adminProject",
						"io.rancher.project.name":            "testAD",
						"io.rancher.project_service.name":    "testAD/redis",
						"io.rancher.service.deployment.unit": "06c082fc-4b66-4b6c-b098-30dbf29ed204",
						"io.rancher.service.launch.config":   "io.rancher.service.primary.launch.config",
						"io.rancher.stack.name":              "testAD",
						"io.rancher.stack_service.name":      "testAD/redis",
					},
				},
			},
			expected: []*TagInfo{
				{
					Source: containerSource,
					Entity: taggerEntityID,
					HighCardTags: []string{
						fmt.Sprintf("container_name:%s", containerName),
						fmt.Sprintf("container_id:%s", entityID.ID),
						"rancher_container:testAD-redis-1",
					},
					OrchestratorCardTags: []string{},
					LowCardTags: []string{
						"rancher_service:testAD/redis",
						"rancher_stack:testAD",
					},
					StandardTags: []string{},
				},
			},
		},
		{
			name: "docker swarm container",
			container: workloadmeta.Container{
				EntityID: entityID,
				EntityMeta: workloadmeta.EntityMeta{
					Name: containerName,
					Labels: map[string]string{
						"com.docker.swarm.node.id":      "zdtab51ei97djzrpa1y2tz8li",
						"com.docker.swarm.service.id":   "tef96xrdmlj82c7nt57jdntl8",
						"com.docker.swarm.service.name": "helloworld",
						"com.docker.swarm.task":         "",
						"com.docker.swarm.task.id":      "knk1rz1szius7pvyznn9zolld",
						"com.docker.swarm.task.name":    "helloworld.1.knk1rz1szius7pvyznn9zolld",
						"com.docker.stack.namespace":    "default",
					},
				},
			},
			expected: []*TagInfo{
				{
					Source: containerSource,
					Entity: taggerEntityID,
					HighCardTags: []string{
						fmt.Sprintf("container_name:%s", containerName),
						fmt.Sprintf("container_id:%s", entityID.ID),
					},
					OrchestratorCardTags: []string{},
					LowCardTags: []string{
						"swarm_namespace:default",
						"swarm_service:helloworld",
					},
					StandardTags: []string{},
				},
			},
		},
		{
			name: "opencontainers image revision and source",
			container: workloadmeta.Container{
				EntityID: entityID,
				EntityMeta: workloadmeta.EntityMeta{
					Name: containerName,
					Labels: map[string]string{
						"org.opencontainers.image.revision": "758691a28aa920070651d360814c559bc26af907",
						"org.opencontainers.image.source":   "https://github.com/my-company/repo",
					},
				},
			},
			expected: []*TagInfo{
				{
					Source: containerSource,
					Entity: taggerEntityID,
					HighCardTags: []string{
						fmt.Sprintf("container_name:%s", containerName),
						fmt.Sprintf("container_id:%s", entityID.ID),
					},
					OrchestratorCardTags: []string{},
					LowCardTags: []string{
						"git.commit.sha:758691a28aa920070651d360814c559bc26af907",
						"git.repository_url:https://github.com/my-company/repo",
					},
					StandardTags: []string{},
				},
			},
		},
	}

	for _, tt := range tests {
		t.Run(tt.name, func(t *testing.T) {
			collector := &WorkloadMetaCollector{}
			collector.initContainerMetaAsTags(tt.labelsAsTags, tt.envAsTags)

			actual := collector.handleContainer(workloadmeta.Event{
				Type:   workloadmeta.EventTypeSet,
				Entity: &tt.container,
			})

			assertTagInfoListEqual(t, tt.expected, actual)
		})
	}
}

func TestHandleDelete(t *testing.T) {
	const (
		podName       = "datadog-agent-foobar"
		podNamespace  = "default"
		containerID   = "foobarquux"
		containerName = "agent"
	)

	podEntityID := workloadmeta.EntityID{
		Kind: workloadmeta.KindKubernetesPod,
		ID:   "foobar",
	}
	pod := &workloadmeta.KubernetesPod{
		EntityID: podEntityID,
		EntityMeta: workloadmeta.EntityMeta{
			Name:      podName,
			Namespace: podNamespace,
		},
		Containers: []workloadmeta.OrchestratorContainer{
			{
				ID:   containerID,
				Name: containerName,
			},
		},
	}

	podTaggerEntityID := fmt.Sprintf("kubernetes_pod_uid://%s", podEntityID.ID)
	containerTaggerEntityID := fmt.Sprintf("container_id://%s", containerID)

	store := workloadmetatesting.NewStore()
	store.Set(&workloadmeta.Container{
		EntityID: workloadmeta.EntityID{
			Kind: workloadmeta.KindContainer,
			ID:   containerID,
		},
		EntityMeta: workloadmeta.EntityMeta{
			Name: containerName,
		},
	})

	collector := &WorkloadMetaCollector{
		store:    store,
		children: make(map[string]map[string]struct{}),
	}

	collector.handleKubePod(workloadmeta.Event{
		Type:   workloadmeta.EventTypeSet,
		Entity: pod,
	})

	expected := []*TagInfo{
		{
			Source:       podSource,
			Entity:       podTaggerEntityID,
			DeleteEntity: true,
		},
		{
			Source:       podSource,
			Entity:       containerTaggerEntityID,
			DeleteEntity: true,
		},
	}

	actual := collector.handleDelete(workloadmeta.Event{
		Type:   workloadmeta.EventTypeUnset,
		Entity: pod,
	})

	assertTagInfoListEqual(t, expected, actual)
}

type fakeProcessor struct {
	ch chan []*TagInfo
}

func (p *fakeProcessor) ProcessTagInfo(tagInfos []*TagInfo) {
	p.ch <- tagInfos
}

func TestHandlePodWithDeletedContainer(t *testing.T) {
	// This test checks that we get events to delete a container that no longer
	// exists even if it belonged to a pod that still exists.

	containerToBeDeletedID := "delete"
	containerToBeDeletedTaggerEntityID := fmt.Sprintf("container_id://%s", containerToBeDeletedID)

	pod := &workloadmeta.KubernetesPod{
		EntityID: workloadmeta.EntityID{
			Kind: workloadmeta.KindKubernetesPod,
			ID:   "123",
		},
		EntityMeta: workloadmeta.EntityMeta{
			Name:      "datadog-agent",
			Namespace: "default",
		},
		Containers: []workloadmeta.OrchestratorContainer{},
	}
	podTaggerEntityID := fmt.Sprintf("kubernetes_pod_uid://%s", pod.ID)

	collectorCh := make(chan []*TagInfo, 10)

	collector := &WorkloadMetaCollector{
		store: workloadmetatesting.NewStore(),
		children: map[string]map[string]struct{}{
			// Notice that here we set the container that belonged to the pod
			// but that no longer exists
			podTaggerEntityID: {
				containerToBeDeletedTaggerEntityID: struct{}{},
			},
		},
		tagProcessor: &fakeProcessor{collectorCh},
	}

	eventBundle := workloadmeta.EventBundle{
		Events: []workloadmeta.Event{
			{
				Type:   workloadmeta.EventTypeSet,
				Entity: pod,
			},
		},
		Ch: make(chan struct{}),
	}

	collector.processEvents(eventBundle)
	close(collectorCh)

	expected := &TagInfo{
		Source:       podSource,
		Entity:       containerToBeDeletedTaggerEntityID,
		DeleteEntity: true,
	}

	// We should receive an event to set the pod and another to delete the
	// container. Here we're only interested in the latter, because the former
	// is already checked in other tests.
	found := false
	for evBundle := range collectorCh {
		for _, event := range evBundle {
			if cmp.Equal(event, expected) {
				found = true
				break
			}
		}
	}

	assert.True(t, found, "TagInfo of deleted container not returned")
}

func TestParseJSONValue(t *testing.T) {
	tests := []struct {
		name    string
		value   string
		want    []string
		wantErr bool
	}{
		{
			name:    "empty json",
			value:   ``,
			want:    nil,
			wantErr: true,
		},
		{
			name:    "invalid json",
			value:   `{key}`,
			want:    nil,
			wantErr: true,
		},
		{
			name:  "invalid value",
			value: `{"key1": "val1", "key2": 0}`,
			want: []string{
				"key1:val1",
			},
			wantErr: false,
		},
		{
			name:  "strings and arrays",
			value: `{"key1": "val1", "key2": ["val2"]}`,
			want: []string{
				"key1:val1",
				"key2:val2",
			},
			wantErr: false,
		},
		{
			name:  "arrays only",
			value: `{"key1": ["val1", "val11"], "key2": ["val2", "val22"]}`,
			want: []string{
				"key1:val1",
				"key1:val11",
				"key2:val2",
				"key2:val22",
			},
			wantErr: false,
		},
		{
			name:  "strings only",
			value: `{"key1": "val1", "key2": "val2"}`,
			want: []string{
				"key1:val1",
				"key2:val2",
			},
			wantErr: false,
		},
	}

	for _, tt := range tests {
		t.Run(tt.name, func(t *testing.T) {
			tags := utils.NewTagList()
			err := parseJSONValue(tt.value, tags)
			if (err != nil) != tt.wantErr {
				t.Errorf("parseJSONValue() error = %v, wantErr %v", err, tt.wantErr)
				return
			}

			low, _, _, _ := tags.Compute()
			assert.ElementsMatch(t, tt.want, low)
		})
	}
}

func Test_mergeMaps(t *testing.T) {
	tests := []struct {
		name   string
		first  map[string]string
		second map[string]string
		want   map[string]string
	}{
		{
			name:   "no conflict",
			first:  map[string]string{"first-k1": "first-v1", "first-k2": "first-v2"},
			second: map[string]string{"second-k1": "second-v1", "second-k2": "second-v2"},
			want: map[string]string{
				"first-k1":  "first-v1",
				"first-k2":  "first-v2",
				"second-k1": "second-v1",
				"second-k2": "second-v2",
			},
		},
		{
			name:   "conflict",
			first:  map[string]string{"first-k1": "first-v1", "first-k2": "first-v2"},
			second: map[string]string{"first-k2": "second-v1", "second-k2": "second-v2"},
			want: map[string]string{
				"first-k1":  "first-v1",
				"first-k2":  "first-v2",
				"second-k2": "second-v2",
			},
		},
	}
	for _, tt := range tests {
		t.Run(tt.name, func(t *testing.T) {
			assert.EqualValues(t, tt.want, mergeMaps(tt.first, tt.second))
		})
	}
}

func assertTagInfoEqual(t *testing.T, expected *TagInfo, item *TagInfo) bool {
	t.Helper()
	sort.Strings(expected.LowCardTags)
	sort.Strings(item.LowCardTags)

	sort.Strings(expected.OrchestratorCardTags)
	sort.Strings(item.OrchestratorCardTags)

	sort.Strings(expected.HighCardTags)
	sort.Strings(item.HighCardTags)

	sort.Strings(expected.StandardTags)
	sort.Strings(item.StandardTags)

	return assert.Equal(t, expected, item)
}

func assertTagInfoListEqual(t *testing.T, expectedUpdates []*TagInfo, updates []*TagInfo) {
	t.Helper()
	assert.Equal(t, len(expectedUpdates), len(updates))
	for i := 0; i < len(expectedUpdates); i++ {
		assertTagInfoEqual(t, expectedUpdates[i], updates[i])
	}
}<|MERGE_RESOLUTION|>--- conflicted
+++ resolved
@@ -334,8 +334,6 @@
 				},
 			},
 		},
-<<<<<<< HEAD
-=======
 		{
 			name: "static tags",
 			staticTags: map[string]string{
@@ -364,7 +362,6 @@
 				},
 			},
 		},
->>>>>>> cc88f317
 	}
 
 	for _, tt := range tests {
