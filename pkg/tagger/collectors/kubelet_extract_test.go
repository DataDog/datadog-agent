--- conflicted
+++ resolved
@@ -1,7 +1,7 @@
 // Unless explicitly stated otherwise all files in this repository are licensed
 // under the Apache License Version 2.0.
 // This product includes software developed at Datadog (https://www.datadoghq.com/).
-// Copyright 2016-2020 Datadog, Inc.
+// Copyright 2018 Datadog, Inc.
 
 // +build kubelet
 
@@ -17,7 +17,7 @@
 )
 
 func TestParsePods(t *testing.T) {
-	dockerEntityID := "container_id://d0242fc32d53137526dc365e7c86ef43b5f50b6f72dfd53dcb948eff4560376f"
+	dockerEntityID := "docker://d0242fc32d53137526dc365e7c86ef43b5f50b6f72dfd53dcb948eff4560376f"
 	dockerContainerStatus := kubelet.Status{
 		Containers: []kubelet.ContainerStatus{
 			{
@@ -26,7 +26,6 @@
 				Name:  "dd-agent",
 			},
 		},
-		Phase: "Running",
 	}
 	dockerContainerSpec := kubelet.Spec{
 		Containers: []kubelet.ContainerSpec{
@@ -36,119 +35,16 @@
 			},
 		},
 	}
-	dockerContainerSpecWithEnv := kubelet.Spec{
-		Containers: []kubelet.ContainerSpec{
-			{
-				Name:  "dd-agent",
-				Image: "datadog/docker-dd-agent:latest5",
-				Env: []kubelet.EnvVar{
-					{
-						Name:  "DD_ENV",
-						Value: "production",
-					},
-					{
-						Name:  "DD_SERVICE",
-						Value: "dd-agent",
-					},
-					{
-						Name:  "DD_VERSION",
-						Value: "1.1.0",
-					},
-				},
-			},
-		},
-	}
-
-	dockerEntityID2 := "container_id://ff242fc32d53137526dc365e7c86ef43b5f50b6f72dfd53dcb948eff4560376f"
-	dockerTwoContainersStatus := kubelet.Status{
-		Containers: []kubelet.ContainerStatus{
-			{
-				ID:    dockerEntityID,
-				Image: "datadog/docker-dd-agent:latest5",
-				Name:  "dd-agent",
-			},
-			{
-				ID:    dockerEntityID2,
-				Image: "datadog/docker-filter:latest",
-				Name:  "filter",
-			},
-		},
-		Phase: "Pending",
-	}
-	dockerTwoContainersSpec := kubelet.Spec{
-		Containers: []kubelet.ContainerSpec{
-			{
-				Name:  "dd-agent",
-				Image: "datadog/docker-dd-agent:latest5",
-			},
-			{
-				Name:  "filter",
-				Image: "datadog/docker-filter:latest",
-			},
-		},
-	}
-
-	dockerEntityIDCassandra := "container_id://6eaa4782de428f5ea639e33a837ed47aa9fa9e6969f8cb23e39ff788a751ce7d"
-	dockerContainerStatusCassandra := kubelet.Status{
-		Containers: []kubelet.ContainerStatus{
-			{
-				ID:    dockerEntityIDCassandra,
-				Image: "gcr.io/google-samples/cassandra:v13",
-				Name:  "cassandra",
-			},
-		},
-		Phase: "Running",
-	}
-	dockerContainerSpecCassandra := kubelet.Spec{
-		Containers: []kubelet.ContainerSpec{
-			{
-				Name:  "cassandra",
-				Image: "gcr.io/google-samples/cassandra:v13",
-			},
-		},
-		Volumes: []kubelet.VolumeSpec{
-			{
-				Name: "cassandra-data",
-				PersistentVolumeClaim: &kubelet.PersistentVolumeClaimSpec{
-					ClaimName: "cassandra-data-cassandra-0",
-				},
-			},
-		},
-	}
-
-	dockerContainerSpecCassandraMultiplePvcs := kubelet.Spec{
-		Containers: []kubelet.ContainerSpec{
-			{
-				Name:  "cassandra",
-				Image: "gcr.io/google-samples/cassandra:v13",
-			},
-		},
-		Volumes: []kubelet.VolumeSpec{
-			{
-				Name: "cassandra-data",
-				PersistentVolumeClaim: &kubelet.PersistentVolumeClaimSpec{
-					ClaimName: "cassandra-data-cassandra-0",
-				},
-			},
-			{
-				Name: "another-pvc",
-				PersistentVolumeClaim: &kubelet.PersistentVolumeClaimSpec{
-					ClaimName: "another-pvc-data-0",
-				},
-			},
-		},
-	}
-
-	criEntityID := "container_id://acbe44ff07525934cab9bf7c38c6627d64fd0952d8e6b87535d57092bfa6e9d1"
+
+	criEntityId := "cri-containerd://acbe44ff07525934cab9bf7c38c6627d64fd0952d8e6b87535d57092bfa6e9d1"
 	criContainerStatus := kubelet.Status{
 		Containers: []kubelet.ContainerStatus{
 			{
-				ID:    criEntityID,
+				ID:    criEntityId,
 				Image: "sha256:0f006d265944c984e05200fab1c14ac54163cbcd4e8ae0ba3b35eb46fc559823",
 				Name:  "redis-master",
 			},
 		},
-		Phase: "Running",
 	}
 	criContainerSpec := kubelet.Spec{
 		Containers: []kubelet.ContainerSpec{
@@ -160,71 +56,17 @@
 	}
 
 	for nb, tc := range []struct {
-<<<<<<< HEAD
-		skip              bool
-=======
->>>>>>> fdf3be65
 		desc              string
 		pod               *kubelet.Pod
 		labelsAsTags      map[string]string
 		annotationsAsTags map[string]string
-<<<<<<< HEAD
-		expectedInfo      []*TagInfo
-=======
 		expectedInfo      *TagInfo
->>>>>>> fdf3be65
 	}{
 		{
 			desc:         "empty pod",
 			pod:          &kubelet.Pod{},
 			labelsAsTags: map[string]string{},
 			expectedInfo: nil,
-		},
-		{
-			desc: "pod + k8s recommended tags",
-			pod: &kubelet.Pod{
-				Metadata: kubelet.PodMetadata{
-					Name:      "dd-agent-rc-qd876",
-					Namespace: "default",
-					Labels: map[string]string{
-						"app.kubernetes.io/name":       "dd-agent",
-						"app.kubernetes.io/instance":   "dd-agent-rc",
-						"app.kubernetes.io/version":    "1.1.0",
-						"app.kubernetes.io/component":  "dd-agent",
-						"app.kubernetes.io/part-of":    "dd",
-						"app.kubernetes.io/managed-by": "spinnaker",
-					},
-				},
-				Status: dockerContainerStatus,
-				Spec:   dockerContainerSpec,
-			},
-			labelsAsTags: map[string]string{},
-			expectedInfo: []*TagInfo{{
-				Source: "kubelet",
-				Entity: dockerEntityID,
-				LowCardTags: []string{
-					"kube_namespace:default",
-					"kube_container_name:dd-agent",
-					"image_tag:latest5",
-					"kube_app_name:dd-agent",
-					"kube_app_instance:dd-agent-rc",
-					"kube_app_version:1.1.0",
-					"kube_app_component:dd-agent",
-					"kube_app_part_of:dd",
-					"kube_app_managed_by:spinnaker",
-					"image_name:datadog/docker-dd-agent",
-					"short_image:docker-dd-agent",
-					"pod_phase:running",
-				},
-				OrchestratorCardTags: []string{
-					"pod_name:dd-agent-rc-qd876",
-				},
-				HighCardTags: []string{
-					"container_id:d0242fc32d53137526dc365e7c86ef43b5f50b6f72dfd53dcb948eff4560376f",
-					"display_container_name:dd-agent_dd-agent-rc-qd876",
-				},
-				StandardTags: []string{},
-			}},
 		},
 		{
 			desc: "daemonset + common tags",
@@ -244,7 +86,7 @@
 				Spec:   dockerContainerSpec,
 			},
 			labelsAsTags: map[string]string{},
-			expectedInfo: []*TagInfo{{
+			expectedInfo: &TagInfo{
 				Source: "kubelet",
 				Entity: dockerEntityID,
 				LowCardTags: []string{
@@ -254,94 +96,8 @@
 					"image_tag:latest5",
 					"image_name:datadog/docker-dd-agent",
 					"short_image:docker-dd-agent",
-					"pod_phase:running",
-				},
-				OrchestratorCardTags: []string{
-					"pod_name:dd-agent-rc-qd876",
-				},
-				HighCardTags: []string{
-					"container_id:d0242fc32d53137526dc365e7c86ef43b5f50b6f72dfd53dcb948eff4560376f",
-					"display_container_name:dd-agent_dd-agent-rc-qd876",
-				},
-				StandardTags: []string{},
-			}},
-		},
-		{
-			desc: "two containers + pod",
-			pod: &kubelet.Pod{
-				Metadata: kubelet.PodMetadata{
-					Name:      "dd-agent-rc-qd876",
-					Namespace: "default",
-					UID:       "5e8e05",
-					Owners: []kubelet.PodOwner{
-						{
-							Kind: "DaemonSet",
-							Name: "dd-agent-rc",
-							ID:   "6a76e51c-88d7-11e7-9a0f-42010a8401cc",
-						},
-					},
-				},
-				Status: dockerTwoContainersStatus,
-				Spec:   dockerTwoContainersSpec,
-			},
-			labelsAsTags: map[string]string{},
-			expectedInfo: []*TagInfo{
-				{
-					Source: "kubelet",
-					Entity: "kubernetes_pod_uid://5e8e05",
-					LowCardTags: []string{
-						"kube_namespace:default",
-						"kube_daemon_set:dd-agent-rc",
-						"pod_phase:pending",
-					},
-					OrchestratorCardTags: []string{
-						"pod_name:dd-agent-rc-qd876",
-					},
-					HighCardTags: []string{},
-					StandardTags: []string{},
-				},
-				{
-					Source: "kubelet",
-					Entity: dockerEntityID,
-					LowCardTags: []string{
-						"kube_namespace:default",
-						"kube_container_name:dd-agent",
-						"kube_daemon_set:dd-agent-rc",
-						"image_tag:latest5",
-						"image_name:datadog/docker-dd-agent",
-						"short_image:docker-dd-agent",
-						"pod_phase:pending",
-					},
-					OrchestratorCardTags: []string{
-						"pod_name:dd-agent-rc-qd876",
-					},
-					HighCardTags: []string{
-						"container_id:d0242fc32d53137526dc365e7c86ef43b5f50b6f72dfd53dcb948eff4560376f",
-						"display_container_name:dd-agent_dd-agent-rc-qd876",
-					},
-					StandardTags: []string{},
-				},
-				{
-					Source: "kubelet",
-					Entity: dockerEntityID2,
-					LowCardTags: []string{
-						"kube_namespace:default",
-						"kube_container_name:filter",
-						"kube_daemon_set:dd-agent-rc",
-						"image_tag:latest",
-						"image_name:datadog/docker-filter",
-						"short_image:docker-filter",
-						"pod_phase:pending",
-					},
-					OrchestratorCardTags: []string{
-						"pod_name:dd-agent-rc-qd876",
-					},
-					HighCardTags: []string{
-						"container_id:ff242fc32d53137526dc365e7c86ef43b5f50b6f72dfd53dcb948eff4560376f",
-						"display_container_name:filter_dd-agent-rc-qd876",
-					},
-					StandardTags: []string{},
-				},
+				},
+				HighCardTags: []string{"pod_name:dd-agent-rc-qd876"},
 			},
 		},
 		{
@@ -359,7 +115,7 @@
 				Spec:   dockerContainerSpec,
 			},
 			labelsAsTags: map[string]string{},
-			expectedInfo: []*TagInfo{{
+			expectedInfo: &TagInfo{
 				Source: "kubelet",
 				Entity: dockerEntityID,
 				LowCardTags: []string{
@@ -368,14 +124,9 @@
 					"image_tag:latest5",
 					"image_name:datadog/docker-dd-agent",
 					"short_image:docker-dd-agent",
-					"pod_phase:running",
-				},
-				OrchestratorCardTags: []string{},
-				HighCardTags: []string{
-					"container_id:d0242fc32d53137526dc365e7c86ef43b5f50b6f72dfd53dcb948eff4560376f",
-				},
-				StandardTags: []string{},
-			}},
+				},
+				HighCardTags: []string{},
+			},
 		},
 		{
 			desc: "replicaset to daemonset < 1.8",
@@ -392,7 +143,7 @@
 				Spec:   dockerContainerSpec,
 			},
 			labelsAsTags: map[string]string{},
-			expectedInfo: []*TagInfo{{
+			expectedInfo: &TagInfo{
 				Source: "kubelet",
 				Entity: dockerEntityID,
 				LowCardTags: []string{
@@ -401,16 +152,9 @@
 					"image_tag:latest5",
 					"image_name:datadog/docker-dd-agent",
 					"short_image:docker-dd-agent",
-					"pod_phase:running",
-				},
-				OrchestratorCardTags: []string{
-					"kube_replica_set:frontend-2891696001",
-				},
-				HighCardTags: []string{
-					"container_id:d0242fc32d53137526dc365e7c86ef43b5f50b6f72dfd53dcb948eff4560376f",
-				},
-				StandardTags: []string{},
-			}},
+				},
+				HighCardTags: []string{"kube_replica_set:frontend-2891696001"},
+			},
 		},
 		{
 			desc: "replicaset to daemonset 1.8+",
@@ -427,7 +171,7 @@
 				Spec:   dockerContainerSpec,
 			},
 			labelsAsTags: map[string]string{},
-			expectedInfo: []*TagInfo{{
+			expectedInfo: &TagInfo{
 				Source: "kubelet",
 				Entity: dockerEntityID,
 				LowCardTags: []string{
@@ -436,16 +180,9 @@
 					"image_tag:latest5",
 					"image_name:datadog/docker-dd-agent",
 					"short_image:docker-dd-agent",
-					"pod_phase:running",
-				},
-				OrchestratorCardTags: []string{
-					"kube_replica_set:front-end-768dd754b7",
-				},
-				HighCardTags: []string{
-					"container_id:d0242fc32d53137526dc365e7c86ef43b5f50b6f72dfd53dcb948eff4560376f",
-				},
-				StandardTags: []string{},
-			}},
+				},
+				HighCardTags: []string{"kube_replica_set:front-end-768dd754b7"},
+			},
 		},
 		{
 			desc: "pod labels",
@@ -469,7 +206,7 @@
 				"gitcommit": "+GitCommit",
 				"tier":      "tier",
 			},
-			expectedInfo: []*TagInfo{{
+			expectedInfo: &TagInfo{
 				Source: "kubelet",
 				Entity: dockerEntityID,
 				LowCardTags: []string{
@@ -480,15 +217,9 @@
 					"image_tag:latest5",
 					"image_name:datadog/docker-dd-agent",
 					"short_image:docker-dd-agent",
-					"pod_phase:running",
-				},
-				OrchestratorCardTags: []string{},
-				HighCardTags: []string{
-					"container_id:d0242fc32d53137526dc365e7c86ef43b5f50b6f72dfd53dcb948eff4560376f",
-					"GitCommit:ea38b55f07e40b68177111a2bff1e918132fd5fb",
-				},
-				StandardTags: []string{},
-			}},
+				},
+				HighCardTags: []string{"GitCommit:ea38b55f07e40b68177111a2bff1e918132fd5fb"},
+			},
 		},
 		{
 			desc: "pod labels + annotations",
@@ -501,294 +232,6 @@
 						"pod-template-hash": "490794276",
 					},
 					Annotations: map[string]string{
-						"noTag":                          "don't collect",
-						"GitCommit":                      "ea38b55f07e40b68177111a2bff1e918132fd5fb",
-						"OwnerTeam":                      "Kenafeh",
-						"ad.datadoghq.com/tags":          `{"pod_template_version": "1.0.0"}`,
-						"ad.datadoghq.com/dd-agent.tags": `{"agent_version": "6.9.0"}`,
-					},
-				},
-				Status: dockerContainerStatus,
-				Spec:   dockerContainerSpec,
-			},
-			labelsAsTags: map[string]string{
-				"component": "component",
-				"tier":      "tier",
-			},
-			annotationsAsTags: map[string]string{
-				"ownerteam": "team",
-				"gitcommit": "+GitCommit",
-			},
-			expectedInfo: []*TagInfo{{
-				Source: "kubelet",
-				Entity: dockerEntityID,
-				LowCardTags: []string{
-					"kube_container_name:dd-agent",
-					"team:Kenafeh",
-					"component:kube-proxy",
-					"tier:node",
-					"image_tag:latest5",
-					"image_name:datadog/docker-dd-agent",
-					"short_image:docker-dd-agent",
-					"pod_template_version:1.0.0",
-					"agent_version:6.9.0",
-					"pod_phase:running",
-				},
-				OrchestratorCardTags: []string{},
-				HighCardTags: []string{
-					"container_id:d0242fc32d53137526dc365e7c86ef43b5f50b6f72dfd53dcb948eff4560376f",
-					"GitCommit:ea38b55f07e40b68177111a2bff1e918132fd5fb",
-				},
-				StandardTags: []string{},
-			}},
-		},
-		{
-			desc: "standard pod labels",
-			pod: &kubelet.Pod{
-				Metadata: kubelet.PodMetadata{
-					Labels: map[string]string{
-						"component":                  "kube-proxy",
-						"tier":                       "node",
-						"k8s-app":                    "kubernetes-dashboard",
-						"pod-template-hash":          "490794276",
-						"tags.datadoghq.com/env":     "production",
-						"tags.datadoghq.com/service": "dd-agent",
-						"tags.datadoghq.com/version": "1.1.0",
-					},
-					Annotations: map[string]string{
-						"noTag":     "don't collect",
-						"GitCommit": "ea38b55f07e40b68177111a2bff1e918132fd5fb",
-						"OwnerTeam": "Kenafeh",
-					},
-				},
-				Status: dockerContainerStatus,
-				Spec:   dockerContainerSpec,
-			},
-			labelsAsTags: map[string]string{
-				"component": "component",
-				"tier":      "tier",
-			},
-			annotationsAsTags: map[string]string{
-				"ownerteam": "team",
-				"gitcommit": "+GitCommit",
-			},
-			expectedInfo: []*TagInfo{{
-				Source: "kubelet",
-				Entity: dockerEntityID,
-				LowCardTags: []string{
-					"kube_container_name:dd-agent",
-					"team:Kenafeh",
-					"component:kube-proxy",
-					"tier:node",
-					"image_tag:latest5",
-					"image_name:datadog/docker-dd-agent",
-					"short_image:docker-dd-agent",
-					"env:production",
-					"service:dd-agent",
-					"version:1.1.0",
-					"pod_phase:running",
-				},
-				OrchestratorCardTags: []string{},
-				HighCardTags: []string{
-					"container_id:d0242fc32d53137526dc365e7c86ef43b5f50b6f72dfd53dcb948eff4560376f",
-					"GitCommit:ea38b55f07e40b68177111a2bff1e918132fd5fb",
-				},
-				StandardTags: []string{
-					"env:production",
-					"service:dd-agent",
-					"version:1.1.0",
-				},
-			}},
-		},
-		{
-			desc: "standard container labels",
-			pod: &kubelet.Pod{
-				Metadata: kubelet.PodMetadata{
-					Labels: map[string]string{
-						"component":                           "kube-proxy",
-						"tier":                                "node",
-						"k8s-app":                             "kubernetes-dashboard",
-						"pod-template-hash":                   "490794276",
-						"tags.datadoghq.com/dd-agent.env":     "production",
-						"tags.datadoghq.com/dd-agent.service": "dd-agent",
-						"tags.datadoghq.com/dd-agent.version": "1.1.0",
-					},
-					Annotations: map[string]string{
-						"noTag":     "don't collect",
-						"GitCommit": "ea38b55f07e40b68177111a2bff1e918132fd5fb",
-						"OwnerTeam": "Kenafeh",
-					},
-				},
-				Status: dockerContainerStatus,
-				Spec:   dockerContainerSpec,
-			},
-			labelsAsTags: map[string]string{
-				"component": "component",
-				"tier":      "tier",
-			},
-			annotationsAsTags: map[string]string{
-				"ownerteam": "team",
-				"gitcommit": "+GitCommit",
-			},
-			expectedInfo: []*TagInfo{{
-				Source: "kubelet",
-				Entity: dockerEntityID,
-				LowCardTags: []string{
-					"kube_container_name:dd-agent",
-					"team:Kenafeh",
-					"component:kube-proxy",
-					"tier:node",
-					"image_tag:latest5",
-					"image_name:datadog/docker-dd-agent",
-					"short_image:docker-dd-agent",
-					"env:production",
-					"service:dd-agent",
-					"version:1.1.0",
-					"pod_phase:running",
-				},
-				OrchestratorCardTags: []string{},
-				HighCardTags: []string{
-					"container_id:d0242fc32d53137526dc365e7c86ef43b5f50b6f72dfd53dcb948eff4560376f",
-					"GitCommit:ea38b55f07e40b68177111a2bff1e918132fd5fb",
-				},
-				StandardTags: []string{
-					"env:production",
-					"service:dd-agent",
-					"version:1.1.0",
-				},
-			}},
-		},
-		{
-			desc: "standard pod + container labels",
-			pod: &kubelet.Pod{
-				Metadata: kubelet.PodMetadata{
-					Labels: map[string]string{
-						"component":                           "kube-proxy",
-						"tier":                                "node",
-						"k8s-app":                             "kubernetes-dashboard",
-						"pod-template-hash":                   "490794276",
-						"tags.datadoghq.com/env":              "production",
-						"tags.datadoghq.com/service":          "pod-service",
-						"tags.datadoghq.com/version":          "1.2.0",
-						"tags.datadoghq.com/dd-agent.env":     "production",
-						"tags.datadoghq.com/dd-agent.service": "dd-agent",
-						"tags.datadoghq.com/dd-agent.version": "1.1.0",
-					},
-					Annotations: map[string]string{
-						"noTag":     "don't collect",
-						"GitCommit": "ea38b55f07e40b68177111a2bff1e918132fd5fb",
-						"OwnerTeam": "Kenafeh",
-					},
-				},
-				Status: dockerContainerStatus,
-				Spec:   dockerContainerSpec,
-			},
-			labelsAsTags: map[string]string{
-				"component": "component",
-				"tier":      "tier",
-			},
-			annotationsAsTags: map[string]string{
-				"ownerteam": "team",
-				"gitcommit": "+GitCommit",
-			},
-			expectedInfo: []*TagInfo{{
-				Source: "kubelet",
-				Entity: dockerEntityID,
-				LowCardTags: []string{
-					"kube_container_name:dd-agent",
-					"team:Kenafeh",
-					"component:kube-proxy",
-					"tier:node",
-					"image_tag:latest5",
-					"image_name:datadog/docker-dd-agent",
-					"short_image:docker-dd-agent",
-					"env:production",
-					"service:dd-agent",
-					"service:pod-service",
-					"version:1.1.0",
-					"version:1.2.0",
-					"pod_phase:running",
-				},
-				OrchestratorCardTags: []string{},
-				HighCardTags: []string{
-					"container_id:d0242fc32d53137526dc365e7c86ef43b5f50b6f72dfd53dcb948eff4560376f",
-					"GitCommit:ea38b55f07e40b68177111a2bff1e918132fd5fb",
-				},
-				StandardTags: []string{
-					"env:production",
-					"service:dd-agent",
-					"service:pod-service",
-					"version:1.1.0",
-					"version:1.2.0",
-				},
-			}},
-		},
-		{
-			desc: "standard container env vars",
-			pod: &kubelet.Pod{
-				Metadata: kubelet.PodMetadata{
-					Labels: map[string]string{
-						"component":         "kube-proxy",
-						"tier":              "node",
-						"k8s-app":           "kubernetes-dashboard",
-						"pod-template-hash": "490794276",
-					},
-					Annotations: map[string]string{
-						"noTag":     "don't collect",
-						"GitCommit": "ea38b55f07e40b68177111a2bff1e918132fd5fb",
-						"OwnerTeam": "Kenafeh",
-					},
-				},
-				Status: dockerContainerStatus,
-				Spec:   dockerContainerSpecWithEnv,
-			},
-			labelsAsTags: map[string]string{
-				"component": "component",
-				"tier":      "tier",
-			},
-			annotationsAsTags: map[string]string{
-				"ownerteam": "team",
-				"gitcommit": "+GitCommit",
-			},
-			expectedInfo: []*TagInfo{{
-				Source: "kubelet",
-				Entity: dockerEntityID,
-				LowCardTags: []string{
-					"kube_container_name:dd-agent",
-					"team:Kenafeh",
-					"component:kube-proxy",
-					"tier:node",
-					"image_tag:latest5",
-					"image_name:datadog/docker-dd-agent",
-					"short_image:docker-dd-agent",
-					"env:production",
-					"service:dd-agent",
-					"version:1.1.0",
-					"pod_phase:running",
-				},
-				OrchestratorCardTags: []string{},
-				HighCardTags: []string{
-					"container_id:d0242fc32d53137526dc365e7c86ef43b5f50b6f72dfd53dcb948eff4560376f",
-					"GitCommit:ea38b55f07e40b68177111a2bff1e918132fd5fb",
-				},
-				StandardTags: []string{
-					"env:production",
-					"service:dd-agent",
-					"version:1.1.0",
-				},
-			}},
-		},
-		{
-			desc: "pod labels + annotations",
-			pod: &kubelet.Pod{
-				Metadata: kubelet.PodMetadata{
-					Labels: map[string]string{
-						"component":         "kube-proxy",
-						"tier":              "node",
-						"k8s-app":           "kubernetes-dashboard",
-						"pod-template-hash": "490794276",
-					},
-					Annotations: map[string]string{
 						"noTag":     "don't collect",
 						"GitCommit": "ea38b55f07e40b68177111a2bff1e918132fd5fb",
 						"OwnerTeam": "Kenafeh",
@@ -833,28 +276,17 @@
 				Status: dockerContainerStatus,
 			},
 			labelsAsTags: map[string]string{},
-			expectedInfo: []*TagInfo{{
-				Source: "kubelet",
-				Entity: dockerEntityID,
-				LowCardTags: []string{
-					"kube_container_name:dd-agent",
-					"oshift_deployment_config:gitlab-ce",
-					"pod_phase:running",
-				},
-				OrchestratorCardTags: []string{
-					"oshift_deployment:gitlab-ce-1",
-				},
-				HighCardTags: []string{
-					"container_id:d0242fc32d53137526dc365e7c86ef43b5f50b6f72dfd53dcb948eff4560376f",
-				},
-				StandardTags: []string{},
-			}},
+			expectedInfo: &TagInfo{
+				Source:       "kubelet",
+				Entity:       dockerEntityID,
+				LowCardTags:  []string{"kube_container_name:dd-agent", "oshift_deployment_config:gitlab-ce"},
+				HighCardTags: []string{"oshift_deployment:gitlab-ce-1"},
+			},
 		},
 		{
 			desc: "CRI pod",
 			pod: &kubelet.Pod{
 				Metadata: kubelet.PodMetadata{
-					Name: "redis-master-bpnn6",
 					Owners: []kubelet.PodOwner{
 						{
 							Kind: "ReplicaSet",
@@ -866,244 +298,39 @@
 				Spec:   criContainerSpec,
 			},
 			labelsAsTags: map[string]string{},
-			expectedInfo: []*TagInfo{{
-				Source: "kubelet",
-				Entity: criEntityID,
+			expectedInfo: &TagInfo{
+				Source: "kubelet",
+				Entity: criEntityId,
 				LowCardTags: []string{
 					"kube_container_name:redis-master",
 					"kube_deployment:redis-master",
 					"image_name:gcr.io/google_containers/redis",
 					"image_tag:e2e",
 					"short_image:redis",
-					"pod_phase:running",
-				},
-				OrchestratorCardTags: []string{
-					"kube_replica_set:redis-master-546dc4865f",
-					"pod_name:redis-master-bpnn6",
-				},
-				HighCardTags: []string{
-					"display_container_name:redis-master_redis-master-bpnn6",
-					"container_id:acbe44ff07525934cab9bf7c38c6627d64fd0952d8e6b87535d57092bfa6e9d1",
-				},
-				StandardTags: []string{},
-			}},
-		},
-		{
-			desc: "pod labels as tags with wildcards",
-			pod: &kubelet.Pod{
-				Metadata: kubelet.PodMetadata{
-					Labels: map[string]string{
-						"component":                    "kube-proxy",
-						"tier":                         "node",
-						"k8s-app":                      "kubernetes-dashboard",
-						"pod-template-hash":            "490794276",
-						"app.kubernetes.io/managed-by": "spinnaker",
-					},
-				},
-				Status: dockerContainerStatus,
-				Spec:   dockerContainerSpec,
-			},
-			labelsAsTags: map[string]string{
-				"*":         "foo_%%label%%",
-				"component": "component",
-			},
-			annotationsAsTags: map[string]string{},
-			expectedInfo: []*TagInfo{{
-				Source: "kubelet",
-				Entity: dockerEntityID,
-				LowCardTags: []string{
-					"foo_component:kube-proxy",
-					"component:kube-proxy",
-					"foo_tier:node",
-					"foo_k8s-app:kubernetes-dashboard",
-					"foo_pod-template-hash:490794276",
-					"foo_app.kubernetes.io/managed-by:spinnaker",
-					"kube_app_managed_by:spinnaker",
-					"image_name:datadog/docker-dd-agent",
-					"image_tag:latest5",
-					"kube_container_name:dd-agent",
-					"short_image:docker-dd-agent",
-					"pod_phase:running",
-				},
-				OrchestratorCardTags: []string{},
-				HighCardTags:         []string{"container_id:d0242fc32d53137526dc365e7c86ef43b5f50b6f72dfd53dcb948eff4560376f"},
-				StandardTags:         []string{},
-			}},
-		}, {
-			desc: "cronjob",
-			pod: &kubelet.Pod{
-				Metadata: kubelet.PodMetadata{
-					Name:      "hello-1562187720-xzbzh",
-					Namespace: "default",
-					Owners: []kubelet.PodOwner{
-						{
-							Kind: "Job",
-							Name: "hello-1562187720",
-							ID:   "d0dcc17b-9dd5-11e9-b6f0-42010a840064",
-						},
-					},
-				},
-				Status: dockerContainerStatus,
-				Spec:   dockerContainerSpec,
-			},
-			expectedInfo: []*TagInfo{{
-				Source: "kubelet",
-				Entity: dockerEntityID,
-				LowCardTags: []string{
-					"kube_namespace:default",
-					"image_name:datadog/docker-dd-agent",
-					"image_tag:latest5",
-					"kube_container_name:dd-agent",
-					"short_image:docker-dd-agent",
-					"pod_phase:running",
-					"kube_cronjob:hello",
-				},
-				OrchestratorCardTags: []string{"kube_job:hello-1562187720", "pod_name:hello-1562187720-xzbzh"},
-				HighCardTags: []string{
-					"container_id:d0242fc32d53137526dc365e7c86ef43b5f50b6f72dfd53dcb948eff4560376f",
-					"display_container_name:dd-agent_hello-1562187720-xzbzh",
-				},
-				StandardTags: []string{},
-			}},
-		},
-		{
-			desc: "statefulset",
-			pod: &kubelet.Pod{
-				Metadata: kubelet.PodMetadata{
-					Name:      "cassandra-0",
-					Namespace: "default",
-					Owners: []kubelet.PodOwner{
-						{
-							Kind: "StatefulSet",
-							Name: "cassandra",
-							ID:   "0fa7e650-da09-11e9-b8b8-42010af002dd",
-						},
-					},
-				},
-				Status: dockerContainerStatusCassandra,
-				Spec:   dockerContainerSpecCassandra,
-			},
-			expectedInfo: []*TagInfo{{
-				Source: "kubelet",
-				Entity: dockerEntityIDCassandra,
-				LowCardTags: []string{
-					"kube_namespace:default",
-					"image_name:gcr.io/google-samples/cassandra",
-					"image_tag:v13",
-					"kube_container_name:cassandra",
-					"short_image:cassandra",
-					"pod_phase:running",
-					"kube_stateful_set:cassandra",
-					"persistentvolumeclaim:cassandra-data-cassandra-0",
-				},
-				OrchestratorCardTags: []string{"pod_name:cassandra-0"},
-				HighCardTags: []string{
-					"container_id:6eaa4782de428f5ea639e33a837ed47aa9fa9e6969f8cb23e39ff788a751ce7d",
-					"display_container_name:cassandra_cassandra-0",
-				},
-				StandardTags: []string{},
-			}},
-		},
-		{
-			desc: "statefulset 2 pvcs",
-			pod: &kubelet.Pod{
-				Metadata: kubelet.PodMetadata{
-					Name:      "cassandra-0",
-					Namespace: "default",
-					Owners: []kubelet.PodOwner{
-						{
-							Kind: "StatefulSet",
-							Name: "cassandra",
-							ID:   "0fa7e650-da09-11e9-b8b8-42010af002dd",
-						},
-					},
-				},
-				Status: dockerContainerStatusCassandra,
-				Spec:   dockerContainerSpecCassandraMultiplePvcs,
-			},
-			expectedInfo: []*TagInfo{{
-				Source: "kubelet",
-				Entity: dockerEntityIDCassandra,
-				LowCardTags: []string{
-					"kube_namespace:default",
-					"image_name:gcr.io/google-samples/cassandra",
-					"image_tag:v13",
-					"kube_container_name:cassandra",
-					"short_image:cassandra",
-					"pod_phase:running",
-					"kube_stateful_set:cassandra",
-					"persistentvolumeclaim:cassandra-data-cassandra-0",
-					"persistentvolumeclaim:another-pvc-data-0",
-				},
-				OrchestratorCardTags: []string{"pod_name:cassandra-0"},
-				HighCardTags: []string{
-					"container_id:6eaa4782de428f5ea639e33a837ed47aa9fa9e6969f8cb23e39ff788a751ce7d",
-					"display_container_name:cassandra_cassandra-0",
-				},
-				StandardTags: []string{},
-			}},
-		},
-		{
-			desc: "multi-value tags",
-			pod: &kubelet.Pod{
-				Metadata: kubelet.PodMetadata{
-					Annotations: map[string]string{
-						"ad.datadoghq.com/tags":          `{"pod_template_version": "1.0.0", "team": ["A", "B"]}`,
-						"ad.datadoghq.com/dd-agent.tags": `{"agent_version": "6.9.0", "python_version": ["2", "3"]}`,
-					},
-				},
-				Status: dockerContainerStatus,
-				Spec:   dockerContainerSpec,
-			},
-			expectedInfo: []*TagInfo{{
-				Source: "kubelet",
-				Entity: dockerEntityID,
-				LowCardTags: []string{
-					"kube_container_name:dd-agent",
-					"image_tag:latest5",
-					"image_name:datadog/docker-dd-agent",
-					"short_image:docker-dd-agent",
-					"pod_template_version:1.0.0",
-					"team:A",
-					"team:B",
-					"agent_version:6.9.0",
-					"python_version:2",
-					"python_version:3",
-					"pod_phase:running",
-				},
-				OrchestratorCardTags: []string{},
-				HighCardTags: []string{
-					"container_id:d0242fc32d53137526dc365e7c86ef43b5f50b6f72dfd53dcb948eff4560376f",
-				},
-				StandardTags: []string{},
-			}},
+				},
+				HighCardTags: []string{"kube_replica_set:redis-master-546dc4865f"},
+			},
 		},
 	} {
 		t.Run(fmt.Sprintf("case %d: %s", nb, tc.desc), func(t *testing.T) {
-<<<<<<< HEAD
-			if tc.skip {
-				t.SkipNow()
-=======
 			collector := &KubeletCollector{
 				labelsAsTags:      tc.labelsAsTags,
 				annotationsAsTags: tc.annotationsAsTags,
->>>>>>> fdf3be65
 			}
-			collector := &KubeletCollector{}
-			collector.init(nil, nil, tc.labelsAsTags, tc.annotationsAsTags)
 			infos, err := collector.parsePods([]*kubelet.Pod{tc.pod})
 			assert.Nil(t, err)
 
 			if tc.expectedInfo == nil {
 				assert.Len(t, infos, 0)
 			} else {
-				assertTagInfoListEqual(t, tc.expectedInfo, infos)
+				assert.Len(t, infos, 1)
+				assertTagInfoEqual(t, tc.expectedInfo, infos[0])
 			}
 		})
 	}
 }
 
-func TestParseDeploymentForReplicaSet(t *testing.T) {
+func TestParseDeploymentForReplicaset(t *testing.T) {
 	for in, out := range map[string]string{
 		// Nominal 1.6 cases
 		"frontend-2891696001":  "frontend",
@@ -1126,95 +353,8 @@
 		"frontend-56a89cfff7": "", // no vowels allowed
 	} {
 		t.Run(fmt.Sprintf("case: %s", in), func(t *testing.T) {
-			assert.Equal(t, out, parseDeploymentForReplicaSet(in))
+			collector := &KubeletCollector{}
+			assert.Equal(t, out, collector.parseDeploymentForReplicaset(in))
 		})
 	}
-}
-
-func TestParseCronJobForJob(t *testing.T) {
-	for in, out := range map[string]string{
-		"hello-1562319360": "hello",
-		"hello-600":        "hello",
-		"hello-world":      "",
-		"hello":            "",
-		"-hello1562319360": "",
-		"hello1562319360":  "",
-		"hello60":          "",
-		"hello-60":         "",
-		"hello-1562319a60": "",
-	} {
-		t.Run(fmt.Sprintf("case: %s", in), func(t *testing.T) {
-			assert.Equal(t, out, parseCronJobForJob(in))
-		})
-	}
-}
-
-func Test_parseJSONValue(t *testing.T) {
-	tests := []struct {
-		name    string
-		value   string
-		want    map[string][]string
-		wantErr bool
-	}{
-		{
-			name:    "empty json",
-			value:   ``,
-			want:    nil,
-			wantErr: true,
-		},
-		{
-			name:    "invalid json",
-			value:   `{key}`,
-			want:    nil,
-			wantErr: true,
-		},
-		{
-			name:  "invalid value",
-			value: `{"key1": "val1", "key2": 0}`,
-			want: map[string][]string{
-				"key1": {"val1"},
-			},
-			wantErr: false,
-		},
-		{
-			name:  "strings and arrays",
-			value: `{"key1": "val1", "key2": ["val2"]}`,
-			want: map[string][]string{
-				"key1": {"val1"},
-				"key2": {"val2"},
-			},
-			wantErr: false,
-		},
-		{
-			name:  "arrays only",
-			value: `{"key1": ["val1", "val11"], "key2": ["val2", "val22"]}`,
-			want: map[string][]string{
-				"key1": {"val1", "val11"},
-				"key2": {"val2", "val22"},
-			},
-			wantErr: false,
-		},
-		{
-			name:  "strings only",
-			value: `{"key1": "val1", "key2": "val2"}`,
-			want: map[string][]string{
-				"key1": {"val1"},
-				"key2": {"val2"},
-			},
-			wantErr: false,
-		},
-	}
-	for _, tt := range tests {
-		t.Run(tt.name, func(t *testing.T) {
-			got, err := parseJSONValue(tt.value)
-			if (err != nil) != tt.wantErr {
-				t.Errorf("parseJSONValue() error = %v, wantErr %v", err, tt.wantErr)
-				return
-			}
-			assert.Len(t, got, len(tt.want))
-			for k, v := range tt.want {
-				assert.ElementsMatch(t, v, got[k])
-			}
-		})
-	}
 }