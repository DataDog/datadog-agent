// Unless explicitly stated otherwise all files in this repository are licensed
// under the Apache License Version 2.0.
// This product includes software developed at Datadog (https://www.datadoghq.com/).
// Copyright 2016-2020 Datadog, Inc.

// +build kubelet

package collectors

import (
	"strings"
	"time"

	"github.com/DataDog/datadog-agent/pkg/config"
	"github.com/DataDog/datadog-agent/pkg/errors"
	"github.com/DataDog/datadog-agent/pkg/util/kubernetes/kubelet"
	"github.com/DataDog/datadog-agent/pkg/util/log"

	"github.com/gobwas/glob"
)

const (
	kubeletCollectorName = "kubelet"
	kubeletExpireFreq    = 5 * time.Minute
)

// KubeletCollector connects to the local kubelet to get kubernetes container
// tags. It is to be supplemented by the cluster agent collector for tags from
// the apiserver.
type KubeletCollector struct {
	watcher           *kubelet.PodWatcher
	infoOut           chan<- []*TagInfo
	lastExpire        time.Time
	expireFreq        time.Duration
	labelsAsTags      map[string]string
	annotationsAsTags map[string]string
<<<<<<< HEAD
	globMap           map[string]glob.Glob
=======
>>>>>>> fdf3be65
}

// Detect tries to connect to the kubelet
func (c *KubeletCollector) Detect(out chan<- []*TagInfo) (CollectionMode, error) {
	watcher, err := kubelet.NewPodWatcher(5*time.Minute, true)
	if err != nil {
		return NoCollection, err
	}
	c.init(
		watcher,
		out,
		config.Datadog.GetStringMapString("kubernetes_pod_labels_as_tags"),
		config.Datadog.GetStringMapString("kubernetes_pod_annotations_as_tags"),
	)

	return PullCollection, nil
}

func (c *KubeletCollector) init(watcher *kubelet.PodWatcher, out chan<- []*TagInfo, labelsAsTags, annotationsAsTags map[string]string) {
	c.watcher = watcher
	c.infoOut = out
	c.lastExpire = time.Now()
	c.expireFreq = kubeletExpireFreq

<<<<<<< HEAD
	// We lower-case the values collected by viper as well as the ones from inspecting the labels of containers.
	c.globMap = map[string]glob.Glob{}
	for label, value := range labelsAsTags {
		delete(labelsAsTags, label)
		pattern := strings.ToLower(label)
		labelsAsTags[pattern] = value
		if strings.Index(pattern, "*") != -1 {
			g, err := glob.Compile(pattern)
			if err != nil {
				log.Errorf("Failed to compile glob for [%s]: %v", pattern, err)
				continue
			}
			c.globMap[pattern] = g
		}
	}
	c.labelsAsTags = labelsAsTags
=======
	// viper lower-cases map keys, so extractor must lowercase before matching
	c.labelsAsTags = config.Datadog.GetStringMapString("kubernetes_pod_labels_as_tags")
	c.annotationsAsTags = config.Datadog.GetStringMapString("kubernetes_pod_annotations_as_tags")
>>>>>>> fdf3be65

	for annotation, value := range annotationsAsTags {
		delete(annotationsAsTags, annotation)
		annotationsAsTags[strings.ToLower(annotation)] = value
	}
	c.annotationsAsTags = annotationsAsTags
}

// Pull triggers a podlist refresh and sends new info. It also triggers
// container deletion computation every 'expireFreq'
func (c *KubeletCollector) Pull() error {
	// Compute new/updated pods
	updatedPods, err := c.watcher.PullChanges()
	if err != nil {
		return err
	}

	updates, err := c.parsePods(updatedPods)
	if err != nil {
		return err
	}
	c.infoOut <- updates

	// Throttle deletion computations
	if time.Now().Sub(c.lastExpire) < c.expireFreq {
		return nil
	}

	// Compute deleted pods
	expireList, err := c.watcher.Expire()
	if err != nil {
		return err
	}
	expiries, err := c.parseExpires(expireList)
	if err != nil {
		return err
	}
	c.infoOut <- expiries
	c.lastExpire = time.Now()
	return nil
}

// Fetch fetches tags for a given entity by iterating on the whole podlist
// TODO: optimize if called too often on production
func (c *KubeletCollector) Fetch(entity string) ([]string, []string, []string, error) {
	pod, err := c.watcher.GetPodForEntityID(entity)
	if err != nil {
		return []string{}, []string{}, []string{}, err
	}

	pods := []*kubelet.Pod{pod}
	updates, err := c.parsePods(pods)
	if err != nil {
		return []string{}, []string{}, []string{}, err
	}
	c.infoOut <- updates

	for _, info := range updates {
		if info.Entity == entity {
			return info.LowCardTags, info.OrchestratorCardTags, info.HighCardTags, nil
		}
	}
	// entity not found in updates
	return []string{}, []string{}, []string{}, errors.NewNotFound(entity)
}

// parseExpires transforms event from the PodWatcher to TagInfo objects
func (c *KubeletCollector) parseExpires(idList []string) ([]*TagInfo, error) {
	var output []*TagInfo
	for _, id := range idList {
		entityID, err := kubelet.KubeIDToTaggerEntityID(id)
		if err != nil {
			log.Warnf("error extracting tagger entity id from %q: %s", id, err)
			continue
		}

		info := &TagInfo{
			Source:       kubeletCollectorName,
			Entity:       entityID,
			DeleteEntity: true,
		}
		output = append(output, info)
	}
	return output, nil
}

func kubeletFactory() Collector {
	return &KubeletCollector{}
}

func init() {
	registerCollector(kubeletCollectorName, kubeletFactory, NodeOrchestrator)
}<|MERGE_RESOLUTION|>--- conflicted
+++ resolved
@@ -1,22 +1,18 @@
 // Unless explicitly stated otherwise all files in this repository are licensed
 // under the Apache License Version 2.0.
 // This product includes software developed at Datadog (https://www.datadoghq.com/).
-// Copyright 2016-2020 Datadog, Inc.
+// Copyright 2018 Datadog, Inc.
 
 // +build kubelet
 
 package collectors
 
 import (
-	"strings"
 	"time"
 
 	"github.com/DataDog/datadog-agent/pkg/config"
 	"github.com/DataDog/datadog-agent/pkg/errors"
 	"github.com/DataDog/datadog-agent/pkg/util/kubernetes/kubelet"
-	"github.com/DataDog/datadog-agent/pkg/util/log"
-
-	"github.com/gobwas/glob"
 )
 
 const (
@@ -34,62 +30,24 @@
 	expireFreq        time.Duration
 	labelsAsTags      map[string]string
 	annotationsAsTags map[string]string
-<<<<<<< HEAD
-	globMap           map[string]glob.Glob
-=======
->>>>>>> fdf3be65
 }
 
 // Detect tries to connect to the kubelet
 func (c *KubeletCollector) Detect(out chan<- []*TagInfo) (CollectionMode, error) {
-	watcher, err := kubelet.NewPodWatcher(5*time.Minute, true)
+	watcher, err := kubelet.NewPodWatcher(5 * time.Minute)
 	if err != nil {
 		return NoCollection, err
 	}
-	c.init(
-		watcher,
-		out,
-		config.Datadog.GetStringMapString("kubernetes_pod_labels_as_tags"),
-		config.Datadog.GetStringMapString("kubernetes_pod_annotations_as_tags"),
-	)
-
-	return PullCollection, nil
-}
-
-func (c *KubeletCollector) init(watcher *kubelet.PodWatcher, out chan<- []*TagInfo, labelsAsTags, annotationsAsTags map[string]string) {
 	c.watcher = watcher
 	c.infoOut = out
 	c.lastExpire = time.Now()
 	c.expireFreq = kubeletExpireFreq
 
-<<<<<<< HEAD
-	// We lower-case the values collected by viper as well as the ones from inspecting the labels of containers.
-	c.globMap = map[string]glob.Glob{}
-	for label, value := range labelsAsTags {
-		delete(labelsAsTags, label)
-		pattern := strings.ToLower(label)
-		labelsAsTags[pattern] = value
-		if strings.Index(pattern, "*") != -1 {
-			g, err := glob.Compile(pattern)
-			if err != nil {
-				log.Errorf("Failed to compile glob for [%s]: %v", pattern, err)
-				continue
-			}
-			c.globMap[pattern] = g
-		}
-	}
-	c.labelsAsTags = labelsAsTags
-=======
 	// viper lower-cases map keys, so extractor must lowercase before matching
 	c.labelsAsTags = config.Datadog.GetStringMapString("kubernetes_pod_labels_as_tags")
 	c.annotationsAsTags = config.Datadog.GetStringMapString("kubernetes_pod_annotations_as_tags")
->>>>>>> fdf3be65
 
-	for annotation, value := range annotationsAsTags {
-		delete(annotationsAsTags, annotation)
-		annotationsAsTags[strings.ToLower(annotation)] = value
-	}
-	c.annotationsAsTags = annotationsAsTags
+	return PullCollection, nil
 }
 
 // Pull triggers a podlist refresh and sends new info. It also triggers
@@ -128,41 +86,35 @@
 
 // Fetch fetches tags for a given entity by iterating on the whole podlist
 // TODO: optimize if called too often on production
-func (c *KubeletCollector) Fetch(entity string) ([]string, []string, []string, error) {
+func (c *KubeletCollector) Fetch(entity string) ([]string, []string, error) {
 	pod, err := c.watcher.GetPodForEntityID(entity)
 	if err != nil {
-		return []string{}, []string{}, []string{}, err
+		return []string{}, []string{}, err
 	}
 
 	pods := []*kubelet.Pod{pod}
 	updates, err := c.parsePods(pods)
 	if err != nil {
-		return []string{}, []string{}, []string{}, err
+		return []string{}, []string{}, err
 	}
 	c.infoOut <- updates
 
 	for _, info := range updates {
 		if info.Entity == entity {
-			return info.LowCardTags, info.OrchestratorCardTags, info.HighCardTags, nil
+			return info.LowCardTags, info.HighCardTags, nil
 		}
 	}
 	// entity not found in updates
-	return []string{}, []string{}, []string{}, errors.NewNotFound(entity)
+	return []string{}, []string{}, errors.NewNotFound(entity)
 }
 
 // parseExpires transforms event from the PodWatcher to TagInfo objects
 func (c *KubeletCollector) parseExpires(idList []string) ([]*TagInfo, error) {
 	var output []*TagInfo
 	for _, id := range idList {
-		entityID, err := kubelet.KubeIDToTaggerEntityID(id)
-		if err != nil {
-			log.Warnf("error extracting tagger entity id from %q: %s", id, err)
-			continue
-		}
-
 		info := &TagInfo{
 			Source:       kubeletCollectorName,
-			Entity:       entityID,
+			Entity:       id,
 			DeleteEntity: true,
 		}
 		output = append(output, info)
@@ -175,5 +127,5 @@
 }
 
 func init() {
-	registerCollector(kubeletCollectorName, kubeletFactory, NodeOrchestrator)
+	registerCollector(kubeletCollectorName, kubeletFactory, HighPriority)
 }