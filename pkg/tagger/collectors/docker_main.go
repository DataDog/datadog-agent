// Unless explicitly stated otherwise all files in this repository are licensed
// under the Apache License Version 2.0.
// This product includes software developed at Datadog (https://www.datadoghq.com/).
// Copyright 2016-present Datadog, Inc.

// +build docker

package collectors

import (
	"context"
	"io"

	"github.com/DataDog/datadog-agent/pkg/util/containers"
	"github.com/DataDog/datadog-agent/pkg/util/log"
	"github.com/docker/docker/api/types"

	"github.com/DataDog/datadog-agent/pkg/errors"
	"github.com/DataDog/datadog-agent/pkg/status/health"
	"github.com/DataDog/datadog-agent/pkg/util/docker"
)

const (
	dockerCollectorName = "docker"
)

// DockerCollector listens to events on the docker socket to get new/dead containers
// and feed a stram of TagInfo. It requires access to the docker socket.
// It will also embed DockerExtractor collectors for container tagging.
type DockerCollector struct {
	dockerUtil   *docker.DockerUtil
	stop         chan bool
	infoOut      chan<- []*TagInfo
	labelsAsTags map[string]string
	envAsTags    map[string]string
}

// Detect tries to connect to the docker socket and returns success
func (c *DockerCollector) Detect(_ context.Context, out chan<- []*TagInfo) (CollectionMode, error) {
	du, err := docker.GetDockerUtil()
	if err != nil {
		return NoCollection, err
	}

	c.dockerUtil = du
	c.stop = make(chan bool)
	c.infoOut = out

	// We lower-case the values collected by viper as well as the ones from inspecting the labels of containers.
	c.labelsAsTags = retrieveMappingFromConfig("docker_labels_as_tags")
	c.envAsTags = retrieveMappingFromConfig("docker_env_as_tags")

	// TODO: list and inspect existing containers once docker utils are merged

	return StreamCollection, nil
}

// Stream runs the continuous event watching loop and sends new info
// to the channel. But be called in a goroutine.
func (c *DockerCollector) Stream() error {
	ctx, cancel := context.WithCancel(context.Background())

	health := health.RegisterLiveness("tagger-docker")

	messages, errs, err := c.dockerUtil.SubscribeToContainerEvents("DockerCollector")
	if err != nil {
		return err
	}

	for {
		select {
		case <-c.stop:
			health.Deregister() //nolint:errcheck
			cancel()
			return c.dockerUtil.UnsubscribeFromContainerEvents("DockerCollector")
		case healthDeadline := <-health.C:
			cancel()
			ctx, cancel = context.WithDeadline(context.Background(), healthDeadline)
		case msg := <-messages:
			c.processEvent(ctx, msg)
		case err := <-errs:
			if err != nil && err != io.EOF {
				log.Errorf("stopping collection: %s", err)
				cancel()
				return err
			}
			cancel()
			return nil
		}
	}
}

// Stop queues a shutdown of DockerListener
func (c *DockerCollector) Stop() error {
	c.stop <- true
	return nil
}

// Fetch inspect a given container to get its tags on-demand (cache miss)
func (c *DockerCollector) Fetch(ctx context.Context, entity string) ([]string, []string, []string, error) {
	entityType, cID := containers.SplitEntityName(entity)
	if entityType != containers.ContainerEntityName || len(cID) == 0 {
		return nil, nil, nil, nil
	}
<<<<<<< HEAD
	low, orchestrator, high, _, err := c.fetchForDockerID(ctx, cID, true)
=======

	low, orchestrator, high, _, err := c.fetchForDockerID(cID, fetchOptions{
		inspectCached: false,
		skipExited:    true,
	})

>>>>>>> 4e27ded5
	return low, orchestrator, high, err
}

func (c *DockerCollector) processEvent(ctx context.Context, e *docker.ContainerEvent) {
	var info *TagInfo

	switch e.Action {
	case docker.ContainerEventActionDie, docker.ContainerEventActionDied:
		info = &TagInfo{
			Entity:       e.ContainerEntityName(),
			Source:       dockerCollectorName,
			DeleteEntity: true,
		}
	case docker.ContainerEventActionStart, docker.ContainerEventActionRename:
<<<<<<< HEAD
		inspectCached := e.Action == docker.ContainerEventActionStart
		low, orchestrator, high, standard, err := c.fetchForDockerID(ctx, e.ContainerID, inspectCached)
=======
		low, orchestrator, high, standard, err := c.fetchForDockerID(e.ContainerID, fetchOptions{
			inspectCached: e.Action == docker.ContainerEventActionStart,
		})
>>>>>>> 4e27ded5

		if err != nil {
			log.Debugf("Error fetching tags for container '%s': %v", e.ContainerName, err)
		}
		info = &TagInfo{
			Entity:               e.ContainerEntityName(),
			Source:               dockerCollectorName,
			LowCardTags:          low,
			OrchestratorCardTags: orchestrator,
			HighCardTags:         high,
			StandardTags:         standard,
		}
	default:
		return // Nothing to see here
	}
	c.infoOut <- []*TagInfo{info}
}

<<<<<<< HEAD
func (c *DockerCollector) fetchForDockerID(ctx context.Context, cID string, inspectCached bool) ([]string, []string, []string, []string, error) {
=======
type fetchOptions struct {
	inspectCached bool
	skipExited    bool
}

func (c *DockerCollector) fetchForDockerID(cID string, options fetchOptions) ([]string, []string, []string, []string, error) {
>>>>>>> 4e27ded5
	var (
		co  types.ContainerJSON
		err error
	)

<<<<<<< HEAD
	if inspectCached {
		co, err = c.dockerUtil.Inspect(ctx, cID, false)
	} else {
		co, err = c.dockerUtil.InspectNoCache(ctx, cID, false)
=======
	if options.inspectCached {
		co, err = c.dockerUtil.InspectNoCache(cID, false)
	} else {
		co, err = c.dockerUtil.Inspect(cID, false)
>>>>>>> 4e27ded5
	}

	if err != nil {
		if !errors.IsNotFound(err) {
			log.Debugf("Failed to inspect container %s - %s", cID, err)
		}
		return nil, nil, nil, nil, err
	}

	if options.skipExited && (co.State.Status == "exited" || co.State.Status == "died") {
		return nil, nil, nil, nil, nil
	}

	low, orchestrator, high, standard := c.extractFromInspect(co)
	return low, orchestrator, high, standard, nil
}

func dockerFactory() Collector {
	return &DockerCollector{}
}

func init() {
	registerCollector(dockerCollectorName, dockerFactory, NodeRuntime)
}<|MERGE_RESOLUTION|>--- conflicted
+++ resolved
@@ -102,16 +102,12 @@
 	if entityType != containers.ContainerEntityName || len(cID) == 0 {
 		return nil, nil, nil, nil
 	}
-<<<<<<< HEAD
-	low, orchestrator, high, _, err := c.fetchForDockerID(ctx, cID, true)
-=======
 
-	low, orchestrator, high, _, err := c.fetchForDockerID(cID, fetchOptions{
+	low, orchestrator, high, _, err := c.fetchForDockerID(ctx, cID, fetchOptions{
 		inspectCached: false,
 		skipExited:    true,
 	})
 
->>>>>>> 4e27ded5
 	return low, orchestrator, high, err
 }
 
@@ -126,14 +122,9 @@
 			DeleteEntity: true,
 		}
 	case docker.ContainerEventActionStart, docker.ContainerEventActionRename:
-<<<<<<< HEAD
-		inspectCached := e.Action == docker.ContainerEventActionStart
-		low, orchestrator, high, standard, err := c.fetchForDockerID(ctx, e.ContainerID, inspectCached)
-=======
-		low, orchestrator, high, standard, err := c.fetchForDockerID(e.ContainerID, fetchOptions{
+		low, orchestrator, high, standard, err := c.fetchForDockerID(ctx, e.ContainerID, fetchOptions{
 			inspectCached: e.Action == docker.ContainerEventActionStart,
 		})
->>>>>>> 4e27ded5
 
 		if err != nil {
 			log.Debugf("Error fetching tags for container '%s': %v", e.ContainerName, err)
@@ -152,32 +143,21 @@
 	c.infoOut <- []*TagInfo{info}
 }
 
-<<<<<<< HEAD
-func (c *DockerCollector) fetchForDockerID(ctx context.Context, cID string, inspectCached bool) ([]string, []string, []string, []string, error) {
-=======
 type fetchOptions struct {
 	inspectCached bool
 	skipExited    bool
 }
 
-func (c *DockerCollector) fetchForDockerID(cID string, options fetchOptions) ([]string, []string, []string, []string, error) {
->>>>>>> 4e27ded5
+func (c *DockerCollector) fetchForDockerID(ctx context.Context, cID string, options fetchOptions) ([]string, []string, []string, []string, error) {
 	var (
 		co  types.ContainerJSON
 		err error
 	)
 
-<<<<<<< HEAD
-	if inspectCached {
+	if options.inspectCached {
+		co, err = c.dockerUtil.InspectNoCache(ctx, cID, false)
+	} else {
 		co, err = c.dockerUtil.Inspect(ctx, cID, false)
-	} else {
-		co, err = c.dockerUtil.InspectNoCache(ctx, cID, false)
-=======
-	if options.inspectCached {
-		co, err = c.dockerUtil.InspectNoCache(cID, false)
-	} else {
-		co, err = c.dockerUtil.Inspect(cID, false)
->>>>>>> 4e27ded5
 	}
 
 	if err != nil {
