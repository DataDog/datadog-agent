--- conflicted
+++ resolved
@@ -52,13 +52,8 @@
 		}
 	}
 
-<<<<<<< HEAD
-	// Resolve sha to image repotag for orchestrators that pin the image by sha
+	// Resolve sha to image based on repotags/repodigests
 	dockerImage, err := resolve(co)
-=======
-	// Resolve sha to image based on repotags/repodigests
-	dockerImage, err := resolve(co.Image)
->>>>>>> f63a5344
 	if err != nil {
 		log.Debugf("Error resolving image %s: %s", co.Image, err)
 		return
