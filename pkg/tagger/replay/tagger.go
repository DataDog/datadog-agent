// Unless explicitly stated otherwise all files in this repository are licensed
// under the Apache License Version 2.0.
// This product includes software developed at Datadog (https://www.datadoghq.com/).
// Copyright 2016-present Datadog, Inc.

package replay

import (
	"context"
	"fmt"
	"time"

	"github.com/DataDog/datadog-agent/cmd/agent/api/response"
	pb "github.com/DataDog/datadog-agent/pkg/proto/pbgo"
	pbutils "github.com/DataDog/datadog-agent/pkg/proto/utils"
	"github.com/DataDog/datadog-agent/pkg/status/health"
	"github.com/DataDog/datadog-agent/pkg/tagger/collectors"
	"github.com/DataDog/datadog-agent/pkg/tagger/telemetry"
	"github.com/DataDog/datadog-agent/pkg/tagger/types"
	"github.com/DataDog/datadog-agent/pkg/util"
	"github.com/DataDog/datadog-agent/pkg/util/log"
)

// Tagger stores tags to entity as stored in a replay state.
type Tagger struct {
	store *tagStore

	ctx    context.Context
	cancel context.CancelFunc

	health          *health.Handle
	telemetryTicker *time.Ticker
}

// NewTagger returns an allocated tagger. You still have to run Init()
// once the config package is ready.
func NewTagger() *Tagger {
	return &Tagger{
		store: newTagStore(),
	}
}

// Init initializes the connection to the replay tagger and starts watching for
// events.
func (t *Tagger) Init() error {
	t.health = health.RegisterLiveness("tagger")
	t.telemetryTicker = time.NewTicker(1 * time.Minute)

	t.ctx, t.cancel = context.WithCancel(context.Background())

	return nil
}

// Stop closes the connection to the replay tagger and stops event collection.
func (t *Tagger) Stop() error {
	t.cancel()

	t.telemetryTicker.Stop()
	err := t.health.Deregister()
	if err != nil {
		return err
	}

	log.Info("replay tagger stopped successfully")

	return nil
}

// Tag returns tags for a given entity at the desired cardinality.
func (t *Tagger) Tag(entityID string, cardinality collectors.TagCardinality) ([]string, error) {
	entity, ok := t.store.getEntity(entityID)
<<<<<<< HEAD
	if !ok {
		return []string{}, fmt.Errorf("Entity not found")
	}

	return entity.GetTags(cardinality), nil
=======
	if ok {
		telemetry.Queries.Inc(collectors.TagCardinalityToString(cardinality), telemetry.QuerySuccess)
		return entity.GetTags(cardinality), nil
	}

	telemetry.Queries.Inc(collectors.TagCardinalityToString(cardinality), telemetry.QueryEmptyTags)

	return []string{}, nil
>>>>>>> 11e65147
}

// TagBuilder returns tags for a given entity at the desired cardinality.
func (t *Tagger) TagBuilder(entityID string, cardinality collectors.TagCardinality, tb *util.TagsBuilder) error {
	tags, err := t.Tag(entityID, cardinality)
	if err == nil {
		tb.Append(tags...)

	}
	return err
}

// Standard returns the standard tags for a given entity.
func (t *Tagger) Standard(entityID string) ([]string, error) {
	entity, ok := t.store.getEntity(entityID)
	if !ok {
		// should this be nil
		return []string{}, fmt.Errorf("Entity not found")
	}

	return entity.StandardTags, nil
}

// List returns all the entities currently stored by the tagger.
func (t *Tagger) List(cardinality collectors.TagCardinality) response.TaggerListResponse {
	entities := t.store.listEntities()
	resp := response.TaggerListResponse{
		Entities: make(map[string]response.TaggerListEntity),
	}

	for _, e := range entities {
		resp.Entities[e.ID] = response.TaggerListEntity{
			Tags: map[string][]string{
				replaySource: e.GetTags(collectors.HighCardinality),
			},
		}
	}

	return resp
}

// Subscribe does nothing in the replay tagger this tagger does not respond to events.
func (t *Tagger) Subscribe(cardinality collectors.TagCardinality) chan []types.EntityEvent {
	// NOP
	return nil
}

// Unsubscribe does nothing in the replay tagger this tagger does not respond to events.
func (t *Tagger) Unsubscribe(ch chan []types.EntityEvent) {
	// NOP
}

// LoadState loads the state for the tagger from the supplied map.
func (t *Tagger) LoadState(state map[string]*pb.Entity) {

	if state == nil {
		return
	}

	// better stores these as the native type
	for id, entity := range state {
		entityID, err := pbutils.Pb2TaggerEntityID(entity.Id)
		if err != nil {
			log.Errorf("Error getting identity ID for %v: %v", id, err)
			continue
		}

		e := types.Entity{
			ID:                          entityID,
			HighCardinalityTags:         entity.HighCardinalityTags,
			OrchestratorCardinalityTags: entity.OrchestratorCardinalityTags,
			LowCardinalityTags:          entity.LowCardinalityTags,
			StandardTags:                entity.StandardTags,
		}

		err = t.store.addEntity(id, e)
		if err != nil {
			log.Errorf("Error storing identity with ID %v in store: %v", id, err)
		}
	}

	log.Debugf("Loaded %v elements into tag store", len(t.store.store))
}

// GetEntity returns the Entity for the supplied entity id..
func (t *Tagger) GetEntity(entityID string) (*types.Entity, error) {

	entity, ok := t.store.getEntity(entityID)
	if !ok {
		return nil, fmt.Errorf("No entity found for supplied id :%v", entityID)
	}

	return entity, nil
}<|MERGE_RESOLUTION|>--- conflicted
+++ resolved
@@ -69,22 +69,14 @@
 // Tag returns tags for a given entity at the desired cardinality.
 func (t *Tagger) Tag(entityID string, cardinality collectors.TagCardinality) ([]string, error) {
 	entity, ok := t.store.getEntity(entityID)
-<<<<<<< HEAD
+
 	if !ok {
-		return []string{}, fmt.Errorf("Entity not found")
+		telemetry.Queries.Inc(collectors.TagCardinalityToString(cardinality), telemetry.QueryEmptyTags)
+    return []string{}, fmt.Errorf("Entity not found")
 	}
 
+  telemetry.Queries.Inc(collectors.TagCardinalityToString(cardinality), telemetry.QuerySuccess)
 	return entity.GetTags(cardinality), nil
-=======
-	if ok {
-		telemetry.Queries.Inc(collectors.TagCardinalityToString(cardinality), telemetry.QuerySuccess)
-		return entity.GetTags(cardinality), nil
-	}
-
-	telemetry.Queries.Inc(collectors.TagCardinalityToString(cardinality), telemetry.QueryEmptyTags)
-
-	return []string{}, nil
->>>>>>> 11e65147
 }
 
 // TagBuilder returns tags for a given entity at the desired cardinality.
@@ -101,7 +93,6 @@
 func (t *Tagger) Standard(entityID string) ([]string, error) {
 	entity, ok := t.store.getEntity(entityID)
 	if !ok {
-		// should this be nil
 		return []string{}, fmt.Errorf("Entity not found")
 	}
 
