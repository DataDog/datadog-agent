--- conflicted
+++ resolved
@@ -20,22 +20,6 @@
 	go generate ./pkg/trace/info
 	go install ./cmd/trace-agent
 
-<<<<<<< HEAD
-binaries:
-	test -n "$(V)" # $$V must be set to the release version tag, e.g. "make binaries V=1.2.3"
-
-	# compiling release binaries for tag $(V)
-	git checkout $(V)
-	mkdir -p ./bin
-	TRACE_AGENT_VERSION=$(V) go generate ./internal/info
-	go get -u github.com/karalabe/xgo
-	xgo -dest=bin -go=1.11 -out=trace-agent-$(V) -targets=windows-6.1/amd64,linux/amd64,darwin-10.11/amd64 ./cmd/trace-agent
-	mv ./bin/trace-agent-$(V)-windows-6.1-amd64.exe ./bin/trace-agent-$(V)-windows-amd64.exe
-	mv ./bin/trace-agent-$(V)-darwin-10.11-amd64 ./bin/trace-agent-$(V)-darwin-amd64
-	git reset --hard head && git checkout -
-
-=======
->>>>>>> bb51b8da
 ci:
 	# task used by CI
 	go get -u golang.org/x/lint/golint
