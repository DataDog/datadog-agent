--- conflicted
+++ resolved
@@ -34,11 +34,8 @@
     ../common/_util.c
     ../common/cgo_free.c
     ../common/tagger.c
-<<<<<<< HEAD
     ../common/kubeutil.c
-=======
     ../common/containers.c
->>>>>>> 7b01b47b
 )
 add_compile_definitions(DATADOG_AGENT_TWO)
 target_include_directories(datadog-agent-two PRIVATE .)
