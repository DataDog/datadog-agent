--- conflicted
+++ resolved
@@ -5,19 +5,11 @@
 fi
 
 # Set a default config for Kubernetes if found
-<<<<<<< HEAD
-# Don't override /etc/stackstate-agent/stackstate.yaml if it exists
+# Don't override /etc/datadog-agent/datadog.yaml if it exists
 if [[ ! -e /etc/stackstate-agent/stackstate.yaml ]]; then
-    if [[ -e /var/run/docker.sock ]]; then
+    if [[ -n "${DOCKER_HOST}" || -S /var/run/docker.sock ]]; then
         ln -s /etc/stackstate-agent/stackstate-k8s-docker.yaml \
            /etc/stackstate-agent/stackstate.yaml
-=======
-# Don't override /etc/datadog-agent/datadog.yaml if it exists
-if [[ ! -e /etc/datadog-agent/datadog.yaml ]]; then
-    if [[ -n "${DOCKER_HOST}" || -S /var/run/docker.sock ]]; then
-        ln -s /etc/datadog-agent/datadog-k8s-docker.yaml \
-           /etc/datadog-agent/datadog.yaml
->>>>>>> bb51b8da
     else
         ln -s /etc/stackstate-agent/stackstate-kubernetes.yaml \
            /etc/stackstate-agent/stackstate.yaml
@@ -30,15 +22,10 @@
     /etc/stackstate-agent/conf.d/kubelet.d/conf.yaml.default
 fi
 
-<<<<<<< HEAD
-# TODO until we get the kubelet integration ready on https://github.com/StackVista/stackstate-agent-integrations, we safely exit
-exit 0
-=======
 # The apiserver check requires leader election to be enabled
-if [[ "$DD_LEADER_ELECTION" == "true" ]] && [[ ! -e /etc/datadog-agent/conf.d/kubernetes_apiserver.d/conf.yaml.default ]]; then
-    mv /etc/datadog-agent/conf.d/kubernetes_apiserver.d/conf.yaml.example \
-    /etc/datadog-agent/conf.d/kubernetes_apiserver.d/conf.yaml.default
+if [[ "$DD_LEADER_ELECTION" == "true" ]] && [[ ! -e /etc/stackstate-agent/conf.d/kubernetes_apiserver.d/conf.yaml.default ]]; then
+    mv /etc/stackstate-agent/conf.d/kubernetes_apiserver.d/conf.yaml.example \
+    /etc/stackstate-agent/conf.d/kubernetes_apiserver.d/conf.yaml.default
 else
     echo "Disabling the apiserver check as leader election is disabled"
 fi
->>>>>>> bb51b8da
