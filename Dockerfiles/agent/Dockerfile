--- conflicted
+++ resolved
@@ -39,10 +39,7 @@
 FROM baseimage AS extract
 ARG TARGETARCH
 ARG WITH_JMX
-<<<<<<< HEAD
-=======
 ARG WITH_JMX_FIPS
->>>>>>> 3db398a4
 ARG DD_AGENT_ARTIFACT=datadog-agent*-$TARGETARCH.tar.xz
 ARG GENERAL_ARTIFACTS_CACHE_BUCKET_URL
 
@@ -101,10 +98,7 @@
 LABEL maintainer="Datadog <package@datadoghq.com>"
 ARG FIPS_ENABLED=0
 ARG WITH_JMX
-<<<<<<< HEAD
-=======
 ARG WITH_JMX_FIPS
->>>>>>> 3db398a4
 ARG DD_GIT_REPOSITORY_URL
 ARG DD_GIT_COMMIT_SHA
 ENV DOCKER_DD_AGENT=true \
@@ -193,12 +187,7 @@
 RUN if [ -x /opt/datadog-agent/embedded/bin/fipsinstall.sh ]; then \
   /opt/datadog-agent/embedded/bin/fipsinstall.sh; \
 fi
-<<<<<<< HEAD
-# This is used by MSGO to enable FIPS mode so it won't affect the non-FIPS image
-ENV GOFIPS=1
-=======
 ENV GOFIPS=${FIPS_ENABLED}
->>>>>>> 3db398a4
 
 # Override the exit script by ours to fix --pid=host operations
 RUN  mv /etc/s6/init/init-stage3 /etc/s6/init/init-stage3-original
