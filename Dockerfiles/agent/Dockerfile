--- conflicted
+++ resolved
@@ -31,17 +31,9 @@
     opt/stackstate-agent/embedded/lib/libcurl.so.4.4.0 \
     # ditto for this older libsystemd
     usr/lib/x86_64-linux-gnu/libsystemd.so.0.21.0 \
-<<<<<<< HEAD
-    # self-test certificates that are detected (false positive) as private keys
-    opt/datadog-agent/embedded/lib/python2.7/site-packages/Cryptodome/SelfTest \
- && find opt/datadog-agent/ -iname "*.a" -delete \
- && if [ -z "$WITH_JMX" ]; then rm -rf opt/datadog-agent/bin/agent/dist/jmx; fi \
- && ln -s /opt/datadog-agent/embedded/ssl etc/ssl \
-=======
  && find opt/stackstate-agent/ -iname "*.a" -delete \
  && if [ -z "$WITH_JMX" ]; then rm -rf opt/stackstate-agent/bin/agent/dist/jmx; fi \
  && ln -s /opt/stackstate-agent/embedded/ssl etc/ssl \
->>>>>>> 0f9f246f
  && mkdir conf.d checks.d
 
 # Configuration:
