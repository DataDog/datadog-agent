--- conflicted
+++ resolved
@@ -31,13 +31,8 @@
 These features are disabled by default for security or performance reasons, you need to explicitly enable them:
 
 - `DD_APM_ENABLED`: run the trace-agent along with the infrastructure agent, allowing the container to accept traces on 8126/tcp
-<<<<<<< HEAD
-- `DD_LOGS_ENABLED`: run the [log-agent](https://docs.datadoghq.com/logs/) along with the infrastructure agent. See below for details
+- `DD_LOGS_ENABLED`: run the [log-agent](https://docs.datadoghq.com/logs/) along with the infrastructure agent. [See below for details](#log-collection)
 - `DD_PROCESS_AGENT_ENABLED`: enable live process collection in the [process-agent](https://docs.datadoghq.com/graphing/infrastructure/process/). The Live Container View is already enabled by default if the Docker socket is available
-=======
-- `DD_PROCESS_AGENT_ENABLED`: run the [process-agent](https://docs.datadoghq.com/graphing/infrastructure/process/) along with the infrastructure agent, feeding data to the Live Process View and Live Containers View
-- `DD_LOGS_ENABLED`: run the [log-agent](https://docs.datadoghq.com/logs/) along with the infrastructure agent. [See below for details](#log-collection)
->>>>>>> 7197977b
 
 ##### Dogstatsd (custom metrics)
 
