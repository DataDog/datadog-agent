This information is available in the Datadog documentation:<br>

- [docs.datadoghq.com/agent/docker/][1]
- [docs.datadoghq.com/agent/docker/apm/][2]
- [docs.datadoghq.com/agent/docker/log/][3]
- [docs.datadoghq.com/agent/kubernetes/cluster/][4]


<<<<<<< HEAD
[1]: https://docs.datadoghq.com/agent/docker/
[2]: https://docs.datadoghq.com/agent/docker/apm/
[3]: https://docs.datadoghq.com/agent/docker/log/
[4]: https://docs.datadoghq.com/agent/kubernetes/cluster/
=======
Head over to [datadoghq.com](https://app.datadoghq.com/account/settings#agent/docker) to get the official installation guide.

For a simple docker run, you can quickly get started with:

```shell
docker run -d -v /var/run/docker.sock:/var/run/docker.sock:ro \
              -v /proc/:/host/proc/:ro \
              -v /sys/fs/cgroup/:/host/sys/fs/cgroup:ro \
              -e DD_API_KEY=<YOUR_API_KEY> \
              datadog/agent:latest
```

### Environment variables

The agent is highly customizable, here are the most used environment variables:

#### Global options

- `DD_API_KEY`: your API key (**required**)
- `DD_HOSTNAME`: hostname to use for metrics (if autodetection fails)
- `DD_TAGS`: host tags, separated by spaces. For example: `simple-tag-0 tag-key-1:tag-value-1`

#### Optional collection agents

These features are disabled by default for security or performance reasons, you need to explicitly enable them:

- `DD_APM_ENABLED`: run the trace-agent along with the infrastructure agent, allowing the container to accept traces on 8126/tcp
- `DD_LOGS_ENABLED`: run the [log-agent](https://docs.datadoghq.com/logs/) along with the infrastructure agent. [See below for details](#log-collection)
- `DD_PROCESS_AGENT_ENABLED`: enable live process collection in the [process-agent](https://docs.datadoghq.com/graphing/infrastructure/process/). The Live Container View is already enabled by default if the Docker socket is available

#### Dogstatsd (custom metrics)

You can send custom metrics via [the statsd protocol](https://docs.datadoghq.com/developers/dogstatsd/):

- `DD_DOGSTATSD_NON_LOCAL_TRAFFIC`: listen to dogstatsd packets from other containers, required to send custom metrics
- `DD_HISTOGRAM_PERCENTILES`: histogram percentiles to compute, separated by spaces. The default is "0.95"
- `DD_HISTOGRAM_AGGREGATES`: histogram aggregates to compute, separated by spaces. The default is "max median avg count"
- `DD_DOGSTATSD_SOCKET`: path to the unix socket to listen to. Must be in a `rw` mounted volume.
- `DD_DOGSTATSD_ORIGIN_DETECTION`: enable container detection and tagging for unix socket metrics.

#### Tagging

We automatically collect common tags from [Docker](https://github.com/DataDog/datadog-agent/blob/master/pkg/tagger/collectors/docker_extract.go), [Kubernetes](https://github.com/DataDog/datadog-agent/blob/master/pkg/tagger/collectors/kubelet_extract.go), [ECS](https://github.com/DataDog/datadog-agent/blob/master/pkg/tagger/collectors/ecs_extract.go), [Swarm, Mesos, Nomad and Rancher](https://github.com/DataDog/datadog-agent/blob/master/pkg/tagger/collectors/docker_extract.go), and allow you to extract even more tags with the following options:

- `DD_DOCKER_LABELS_AS_TAGS` : extract docker container labels
- `DD_DOCKER_ENV_AS_TAGS` : extract docker container environment variables
- `DD_KUBERNETES_POD_LABELS_AS_TAGS` : extract pod labels
- `DD_KUBERNETES_POD_ANNOTATIONS_AS_TAGS` : extract pod annotations

You can either define them in your custom `datadog.yaml`, or set them as JSON maps in these envvars. The map key is the source (label/envvar) name, and the map value the datadog tag name.

```shell
DD_KUBERNETES_POD_LABELS_AS_TAGS='{"app":"kube_app","release":"helm_release"}'
DD_DOCKER_LABELS_AS_TAGS='{"com.docker.compose.service":"service_name"}'
```

#### Ignore containers

You can exclude containers from the metrics collection and autodiscovery, if these are not useful for you. We already exclude Kubernetes and OpenShift `pause` containers by default. See the `datadog.yaml.example` file for more documentation, and examples.
- `DD_AC_INCLUDE`: whitelist of containers to always include
- `DD_AC_EXCLUDE`: blacklist of containers to exclude

Please note that the `docker.containers.running`, `.stopped`, `.running.total` and `.stopped.total` metrics are not affected by these settings and always count all containers. This does not affect your per-container billing.

#### Kubernetes integration

Please refer to the dedicated section about the [Kubernetes integration](#kubernetes) for more details.

- `DD_KUBERNETES_COLLECT_SERVICE_TAGS`: Configures the agent to collect Kubernetes service names as tags.
- `DD_KUBERNETES_SERVICE_TAG_UPDATE_FREQ`: Set the collection frequency in seconds for the Kubernetes service names.
- `DD_COLLECT_KUBERNETES_EVENTS`: Configures the agent to collect Kubernetes events. See [Event collection](#event-collection) for more details.
- `DD_LEADER_ELECTION`: Activates the [leader election](#leader-election). Will be activated if the `DD_COLLECT_KUBERNETES_EVENTS` is set to true. The expected value is a bool: true/false.
- `DD_LEADER_LEASE_DURATION`: Only used if the leader election is activated. See the details [here](#leader-election-lease). The expected value is a number of seconds.

#### Others

- `DD_JMX_CUSTOM_JARS`: space-separated list of custom jars to load in jmxfetch (only for the `-jmx` variants)

### Optional volumes

To run custom checks and configurations without buidling your own image, you can mount additional files in these folders:

- `/checks.d/` : custom checks in this folder will be copied over and used, if a corresponding configuration is found
- `/conf.d/` : check configurations and Autodiscovery templates in this folder will be copied over in the agent's configuration folder. You can mount a host folder, kubernetes configmaps, or other volumes. **Note:** autodiscovery templates now are directly stored in the main `conf.d` folder, not in an `auto_conf` subfolder.

### Going further

For more information about the container's lifecycle, see [SUPERVISION.md](SUPERVISION.md).

## Kubernetes

<a name="kubernetes"></a>
To deploy the Agent in your Kubernetes cluster, you can use the manifest in `manifests`.
Firstly, make sure you have the correct [RBAC](#rbac) in place. You can use the files in manifests/rbac that contain the minimal requirements to run the Kubernetes Cluster level checks and perform the leader election.
`kubectl create -f manifests/rbac`

Then, you can then create the agents with:
`kubectl create -f manifests/agent.yaml`

The manifest for the agent has the `KUBERNETES` environment variable enabled, which will enable the event collection and the API server check described here.
If you want the event collection to be resilient, you can create a ConfigMap `datadogtoken` that agents will use to save and share a state reflecting which events where pulled last.

To create such a ConfigMap, you can use the following command:
`kubectl create -f manifests/datadog_configmap.yaml`
See details in [Event Collection](#event-collection).

### Event Collection

<a name="event-collection"></a>
Similarly to the Agent 5, the Agent 6 can collect events from the Kubernetes API server.
First and foremost, you need to set the `collect_kubernetes_events` variable to `true` in the datadog.yaml, this can be achieved via the environment variable `DD_COLLECT_KUBERNETES_EVENTS` that is resolved at start time.
You will need to give the agent some rights to activate this feature. See the [RBAC](#rbac) section.

A ConfigMap can be used to store the `event.tokenKey` and the `event.tokenTimestamp`. It has to be deployed in the `default` namespace and be named `datadogtoken`.
One can simply run `kubectl create configmap datadogtoken --from-literal="event.tokenKey"="0"` . You can also use the example in manifests/datadog_configmap.yaml.

When the ConfigMap is used, if the agent in charge (via the [Leader election](#leader-election)) of collecting the events dies, the next leader elected will use the ConfigMap to identify the last events pulled.
This is in order to avoid duplicate the events collected, as well as putting less stress on the API Server.

#### Leader Election

<a name="leader-election"></a>
The Datadog Agent6 supports built in leader election option for the Kubernetes event collector and the Kubernetes cluster related checks (i.e. Controle Plane service check).

This feature relies on Endpoints, you can enable it by setting the `DD_LEADER_ELECTION` environment variable to `true` the Datadog Agents will need to have a set of actions allowed prior to its deployment nevertheless.
See the [RBAC](#rbac) section for more details and keep in mind that these RBAC entities will need to be created before the option is set.

Agents coordinate by performing a leader election among members of the Datadog DaemonSet through kubernetes to ensure only one leader agent instance is gathering events at a given time.

This functionality is disabled by default, enabling the event collection will activate it (see [Event collection](#event-collection)) to avoid duplicating collecting events and stress on the API server.
<a name="leader-election-lease"></a>
The leaderLeaseDuration is the duration for which a leader stays elected. It should be > 30 seconds and is 60 seconds by default. The longer it is, the less frequently your agents hit the apiserver with requests, but it also means that if the leader dies (and under certain conditions), events can be missed until the lease expires and a new leader takes over.
It can be configured with the environment variable `DD_LEADER_LEASE_DURATION`.

#### RBAC

<a name="rbac"></a>
In the context of using the Kubernetes integration, and when deploying agents in a Kubernetes cluster, a set of rights are required for the agent to integrate seamlessly.

You will need to allow the agent to be allowed to perform a few actions:

- `get` and `update` of the `Configmaps` named `datadogtoken` to update and query the most up to date version token corresponding to the latest event stored in ETCD.
- `list` and `watch` of the `Events` to pull the events from the API Server, format and submit them.
- `get`, `update` and `create` for the `Endpoint`. The Endpoint used by the agent for the [Leader election](#leader-election) feature is named `datadog-leader-election`.
- `list` the `componentstatuses` resource, in order to submit service checks for the Controle Plane's components status.

You can find the templates in manifests/rbac [here](https://github.com/DataDog/datadog-agent/tree/master/Dockerfiles/manifests/rbac).
This will create the Service Account in the default namespace, a Cluster Role with the above rights and the Cluster Role Binding.

### Node label collection

The agent can collect node labels from the APIserver and report them as host tags. This feature is disabled by default, as it is usually redundant with cloud provider host tags. If you need to do so, you can provide a node label -> host tag mapping in the `DD_KUBERNETES_NODE_LABELS_AS_TAGS` environment variable. The format is the inline JSON described in the [tagging section](#Tagging).

## Log collection

The Datadog Agent can collect logs from containers starting at the version 6. Two installations are possible:

- on the host: where the agent is external to the Docker environment
- or by deploying its containerized version in the Docker environment

### Setup

First let’s create two directories on the host that we will later mount on the containerized agent:

- `/opt/datadog-agent/run`: to make sure we do not lose any logs from containers during restarts or network issues we store on the host the last line that was collected for each container in this directory
- `/opt/datadog-agent/conf.d`: this is where you will provide your integration instructions. Any configuration file added there will automatically be picked up by the containerized agent when restarted. For more information about this check [here](https://github.com/DataDog/docker-dd-agent#enabling-integrations).

To  run a Docker container which embeds the Datadog Agent to monitor your host use the following command:

```shell
docker run -d --name dd-agent -h `hostname` -e DD_API_KEY=<YOUR_API_KEY> -e DD_LOGS_ENABLED=true -v /var/run/docker.sock:/var/run/docker.sock:ro -v /proc/:/host/proc/:ro -v /opt/datadog-agent/run:/opt/datadog-agent/run:rw -v /sys/fs/cgroup/:/host/sys/fs/cgroup:ro -v /opt/datadog-agent/conf.d:/conf.d:ro datadog/agent:latest
```

*Important notes*:

- The Docker integration is enabled by default, as well as [autodiscovery](https://docs.datadoghq.com/guides/servicediscovery/) in auto config mode ((remove the `listeners: -docker` section in `datadog.yaml` to disable it).

- You can find [here](https://hub.docker.com/r/datadog/agent/tags/) the list of available images for agent 6 and we encourage you to always pick the latest version.

The parameters specific to log collection are the following:

- `-e DD_LOGS_ENABLED=true`: this parameter enables the log collection when set to true. The agent now looks for log instructions in configuration files.
- `-v /opt/datadog-agent/run:/opt/datadog-agent/run:rw` : mount the directory we created to store pointer on each container logs to make sure we do not lose any.
- `-v /opt/datadog-agent/conf.d:/conf.d:ro` : mount the configuration directory we previously created to the container

### Configuration file example

Now that the agent is ready to collect logs, you need to define which containers you want to follow.
To start collecting logs for a given container filtered by image or label, you need to update the log section in an integration or custom .yaml file.
Add a new yaml file in the conf.d directory with the following parameters:

```yaml
init_config:

instances:
    [{}]

#Log section

logs:
   - type: docker
     image: my_image_name    #or label: mylabel
     service: my_application_name
     source: java #tells Datadog what integration it is
     sourcecategory: sourcecode
```

For more examples of configuration files or agent capabilities (such as filtering, redacting, multiline, …) read [this documentation](https://docs.datadoghq.com/logs/#filter-logs).

## How to build this image

### On debian-based systems

You can build your own debian package using `inv agent.omnibus-build`

Then you can call `inv agent.image-build` that will take the debian package generated above and use it to build the image

### On other systems

To build the image you'll need the agent debian package that can be found on this APT listing [here](https://s3.amazonaws.com/apt-agent6.datad0g.com).

You'll need to download one of the `datadog-agent*_amd64.deb` package in this directory, it will then be used by the `Dockerfile` and installed within the image.

You can then build the image using `docker build -t datadog/agent:master .`

To build the jmx variant, add `--build-arg WITH_JMX=true` to the build command
>>>>>>> fdf3be65
<|MERGE_RESOLUTION|>--- conflicted
+++ resolved
@@ -1,17 +1,9 @@
-This information is available in the Datadog documentation:<br>
-
-- [docs.datadoghq.com/agent/docker/][1]
-- [docs.datadoghq.com/agent/docker/apm/][2]
-- [docs.datadoghq.com/agent/docker/log/][3]
-- [docs.datadoghq.com/agent/kubernetes/cluster/][4]
-
-
-<<<<<<< HEAD
-[1]: https://docs.datadoghq.com/agent/docker/
-[2]: https://docs.datadoghq.com/agent/docker/apm/
-[3]: https://docs.datadoghq.com/agent/docker/log/
-[4]: https://docs.datadoghq.com/agent/kubernetes/cluster/
-=======
+# Agent 6 docker image
+
+This is how the official agent 6 image available [here](https://hub.docker.com/r/datadog/agent/) is built.
+
+## How to run it
+
 Head over to [datadoghq.com](https://app.datadoghq.com/account/settings#agent/docker) to get the official installation guide.
 
 For a simple docker run, you can quickly get started with:
@@ -237,5 +229,4 @@
 
 You can then build the image using `docker build -t datadog/agent:master .`
 
-To build the jmx variant, add `--build-arg WITH_JMX=true` to the build command
->>>>>>> fdf3be65
+To build the jmx variant, add `--build-arg WITH_JMX=true` to the build command