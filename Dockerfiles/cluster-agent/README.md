--- conflicted
+++ resolved
@@ -4,23 +4,6 @@
 
 ## Pre-requisites for the Datadog Cluster Agent
 
-<<<<<<< HEAD
-Review the RBAC files in [the manifests folder](/manifests/rbac) to get the full scope of the requirements.
-These manifests create a Service Account, a Cluster Role with a restricted scope and actions detailed below and a Cluster Role Binding as well.
-
-### API Server requirements
-
-- `get`, `list` and `watch` of `Componenentstatuses` to produce the controle plane service checks.
-- `get` and `update` of the `Configmaps` named `datadogtoken` to update and query the most up to date version token corresponding to the latest event stored in ETCD.
-- `watch` the `Services` to perform the Autodiscovery based off of services activity.
-- `get`, `list` and `watch` of the `Pods`.
-- `get`, `list` and `watch`  of the `Nodes`.
-- `get`, `list` and `watch`  of the `Endpoints` to run cluster level health checks.
-
-To store the `event.tokenKey` and the `event.tokenTimestamp`, deploy your ConfigMap in the `default` namespace with the name `datadogtoken`, unless configured otherwise with `DD_KUBE_RESOURCES_NAMESPACE`.
-For this, run `kubectl create configmap datadogtoken --from-literal="event.tokenKey"="0"` .
-NB:Set any resversion here, make sure it's not set to a value superior to the actual current resversion.
-=======
 Review the RBAC files in [the manifests folder](../manifests/rbac) to get the full scope of the requirements.
 These manifests create a Service Account, a Cluster Role with a restricted scope and actions detailed below and a Cluster Role Binding as well.
 
@@ -66,62 +49,6 @@
 `kubectl create -f Dockerfiles/manifests/cluster-agent/dca-secret.yaml`
 
 yields:
->>>>>>> 6f2d901a
-
-If not present, set the `event.tokenTimestamp`, it is automatically set.
-
-### Deploying the Datadog Cluster Agent
-
-<<<<<<< HEAD
-Run the Datadog Cluster Agent in Kubernetes using the following manifest:
-
-```
-apiVersion: extensions/v1beta1
-kind: Deployment
-metadata:
-  name: dca
-spec:
-  template:
-    metadata:
-      labels:
-        app: dca
-      name: dca
-      namespace: default
-    spec:
-      serviceAccountName: datadog-dca
-      containers:
-      - image: datadog/cluster-agent
-        imagePullPolicy: Always
-        name: dca
-        env:
-          - name: DD_API_KEY
-            value: XXXX
-          - name: DD_CLUSTER_AGENT_AUTH_TOKEN
-            value: <32 characters long string shared with node agent>
-          - name: DD_COLLECT_KUBERNETES_EVENTS
-            value: "true"
-```
-Apply the manifest:
-`kubectl create -f dca_deploy.yaml`
-
-### Communication with the Datadog Node Agent
-<a name="communication-with-the-datadog-node-agent"></a>
-For the Datadog Cluster Agent to communicate with the Node Agent, you need to share an authentication token between the two agents.
-The token needs to be greater or equal to 32 characters and should only have upper case or lower case letters and numbers.
-You can pass the token as an environment variable: `DD_CLUSTER_AGENT_AUTH_TOKEN`.
-Besides this token, you need to set the `DD_CLUSTER_AGENT_ENABLED=true` in the manifest of the Datadog Node Agent.
-
-## Running the Datadog Cluster Agent with Kubernetes
-
-### Security premise
-<a name="security-premise"></a>
-
-We strongly recommend using a secret to authenticate communication between Agents with the Datadog Cluster Agent.
-You must modify the value of the secret in [the dca-secret.yaml](/manifests/cluster-agent/dca-secret.yaml) then create it:
-
-`kubectl create -f manifests/cluster-agent/dca-secret.yaml`
-
-yields:
 
 ```
 kubectl get secret datadog-auth-token
@@ -130,29 +57,6 @@
 
 ```
 
-## Migration path
-
-If you are running the Datadog Node Agent 6.4.2+, to deploy the Datadog Cluster Agent you need to:
-- Deploy [the datadog-cluster-agent_service.yaml](/manifests/cluster-agent/datadog-cluster-agent_service.yaml)
-- Configure and create [the dca-secret.yaml](/manifests/cluster-agent/dca-secret.yaml)
-- Configure (DD_API_KEY and other options) the [the cluster-agent.yaml](/manifests/cluster-agent/cluster-agent.yaml) and deploy it
-- Specify the [required options](#communication-with-the-datadog-node-agent) to ensure the communication between the Datadog Cluster Agent and the Datadog Node Agent.
-- Apply the new configuration to the Datadog Node Agent DaemonSet and redeploy the DaemonSet.
-- Once the Datadog Cluster Agent and the Datadog Node Agents are running, you can run the `agent status` command to confirm the successful communication.
-
-Refer to the Datadog Cluster Agent [troubleshooting section](../../docs/cluster-agent/GETTING_STARTED.md#troubleshooting) for more information.
-
-### Command line interface of the Datadog Cluster Agent
-
-The available commands for the Datadog Cluster Agents are:
-- `datadog-cluster-agent status`: Gives an overview of the components of the agent and their health.
-- `datadog-cluster-agent metamap [nodeName]`: Queries the local cache of the mapping between the pods living on `nodeName`
-    and the cluster level metadata it's associated with (endpoints ...).
-    Not specifying the `nodeName` will run the mapper on all the nodes of the cluster.
-- `datadog-cluster-agent flare [caseID]`: Similarly to the node agent, the cluster agent can aggregate the logs and the configurations used
-    and forward an archive to the support team or be deflated and used locally.
-
-=======
 ## Migration path
 
 If you are running the Datadog Node Agent 6.4.2+, to deploy the Datadog Cluster Agent you need to:
@@ -175,7 +79,6 @@
 - `datadog-cluster-agent flare [caseID]`: Similarly to the node agent, the cluster agent can aggregate the logs and the configurations used
     and forward an archive to the support team or be deflated and used locally.
 
->>>>>>> 6f2d901a
 ## Enabling Features
 
 #### Event collection
@@ -192,33 +95,6 @@
 #### Cluster metadata provider
 
 Ensure the Node Agents and the Datadog Cluster Agent can properly communicate.
-<<<<<<< HEAD
-Create a [service](../manifests/cluster-agent/datadog-cluster-agent_service.yaml) in front of the Datadog Cluster Agent.
-Ensure an auth_token is properly shared between the agents.
-Confirm the [RBAC rules](../manifests/rbac) are properly set.
-
-In the Node Agent, set the env var `DD_CLUSTER_AGENT_ENABLED` to true.
-
-The env var `DD_KUBERNETES_METADATA_TAG_UPDATE_FREQ` can be set to specify how often the Node Agents hit the Datadog Cluster Agent.
-You can disable the kubernetes metadata tag collection with `DD_KUBERNETES_COLLECT_METADATA_TAGS`.
-
-#### Custom Metrics Server
-
-The Datadog Cluster Agent implements the External Metrics Provider's interface and is currently in alpha.
-Therefore it can serve Custom Metrics to Kubernetes for Horizontal Pod Autoscalers.
-It is referred throughout the documentation as the Custom Metrics Server, per Kubernetes' terminology.
-
-To enable the Custom Metrics Server:
-- Set `DD_EXTERNAL_METRICS_PROVIDER_ENABLED` to `true` in the Deployment of the Datadog Cluster Agent.
-- Configure the `<DD_APP_KEY>` as well as the `<DD_API_KEY>` in the Deployment of the Datadog Cluster Agent.
-- Create a [service exposing the port 443](../manifests/cluster-agent/hpa-example/cluster-agent-hpa-svc.yaml) and [register it as an APIService for External Metrics](../manifests/cluster-agent/hpa-example/rbac-hpa.yaml).
-
-Refer to [the dedicated guide](/docs/cluster-agent/CUSTOM_METRICS_SERVER.md) to configure the Custom Metrics Server and get more details about this feature.
-
-
-## Options available
-
-=======
 Create a [service](../../Dockerfiles/manifests/cluster-agent/datadog-cluster-agent_service.yaml) in front of the Datadog Cluster Agent.
 Ensure an auth_token is properly shared between the agents.
 Confirm the [RBAC rules](../../Dockerfiles/manifests/cluster-agent/rbac) are properly set.
@@ -245,7 +121,6 @@
 
 ## Options available
 
->>>>>>> 6f2d901a
 The following environment variables are supported:
 
 - `DD_API_KEY` - **required** - your [Datadog API key](https://app.datadoghq.com/account/settings#api).
@@ -253,14 +128,6 @@
 - `DD_CLUSTER_AGENT_CMD_PORT`: port for the Datadog Cluster Agent to serve, default is `5005`.
 - `DD_USE_METADATA_MAPPER`: enables the cluster level metadata mapping, default is `true`.
 - `DD_COLLECT_KUBERNETES_EVENTS` - configures the agent to collect Kubernetes events. Default to `false`. See the [Event collection section](#event-collection) for more details.
-<<<<<<< HEAD
-- `DD_LEADER_ELECTION`: activates the [leader election](#leader-election). You must set `DD_COLLECT_KUBERNETES_EVENTS` to `true` to activate this feature. Default value is `false`.
-- `DD_LEADER_LEASE_DURATION`: used only if the leader election is activated. See the details [here](#leader-election-lease). Value in seconds, 60 by default.
-- `DD_CLUSTER_AGENT_AUTH_TOKEN`: 32 characters long token that needs to be shared between the node agent and the Datadog Cluster Agent.
-- `DD_KUBE_RESOURCES_NAMESPACE`: configures the namespace where the Cluster Agent creates the configmaps required for the Leader Election, the Event Collection (optional) and the Horizontal Pod Autoscaling.
-- `DD_KUBERNETES_INFORMERS_RESYNC_PERIOD`: frequency in seconds to query the API Server to reprocess the cluster metadata. The default is 5 minutes.
-- `DD_EXPVAR_PORT`: change the port for fetching [expvar](https://golang.org/pkg/expvar/) public variables from the Datadog Cluster Agent. The default is port 5000.
-=======
 - `DD_LEADER_ELECTION`: activates the [leader election](../../Dockerfiles/agent#leader-election). You must set `DD_COLLECT_KUBERNETES_EVENTS` to `true` to activate this feature. Default value is `false`.
 - `DD_LEADER_LEASE_DURATION`: used only if the leader election is activated. See the details [here](#leader-election-lease). Value in seconds, 60 by default.
 - `DD_CLUSTER_AGENT_AUTH_TOKEN`: 32 characters long token that needs to be shared between the node agent and the Datadog Cluster Agent.
@@ -273,7 +140,6 @@
 - `DD_EXTERNAL_METRICS_AGGREGATOR`: aggregator for the Datadog metrics. Applies to all Autoscalers processed. Chose among [sum/avg/max/min]
 - `DD_EXTERNAL_METRICS_BUCKET_SIZE`: size of the window in seconds used to query metric from Datadog. Default to 300 seconds.
 - `DD_EXTERNAL_METRICS_LOCAL_COPY_REFRESH_RATE`: rate to resync local cache of processed metrics with the global store. Useful when there are several replicas of the Cluster Agent. 
->>>>>>> 6f2d901a
 
 ## How to build it
 
