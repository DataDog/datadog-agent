e2e_test_junit_upload:
  rules: !reference [.on_main]
  when: always
  stage: e2e_test_junit_upload
  image: 486234852809.dkr.ecr.us-east-1.amazonaws.com/ci/datadog-agent-buildimages/datadog-ci-uploader$DATADOG_AGENT_BUILDIMAGES_SUFFIX:$DATADOG_AGENT_BUILDIMAGES
  tags: ["arch:amd64"]
  allow_failure: true
  variables:
    DD_ENV: ci
  dependencies:
    # We need to exhaustively list all the `new-e2e-…` jobs that produce junit reports here
    # to avoid downloading all the artifacts of all the jobs of all the previous stages.
    - new-e2e-containers-main
    - new-e2e-agent-subcommands-main
    - new-e2e-language-detection-main
<<<<<<< HEAD
    - new-e2e-agent-platform-install-script-debian-a7-x64
=======
    - new-e2e-npm-main
>>>>>>> 1798c002
  script:
    - set +x
    - export DATADOG_API_KEY=$(aws ssm get-parameter --region us-east-1 --name ci.datadog-agent.datadog_api_key_org2 --with-decryption --query "Parameter.Value" --out text)
    - export JIRA_TOKEN=$(aws ssm get-parameter --region us-east-1 --name ci.datadog-agent.jira_read_api_token --with-decryption --query "Parameter.Value" --out text)
    - set -x
    - for f in junit-new-e2e-*.tgz; do inv -e junit-upload --tgz-path $f; done<|MERGE_RESOLUTION|>--- conflicted
+++ resolved
@@ -13,11 +13,8 @@
     - new-e2e-containers-main
     - new-e2e-agent-subcommands-main
     - new-e2e-language-detection-main
-<<<<<<< HEAD
     - new-e2e-agent-platform-install-script-debian-a7-x64
-=======
     - new-e2e-npm-main
->>>>>>> 1798c002
   script:
     - set +x
     - export DATADOG_API_KEY=$(aws ssm get-parameter --region us-east-1 --name ci.datadog-agent.datadog_api_key_org2 --with-decryption --query "Parameter.Value" --out text)
