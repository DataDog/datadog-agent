--- conflicted
+++ resolved
@@ -78,12 +78,9 @@
     - new-e2e-aml-main
     - new-e2e-process-main
     - new-e2e-cws-main
-<<<<<<< HEAD
-    - new-e2e-orchestrator-main
-=======
     - new-e2e-windows-agent-msi-windows-server-a6-x86_64
     - new-e2e-windows-agent-msi-windows-server-a7-x86_64
->>>>>>> 6b67055c
+    - new-e2e-orchestrator-main
 
   script:
     - set +x
