e2e_test_junit_upload:
  rules: !reference [.on_main]
  when: always
  stage: e2e_test_junit_upload
  image: 486234852809.dkr.ecr.us-east-1.amazonaws.com/ci/datadog-agent-buildimages/datadog-ci-uploader$DATADOG_AGENT_BUILDIMAGES_SUFFIX:$DATADOG_AGENT_BUILDIMAGES
  tags: ["arch:amd64"]
  allow_failure: true
  variables:
    DD_ENV: ci
  dependencies:
    # We need to exhaustively list all the `new-e2e-…` jobs that produce junit reports here
    # to avoid downloading all the artifacts of all the jobs of all the previous stages.
    - new-e2e-containers-main
    - new-e2e-agent-shared-components-main
    - new-e2e-agent-subcommands-main
    - new-e2e-language-detection-main
    - new-e2e-agent-platform-install-script-debian-a7-x86_64
    - new-e2e-agent-platform-install-script-debian-a7-arm64
    - new-e2e-agent-platform-install-script-debian-iot-agent-a7-x86_64
    - new-e2e-agent-platform-install-script-debian-dogstatsd-a7-x86_64
    - new-e2e-agent-platform-install-script-debian-heroku-agent-a7-x86_64
    - new-e2e-agent-platform-install-script-ubuntu-a7-x86_64
    - new-e2e-agent-platform-install-script-ubuntu-a7-arm64
    - new-e2e-agent-platform-install-script-ubuntu-iot-agent-a7-x86_64
    - new-e2e-agent-platform-install-script-ubuntu-dogstatsd-a7-x86_64
    - new-e2e-agent-platform-install-script-ubuntu-heroku-agent-a7-x86_64
    - new-e2e-agent-platform-install-script-ubuntu-a6-x86_64
    - new-e2e-agent-platform-install-script-ubuntu-a6-arm64
    - new-e2e-agent-platform-install-script-ubuntu-heroku-agent-a6-x86_64
    - new-e2e-agent-platform-install-script-amazonlinux-a6-x86_64
    - new-e2e-agent-platform-install-script-amazonlinux-a6-arm64
    - new-e2e-agent-platform-install-script-amazonlinux-a7-x64
    - new-e2e-agent-platform-install-script-amazonlinux-a7-arm64
    - new-e2e-agent-platform-install-script-centos-a7-x86_64
    - new-e2e-agent-platform-install-script-centos-iot-agent-a7-x86_64
    - new-e2e-agent-platform-install-script-centos-dogstatsd-a7-x86_64
    - new-e2e-agent-platform-install-script-centos-a6-x86_64
    - new-e2e-agent-platform-install-script-centos-fips-a6-x86_64
    - new-e2e-agent-platform-install-script-centos-fips-a7-x86_64
    - new-e2e-agent-platform-install-script-centos-fips-iot-agent-a7-x86_64
    - new-e2e-agent-platform-install-script-centos-fips-dogstatsd-a7-x86_64
    - new-e2e-npm-main
<<<<<<< HEAD
    - new-e2e-agent-metric-logs-main
=======
    - new-e2e-process-main
    - new-e2e-cws-main
>>>>>>> caf9b624
  script:
    - set +x
    - export DATADOG_API_KEY=$(aws ssm get-parameter --region us-east-1 --name ci.datadog-agent.datadog_api_key_org2 --with-decryption --query "Parameter.Value" --out text)
    - set -x
    - for f in junit-new-e2e-*.tgz; do inv -e junit-upload --tgz-path "$f"; done<|MERGE_RESOLUTION|>--- conflicted
+++ resolved
@@ -40,12 +40,8 @@
     - new-e2e-agent-platform-install-script-centos-fips-iot-agent-a7-x86_64
     - new-e2e-agent-platform-install-script-centos-fips-dogstatsd-a7-x86_64
     - new-e2e-npm-main
-<<<<<<< HEAD
-    - new-e2e-agent-metric-logs-main
-=======
     - new-e2e-process-main
     - new-e2e-cws-main
->>>>>>> caf9b624
   script:
     - set +x
     - export DATADOG_API_KEY=$(aws ssm get-parameter --region us-east-1 --name ci.datadog-agent.datadog_api_key_org2 --with-decryption --query "Parameter.Value" --out text)
