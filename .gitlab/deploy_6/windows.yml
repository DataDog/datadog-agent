---
deploy_staging_windows-6:
  rules:
    !reference [.on_deploy_a6]
  stage: deploy6
  image: 486234852809.dkr.ecr.us-east-1.amazonaws.com/ci/datadog-agent-builders/gitlab_agent_deploy:$DATADOG_AGENT_BUILDERS
  tags: ["runner:main"]
  dependencies: ["windows_msi_x64-a6"]
  before_script:
    - ls $OMNIBUS_PACKAGE_DIR
  script:
    - if [ "$DEB_RPM_BUCKET_BRANCH" = "oldnightly" ]; then BUCKET_BRANCH="oldnightly"; else BUCKET_BRANCH="master"; fi
    - $S3_CP_CMD
      --recursive
      --exclude "*"
      --include "datadog-agent-6*.msi"
      --include "datadog-agent-6*.debug.zip"
      --include "datadog-agent-6.*.wixpdb"
      --include "customaction-6*.pdb"
      $OMNIBUS_PACKAGE_DIR s3://$WINDOWS_BUILDS_S3_BUCKET/$BUCKET_BRANCH/
      --grants read=uri=http://acs.amazonaws.com/groups/global/AllUsers
      full=id=3a6e02b08553fd157ae3fb918945dd1eaae5a1aa818940381ef07a430cf25732

deploy_staging_windows_master-latest-6:
  rules:
    !reference [.on_deploy_nightly_repo_branch_a6]
  stage: deploy6
  image: 486234852809.dkr.ecr.us-east-1.amazonaws.com/ci/datadog-agent-builders/gitlab_agent_deploy:$DATADOG_AGENT_BUILDERS
  tags: ["runner:main"]
  dependencies: ["windows_msi_x64-a6"]
  before_script:
    - ls $OMNIBUS_PACKAGE_DIR
  script:
    - if [ "$DEB_RPM_BUCKET_BRANCH" = "oldnightly" ]; then BUCKET_BRANCH="oldnightly"; else BUCKET_BRANCH="master"; fi
    - $S3_CP_CMD
      $OMNIBUS_PACKAGE_DIR/datadog-agent-6*-x86_64.msi
      "s3://$WINDOWS_BUILDS_S3_BUCKET/$BUCKET_BRANCH/datadog-agent-6-latest.amd64.msi"
<<<<<<< HEAD
=======
      --grants read=uri=http://acs.amazonaws.com/groups/global/AllUsers
      full=id=3a6e02b08553fd157ae3fb918945dd1eaae5a1aa818940381ef07a430cf25732

deploy_staging_windows_tags-a6:
  rules:
    !reference [.on_deploy_stable_or_beta_repo_branch_a6]
  stage: deploy6
  image: 486234852809.dkr.ecr.us-east-1.amazonaws.com/ci/datadog-agent-builders/gitlab_agent_deploy:$DATADOG_AGENT_BUILDERS
  tags: ["runner:main"]
  dependencies: ["windows_msi_x64-a6"]
  before_script:
    - ls $OMNIBUS_PACKAGE_DIR
  script:
    - $S3_CP_CMD
      --recursive
      --exclude "*"
      --include "datadog-agent-6*.msi"
      --include "datadog-agent-6*.debug.zip"
      --include "datadog-agent-6*.wixpdb"
      --include "customaction-6*.pdb"
      $OMNIBUS_PACKAGE_DIR
      s3://$WINDOWS_BUILDS_S3_BUCKET/tagged/
>>>>>>> 0dbbac32
      --grants read=uri=http://acs.amazonaws.com/groups/global/AllUsers
      full=id=3a6e02b08553fd157ae3fb918945dd1eaae5a1aa818940381ef07a430cf25732<|MERGE_RESOLUTION|>--- conflicted
+++ resolved
@@ -35,30 +35,5 @@
     - $S3_CP_CMD
       $OMNIBUS_PACKAGE_DIR/datadog-agent-6*-x86_64.msi
       "s3://$WINDOWS_BUILDS_S3_BUCKET/$BUCKET_BRANCH/datadog-agent-6-latest.amd64.msi"
-<<<<<<< HEAD
-=======
-      --grants read=uri=http://acs.amazonaws.com/groups/global/AllUsers
-      full=id=3a6e02b08553fd157ae3fb918945dd1eaae5a1aa818940381ef07a430cf25732
-
-deploy_staging_windows_tags-a6:
-  rules:
-    !reference [.on_deploy_stable_or_beta_repo_branch_a6]
-  stage: deploy6
-  image: 486234852809.dkr.ecr.us-east-1.amazonaws.com/ci/datadog-agent-builders/gitlab_agent_deploy:$DATADOG_AGENT_BUILDERS
-  tags: ["runner:main"]
-  dependencies: ["windows_msi_x64-a6"]
-  before_script:
-    - ls $OMNIBUS_PACKAGE_DIR
-  script:
-    - $S3_CP_CMD
-      --recursive
-      --exclude "*"
-      --include "datadog-agent-6*.msi"
-      --include "datadog-agent-6*.debug.zip"
-      --include "datadog-agent-6*.wixpdb"
-      --include "customaction-6*.pdb"
-      $OMNIBUS_PACKAGE_DIR
-      s3://$WINDOWS_BUILDS_S3_BUCKET/tagged/
->>>>>>> 0dbbac32
       --grants read=uri=http://acs.amazonaws.com/groups/global/AllUsers
       full=id=3a6e02b08553fd157ae3fb918945dd1eaae5a1aa818940381ef07a430cf25732