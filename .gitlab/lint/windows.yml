--- conflicted
+++ resolved
@@ -19,14 +19,9 @@
       -e CI
       -e DDA_FEATURE_FLAGS_CI_SSM_KEY_WINDOWS="${DDA_FEATURE_FLAGS_CI_SSM_KEY_WINDOWS}"
       -e AWS_NETWORKING=true
-<<<<<<< HEAD
-      -e CI_JOB_ID=${CI_JOB_ID}
-      -e CI_PIPELINE_ID=${CI_PIPELINE_ID}
-      -e CI_PROJECT_NAME=${CI_PROJECT_NAME}
-=======
       -e CI_PIPELINE_ID
       -e CI_PROJECT_NAME
->>>>>>> 332fedb3
+      -e CI_JOB_ID
       -e GOMODCACHE="c:\modcache"
       -e RUST_LOG="uv=trace"
       ${WINBUILDIMAGE}
