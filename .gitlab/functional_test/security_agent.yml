--- conflicted
+++ resolved
@@ -9,7 +9,7 @@
   script:
     - echo -n "--tags ci.job.name:${CI_JOB_NAME}" > $DD_AGENT_TESTING_DIR/site-cookbooks/dd-security-agent-check/files/tags.txt
     - echo -n "${CI_JOB_URL}" > $DD_AGENT_TESTING_DIR/site-cookbooks/dd-security-agent-check/files/job_url.txt
-    - bash -l tasks/run-test-kitchen.sh security-agent-test $AGENT_MAJOR_VERSION
+    - tasks/run-test-kitchen.sh security-agent-test $AGENT_MAJOR_VERSION
     - popd
     - inv security-agent.print-failed-tests --output-dir $DD_AGENT_TESTING_DIR/testjson
 
@@ -27,16 +27,12 @@
     DD_PIPELINE_ID: $CI_PIPELINE_ID-fnct
     CHEF_VERSION: 14.15.6
   script:
-<<<<<<< HEAD
     - !reference [.runtime, script]
   artifacts:
     expire_in: 2 weeks
     when: always
     paths:
       - $DD_AGENT_TESTING_DIR/kitchen-junit-*.tar.gz
-=======
-    - tasks/run-test-kitchen.sh security-agent-test $AGENT_MAJOR_VERSION
->>>>>>> b3a27981
 
 kitchen_test_security_agent_x64:
   extends:
@@ -47,15 +43,10 @@
   variables:
     KITCHEN_ARCH: x86_64
   before_script:
-<<<<<<< HEAD
     - pushd $DD_AGENT_TESTING_DIR
-    - bash -l tasks/kitchen_setup.sh
+    - tasks/kitchen_setup.sh
   script:
     - !reference [ .runtime, script ]
-=======
-    - cd $DD_AGENT_TESTING_DIR
-    - tasks/kitchen_setup.sh
->>>>>>> b3a27981
   parallel:
     matrix:
       - KITCHEN_PLATFORM: "centos"
@@ -98,15 +89,10 @@
     KITCHEN_ARCH: arm64
     KITCHEN_EC2_INSTANCE_TYPE: "t4g.xlarge"
   before_script:
-<<<<<<< HEAD
     - pushd $DD_AGENT_TESTING_DIR
-    - bash -l tasks/kitchen_setup.sh
+    - tasks/kitchen_setup.sh
   script:
     - !reference [ .runtime, script ]
-=======
-    - cd $DD_AGENT_TESTING_DIR
-    - tasks/kitchen_setup.sh
->>>>>>> b3a27981
   parallel:
     matrix:
       - KITCHEN_PLATFORM: "ubuntu"
@@ -125,15 +111,10 @@
     KITCHEN_ARCH: x86_64
     KITCHEN_EC2_INSTANCE_TYPE: "t3.medium"
   before_script:
-<<<<<<< HEAD
     - pushd $DD_AGENT_TESTING_DIR
-    - bash -l tasks/kitchen_setup.sh
+    - tasks/kitchen_setup.sh
   script:
     - !reference [ .runtime, script ]
-=======
-    - cd $DD_AGENT_TESTING_DIR
-    - tasks/kitchen_setup.sh
->>>>>>> b3a27981
   parallel:
     matrix:
       - KITCHEN_PLATFORM: "amazonlinux"
@@ -154,13 +135,8 @@
     AGENT_MAJOR_VERSION: 7
     DD_PIPELINE_ID: $CI_PIPELINE_ID-fnct
   before_script:
-<<<<<<< HEAD
     - pushd $DD_AGENT_TESTING_DIR
-    - bash -l tasks/kitchen_setup.sh
-=======
-    - cd $DD_AGENT_TESTING_DIR
     - tasks/kitchen_setup.sh
->>>>>>> b3a27981
   script:
     - tasks/run-test-kitchen.sh security-agent-stress $AGENT_MAJOR_VERSION
   parallel:
