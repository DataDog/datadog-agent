---
# FIXME: our current Gitlab version doesn't support importing a file more than once
# For now, the workaround is to include "common" files once in the top-level .gitlab-ci.yml file
# See: https://gitlab.com/gitlab-org/gitlab/-/issues/28987
# include:
#   - /.gitlab/kitchen_common/testing.yml

.kitchen_test_system_probe:
  extends:
    - .kitchen_common
    - .kitchen_datadog_agent_flavor
  stage: functional_test
  timeout: 3h
  variables:
    AGENT_MAJOR_VERSION: 7
    DD_PIPELINE_ID: $CI_PIPELINE_ID-fnct
    CHEF_VERSION: 14.15.6
  needs: ["get_file_diff"]
  script:
    - !reference [ .system_probe_file_diff_check, script_start ]
    - pushd $DD_AGENT_TESTING_DIR
    - tasks/kitchen_setup.sh
    - !reference [.retrieve_test_dockers]
    - !reference [.retrieve_minimized_btfs]
    # Build dependencies directory
    - echo -n "--tags ci.job.name:${CI_JOB_NAME}" > $DD_AGENT_TESTING_DIR/site-cookbooks/dd-system-probe-check/files/tags.txt
    - echo -n "${CI_JOB_URL}" > $DD_AGENT_TESTING_DIR/site-cookbooks/dd-system-probe-check/files/job_url.txt
    - tasks/run-test-kitchen.sh system-probe-test $AGENT_MAJOR_VERSION
    - popd
    - inv system-probe.print-failed-tests --output-dir $DD_AGENT_TESTING_DIR/testjson
    - !reference [ .system_probe_file_diff_check, script_end ]
  artifacts:
    expire_in: 2 weeks
    when: always
    paths:
      - $DD_AGENT_TESTING_DIR/kitchen-junit-*.tar.gz
      - $DD_AGENT_TESTING_DIR/testjson
      - $CI_PROJECT_DIR/kitchen_logs

.retrieve_test_dockers:
  - mkdir -p $DD_AGENT_TESTING_DIR/site-cookbooks/dd-system-probe-check/files/dockers
  - mv $KITCHEN_DOCKERS/* $DD_AGENT_TESTING_DIR/site-cookbooks/dd-system-probe-check/files/dockers

.retrieve_minimized_btfs:
  - $S3_CP_CMD $S3_ARTIFACTS_URI/minimized-btfs-${ARCH}.tar.xz /tmp/minimized-btfs.tar.xz
  - cp /tmp/minimized-btfs.tar.xz $DD_AGENT_TESTING_DIR/site-cookbooks/dd-system-probe-check/files/minimized-btfs.tar.xz

# This dummy job is added here because we want the functional_tests stage to start at the same time as kernel_matrix_testing stage.
# The ebpf-platform team is trying to measure the time from the start of the pipeline to the completion of the kernel_matrix_testing and functional_tests stages, to measure improvement.
# The CI visibility product currently does not provide a way to measure this in the datadog app.
# We are trying to hack around this by having jobs which are triggered at the start of a pipeline.
# For functional tests this is the 'kitchen_test_dummy_job_tmp' and for kernel_matrix_testing it is the 'pull_test_dockers*' jobs.
# This way the stage.duration metric will allow us to measure what we want.
# This will most likely be temporary, until we decide which approach to move forward with for testing in the future.
kitchen_test_dummy_job_tmp:
  stage: functional_test
  image: 486234852809.dkr.ecr.us-east-1.amazonaws.com/ci/datadog-agent-buildimages/btf-gen$DATADOG_AGENT_BTF_GEN_BUILDIMAGES_SUFFIX:$DATADOG_AGENT_BTF_GEN_BUILDIMAGES
  needs: []
  tags: ["arch:amd64"]
  script:
    - 'true'

kitchen_test_system_probe_linux_x64:
  extends:
    - .kitchen_test_system_probe
    - .kitchen_ec2_location_us_east_1
    - .kitchen_ec2
<<<<<<< HEAD
  needs: ["get_file_diff", "tests_ebpf_x64", "prepare_ebpf_functional_tests_x64", "generate_minimized_btfs_x64", "pull_test_dockers_x64"]
=======
  needs: [ "tests_ebpf_x64", "prepare_ebpf_functional_tests_x64", "generate_minimized_btfs_x64", "pull_test_dockers_x64" ]
  retry: 0
>>>>>>> 0ac6c376
  variables:
    ARCH: amd64
    KITCHEN_ARCH: x86_64
    KITCHEN_EC2_INSTANCE_TYPE: "t2.xlarge"
    KITCHEN_CI_MOUNT_PATH: "/mnt/ci"
    KITCHEN_CI_ROOT_PATH: "/tmp/ci"
    KITCHEN_DOCKERS: $DD_AGENT_TESTING_DIR/kitchen-dockers-$ARCH
  parallel:
    matrix:
      - KITCHEN_PLATFORM: "amazonlinux"
        KITCHEN_OSVERS: "amazonlinux2-4-14"
      - KITCHEN_PLATFORM: "amazonlinux"
        KITCHEN_OSVERS: "amazonlinux2-5-10"
      - KITCHEN_PLATFORM: "amazonlinux"
        KITCHEN_OSVERS: "amazonlinux2022-5-15"
      - KITCHEN_PLATFORM: "amazonlinux"
        KITCHEN_OSVERS: "amazonlinux2023"
      - KITCHEN_PLATFORM: "centos"
        KITCHEN_OSVERS: "centos-79"
        KITCHEN_EC2_DEVICE_NAME: "/dev/sda1"
      - KITCHEN_PLATFORM: "centos"
        KITCHEN_OSVERS: "rhel-86"
        KITCHEN_EC2_DEVICE_NAME: "/dev/sda1"
      - KITCHEN_PLATFORM: "debian"
        KITCHEN_OSVERS: "debian-10"
      - KITCHEN_PLATFORM: "debian"
        KITCHEN_OSVERS: "debian-11"
      - KITCHEN_PLATFORM: "fedora"
        KITCHEN_OSVERS: "fedora-36"
        KITCHEN_EC2_DEVICE_NAME: "/dev/sda1"
      - KITCHEN_PLATFORM: "fedora"
        KITCHEN_OSVERS: "fedora-37"
        KITCHEN_EC2_DEVICE_NAME: "/dev/sda1"
      - KITCHEN_PLATFORM: "ubuntu"
        KITCHEN_OSVERS: "ubuntu-16-04-4.4"
        KITCHEN_EC2_DEVICE_NAME: "/dev/sda1"
      - KITCHEN_PLATFORM: "ubuntu"
        KITCHEN_OSVERS: "ubuntu-16-04"
        KITCHEN_EC2_DEVICE_NAME: "/dev/sda1"
      - KITCHEN_PLATFORM: "ubuntu"
        KITCHEN_OSVERS: "ubuntu-18-04"
        KITCHEN_EC2_DEVICE_NAME: "/dev/sda1"
      - KITCHEN_PLATFORM: "ubuntu"
        KITCHEN_OSVERS: "ubuntu-20-04"
        KITCHEN_EC2_DEVICE_NAME: "/dev/sda1"
      - KITCHEN_PLATFORM: "ubuntu"
        KITCHEN_OSVERS: "ubuntu-22-04"
        KITCHEN_EC2_DEVICE_NAME: "/dev/sda1"
      - KITCHEN_PLATFORM: "ubuntu"
        KITCHEN_OSVERS: "ubuntu-23-04"
        KITCHEN_EC2_DEVICE_NAME: "/dev/sda1"

kitchen_test_system_probe_linux_x64_manual:
  extends:
    - kitchen_test_system_probe_linux_x64
    - .system_probe_manual_job
  needs: ["get_file_diff", "tests_ebpf_x64", "prepare_ebpf_functional_tests_x64", "generate_minimized_btfs_x64", "pull_test_dockers_x64_manual"]

kitchen_test_system_probe_linux_arm64:
  extends:
    - .kitchen_test_system_probe
    - .kitchen_ec2_location_us_east_1
    - .kitchen_ec2
<<<<<<< HEAD
  needs: ["get_file_diff", "tests_ebpf_arm64", "prepare_ebpf_functional_tests_arm64", "generate_minimized_btfs_arm64", "pull_test_dockers_arm64"]
=======
  needs: [ "tests_ebpf_arm64", "prepare_ebpf_functional_tests_arm64", "generate_minimized_btfs_arm64", "pull_test_dockers_arm64" ]
  retry: 0
>>>>>>> 0ac6c376
  variables:
    ARCH: arm64
    KITCHEN_ARCH: arm64
    KITCHEN_EC2_INSTANCE_TYPE: "t4g.xlarge"
    KITCHEN_CI_MOUNT_PATH: "/mnt/ci"
    KITCHEN_CI_ROOT_PATH: "/tmp/ci"
    KITCHEN_DOCKERS: $DD_AGENT_TESTING_DIR/kitchen-dockers-$ARCH
  parallel:
    matrix:
      - KITCHEN_PLATFORM: "amazonlinux"
        KITCHEN_OSVERS: "amazonlinux2-4-14"
        KITCHEN_EC2_DEVICE_NAME: "/dev/xvda"
      - KITCHEN_PLATFORM: "amazonlinux"
        KITCHEN_OSVERS: "amazonlinux2-5-10"
        KITCHEN_EC2_DEVICE_NAME: "/dev/xvda"
      - KITCHEN_PLATFORM: "amazonlinux"
        KITCHEN_OSVERS: "amazonlinux2022-5-15"
        KITCHEN_EC2_DEVICE_NAME: "/dev/xvda"
      - KITCHEN_PLATFORM: "amazonlinux"
        KITCHEN_OSVERS: "amazonlinux2023"
        KITCHEN_EC2_DEVICE_NAME: "/dev/xvda"
      - KITCHEN_PLATFORM: "centos"
        KITCHEN_OSVERS: "centos-79"
      - KITCHEN_PLATFORM: "centos"
        KITCHEN_OSVERS: "rhel-86"
      - KITCHEN_PLATFORM: "debian"
        KITCHEN_OSVERS: "debian-10"
        KITCHEN_EC2_DEVICE_NAME: "/dev/xvda"
      - KITCHEN_PLATFORM: "debian"
        KITCHEN_OSVERS: "debian-11"
        KITCHEN_EC2_DEVICE_NAME: "/dev/xvda"
      - KITCHEN_PLATFORM: "fedora"
        KITCHEN_OSVERS: "fedora-36"
      - KITCHEN_PLATFORM: "fedora"
        KITCHEN_OSVERS: "fedora-37"
      - KITCHEN_PLATFORM: "ubuntu"
        KITCHEN_OSVERS: "ubuntu-18-04"
      - KITCHEN_PLATFORM: "ubuntu"
        KITCHEN_OSVERS: "ubuntu-20-04"
      - KITCHEN_PLATFORM: "ubuntu"
        KITCHEN_OSVERS: "ubuntu-22-04"
      - KITCHEN_PLATFORM: "ubuntu"
        KITCHEN_OSVERS: "ubuntu-23-04"

kitchen_test_system_probe_linux_arm64_manual:
  extends:
    - kitchen_test_system_probe_linux_arm64
    - .system_probe_manual_job
  needs: ["get_file_diff", "tests_ebpf_arm64", "prepare_ebpf_functional_tests_arm64", "generate_minimized_btfs_arm64", "pull_test_dockers_arm64_manual"]

kitchen_test_system_probe_windows_x64:
  extends:
    - .kitchen_agent_a7
    - .kitchen_os_windows
    - .kitchen_test_system_probe
    - .kitchen_azure_x64
    - .kitchen_azure_location_north_central_us
  needs: ["get_file_diff", "tests_windows_sysprobe_x64"]
  variables:
    KITCHEN_ARCH: x86_64
    KITCHEN_OSVERS: "win2012r2"
    CHEF_VERSION: 14.12.9 # newer versions error out during kitchen setup of azure VM
  script:
    - !reference [ .system_probe_file_diff_check, script_start ]
    - export WINDOWS_DDNPM_DRIVER=$(inv release.get-release-json-value "$RELEASE_VERSION_7::WINDOWS_DDNPM_DRIVER")
    - export WINDOWS_DDNPM_VERSION=$(inv release.get-release-json-value "$RELEASE_VERSION_7::WINDOWS_DDNPM_VERSION")
    - export WINDOWS_DDNPM_SHASUM=$(inv release.get-release-json-value "$RELEASE_VERSION_7::WINDOWS_DDNPM_SHASUM")
    - tasks/run-test-kitchen.sh windows-sysprobe-test $AGENT_MAJOR_VERSION
    - !reference [ .system_probe_file_diff_check, script_end ]

kitchen_test_system_probe_windows_x64_manual:
  extends:
    - kitchen_test_system_probe_windows_x64
    - .system_probe_manual_job<|MERGE_RESOLUTION|>--- conflicted
+++ resolved
@@ -65,12 +65,8 @@
     - .kitchen_test_system_probe
     - .kitchen_ec2_location_us_east_1
     - .kitchen_ec2
-<<<<<<< HEAD
   needs: ["get_file_diff", "tests_ebpf_x64", "prepare_ebpf_functional_tests_x64", "generate_minimized_btfs_x64", "pull_test_dockers_x64"]
-=======
-  needs: [ "tests_ebpf_x64", "prepare_ebpf_functional_tests_x64", "generate_minimized_btfs_x64", "pull_test_dockers_x64" ]
   retry: 0
->>>>>>> 0ac6c376
   variables:
     ARCH: amd64
     KITCHEN_ARCH: x86_64
@@ -134,12 +130,8 @@
     - .kitchen_test_system_probe
     - .kitchen_ec2_location_us_east_1
     - .kitchen_ec2
-<<<<<<< HEAD
   needs: ["get_file_diff", "tests_ebpf_arm64", "prepare_ebpf_functional_tests_arm64", "generate_minimized_btfs_arm64", "pull_test_dockers_arm64"]
-=======
-  needs: [ "tests_ebpf_arm64", "prepare_ebpf_functional_tests_arm64", "generate_minimized_btfs_arm64", "pull_test_dockers_arm64" ]
   retry: 0
->>>>>>> 0ac6c376
   variables:
     ARCH: arm64
     KITCHEN_ARCH: arm64
