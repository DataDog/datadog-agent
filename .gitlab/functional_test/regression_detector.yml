--- conflicted
+++ resolved
@@ -23,24 +23,9 @@
       - outputs/decision_record.md # for posterity, this is appended to final PR comment
     when: always
   variables:
-<<<<<<< HEAD
-    SMP_VERSION: 0.18.1
+    SMP_VERSION: 0.18.2
   # See 'decision_record.md' for the determination of whether this job passes or fails.
   allow_failure: false
-=======
-    SMP_VERSION: 0.18.2
-  # At present we require two artifacts to exist for the 'baseline' and the
-  # 'comparison'. We are guaranteed by the structure of the pipeline that
-  # 'comparison' exists, not so much with 'baseline' as it has to come from main
-  # merge pipeline run. This is solved in datadog-agent by updating a file in S3
-  # with the SHA of the merge base from main. It's solved in Vector by
-  # building Vector twice for each Regression Detector run.
-  #
-  # We allow failure for now. _Unfortunately_ this also means that if the
-  # Regression Detector finds a performance issue with a PR it will not be
-  # flagged.
-  allow_failure: true
->>>>>>> 10b7a6cb
   script:
     # Ensure output files exist for artifact downloads step
     - mkdir outputs # Also needed for smp job sync step
