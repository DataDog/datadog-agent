--- conflicted
+++ resolved
@@ -87,11 +87,6 @@
       - outputs/report.json # for debugging, also on S3
       - outputs/decision_record.md # for posterity, this is appended to final PR comment
     when: always
-<<<<<<< HEAD
-=======
-  variables:
-    SMP_VERSION: 0.25.1
->>>>>>> cbfd0436
   # See 'decision_record.md' for the determination of whether this job passes or fails.
   allow_failure: false
   retry: !reference [.retry_only_infra_failure, retry]
@@ -321,7 +316,7 @@
   variables:
     SMP_TEAM_NAME: agent
     SMP_API_URL: api_url
-    SMP_VERSION: v0.24.1
+    SMP_VERSION: 0.25.1
     BOT_LOGIN: bot_login
     BOT_TOKEN: bot_token
 
