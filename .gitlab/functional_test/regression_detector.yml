--- conflicted
+++ resolved
@@ -15,14 +15,10 @@
       - submission_metadata # for provenance, debugging
       - ${CI_COMMIT_SHA}-baseline_sha # for provenance, debugging
       - outputs/report.md # for debugging, also on S3
-<<<<<<< HEAD
-      - outputs/report.html # for debugging, also on S3
       - outputs/output_metadata.json # contains useful metadata for generating links/dashboards out-of-band
-=======
       - outputs/regression_signal.json # for debugging, also on S3
       - outputs/bounds_check_signal.json # for debugging, also on S3
       - outputs/junit.xml # for debugging, also on S3
->>>>>>> 4f01b628
     when: always
   variables:
     SMP_VERSION: 0.17.0
