--- conflicted
+++ resolved
@@ -40,41 +40,29 @@
       - IMG_SOURCES: ${SRC_AGENT}:v${CI_PIPELINE_ID}-${CI_COMMIT_SHORT_SHA}-7-jmx-win1809-servercore-amd64,${SRC_AGENT}:v${CI_PIPELINE_ID}-${CI_COMMIT_SHORT_SHA}-7-jmx-win1909-servercore-amd64,${SRC_AGENT}:v${CI_PIPELINE_ID}-${CI_COMMIT_SHORT_SHA}-7-jmx-win2004-servercore-amd64
         IMG_DESTINATIONS: agent-dev:${CI_COMMIT_REF_SLUG}-py3-jmx-win-servercore
 
-<<<<<<< HEAD
-dev_branch_docker_hub-a6-windows:
-  extends: .docker_tag_windows_job_definition
+dev_branch-a6-windows:
+  extends: .docker_job_definition
+  stage: image_deploy
   rules:
     !reference [.on_a6_manual]
-  ## For Future Reference. Must update to do this job from the newest OS version
-  ## that we're publishing (.e.g. adding windows2104 will require also using the
-  ## 2104 builder)
-  tags: ["runner:windows-docker", "windowsversion:2004"]
   needs:
     - docker_build_agent6_windows1809_core
     - docker_build_agent6_windows1909_core
+    - docker_build_agent6_windows2004_core
+  trigger:
+    project: DataDog/public-images
+    branch: main
+    strategy: depend
   variables:
-    VARIANT: 2004
-  script:
-    - $ErrorActionPreference = "Stop"
-    - |
-      @"
-      # On newer Kernel we can pull/push older images even though these images won't run
-      inv -e docker.publish --signed-push ${SRC_AGENT}:${SRC_TAG}-6-win1809-servercore-amd64 datadog/agent-dev:${CI_COMMIT_REF_SLUG}-win1809-servercore
-      If (`$lastExitCode -ne "0") { throw "Previous command returned `$lastExitCode" }
-      inv -e docker.publish --signed-push ${SRC_AGENT}:${SRC_TAG}-6-win1909-servercore-amd64 datadog/agent-dev:${CI_COMMIT_REF_SLUG}-win1909-servercore
-      If (`$lastExitCode -ne "0") { throw "Previous command returned `$lastExitCode" }
-      "@ | Add-Content ci-scripts/publish.ps1
-    - cat ci-scripts/publish.ps1
-    - docker run --rm -w C:\mnt -e AWS_NETWORKING=true -e SIGN_WINDOWS=true -v "$(Get-Location):C:\mnt" -v \\.\pipe\docker_engine:\\.\pipe\docker_engine 486234852809.dkr.ecr.us-east-1.amazonaws.com/ci/datadog-agent-buildimages/windows_${Env:VARIANT}_x64:${Env:DATADOG_AGENT_WINBUILDIMAGES} powershell -C C:\mnt\ci-scripts\publish.ps1
-    - If ($lastExitCode -ne "0") { throw "Previous command returned $lastExitCode" }
+    IMG_REGISTRIES: dev
+  parallel:
+    matrix:
+      - IMG_SOURCES: ${SRC_AGENT}:v${CI_PIPELINE_ID}-${CI_COMMIT_SHORT_SHA}-6-win1809-servercore-amd64,${SRC_AGENT}:v${CI_PIPELINE_ID}-${CI_COMMIT_SHORT_SHA}-6-win1909-servercore-amd64,${SRC_AGENT}:v${CI_PIPELINE_ID}-${CI_COMMIT_SHORT_SHA}-6-win2004-servercore-amd64
+        IMG_DESTINATIONS: agent-dev:${CI_COMMIT_REF_SLUG}-py2-win-servercore
 
-dev_master_docker_hub-a7-windows:
-  extends: .docker_tag_windows_job_definition
-=======
 dev_master-a7-windows:
   extends: .docker_job_definition
   stage: image_deploy
->>>>>>> a4ec49a0
   rules:
     !reference [.on_main_a7]
   needs:
@@ -106,6 +94,26 @@
         IMG_DESTINATIONS: agent-dev:master-py3-win-servercore
       - IMG_SOURCES: ${SRC_AGENT}:v${CI_PIPELINE_ID}-${CI_COMMIT_SHORT_SHA}-7-jmx-win1809-servercore-amd64,${SRC_AGENT}:v${CI_PIPELINE_ID}-${CI_COMMIT_SHORT_SHA}-7-jmx-win1909-servercore-amd64,${SRC_AGENT}:v${CI_PIPELINE_ID}-${CI_COMMIT_SHORT_SHA}-7-jmx-win2004-servercore-amd64
         IMG_DESTINATIONS: agent-dev:master-py3-jmx-win-servercore
+
+dev_master-a6-windows:
+  extends: .docker_job_definition
+  stage: image_deploy
+  rules:
+    !reference [.on_main_a6]
+  needs:
+    - docker_build_agent6_windows1809_core
+    - docker_build_agent6_windows1909_core
+    - docker_build_agent6_windows2004_core
+  trigger:
+    project: DataDog/public-images
+    branch: main
+    strategy: depend
+  variables:
+    IMG_REGISTRIES: dev
+  parallel:
+    matrix:
+      - IMG_SOURCES: ${SRC_AGENT}:v${CI_PIPELINE_ID}-${CI_COMMIT_SHORT_SHA}-6-win1809-servercore-amd64,${SRC_AGENT}:v${CI_PIPELINE_ID}-${CI_COMMIT_SHORT_SHA}-6-win1909-servercore-amd64,${SRC_AGENT}:v${CI_PIPELINE_ID}-${CI_COMMIT_SHORT_SHA}-6-win2004-servercore-amd64
+        IMG_DESTINATIONS: agent-dev:master-py2-win-servercore
 
 dev_nightly-a7-windows:
   extends: .docker_job_definition
@@ -140,4 +148,24 @@
       - IMG_SOURCES: ${SRC_AGENT}:v${CI_PIPELINE_ID}-${CI_COMMIT_SHORT_SHA}-7-win1809-servercore-amd64,${SRC_AGENT}:v${CI_PIPELINE_ID}-${CI_COMMIT_SHORT_SHA}-7-win1909-servercore-amd64,${SRC_AGENT}:v${CI_PIPELINE_ID}-${CI_COMMIT_SHORT_SHA}-7-win2004-servercore-amd64
         IMG_DESTINATIONS: agent-dev:nightly-${CI_COMMIT_SHORT_SHA}-py3-win-servercore
       - IMG_SOURCES: ${SRC_AGENT}:v${CI_PIPELINE_ID}-${CI_COMMIT_SHORT_SHA}-7-jmx-win1809-servercore-amd64,${SRC_AGENT}:v${CI_PIPELINE_ID}-${CI_COMMIT_SHORT_SHA}-7-jmx-win1909-servercore-amd64,${SRC_AGENT}:v${CI_PIPELINE_ID}-${CI_COMMIT_SHORT_SHA}-7-jmx-win2004-servercore-amd64
-        IMG_DESTINATIONS: agent-dev:nightly-${CI_COMMIT_SHORT_SHA}-py3-jmx-win-servercore+        IMG_DESTINATIONS: agent-dev:nightly-${CI_COMMIT_SHORT_SHA}-py3-jmx-win-servercore
+
+dev_nightly-a6-windows:
+  extends: .docker_job_definition
+  stage: image_deploy
+  rules:
+    !reference [.on_deploy_nightly_repo_branch_a6]
+  needs:
+    - docker_build_agent6_windows1809_core
+    - docker_build_agent6_windows1909_core
+    - docker_build_agent6_windows2004_core
+  trigger:
+    project: DataDog/public-images
+    branch: main
+    strategy: depend
+  variables:
+    IMG_REGISTRIES: dev
+  parallel:
+    matrix:
+      - IMG_SOURCES: ${SRC_AGENT}:v${CI_PIPELINE_ID}-${CI_COMMIT_SHORT_SHA}-6-win1809-servercore-amd64,${SRC_AGENT}:v${CI_PIPELINE_ID}-${CI_COMMIT_SHORT_SHA}-6-win1909-servercore-amd64,${SRC_AGENT}:v${CI_PIPELINE_ID}-${CI_COMMIT_SHORT_SHA}-6-win2004-servercore-amd64
+        IMG_DESTINATIONS: agent-dev:nightly-${CI_COMMIT_SHORT_SHA}-py2-win-servercore