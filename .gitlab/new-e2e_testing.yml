---
# new-e2e_testing stage
# Contains jobs which run kitchen tests on the Agent packages.

include:
  - /.gitlab/new-e2e_testing/debian.yml
  - /.gitlab/new-e2e_testing/ubuntu.yml
  - /.gitlab/new-e2e_testing/amazonlinux.yml
<<<<<<< HEAD
  - /.gitlab/new-e2e_testing/centos.yml
=======
  - /.gitlab/new-e2e_testing/suse.yml
>>>>>>> 95ef792c
<|MERGE_RESOLUTION|>--- conflicted
+++ resolved
@@ -6,8 +6,5 @@
   - /.gitlab/new-e2e_testing/debian.yml
   - /.gitlab/new-e2e_testing/ubuntu.yml
   - /.gitlab/new-e2e_testing/amazonlinux.yml
-<<<<<<< HEAD
   - /.gitlab/new-e2e_testing/centos.yml
-=======
-  - /.gitlab/new-e2e_testing/suse.yml
->>>>>>> 95ef792c
+  - /.gitlab/new-e2e_testing/suse.yml