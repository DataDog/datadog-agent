--- conflicted
+++ resolved
@@ -60,21 +60,6 @@
     TAG_SUFFIX: -7
     BUILD_ARG: --target test --build-arg DD_AGENT_ARTIFACT=datadog-agent-7*-amd64.tar.xz
 
-<<<<<<< HEAD
-=======
-single_machine_performance-amd64-a7:
-  extends: .docker_publish_job_definition
-  stage: container_build
-  rules:
-    - !reference [.except_mergequeue]
-    - when: on_success
-  needs:
-    - docker_build_agent7
-  variables:
-    IMG_REGISTRIES: internal-aws-smp
-    IMG_SOURCES: ${SRC_AGENT}:v${CI_PIPELINE_ID}-${CI_COMMIT_SHORT_SHA}-7-amd64
-    IMG_DESTINATIONS: 08450328-agent:${CI_COMMIT_SHA}-7-amd64
-
 # TODO: Move this job to .gitlab/deploy_containers/deploy_containers_a7.yml.
 # This cannot be done now because of the following reasons:
 #   #### From deploy_containers_a7.yml ####
@@ -95,7 +80,6 @@
     IMG_SOURCES: ${SRC_AGENT}:v${CI_PIPELINE_ID}-${CI_COMMIT_SHORT_SHA}-7-full-amd64
     IMG_DESTINATIONS: 08450328-agent:${CI_COMMIT_SHA}-7-full-amd64
 
->>>>>>> 1ddc50b0
 docker_build_agent7_arm64:
   extends: [.docker_build_job_definition_arm64, .docker_build_artifact]
   rules:
