--- conflicted
+++ resolved
@@ -101,11 +101,7 @@
     IMAGE: registry.ddbuild.io/ci/datadog-agent/agent
     BUILD_CONTEXT: Dockerfiles/agent
     TAG_SUFFIX: -7-fips
-<<<<<<< HEAD
-    BUILD_ARG: --target test --build-arg DD_AGENT_ARTIFACT=datadog-fips-agent-7*-amd64.tar.xz
-=======
     BUILD_ARG: --target test --build-arg FIPS_ENABLED=1 --build-arg DD_AGENT_ARTIFACT=datadog-fips-agent-7*-amd64.tar.xz
->>>>>>> 3db398a4
 
 docker_build_fips_agent7_arm64:
   extends: [.docker_build_job_definition_arm64, .docker_build_artifact]
@@ -118,11 +114,7 @@
     IMAGE: registry.ddbuild.io/ci/datadog-agent/agent
     BUILD_CONTEXT: Dockerfiles/agent
     TAG_SUFFIX: -7-fips
-<<<<<<< HEAD
-    BUILD_ARG: --target test --build-arg DD_AGENT_ARTIFACT=datadog-fips-agent-7*-arm64.tar.xz
-=======
     BUILD_ARG: --target test --build-arg FIPS_ENABLED=1 --build-arg DD_AGENT_ARTIFACT=datadog-fips-agent-7*-arm64.tar.xz
->>>>>>> 3db398a4
 
 # build agent7 jmx image
 docker_build_agent7_jmx:
@@ -162,11 +154,7 @@
     IMAGE: registry.ddbuild.io/ci/datadog-agent/agent
     BUILD_CONTEXT: Dockerfiles/agent
     TAG_SUFFIX: -7-fips-jmx
-<<<<<<< HEAD
-    BUILD_ARG: --target test --build-arg DD_AGENT_ARTIFACT=datadog-fips-agent-7*-amd64.tar.xz
-=======
     BUILD_ARG: --target test --build-arg FIPS_ENABLED=1 --build-arg WITH_JMX=true --build-arg WITH_JMX_FIPS=true --build-arg DD_AGENT_ARTIFACT=datadog-fips-agent-7*-amd64.tar.xz
->>>>>>> 3db398a4
 
 docker_build_fips_agent7_arm64_jmx:
   extends: [.docker_build_job_definition_arm64, .docker_build_artifact]
@@ -179,11 +167,7 @@
     IMAGE: registry.ddbuild.io/ci/datadog-agent/agent
     BUILD_CONTEXT: Dockerfiles/agent
     TAG_SUFFIX: -7-fips-jmx
-<<<<<<< HEAD
-    BUILD_ARG: --target test --build-arg DD_AGENT_ARTIFACT=datadog-fips-agent-7*-arm64.tar.xz
-=======
     BUILD_ARG: --target test --build-arg FIPS_ENABLED=1 --build-arg WITH_JMX=true --build-arg WITH_JMX_FIPS=true --build-arg DD_AGENT_ARTIFACT=datadog-fips-agent-7*-arm64.tar.xz
->>>>>>> 3db398a4
 
 # build agent7 UA image
 docker_build_ot_agent7:
