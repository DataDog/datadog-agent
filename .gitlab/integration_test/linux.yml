.integration_tests_deb:
  stage: integration_test
  needs: ["go_deps", "go_tools_deps"]
  rules:
    - !reference [.except_mergequeue]
    - when: on_success
  tags: ["docker-in-docker:amd64"]
  before_script:
    - !reference [.retrieve_linux_go_deps]
    - !reference [.retrieve_linux_go_tools_deps]

agent_integration_tests:
  extends: .integration_tests_deb
  image: registry.ddbuild.io/ci/datadog-agent-buildimages/docker_x64$DATADOG_AGENT_BUILDIMAGES_SUFFIX:$DATADOG_AGENT_BUILDIMAGES
  # We have capacity issues on the docker-in-docker:amd64 runners for now.
  # Setting allow_failure to true to avoid blocking the pipelines.
  # Setting the timeout to 50 min and retry to 2 to avoid the job from pending for too long.
  allow_failure: true
  timeout: 50m
  retry: 2
  script:
    # Exporting the docker credentials to later pass them to the container
    - DOCKER_USER=$($CI_PROJECT_DIR/tools/ci/fetch_secret.sh $DOCKER_REGISTRY_RO user) || exit $?; export DOCKER_USER
    - DOCKER_TOKEN=$($CI_PROJECT_DIR/tools/ci/fetch_secret.sh $DOCKER_REGISTRY_RO token) || exit $?; export DOCKER_TOKEN
    - export DOCKER_REGISTRY_URL
    # DockerHub login not to be rate-limited during the docker compose
    - echo "$DOCKER_TOKEN" | docker login --username "$DOCKER_USER" --password-stdin "$DOCKER_REGISTRY_URL"
    - inv -e integration-tests --race --remote-docker

docker_integration_tests:
  extends: .integration_tests_deb
  image: registry.ddbuild.io/ci/datadog-agent-buildimages/deb_x64$DATADOG_AGENT_BUILDIMAGES_SUFFIX:$DATADOG_AGENT_BUILDIMAGES
  # This job is not stable yet because of rate limit issues and micro vms beta status.
  allow_failure: true
  script:
<<<<<<< HEAD
    - inv -e docker.test
=======
    - inv -e docker.test
    - inv -e docker.integration-tests

trace_agent_integration_tests:
  extends: .integration_tests_deb
  image: registry.ddbuild.io/ci/datadog-agent-buildimages/docker_x64$DATADOG_AGENT_BUILDIMAGES_SUFFIX:$DATADOG_AGENT_BUILDIMAGES
  timeout: 50m
  retry: 2
  script:
    - inv -e integration-tests --race --only="Trace Agent"
>>>>>>> 1aee910b
<|MERGE_RESOLUTION|>--- conflicted
+++ resolved
@@ -33,11 +33,7 @@
   # This job is not stable yet because of rate limit issues and micro vms beta status.
   allow_failure: true
   script:
-<<<<<<< HEAD
     - inv -e docker.test
-=======
-    - inv -e docker.test
-    - inv -e docker.integration-tests
 
 trace_agent_integration_tests:
   extends: .integration_tests_deb
@@ -45,5 +41,4 @@
   timeout: 50m
   retry: 2
   script:
-    - inv -e integration-tests --race --only="Trace Agent"
->>>>>>> 1aee910b
+    - inv -e integration-tests --race --only="Trace Agent"