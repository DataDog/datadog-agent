--- conflicted
+++ resolved
@@ -20,20 +20,13 @@
       docker run --rm
       -m 16384M
       -v "$(Get-Location):c:\mnt"
-<<<<<<< HEAD
-      -e CI_JOB_URL="${CI_JOB_URL}"
-      -e CI_JOB_NAME="${CI_JOB_NAME}"
-      -e CI_JOB_ID="${CI_JOB_ID}"
-      -e CI_PIPELINE_ID="${CI_PIPELINE_ID}"
-      -e CI_PROJECT_NAME="${CI_PROJECT_NAME}"
-=======
       -e CI
       -e DDA_FEATURE_FLAGS_CI_SSM_KEY_WINDOWS="${DDA_FEATURE_FLAGS_CI_SSM_KEY_WINDOWS}"
       -e CI_JOB_URL
       -e CI_JOB_NAME
+      -e CI_JOB_ID
       -e CI_PIPELINE_ID
       -e CI_PROJECT_NAME
->>>>>>> 332fedb3
       -e AWS_NETWORKING=true
       -e GOMODCACHE="c:\modcache"
       -e VCPKG_BINARY_SOURCES="clear;x-azblob,${vcpkgBlobSaSUrl}"
