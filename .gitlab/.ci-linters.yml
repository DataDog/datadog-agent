--- conflicted
+++ resolved
@@ -30,12 +30,9 @@
     - lint_linux-arm64
     - lint_linux-x64
     - lint_macos_gitlab_amd64
-<<<<<<< HEAD
     - new-e2e-cleanup-on-failure
-=======
     - lint_macos_gitlab_arm64
     - new-e2e-eks-cleanup-on-failure
->>>>>>> 5a12356b
     - protobuf_test
     - publish_winget_7_x64
     - revert_latest_7
