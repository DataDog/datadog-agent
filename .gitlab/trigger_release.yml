---
# trigger_release stage
# Contains jobs which trigger release pipelines in the datadog/agent-release-management repository.

.agent_release_management_trigger:
  stage: trigger_release
  image: 486234852809.dkr.ecr.us-east-1.amazonaws.com/ci/datadog-agent-buildimages/deb_x64$DATADOG_AGENT_BUILDIMAGES_SUFFIX:$DATADOG_AGENT_BUILDIMAGES
  tags: ["runner:main"]
  # We don't directly depend/need the package deploy jobs, because
  # that would make us deploy even when there are kitchen failures etc
  # We only want to allow automatically triggering agent-release-manangement
  # pipelines when everything goes well
  variables:
    ACTION: promote
    BUILD_PIPELINE_ID: $CI_PIPELINE_ID
    RELEASE_PRODUCT: datadog-agent
    TARGET_REPO_BRANCH: $BUCKET_BRANCH
  script:
    # agent-release-management creates pipeline for both Agent 6 and Agent 7
    # when triggered with major version 7
<<<<<<< HEAD
    - source /root/.bashrc
    - export RELEASE_VERSION=$(inv -e agent.version --major-version 7 --url-safe --omnibus-format)-1
=======
    - export RELEASE_VERSION=$(inv agent.version --major-version 7 --url-safe --omnibus-format)-1
>>>>>>> 1826bd3d
    - inv pipeline.trigger-child-pipeline --no-follow --project-name "DataDog/agent-release-management" --git-ref "main" --variables "ACTION,AUTO_RELEASE,BUILD_PIPELINE_ID,RELEASE_PRODUCT,RELEASE_VERSION,TARGET_REPO,TARGET_REPO_BRANCH"

trigger_auto_staging_release:
  extends: .agent_release_management_trigger
  variables:
    AUTO_RELEASE: "true"
    TARGET_REPO: staging
  rules:
    !reference [.on_deploy]

trigger_manual_prod_release:
  extends: .agent_release_management_trigger
  variables:
    AUTO_RELEASE: "false"
    TARGET_REPO: prod
  rules:
    !reference [.on_deploy_stable_or_beta_manual_auto_on_stable]<|MERGE_RESOLUTION|>--- conflicted
+++ resolved
@@ -18,12 +18,8 @@
   script:
     # agent-release-management creates pipeline for both Agent 6 and Agent 7
     # when triggered with major version 7
-<<<<<<< HEAD
     - source /root/.bashrc
-    - export RELEASE_VERSION=$(inv -e agent.version --major-version 7 --url-safe --omnibus-format)-1
-=======
     - export RELEASE_VERSION=$(inv agent.version --major-version 7 --url-safe --omnibus-format)-1
->>>>>>> 1826bd3d
     - inv pipeline.trigger-child-pipeline --no-follow --project-name "DataDog/agent-release-management" --git-ref "main" --variables "ACTION,AUTO_RELEASE,BUILD_PIPELINE_ID,RELEASE_PRODUCT,RELEASE_VERSION,TARGET_REPO,TARGET_REPO_BRANCH"
 
 trigger_auto_staging_release:
