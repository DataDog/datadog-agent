--- conflicted
+++ resolved
@@ -15,11 +15,6 @@
     E2E_OSVERS: "debian-10,debian-11,debian-12"
     E2E_CWS_SUPPORTED_OSVERS: "debian-10,debian-11"
     E2E_BRANCH_OSVERS: "debian-11"
-<<<<<<< HEAD
-  rules:
-    !reference [.on_kitchen_tests_a7] # By default new-e2e tests are launched when kitchen tests are launched
-=======
->>>>>>> 258b60f9
   needs: ["deploy_deb_testing-a7_arm64"]
 
 new-e2e-agent-platform-install-script-debian-a7-x64:
@@ -49,7 +44,6 @@
     TARGETS: ./tests/agent-platform/install-script
     TEAM: agent-platform
     EXTRA_PARAMS: --osversion $E2E_OSVERS --platform $E2E_PLATFORM --cws-supported-osversion $E2E_CWS_SUPPORTED_OSVERS --arch arm64
-<<<<<<< HEAD
 
 new-e2e-agent-platform-install-script-debian-iot-agent-a7-x86_64:
   stage: kitchen_testing
@@ -92,5 +86,3 @@
 
 
 
-=======
->>>>>>> 258b60f9
