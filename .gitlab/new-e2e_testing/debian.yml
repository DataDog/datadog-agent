.new-e2e_os_debian:
  variables:
    E2E_PLATFORM: debian

.new-e2e_debian_a6_x86_64:
  variables:
    E2E_ARCH: x86_64
    E2E_OSVERS: "debian-9,debian-10,debian-11,debian-12"
    E2E_CWS_SUPPORTED_OSVERS: "debian-10,debian-11"
    E2E_BRANCH_OSVERS: "debian-11"
  needs: ["deploy_deb_testing-a6_x64"]

.new-e2e_debian_a6_arm64:
  variables:
    E2E_ARCH: arm64
    E2E_OSVERS: "debian-10"
    E2E_CWS_SUPPORTED_OSVERS: "debian-10"
    E2E_BRANCH_OSVERS: "debian-10"
  needs: ["deploy_deb_testing-a6_arm64"]

.new-e2e_debian_a7_x86_64:
  variables:
    E2E_ARCH: x86_64
    E2E_OSVERS: "debian-9,debian-10,debian-11,debian-12"
    E2E_CWS_SUPPORTED_OSVERS: "debian-10,debian-11"
    E2E_BRANCH_OSVERS: "debian-11"
  needs: ["deploy_deb_testing-a7_x64"]

.new-e2e_debian_a7_arm64:
  variables:
    E2E_ARCH: arm64
    E2E_OSVERS: "debian-10"
    E2E_CWS_SUPPORTED_OSVERS: "debian-10"
    E2E_BRANCH_OSVERS: "debian-10"
  needs: ["deploy_deb_testing-a7_arm64"]

new-e2e-agent-platform-install-script-debian-a6-x86_64:
  stage: kitchen_testing
  extends:
    - .new_e2e_template
    - .new-e2e_install_script
    - .new-e2e_os_debian
    - .new-e2e_debian_a6_x86_64
    - .new-e2e_agent_a6
  variables:
    FLAVOR: datadog-agent

new-e2e-agent-platform-install-script-debian-a6-arm64:
  stage: kitchen_testing
  extends:
    - .new_e2e_template
    - .new-e2e_install_script
    - .new-e2e_os_debian
    - .new-e2e_debian_a6_arm64
    - .new-e2e_agent_a6
  variables:
    FLAVOR: datadog-agent

new-e2e-agent-platform-install-script-debian-a7-x86_64:
  stage: kitchen_testing
  extends:
    - .new_e2e_template
    - .new-e2e_install_script
    - .new-e2e_os_debian
    - .new-e2e_debian_a7_x86_64
    - .new-e2e_agent_a7
  rules: !reference [.on_default_new-e2e_tests_a7]
  variables:
    FLAVOR: datadog-agent

new-e2e-agent-platform-install-script-debian-a7-arm64:
  stage: kitchen_testing
  extends:
    - .new_e2e_template
    - .new-e2e_install_script
    - .new-e2e_os_debian
    - .new-e2e_debian_a7_arm64
    - .new-e2e_agent_a7
  rules: !reference [.on_all_new-e2e_tests_a7]
  variables:
    FLAVOR: datadog-agent

new-e2e-agent-platform-install-script-debian-iot-agent-a7-x86_64:
  stage: kitchen_testing
  extends:
    - .new_e2e_template
    - .new-e2e_install_script
    - .new-e2e_os_debian
    - .new-e2e_debian_a7_x86_64
    - .new-e2e_agent_a7
  rules: !reference [.on_default_new-e2e_tests_a7]
  variables:
    FLAVOR: datadog-iot-agent

new-e2e-agent-platform-install-script-debian-dogstatsd-a7-x86_64:
  stage: kitchen_testing
  extends:
    - .new_e2e_template
    - .new-e2e_install_script
    - .new-e2e_os_debian
    - .new-e2e_debian_a7_x86_64
    - .new-e2e_agent_a7
  variables:
    FLAVOR: datadog-dogstatsd

new-e2e-agent-platform-install-script-debian-heroku-agent-a6-x86_64:
  stage: kitchen_testing
  extends:
    - .new_e2e_template
    - .new-e2e_install_script
    - .new-e2e_os_debian
    - .new-e2e_debian_a6_x86_64
    - .new-e2e_agent_a6
  variables:
    FLAVOR: datadog-heroku-agent

new-e2e-agent-platform-install-script-debian-heroku-agent-a7-x86_64:
  stage: kitchen_testing
  extends:
<<<<<<< HEAD
=======
    - .new_e2e_template
    - .new-e2e_install_script
    - .new-e2e_os_debian
    - .new-e2e_debian_a7_x86_64
    - .new-e2e_agent_a7
  variables:
    FLAVOR: datadog-heroku-agent

new-e2e-agent-platform-step-by-step-debian-a7-x64:
  stage: kitchen_testing
  extends:
>>>>>>> a339ad5c
    - .new_e2e_template
    - .new-e2e_step_by_step
    - .new-e2e_os_debian
    - .new-e2e_debian_a7_x86_64
    - .new-e2e_agent_a7
  rules:
    !reference [.on_deploy_a7]
  variables:
    FLAVOR: datadog-agent

new-e2e-agent-platform-step-by-step-debian-a7-arm64:
  stage: kitchen_testing
  extends:
    - .new_e2e_template
    - .new-e2e_step_by_step
    - .new-e2e_os_debian
    - .new-e2e_debian_a7_arm64
    - .new-e2e_agent_a7
  rules:
    !reference [.on_deploy_a7]
  variables:
    FLAVOR: datadog-agent

new-e2e-agent-platform-step-by-step-debian-a6-x86_64:
  stage: kitchen_testing
  extends:
    - .new_e2e_template
    - .new-e2e_step_by_step
    - .new-e2e_os_debian
    - .new-e2e_debian_a6_x86_64
    - .new-e2e_agent_a6
  rules:
    !reference [.on_deploy_a6]
  variables:
    FLAVOR: datadog-agent

new-e2e-agent-platform-step-by-step-debian-a6-arm64:
  stage: kitchen_testing
  extends:
    - .new_e2e_template
    - .new-e2e_step_by_step
    - .new-e2e_os_debian
    - .new-e2e_debian_a6_arm64
    - .new-e2e_agent_a6
  rules:
    !reference [.on_deploy_a6]
  variables:
<<<<<<< HEAD
    FLAVOR: datadog-heroku-agent

new-e2e-agent-platform-package-signing-debian-a7-arm64:
  stage: kitchen_testing
  extends:
    - .new_e2e_template
    - .new-e2e_debian_a7_arm64
    - .new-e2e_package_signing
=======
    FLAVOR: datadog-agent
>>>>>>> a339ad5c
<|MERGE_RESOLUTION|>--- conflicted
+++ resolved
@@ -117,8 +117,6 @@
 new-e2e-agent-platform-install-script-debian-heroku-agent-a7-x86_64:
   stage: kitchen_testing
   extends:
-<<<<<<< HEAD
-=======
     - .new_e2e_template
     - .new-e2e_install_script
     - .new-e2e_os_debian
@@ -127,10 +125,16 @@
   variables:
     FLAVOR: datadog-heroku-agent
 
+new-e2e-agent-platform-package-signing-debian-a7-arm64:
+  stage: kitchen_testing
+  extends:
+    - .new_e2e_template
+    - .new-e2e_debian_a7_arm64
+    - .new-e2e_package_signing
+
 new-e2e-agent-platform-step-by-step-debian-a7-x64:
   stage: kitchen_testing
   extends:
->>>>>>> a339ad5c
     - .new_e2e_template
     - .new-e2e_step_by_step
     - .new-e2e_os_debian
@@ -178,15 +182,4 @@
   rules:
     !reference [.on_deploy_a6]
   variables:
-<<<<<<< HEAD
-    FLAVOR: datadog-heroku-agent
-
-new-e2e-agent-platform-package-signing-debian-a7-arm64:
-  stage: kitchen_testing
-  extends:
-    - .new_e2e_template
-    - .new-e2e_debian_a7_arm64
-    - .new-e2e_package_signing
-=======
-    FLAVOR: datadog-agent
->>>>>>> a339ad5c
+    FLAVOR: datadog-agent