
.new-e2e_os_debian:
  variables:
    E2E_PLATFORM: debian

.new-e2e_install_script:
  variables:
    TARGETS: ./tests/agent-platform/install-script
    TEAM: agent-platform
    EXTRA_PARAMS: --osversion $E2E_OSVERS --platform $E2E_PLATFORM --cws-supported-osversion $E2E_CWS_SUPPORTED_OSVERS --major-version $AGENT_MAJOR_VERSION --arch $E2E_ARCH --flavor $FLAVOR

.new-e2e_debian_a6_x86_64:
  variables:
    E2E_ARCH: x86_64
    E2E_OSVERS: "debian-9,debian-10,debian-11,debian-12"
    E2E_CWS_SUPPORTED_OSVERS: "debian-10,debian-11"
    E2E_BRANCH_OSVERS: "debian-11"
  needs: ["deploy_deb_testing-a6_x64"]

.new-e2e_debian_a6_arm64:
  variables:
    E2E_ARCH: arm64
    E2E_OSVERS: "debian-10"
    E2E_CWS_SUPPORTED_OSVERS: "debian-10"
    E2E_BRANCH_OSVERS: "debian-10"
  needs: ["deploy_deb_testing-a6_arm64"]

.new-e2e_debian_a7_x86_64:
  variables:
    E2E_ARCH: x86_64
    E2E_OSVERS: "debian-9,debian-10,debian-11,debian-12"
    E2E_CWS_SUPPORTED_OSVERS: "debian-10,debian-11"
    E2E_BRANCH_OSVERS: "debian-11"
  needs: ["deploy_deb_testing-a7_x64"]

.new-e2e_debian_a7_arm64:
  variables:
    E2E_ARCH: arm64
    E2E_OSVERS: "debian-10"
    E2E_CWS_SUPPORTED_OSVERS: "debian-10"
    E2E_BRANCH_OSVERS: "debian-10"
  needs: ["deploy_deb_testing-a7_arm64"]

new-e2e-agent-platform-install-script-debian-a6-x86_64:
  stage: kitchen_testing
  extends: 
    - .new_e2e_template
    - .new-e2e_install_script
    - .new-e2e_os_debian
    - .new-e2e_debian_a6_x86_64
    - .new-e2e_agent_a6
  variables:
    FLAVOR: datadog-agent

new-e2e-agent-platform-install-script-debian-a6-arm64:
  stage: kitchen_testing
  extends: 
    - .new_e2e_template
    - .new-e2e_install_script
    - .new-e2e_os_debian
    - .new-e2e_debian_a6_arm64
    - .new-e2e_agent_a6
  variables:
    FLAVOR: datadog-agent

<<<<<<< HEAD
new-e2e-agent-platform-install-script-debian-a7-x64:
=======
new-e2e-agent-platform-install-script-debian-a7-x86_64:
>>>>>>> c8cfd6ee
  stage: kitchen_testing
  extends: 
    - .new_e2e_template
    - .new-e2e_install_script
    - .new-e2e_os_debian
    - .new-e2e_debian_a7_x86_64
    - .new-e2e_agent_a7
  rules:
    !reference [.on_default_new-e2e_tests_a7]
  variables:
    FLAVOR: datadog-agent

new-e2e-agent-platform-install-script-debian-a7-arm64:
  stage: kitchen_testing
  extends: 
    - .new_e2e_template
    - .new-e2e_install_script
    - .new-e2e_os_debian
    - .new-e2e_debian_a7_arm64
    - .new-e2e_agent_a7
  rules:
    !reference [.on_all_new-e2e_tests_a7]
  variables:
    FLAVOR: datadog-agent

new-e2e-agent-platform-install-script-debian-iot-agent-a7-x86_64:
  stage: kitchen_testing
  extends: 
    - .new_e2e_template
    - .new-e2e_install_script
    - .new-e2e_os_debian
    - .new-e2e_debian_a7_x86_64
    - .new-e2e_agent_a7
  rules:
    !reference [.on_default_new-e2e_tests_a7]
  variables:
    FLAVOR: datadog-iot-agent

new-e2e-agent-platform-install-script-debian-dogstatsd-a7-x86_64:
  stage: kitchen_testing
  extends: 
    - .new_e2e_template
    - .new-e2e_install_script
    - .new-e2e_os_debian
    - .new-e2e_debian_a7_x86_64
    - .new-e2e_agent_a7
  variables:
    FLAVOR: datadog-dogstatsd

new-e2e-agent-platform-install-script-debian-heroku-agent-a6-x86_64:
  stage: kitchen_testing
  extends: 
    - .new_e2e_template
    - .new-e2e_os_debian
    - .new-e2e_debian_a6_x86_64
    - .new-e2e_agent_a6
  variables:
    FLAVOR: datadog-heroku-agent

new-e2e-agent-platform-install-script-debian-heroku-agent-a7-x86_64:
  stage: kitchen_testing
  extends: 
    - .new_e2e_template
    - .new-e2e_os_debian
    - .new-e2e_debian_a7_x86_64
    - .new-e2e_agent_a7
  variables:
    FLAVOR: datadog-heroku-agent<|MERGE_RESOLUTION|>--- conflicted
+++ resolved
@@ -63,11 +63,7 @@
   variables:
     FLAVOR: datadog-agent
 
-<<<<<<< HEAD
-new-e2e-agent-platform-install-script-debian-a7-x64:
-=======
 new-e2e-agent-platform-install-script-debian-a7-x86_64:
->>>>>>> c8cfd6ee
   stage: kitchen_testing
   extends: 
     - .new_e2e_template
