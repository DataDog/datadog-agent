--- conflicted
+++ resolved
@@ -1,4 +1,4 @@
-# NOTE: If a new job is added, be sure to update .gitlab/e2e_test_junit_upload.yml
+# NOTE: If a new job is added, be sure to upate .gitlab/e2e_test_junit_upload.yml
 
 .new-e2e_windows_msi:
   variables:
@@ -17,7 +17,6 @@
     - export LAST_STABLE_VERSION=$(invoke release.get-release-json-value "last_stable::$AGENT_MAJOR_VERSION")
     - !reference [.new_e2e_template, script]
 
-<<<<<<< HEAD
 .new-e2e_windows_domain_test:
   variables:
     TARGETS: ./tests/windows/domain-test
@@ -31,7 +30,7 @@
     # LAST_STABLE_VERSION is used for upgrade test
     - export LAST_STABLE_VERSION=$(invoke release.get-release-json-value "last_stable::$AGENT_MAJOR_VERSION")
     - !reference [.new_e2e_template, script]
-=======
+
 .new-e2e_windows_installer_tests:
   parallel:
     matrix:
@@ -39,7 +38,6 @@
       - E2E_MSI_TEST: TestRepair
       - E2E_MSI_TEST: TestUpgrade
       - E2E_MSI_TEST: TestUpgradeRollback
->>>>>>> 518ac253
 
 # Agent 6
 .new-e2e_windows_a6_x86_64:
@@ -79,6 +77,19 @@
     - !reference [.on_deploy_a7]
     - !reference [.on_windows_installer_changes_or_manual]
 
+new-e2e-windows-agent-domain-tests-a7-x86_64:
+  stage: kitchen_testing
+  variables:
+    WINDOWS_AGENT_ARCH: "x86_64"
+  extends:
+    - .new_e2e_template
+    - .new-e2e_windows_domain_test
+    - .new-e2e_agent_a7
+  needs: ["deploy_windows_testing-a7"]
+  rules:
+    - !reference [.on_default_new-e2e_tests_a7]
+    - !reference [.on_windows_installer_changes_or_manual]
+
 ## single test for PRs
 ## skipped if the full tests are running
 new-e2e-windows-agent-msi-upgrade-windows-server-a7-x86_64:
@@ -90,22 +101,7 @@
     - !reference [.except_main_or_release_branch]
     - !reference [.except_windows_installer_changes]
     - !reference [.on_default_new-e2e_tests_a7]
-<<<<<<< HEAD
-    - !reference [.on_windows_installer_changes_or_manual]
-
-new-e2e-windows-agent-domain-tests-a7-x86_64:
-  stage: kitchen_testing
-  extends:
-    - .new_e2e_template
-    - .new-e2e_windows_domain_test
-    - .new-e2e_windows_a7_x86_64
-    - .new-e2e_agent_a7
-  rules:
-    - !reference [.on_default_new-e2e_tests_a7]
-    - !reference [.on_windows_installer_changes_or_manual]
-=======
     # must be last since it ends with when: on_success
     - !reference [.except_deploy]
   variables:
-    E2E_MSI_TEST: TestUpgradeRollback
->>>>>>> 518ac253
+    E2E_MSI_TEST: TestUpgradeRollback