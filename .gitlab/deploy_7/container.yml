--- conflicted
+++ resolved
@@ -14,12 +14,8 @@
   stage: deploy7
   dependencies: []
   before_script:
-<<<<<<< HEAD
     - source /root/.bashrc
-    - if [[ "$VERSION" == "" ]]; then export VERSION="$(inv -e agent.version --major-version 7 --url-safe)"; fi
-=======
     - if [[ "$VERSION" == "" ]]; then export VERSION="$(inv agent.version --major-version 7 --url-safe)"; fi
->>>>>>> 0c98c9c0
     - export IMG_BASE_SRC="${SRC_AGENT}:v${CI_PIPELINE_ID}-${CI_COMMIT_SHORT_SHA}"
     - export IMG_LINUX_SOURCES="${IMG_BASE_SRC}-7${JMX}-amd64,${IMG_BASE_SRC}-7${JMX}-arm64"
     - export IMG_WINDOWS_SOURCES="${IMG_BASE_SRC}-7${JMX}-win1809${SERVERCORE}-amd64,${IMG_BASE_SRC}-7${JMX}-winltsc2022${SERVERCORE}-amd64"
@@ -60,12 +56,8 @@
     !reference [.on_deploy_a7_manual_auto_on_rc]
   dependencies: []
   before_script:
-<<<<<<< HEAD
     - source /root/.bashrc
-    - export VERSION="$(inv -e agent.version --major-version 7 --url-safe)"
-=======
     - export VERSION="$(inv agent.version --major-version 7 --url-safe)"
->>>>>>> 0c98c9c0
     - export IMG_SOURCES="${SRC_DSD}:v${CI_PIPELINE_ID}-${CI_COMMIT_SHORT_SHA}-amd64,${SRC_DSD}:v${CI_PIPELINE_ID}-${CI_COMMIT_SHORT_SHA}-arm64"
     - export IMG_DESTINATIONS="${DSD_REPOSITORY}:${VERSION}"
 
