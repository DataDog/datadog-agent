.bazel:defs:
  needs: [ ]
  variables:
    BAZELISK_HOME: "$XDG_CACHE_HOME/bazelisk" # not all bazelisk versions may honor $XDG_CACHE_HOME

.bazel:defs:cache:ephemeral:
  extends: .bazel:defs
  cache:
    - &bazelversion_cache
      key:
        prefix: bazelversion-$CI_RUNNER_DESCRIPTION
        files: [ .bazelversion ]
      paths:
        - .cache/bazelisk
        - .cache/bazel/*/install
      policy: pull-push
      when: on_success
    - &bazel_cache
      key: bazel-$CI_RUNNER_DESCRIPTION
      paths:
        - .cache/bazel/*/cache
        - .cache/bazel/*/*/external
        - .cache/pip
      policy: pull-push
      when: on_success
  variables:
    XDG_CACHE_HOME: "$CI_PROJECT_DIR/.cache"

.bazel:defs:cache:omnibus-transition:
  extends: .bazel:defs
  cache:
    - !reference [ .cache_omnibus_ruby_deps, cache ]
    - *bazelversion_cache
    - *bazel_cache
  variables:
    XDG_CACHE_HOME: "$CI_PROJECT_DIR/.cache"

.bazel:defs:cache:macos:
  extends: .bazel:defs
  variables:
    XDG_CACHE_HOME: "$RUNNER_TEMP_PROJECT_DIR"

.bazel:defs:cache:persistent:
  extends: .bazel:defs
  variables:
    XDG_CACHE_HOME: /data/bzl

.bazel:defs:cache:windows:
  extends: .bazel:defs
  variables:
    XDG_CACHE_HOME: c:/bzl

.bazel:runner:linux-amd64:
  extends: .bazel:defs:cache:persistent
  tags: [ "k8s-persistent:amd64", "specific:true" ]

.bazel:runner:linux-arm64:
  extends: .bazel:defs:cache:persistent
  tags: [ "k8s-persistent:arm64", "specific:true" ]

.bazel:runner:macos-amd64:
  extends: .bazel:defs:cache:macos
  tags: [ "macos:sonoma-amd64", "specific:true" ]

.bazel:runner:macos-arm64:
  extends: .bazel:defs:cache:macos
  tags: [ "macos:sonoma-arm64", "specific:true" ]

.bazel:runner:windows-amd64:
  extends: [ .bazel:defs:cache:windows, .windows_docker_default ]
  timeout: 60m # pulling images alone can take more than 30m
  variables:
    ARCH: x64
    GIT_DEPTH: 2
  script:
    - |-
      $FailFast = @'
      $ErrorActionPreference = 'Stop'
      $PSNativeCommandUseErrorActionPreference = $true
      Set-StrictMode -Version 3.0
      '@
      Invoke-Expression $FailFast
      $Utf8Script = [Text.Encoding]::UTF8.GetString([Text.Encoding]::GetEncoding([Console]::OutputEncoding.CodePage).GetBytes($POWERSHELL_SCRIPT))
      $EncodedCommand = [Convert]::ToBase64String([Text.Encoding]::Unicode.GetBytes("$FailFast`n$Utf8Script"))
    - >-
<<<<<<< HEAD
      docker run
      --env=BAZELISK_HOME
      --env=BAZEL_DISK_CACHE
      --env=BAZEL_OUTPUT_USER_ROOT
      --env=BAZEL_REPO_CONTENTS_CACHE
      --env=CI_PROJECT_DIR
      --env=RUNNER_TEMP_PROJECT_DIR
      --env=CI_IDENTITIES_GITLAB_ID_TOKEN
      --rm
=======
      .\tools\ci\docker-run-with-bazel-cache.ps1
>>>>>>> 332fedb3
      --volume="${CI_PROJECT_DIR}:$CI_PROJECT_DIR"
      --workdir="$CI_PROJECT_DIR"
      "$WINBUILDIMAGE"
      powershell -NonInteractive -NoLogo -NoProfile -InputFormat Text -OutputFormat Text -EncodedCommand $EncodedCommand<|MERGE_RESOLUTION|>--- conflicted
+++ resolved
@@ -83,19 +83,8 @@
       $Utf8Script = [Text.Encoding]::UTF8.GetString([Text.Encoding]::GetEncoding([Console]::OutputEncoding.CodePage).GetBytes($POWERSHELL_SCRIPT))
       $EncodedCommand = [Convert]::ToBase64String([Text.Encoding]::Unicode.GetBytes("$FailFast`n$Utf8Script"))
     - >-
-<<<<<<< HEAD
-      docker run
-      --env=BAZELISK_HOME
-      --env=BAZEL_DISK_CACHE
-      --env=BAZEL_OUTPUT_USER_ROOT
-      --env=BAZEL_REPO_CONTENTS_CACHE
-      --env=CI_PROJECT_DIR
-      --env=RUNNER_TEMP_PROJECT_DIR
+      .\tools\ci\docker-run-with-bazel-cache.ps1
       --env=CI_IDENTITIES_GITLAB_ID_TOKEN
-      --rm
-=======
-      .\tools\ci\docker-run-with-bazel-cache.ps1
->>>>>>> 332fedb3
       --volume="${CI_PROJECT_DIR}:$CI_PROJECT_DIR"
       --workdir="$CI_PROJECT_DIR"
       "$WINBUILDIMAGE"
