---
# internal_image_deploy stage
# Contains jobs to trigger a pipeline in the images repo to create internal Agent images.

docker_trigger_internal:
  stage: internal_image_deploy
  rules: !reference [ .on_deploy_internal_or_manual ]
  needs:
  - job: docker_build_agent7_jmx
    artifacts: false
  - job: docker_build_agent7_jmx_arm64
    artifacts: false
  image: registry.ddbuild.io/ci/datadog-agent-buildimages/deb_x64$DATADOG_AGENT_BUILDIMAGES_SUFFIX:$DATADOG_AGENT_BUILDIMAGES
  tags: [ "arch:amd64" ]
  variables:
    DYNAMIC_BUILD_RENDER_RULES: agent-build-only # fake rule to not trigger the ones in the images repo
    IMAGE_VERSION: tmpl-v14
    IMAGE_NAME: datadog-agent
    RELEASE_TAG: ${CI_COMMIT_REF_SLUG}-jmx
    BUILD_TAG: ${CI_COMMIT_REF_SLUG}-jmx
    TMPL_SRC_IMAGE: v${CI_PIPELINE_ID}-${CI_COMMIT_SHORT_SHA}-7-jmx
    TMPL_SRC_REPO: ci/datadog-agent/agent
    TMPL_ADP_VERSION: 0.1.7
    RELEASE_STAGING: "true"
  script:
  - GITLAB_TOKEN=$($CI_PROJECT_DIR/tools/ci/fetch_secret.sh $GITLAB_TOKEN write_api) || exit $?; export GITLAB_TOKEN
  - if [ "$BUCKET_BRANCH" = "beta" ] || [ "$BUCKET_BRANCH" = "stable" ]; then TMPL_SRC_REPO="${TMPL_SRC_REPO}-release"; fi
  - |
    if [ "$BUCKET_BRANCH" = "nightly" ]; then
      RELEASE_TAG="${RELEASE_TAG}-${CI_COMMIT_SHORT_SHA}"
      TMPL_SRC_REPO="${TMPL_SRC_REPO}-nightly"
    fi
  - if [ "$BUCKET_BRANCH" = "dev" ]; then RELEASE_TAG="dev-${RELEASE_TAG}-${CI_COMMIT_SHORT_SHA}"; fi
  - "dda inv pipeline.trigger-child-pipeline --project-name DataDog/images --git-ref master --timeout 3600 --variable IMAGE_VERSION --variable IMAGE_NAME --variable RELEASE_TAG --variable BUILD_TAG --variable TMPL_SRC_IMAGE --variable TMPL_SRC_REPO --variable TMPL_ADP_VERSION --variable RELEASE_STAGING --variable RELEASE_PROD --variable DYNAMIC_BUILD_RENDER_RULES --variable APPS --variable BAZEL_TARGET --variable DDR --variable DDR_WORKFLOW_ID --variable TARGET_ENV --variable DYNAMIC_BUILD_RENDER_TARGET_FORWARD_PARAMETERS"
  retry: 2

docker_trigger_internal-fips:
  stage: internal_image_deploy
  rules: !reference [ .on_deploy_internal_or_manual ]
  needs:
  - job: docker_build_fips_agent7_jmx
    artifacts: false
  - job: docker_build_fips_agent7_arm64_jmx
    artifacts: false
  image: registry.ddbuild.io/ci/datadog-agent-buildimages/deb_x64$DATADOG_AGENT_BUILDIMAGES_SUFFIX:$DATADOG_AGENT_BUILDIMAGES
  tags: [ "arch:amd64" ]
  variables:
    DYNAMIC_BUILD_RENDER_RULES: agent-build-only # fake rule to not trigger the ones in the images repo
    IMAGE_VERSION: tmpl-v14
    IMAGE_NAME: datadog-agent
    RELEASE_TAG: ${CI_COMMIT_REF_SLUG}-fips-jmx
    BUILD_TAG: ${CI_COMMIT_REF_SLUG}-fips-jmx
    TMPL_SRC_IMAGE: v${CI_PIPELINE_ID}-${CI_COMMIT_SHORT_SHA}-7-fips-jmx
    TMPL_SRC_REPO: ci/datadog-agent/agent
    RELEASE_STAGING: "true"
  script:
  - GITLAB_TOKEN=$($CI_PROJECT_DIR/tools/ci/fetch_secret.sh $GITLAB_TOKEN write_api) || exit $?; export GITLAB_TOKEN
  - if [ "$BUCKET_BRANCH" = "beta" ] || [ "$BUCKET_BRANCH" = "stable" ]; then TMPL_SRC_REPO="${TMPL_SRC_REPO}-release"; fi
  - |
    if [ "$BUCKET_BRANCH" = "nightly" ]; then
      RELEASE_TAG="${RELEASE_TAG}-${CI_COMMIT_SHORT_SHA}"
      TMPL_SRC_REPO="${TMPL_SRC_REPO}-nightly"
    fi
  - if [ "$BUCKET_BRANCH" = "dev" ]; then RELEASE_TAG="dev-${RELEASE_TAG}-${CI_COMMIT_SHORT_SHA}"; fi
  - "dda inv pipeline.trigger-child-pipeline --project-name DataDog/images --git-ref master --timeout 3600 --variable IMAGE_VERSION --variable IMAGE_NAME --variable RELEASE_TAG --variable BUILD_TAG --variable TMPL_SRC_IMAGE --variable TMPL_SRC_REPO --variable RELEASE_STAGING --variable RELEASE_PROD --variable DYNAMIC_BUILD_RENDER_RULES --variable APPS --variable BAZEL_TARGET --variable DDR --variable DDR_WORKFLOW_ID --variable TARGET_ENV --variable DYNAMIC_BUILD_RENDER_TARGET_FORWARD_PARAMETERS"
  retry: 2

<<<<<<< HEAD
docker_trigger_internal-ot:
  stage: internal_image_deploy
  rules: !reference [ .on_deploy_internal_or_manual ]
  needs:
  - job: docker_build_ot_agent7_jmx
    artifacts: false
  - job: docker_build_ot_agent7_jmx_arm64
    artifacts: false
  image: registry.ddbuild.io/ci/datadog-agent-buildimages/deb_x64$DATADOG_AGENT_BUILDIMAGES_SUFFIX:$DATADOG_AGENT_BUILDIMAGES
  tags: [ "arch:amd64" ]
  variables:
    DYNAMIC_BUILD_RENDER_RULES: agent-build-only # fake rule to not trigger the ones in the images repo
    IMAGE_VERSION: tmpl-v14
    IMAGE_NAME: datadog-agent
    RELEASE_TAG: ${CI_COMMIT_REF_SLUG}-ot-beta-jmx
    BUILD_TAG: ${CI_COMMIT_REF_SLUG}-ot-beta-jmx
    TMPL_SRC_IMAGE: v${CI_PIPELINE_ID}-${CI_COMMIT_SHORT_SHA}-7-ot-beta-jmx
    TMPL_SRC_REPO: ci/datadog-agent/agent
    TMPL_ADP_VERSION: 0.1.7
    RELEASE_STAGING: "true"
  script:
  - GITLAB_TOKEN=$($CI_PROJECT_DIR/tools/ci/fetch_secret.sh $GITLAB_TOKEN write_api) || exit $?; export GITLAB_TOKEN
  - if [ "$BUCKET_BRANCH" = "beta" ] || [ "$BUCKET_BRANCH" = "stable" ]; then TMPL_SRC_REPO="${TMPL_SRC_REPO}-release"; fi
  - |
    if [ "$BUCKET_BRANCH" = "nightly" ]; then
      RELEASE_TAG="${RELEASE_TAG}-${CI_COMMIT_SHORT_SHA}"
      TMPL_SRC_REPO="${TMPL_SRC_REPO}-nightly"
    fi
  - if [ "$BUCKET_BRANCH" = "dev" ]; then RELEASE_TAG="dev-${RELEASE_TAG}-${CI_COMMIT_SHORT_SHA}"; fi
  - "dda inv pipeline.trigger-child-pipeline --project-name DataDog/images --git-ref master --timeout 3600 --variable IMAGE_VERSION --variable IMAGE_NAME --variable RELEASE_TAG --variable BUILD_TAG --variable TMPL_SRC_IMAGE --variable TMPL_SRC_REPO --variable TMPL_ADP_VERSION --variable RELEASE_STAGING --variable RELEASE_PROD --variable DYNAMIC_BUILD_RENDER_RULES --variable APPS --variable BAZEL_TARGET --variable DDR --variable DDR_WORKFLOW_ID --variable TARGET_ENV --variable DYNAMIC_BUILD_RENDER_TARGET_FORWARD_PARAMETERS"
  retry: 2

=======
>>>>>>> 47381946
docker_trigger_cluster_agent_internal:
  stage: internal_image_deploy
  rules: !reference [ .on_deploy_internal_or_manual ]
  needs:
  - job: docker_build_cluster_agent_amd64
    artifacts: false
  - job: docker_build_cluster_agent_arm64
    artifacts: false
  image: registry.ddbuild.io/ci/datadog-agent-buildimages/deb_x64$DATADOG_AGENT_BUILDIMAGES_SUFFIX:$DATADOG_AGENT_BUILDIMAGES
  tags: [ "arch:amd64" ]
  variables:
    DYNAMIC_BUILD_RENDER_RULES: agent-build-only # fake rule to not trigger the ones in the images repo
    IMAGE_VERSION: tmpl-v6
    IMAGE_NAME: datadog-cluster-agent
    RELEASE_TAG: ${CI_COMMIT_REF_SLUG}
    BUILD_TAG: ${CI_COMMIT_REF_SLUG}
    TMPL_SRC_IMAGE: v${CI_PIPELINE_ID}-${CI_COMMIT_SHORT_SHA}
    TMPL_SRC_REPO: ci/datadog-agent/cluster-agent
    RELEASE_STAGING: "true"
    RELEASE_PROD: "true"
  script:
  - GITLAB_TOKEN=$($CI_PROJECT_DIR/tools/ci/fetch_secret.sh $GITLAB_TOKEN write_api) || exit $?; export GITLAB_TOKEN
  - if [ "$BUCKET_BRANCH" = "beta" ] || [ "$BUCKET_BRANCH" = "stable" ]; then TMPL_SRC_REPO="${TMPL_SRC_REPO}-release"; fi
  - |
    if [ "$BUCKET_BRANCH" = "nightly" ]; then
      RELEASE_TAG="${RELEASE_TAG}-${CI_COMMIT_SHORT_SHA}"
      TMPL_SRC_REPO="${TMPL_SRC_REPO}-nightly"
    fi
  - if [ "$BUCKET_BRANCH" = "dev" ]; then RELEASE_TAG="dev-${RELEASE_TAG}-${CI_COMMIT_SHORT_SHA}"; fi
  - "dda inv pipeline.trigger-child-pipeline --project-name DataDog/images --git-ref master --timeout 3600 --variable IMAGE_VERSION --variable IMAGE_NAME --variable RELEASE_TAG --variable BUILD_TAG --variable TMPL_SRC_IMAGE --variable TMPL_SRC_REPO --variable RELEASE_STAGING --variable RELEASE_PROD --variable DYNAMIC_BUILD_RENDER_RULES --variable APPS --variable BAZEL_TARGET --variable DDR --variable DDR_WORKFLOW_ID --variable TARGET_ENV --variable DYNAMIC_BUILD_RENDER_TARGET_FORWARD_PARAMETERS"
  retry: 2

docker_trigger_cluster_agent_internal-fips:
  stage: internal_image_deploy
  rules: !reference [ .on_deploy_internal_or_manual ]
  needs:
  - job: docker_build_cluster_agent_fips_amd64
    artifacts: false
  - job: docker_build_cluster_agent_fips_arm64
    artifacts: false
  image: registry.ddbuild.io/ci/datadog-agent-buildimages/deb_x64$DATADOG_AGENT_BUILDIMAGES_SUFFIX:$DATADOG_AGENT_BUILDIMAGES
  tags: [ "arch:amd64" ]
  variables:
    DYNAMIC_BUILD_RENDER_RULES: agent-build-only # fake rule to not trigger the ones in the images repo
    IMAGE_VERSION: tmpl-v6
    IMAGE_NAME: datadog-cluster-agent
    RELEASE_TAG: ${CI_COMMIT_REF_SLUG}-fips
    BUILD_TAG: ${CI_COMMIT_REF_SLUG}-fips
    TMPL_SRC_IMAGE: v${CI_PIPELINE_ID}-${CI_COMMIT_SHORT_SHA}-fips
    TMPL_SRC_REPO: ci/datadog-agent/cluster-agent
    RELEASE_STAGING: "true"
    RELEASE_PROD: "true"
  script:
  - GITLAB_TOKEN=$($CI_PROJECT_DIR/tools/ci/fetch_secret.sh $GITLAB_TOKEN write_api) || exit $?; export GITLAB_TOKEN
  - if [ "$BUCKET_BRANCH" = "beta" ] || [ "$BUCKET_BRANCH" = "stable" ]; then TMPL_SRC_REPO="${TMPL_SRC_REPO}-release"; fi
  - |
    if [ "$BUCKET_BRANCH" = "nightly" ]; then
      RELEASE_TAG="${RELEASE_TAG}-${CI_COMMIT_SHORT_SHA}"
      TMPL_SRC_REPO="${TMPL_SRC_REPO}-nightly"
    fi
  - if [ "$BUCKET_BRANCH" = "dev" ]; then RELEASE_TAG="dev-${RELEASE_TAG}-${CI_COMMIT_SHORT_SHA}"; fi
  - "dda inv pipeline.trigger-child-pipeline --project-name DataDog/images --git-ref master --timeout 3600 --variable IMAGE_VERSION --variable IMAGE_NAME --variable RELEASE_TAG --variable BUILD_TAG --variable TMPL_SRC_IMAGE --variable TMPL_SRC_REPO --variable RELEASE_STAGING --variable RELEASE_PROD --variable DYNAMIC_BUILD_RENDER_RULES --variable APPS --variable BAZEL_TARGET --variable DDR --variable DDR_WORKFLOW_ID --variable TARGET_ENV --variable DYNAMIC_BUILD_RENDER_TARGET_FORWARD_PARAMETERS"
  retry: 2

docker_trigger_internal-full:
  stage: internal_image_deploy
  rules: !reference [ .on_deploy_internal_or_manual ]
  needs:
<<<<<<< HEAD
  - job: docker_build_ot_agent7_jmx
    artifacts: false
  - job: docker_build_ot_agent7_jmx_arm64
    artifacts: false
=======
    - job: docker_build_agent7_full
      artifacts: false
    - job: docker_build_agent7_full_arm64
      artifacts: false
>>>>>>> 47381946
  image: registry.ddbuild.io/ci/datadog-agent-buildimages/deb_x64$DATADOG_AGENT_BUILDIMAGES_SUFFIX:$DATADOG_AGENT_BUILDIMAGES
  tags: [ "arch:amd64" ]
  variables:
    DYNAMIC_BUILD_RENDER_RULES: agent-build-only # fake rule to not trigger the ones in the images repo
    IMAGE_VERSION: tmpl-v14
    IMAGE_NAME: datadog-agent
    RELEASE_TAG: ${CI_COMMIT_REF_SLUG}-full
    BUILD_TAG: ${CI_COMMIT_REF_SLUG}-full
    TMPL_SRC_IMAGE: v${CI_PIPELINE_ID}-${CI_COMMIT_SHORT_SHA}-7-full
    TMPL_SRC_REPO: ci/datadog-agent/agent
    TMPL_ADP_VERSION: 0.1.7
    RELEASE_STAGING: "true"
  script:
  - GITLAB_TOKEN=$($CI_PROJECT_DIR/tools/ci/fetch_secret.sh $GITLAB_TOKEN write_api) || exit $?; export GITLAB_TOKEN
  - if [ "$BUCKET_BRANCH" = "beta" ] || [ "$BUCKET_BRANCH" = "stable" ]; then TMPL_SRC_REPO="${TMPL_SRC_REPO}-release"; fi
  - |
    if [ "$BUCKET_BRANCH" = "nightly" ]; then
      RELEASE_TAG="${RELEASE_TAG}-${CI_COMMIT_SHORT_SHA}"
      TMPL_SRC_REPO="${TMPL_SRC_REPO}-nightly"
    fi
  - if [ "$BUCKET_BRANCH" = "dev" ]; then RELEASE_TAG="dev-${RELEASE_TAG}-${CI_COMMIT_SHORT_SHA}"; fi
  - "dda inv pipeline.trigger-child-pipeline --project-name DataDog/images --git-ref master --timeout 3600 --variable IMAGE_VERSION --variable IMAGE_NAME --variable RELEASE_TAG --variable BUILD_TAG --variable TMPL_SRC_IMAGE --variable TMPL_SRC_REPO --variable TMPL_ADP_VERSION --variable RELEASE_STAGING --variable RELEASE_PROD --variable DYNAMIC_BUILD_RENDER_RULES --variable APPS --variable BAZEL_TARGET --variable DDR --variable DDR_WORKFLOW_ID --variable TARGET_ENV --variable DYNAMIC_BUILD_RENDER_TARGET_FORWARD_PARAMETERS"
  retry: 2

docker_trigger_internal-ot_standalone:
  stage: internal_image_deploy
  rules: !reference [ .on_deploy_internal_or_manual ]
  needs:
  - job: docker_build_ot_agent_standalone_amd64
    artifacts: false
  - job: docker_build_ot_agent_standalone_arm64
    artifacts: false
  image: registry.ddbuild.io/ci/datadog-agent-buildimages/deb_x64$DATADOG_AGENT_BUILDIMAGES_SUFFIX:$DATADOG_AGENT_BUILDIMAGES
  tags: [ "arch:amd64" ]
  variables:
    DYNAMIC_BUILD_RENDER_RULES: agent-build-only # fake rule to not trigger the ones in the images repo
    IMAGE_VERSION: tmpl-v14
    IMAGE_NAME: datadog-agent
    RELEASE_TAG: ${CI_COMMIT_REF_SLUG}-7
    BUILD_TAG: ${CI_COMMIT_REF_SLUG}-7
    TMPL_SRC_IMAGE: v${CI_PIPELINE_ID}-${CI_COMMIT_SHORT_SHA}-7
    TMPL_SRC_REPO: ci/datadog-agent/otel-agent
    RELEASE_STAGING: "true"
  script:
  - GITLAB_TOKEN=$($CI_PROJECT_DIR/tools/ci/fetch_secret.sh $GITLAB_TOKEN write_api) || exit $?; export GITLAB_TOKEN
  - if [ "$BUCKET_BRANCH" = "beta" ] || [ "$BUCKET_BRANCH" = "stable" ]; then TMPL_SRC_REPO="${TMPL_SRC_REPO}-release"; fi
  - |
    if [ "$BUCKET_BRANCH" = "nightly" ]; then
      RELEASE_TAG="${RELEASE_TAG}-${CI_COMMIT_SHORT_SHA}"
      TMPL_SRC_REPO="${TMPL_SRC_REPO}-nightly"
    fi
  - if [ "$BUCKET_BRANCH" = "dev" ]; then RELEASE_TAG="dev-${RELEASE_TAG}-${CI_COMMIT_SHORT_SHA}"; fi
  - "inv pipeline.trigger-child-pipeline --project-name DataDog/images --git-ref master --timeout 3600 --variable IMAGE_VERSION --variable IMAGE_NAME --variable RELEASE_TAG --variable BUILD_TAG --variable TMPL_SRC_IMAGE --variable TMPL_SRC_REPO --variable RELEASE_STAGING --variable RELEASE_PROD --variable DYNAMIC_BUILD_RENDER_RULES --variable APPS --variable BAZEL_TARGET --variable DDR --variable DDR_WORKFLOW_ID --variable TARGET_ENV --variable DYNAMIC_BUILD_RENDER_TARGET_FORWARD_PARAMETERS"
  retry: 2<|MERGE_RESOLUTION|>--- conflicted
+++ resolved
@@ -4,14 +4,14 @@
 
 docker_trigger_internal:
   stage: internal_image_deploy
-  rules: !reference [ .on_deploy_internal_or_manual ]
+  rules: !reference [.on_deploy_internal_or_manual]
   needs:
-  - job: docker_build_agent7_jmx
-    artifacts: false
-  - job: docker_build_agent7_jmx_arm64
-    artifacts: false
+    - job: docker_build_agent7_jmx
+      artifacts: false
+    - job: docker_build_agent7_jmx_arm64
+      artifacts: false
   image: registry.ddbuild.io/ci/datadog-agent-buildimages/deb_x64$DATADOG_AGENT_BUILDIMAGES_SUFFIX:$DATADOG_AGENT_BUILDIMAGES
-  tags: [ "arch:amd64" ]
+  tags: ["arch:amd64"]
   variables:
     DYNAMIC_BUILD_RENDER_RULES: agent-build-only # fake rule to not trigger the ones in the images repo
     IMAGE_VERSION: tmpl-v14
@@ -23,27 +23,27 @@
     TMPL_ADP_VERSION: 0.1.7
     RELEASE_STAGING: "true"
   script:
-  - GITLAB_TOKEN=$($CI_PROJECT_DIR/tools/ci/fetch_secret.sh $GITLAB_TOKEN write_api) || exit $?; export GITLAB_TOKEN
-  - if [ "$BUCKET_BRANCH" = "beta" ] || [ "$BUCKET_BRANCH" = "stable" ]; then TMPL_SRC_REPO="${TMPL_SRC_REPO}-release"; fi
-  - |
-    if [ "$BUCKET_BRANCH" = "nightly" ]; then
-      RELEASE_TAG="${RELEASE_TAG}-${CI_COMMIT_SHORT_SHA}"
-      TMPL_SRC_REPO="${TMPL_SRC_REPO}-nightly"
-    fi
-  - if [ "$BUCKET_BRANCH" = "dev" ]; then RELEASE_TAG="dev-${RELEASE_TAG}-${CI_COMMIT_SHORT_SHA}"; fi
-  - "dda inv pipeline.trigger-child-pipeline --project-name DataDog/images --git-ref master --timeout 3600 --variable IMAGE_VERSION --variable IMAGE_NAME --variable RELEASE_TAG --variable BUILD_TAG --variable TMPL_SRC_IMAGE --variable TMPL_SRC_REPO --variable TMPL_ADP_VERSION --variable RELEASE_STAGING --variable RELEASE_PROD --variable DYNAMIC_BUILD_RENDER_RULES --variable APPS --variable BAZEL_TARGET --variable DDR --variable DDR_WORKFLOW_ID --variable TARGET_ENV --variable DYNAMIC_BUILD_RENDER_TARGET_FORWARD_PARAMETERS"
+    - GITLAB_TOKEN=$($CI_PROJECT_DIR/tools/ci/fetch_secret.sh $GITLAB_TOKEN write_api) || exit $?; export GITLAB_TOKEN
+    - if [ "$BUCKET_BRANCH" = "beta" ] || [ "$BUCKET_BRANCH" = "stable" ]; then TMPL_SRC_REPO="${TMPL_SRC_REPO}-release"; fi
+    - |
+      if [ "$BUCKET_BRANCH" = "nightly" ]; then
+        RELEASE_TAG="${RELEASE_TAG}-${CI_COMMIT_SHORT_SHA}"
+        TMPL_SRC_REPO="${TMPL_SRC_REPO}-nightly"
+      fi
+    - if [ "$BUCKET_BRANCH" = "dev" ]; then RELEASE_TAG="dev-${RELEASE_TAG}-${CI_COMMIT_SHORT_SHA}"; fi
+    - "dda inv pipeline.trigger-child-pipeline --project-name DataDog/images --git-ref master --timeout 3600 --variable IMAGE_VERSION --variable IMAGE_NAME --variable RELEASE_TAG --variable BUILD_TAG --variable TMPL_SRC_IMAGE --variable TMPL_SRC_REPO --variable TMPL_ADP_VERSION --variable RELEASE_STAGING --variable RELEASE_PROD --variable DYNAMIC_BUILD_RENDER_RULES --variable APPS --variable BAZEL_TARGET --variable DDR --variable DDR_WORKFLOW_ID --variable TARGET_ENV --variable DYNAMIC_BUILD_RENDER_TARGET_FORWARD_PARAMETERS"
   retry: 2
 
 docker_trigger_internal-fips:
   stage: internal_image_deploy
-  rules: !reference [ .on_deploy_internal_or_manual ]
+  rules: !reference [.on_deploy_internal_or_manual]
   needs:
-  - job: docker_build_fips_agent7_jmx
-    artifacts: false
-  - job: docker_build_fips_agent7_arm64_jmx
-    artifacts: false
+    - job: docker_build_fips_agent7_jmx
+      artifacts: false
+    - job: docker_build_fips_agent7_arm64_jmx
+      artifacts: false
   image: registry.ddbuild.io/ci/datadog-agent-buildimages/deb_x64$DATADOG_AGENT_BUILDIMAGES_SUFFIX:$DATADOG_AGENT_BUILDIMAGES
-  tags: [ "arch:amd64" ]
+  tags: ["arch:amd64"]
   variables:
     DYNAMIC_BUILD_RENDER_RULES: agent-build-only # fake rule to not trigger the ones in the images repo
     IMAGE_VERSION: tmpl-v14
@@ -54,62 +54,27 @@
     TMPL_SRC_REPO: ci/datadog-agent/agent
     RELEASE_STAGING: "true"
   script:
-  - GITLAB_TOKEN=$($CI_PROJECT_DIR/tools/ci/fetch_secret.sh $GITLAB_TOKEN write_api) || exit $?; export GITLAB_TOKEN
-  - if [ "$BUCKET_BRANCH" = "beta" ] || [ "$BUCKET_BRANCH" = "stable" ]; then TMPL_SRC_REPO="${TMPL_SRC_REPO}-release"; fi
-  - |
-    if [ "$BUCKET_BRANCH" = "nightly" ]; then
-      RELEASE_TAG="${RELEASE_TAG}-${CI_COMMIT_SHORT_SHA}"
-      TMPL_SRC_REPO="${TMPL_SRC_REPO}-nightly"
-    fi
-  - if [ "$BUCKET_BRANCH" = "dev" ]; then RELEASE_TAG="dev-${RELEASE_TAG}-${CI_COMMIT_SHORT_SHA}"; fi
-  - "dda inv pipeline.trigger-child-pipeline --project-name DataDog/images --git-ref master --timeout 3600 --variable IMAGE_VERSION --variable IMAGE_NAME --variable RELEASE_TAG --variable BUILD_TAG --variable TMPL_SRC_IMAGE --variable TMPL_SRC_REPO --variable RELEASE_STAGING --variable RELEASE_PROD --variable DYNAMIC_BUILD_RENDER_RULES --variable APPS --variable BAZEL_TARGET --variable DDR --variable DDR_WORKFLOW_ID --variable TARGET_ENV --variable DYNAMIC_BUILD_RENDER_TARGET_FORWARD_PARAMETERS"
+    - GITLAB_TOKEN=$($CI_PROJECT_DIR/tools/ci/fetch_secret.sh $GITLAB_TOKEN write_api) || exit $?; export GITLAB_TOKEN
+    - if [ "$BUCKET_BRANCH" = "beta" ] || [ "$BUCKET_BRANCH" = "stable" ]; then TMPL_SRC_REPO="${TMPL_SRC_REPO}-release"; fi
+    - |
+      if [ "$BUCKET_BRANCH" = "nightly" ]; then
+        RELEASE_TAG="${RELEASE_TAG}-${CI_COMMIT_SHORT_SHA}"
+        TMPL_SRC_REPO="${TMPL_SRC_REPO}-nightly"
+      fi
+    - if [ "$BUCKET_BRANCH" = "dev" ]; then RELEASE_TAG="dev-${RELEASE_TAG}-${CI_COMMIT_SHORT_SHA}"; fi
+    - "dda inv pipeline.trigger-child-pipeline --project-name DataDog/images --git-ref master --timeout 3600 --variable IMAGE_VERSION --variable IMAGE_NAME --variable RELEASE_TAG --variable BUILD_TAG --variable TMPL_SRC_IMAGE --variable TMPL_SRC_REPO --variable RELEASE_STAGING --variable RELEASE_PROD --variable DYNAMIC_BUILD_RENDER_RULES --variable APPS --variable BAZEL_TARGET --variable DDR --variable DDR_WORKFLOW_ID --variable TARGET_ENV --variable DYNAMIC_BUILD_RENDER_TARGET_FORWARD_PARAMETERS"
   retry: 2
 
-<<<<<<< HEAD
-docker_trigger_internal-ot:
-  stage: internal_image_deploy
-  rules: !reference [ .on_deploy_internal_or_manual ]
-  needs:
-  - job: docker_build_ot_agent7_jmx
-    artifacts: false
-  - job: docker_build_ot_agent7_jmx_arm64
-    artifacts: false
-  image: registry.ddbuild.io/ci/datadog-agent-buildimages/deb_x64$DATADOG_AGENT_BUILDIMAGES_SUFFIX:$DATADOG_AGENT_BUILDIMAGES
-  tags: [ "arch:amd64" ]
-  variables:
-    DYNAMIC_BUILD_RENDER_RULES: agent-build-only # fake rule to not trigger the ones in the images repo
-    IMAGE_VERSION: tmpl-v14
-    IMAGE_NAME: datadog-agent
-    RELEASE_TAG: ${CI_COMMIT_REF_SLUG}-ot-beta-jmx
-    BUILD_TAG: ${CI_COMMIT_REF_SLUG}-ot-beta-jmx
-    TMPL_SRC_IMAGE: v${CI_PIPELINE_ID}-${CI_COMMIT_SHORT_SHA}-7-ot-beta-jmx
-    TMPL_SRC_REPO: ci/datadog-agent/agent
-    TMPL_ADP_VERSION: 0.1.7
-    RELEASE_STAGING: "true"
-  script:
-  - GITLAB_TOKEN=$($CI_PROJECT_DIR/tools/ci/fetch_secret.sh $GITLAB_TOKEN write_api) || exit $?; export GITLAB_TOKEN
-  - if [ "$BUCKET_BRANCH" = "beta" ] || [ "$BUCKET_BRANCH" = "stable" ]; then TMPL_SRC_REPO="${TMPL_SRC_REPO}-release"; fi
-  - |
-    if [ "$BUCKET_BRANCH" = "nightly" ]; then
-      RELEASE_TAG="${RELEASE_TAG}-${CI_COMMIT_SHORT_SHA}"
-      TMPL_SRC_REPO="${TMPL_SRC_REPO}-nightly"
-    fi
-  - if [ "$BUCKET_BRANCH" = "dev" ]; then RELEASE_TAG="dev-${RELEASE_TAG}-${CI_COMMIT_SHORT_SHA}"; fi
-  - "dda inv pipeline.trigger-child-pipeline --project-name DataDog/images --git-ref master --timeout 3600 --variable IMAGE_VERSION --variable IMAGE_NAME --variable RELEASE_TAG --variable BUILD_TAG --variable TMPL_SRC_IMAGE --variable TMPL_SRC_REPO --variable TMPL_ADP_VERSION --variable RELEASE_STAGING --variable RELEASE_PROD --variable DYNAMIC_BUILD_RENDER_RULES --variable APPS --variable BAZEL_TARGET --variable DDR --variable DDR_WORKFLOW_ID --variable TARGET_ENV --variable DYNAMIC_BUILD_RENDER_TARGET_FORWARD_PARAMETERS"
-  retry: 2
-
-=======
->>>>>>> 47381946
 docker_trigger_cluster_agent_internal:
   stage: internal_image_deploy
-  rules: !reference [ .on_deploy_internal_or_manual ]
+  rules: !reference [.on_deploy_internal_or_manual]
   needs:
-  - job: docker_build_cluster_agent_amd64
-    artifacts: false
-  - job: docker_build_cluster_agent_arm64
-    artifacts: false
+    - job: docker_build_cluster_agent_amd64
+      artifacts: false
+    - job: docker_build_cluster_agent_arm64
+      artifacts: false
   image: registry.ddbuild.io/ci/datadog-agent-buildimages/deb_x64$DATADOG_AGENT_BUILDIMAGES_SUFFIX:$DATADOG_AGENT_BUILDIMAGES
-  tags: [ "arch:amd64" ]
+  tags: ["arch:amd64"]
   variables:
     DYNAMIC_BUILD_RENDER_RULES: agent-build-only # fake rule to not trigger the ones in the images repo
     IMAGE_VERSION: tmpl-v6
@@ -121,27 +86,27 @@
     RELEASE_STAGING: "true"
     RELEASE_PROD: "true"
   script:
-  - GITLAB_TOKEN=$($CI_PROJECT_DIR/tools/ci/fetch_secret.sh $GITLAB_TOKEN write_api) || exit $?; export GITLAB_TOKEN
-  - if [ "$BUCKET_BRANCH" = "beta" ] || [ "$BUCKET_BRANCH" = "stable" ]; then TMPL_SRC_REPO="${TMPL_SRC_REPO}-release"; fi
-  - |
-    if [ "$BUCKET_BRANCH" = "nightly" ]; then
-      RELEASE_TAG="${RELEASE_TAG}-${CI_COMMIT_SHORT_SHA}"
-      TMPL_SRC_REPO="${TMPL_SRC_REPO}-nightly"
-    fi
-  - if [ "$BUCKET_BRANCH" = "dev" ]; then RELEASE_TAG="dev-${RELEASE_TAG}-${CI_COMMIT_SHORT_SHA}"; fi
-  - "dda inv pipeline.trigger-child-pipeline --project-name DataDog/images --git-ref master --timeout 3600 --variable IMAGE_VERSION --variable IMAGE_NAME --variable RELEASE_TAG --variable BUILD_TAG --variable TMPL_SRC_IMAGE --variable TMPL_SRC_REPO --variable RELEASE_STAGING --variable RELEASE_PROD --variable DYNAMIC_BUILD_RENDER_RULES --variable APPS --variable BAZEL_TARGET --variable DDR --variable DDR_WORKFLOW_ID --variable TARGET_ENV --variable DYNAMIC_BUILD_RENDER_TARGET_FORWARD_PARAMETERS"
+    - GITLAB_TOKEN=$($CI_PROJECT_DIR/tools/ci/fetch_secret.sh $GITLAB_TOKEN write_api) || exit $?; export GITLAB_TOKEN
+    - if [ "$BUCKET_BRANCH" = "beta" ] || [ "$BUCKET_BRANCH" = "stable" ]; then TMPL_SRC_REPO="${TMPL_SRC_REPO}-release"; fi
+    - |
+      if [ "$BUCKET_BRANCH" = "nightly" ]; then
+        RELEASE_TAG="${RELEASE_TAG}-${CI_COMMIT_SHORT_SHA}"
+        TMPL_SRC_REPO="${TMPL_SRC_REPO}-nightly"
+      fi
+    - if [ "$BUCKET_BRANCH" = "dev" ]; then RELEASE_TAG="dev-${RELEASE_TAG}-${CI_COMMIT_SHORT_SHA}"; fi
+    - "dda inv pipeline.trigger-child-pipeline --project-name DataDog/images --git-ref master --timeout 3600 --variable IMAGE_VERSION --variable IMAGE_NAME --variable RELEASE_TAG --variable BUILD_TAG --variable TMPL_SRC_IMAGE --variable TMPL_SRC_REPO --variable RELEASE_STAGING --variable RELEASE_PROD --variable DYNAMIC_BUILD_RENDER_RULES --variable APPS --variable BAZEL_TARGET --variable DDR --variable DDR_WORKFLOW_ID --variable TARGET_ENV --variable DYNAMIC_BUILD_RENDER_TARGET_FORWARD_PARAMETERS"
   retry: 2
 
 docker_trigger_cluster_agent_internal-fips:
   stage: internal_image_deploy
-  rules: !reference [ .on_deploy_internal_or_manual ]
+  rules: !reference [.on_deploy_internal_or_manual]
   needs:
-  - job: docker_build_cluster_agent_fips_amd64
-    artifacts: false
-  - job: docker_build_cluster_agent_fips_arm64
-    artifacts: false
+    - job: docker_build_cluster_agent_fips_amd64
+      artifacts: false
+    - job: docker_build_cluster_agent_fips_arm64
+      artifacts: false
   image: registry.ddbuild.io/ci/datadog-agent-buildimages/deb_x64$DATADOG_AGENT_BUILDIMAGES_SUFFIX:$DATADOG_AGENT_BUILDIMAGES
-  tags: [ "arch:amd64" ]
+  tags: ["arch:amd64"]
   variables:
     DYNAMIC_BUILD_RENDER_RULES: agent-build-only # fake rule to not trigger the ones in the images repo
     IMAGE_VERSION: tmpl-v6
@@ -153,34 +118,27 @@
     RELEASE_STAGING: "true"
     RELEASE_PROD: "true"
   script:
-  - GITLAB_TOKEN=$($CI_PROJECT_DIR/tools/ci/fetch_secret.sh $GITLAB_TOKEN write_api) || exit $?; export GITLAB_TOKEN
-  - if [ "$BUCKET_BRANCH" = "beta" ] || [ "$BUCKET_BRANCH" = "stable" ]; then TMPL_SRC_REPO="${TMPL_SRC_REPO}-release"; fi
-  - |
-    if [ "$BUCKET_BRANCH" = "nightly" ]; then
-      RELEASE_TAG="${RELEASE_TAG}-${CI_COMMIT_SHORT_SHA}"
-      TMPL_SRC_REPO="${TMPL_SRC_REPO}-nightly"
-    fi
-  - if [ "$BUCKET_BRANCH" = "dev" ]; then RELEASE_TAG="dev-${RELEASE_TAG}-${CI_COMMIT_SHORT_SHA}"; fi
-  - "dda inv pipeline.trigger-child-pipeline --project-name DataDog/images --git-ref master --timeout 3600 --variable IMAGE_VERSION --variable IMAGE_NAME --variable RELEASE_TAG --variable BUILD_TAG --variable TMPL_SRC_IMAGE --variable TMPL_SRC_REPO --variable RELEASE_STAGING --variable RELEASE_PROD --variable DYNAMIC_BUILD_RENDER_RULES --variable APPS --variable BAZEL_TARGET --variable DDR --variable DDR_WORKFLOW_ID --variable TARGET_ENV --variable DYNAMIC_BUILD_RENDER_TARGET_FORWARD_PARAMETERS"
+    - GITLAB_TOKEN=$($CI_PROJECT_DIR/tools/ci/fetch_secret.sh $GITLAB_TOKEN write_api) || exit $?; export GITLAB_TOKEN
+    - if [ "$BUCKET_BRANCH" = "beta" ] || [ "$BUCKET_BRANCH" = "stable" ]; then TMPL_SRC_REPO="${TMPL_SRC_REPO}-release"; fi
+    - |
+      if [ "$BUCKET_BRANCH" = "nightly" ]; then
+        RELEASE_TAG="${RELEASE_TAG}-${CI_COMMIT_SHORT_SHA}"
+        TMPL_SRC_REPO="${TMPL_SRC_REPO}-nightly"
+      fi
+    - if [ "$BUCKET_BRANCH" = "dev" ]; then RELEASE_TAG="dev-${RELEASE_TAG}-${CI_COMMIT_SHORT_SHA}"; fi
+    - "dda inv pipeline.trigger-child-pipeline --project-name DataDog/images --git-ref master --timeout 3600 --variable IMAGE_VERSION --variable IMAGE_NAME --variable RELEASE_TAG --variable BUILD_TAG --variable TMPL_SRC_IMAGE --variable TMPL_SRC_REPO --variable RELEASE_STAGING --variable RELEASE_PROD --variable DYNAMIC_BUILD_RENDER_RULES --variable APPS --variable BAZEL_TARGET --variable DDR --variable DDR_WORKFLOW_ID --variable TARGET_ENV --variable DYNAMIC_BUILD_RENDER_TARGET_FORWARD_PARAMETERS"
   retry: 2
 
 docker_trigger_internal-full:
   stage: internal_image_deploy
-  rules: !reference [ .on_deploy_internal_or_manual ]
+  rules: !reference [.on_deploy_internal_or_manual]
   needs:
-<<<<<<< HEAD
-  - job: docker_build_ot_agent7_jmx
-    artifacts: false
-  - job: docker_build_ot_agent7_jmx_arm64
-    artifacts: false
-=======
     - job: docker_build_agent7_full
       artifacts: false
     - job: docker_build_agent7_full_arm64
       artifacts: false
->>>>>>> 47381946
   image: registry.ddbuild.io/ci/datadog-agent-buildimages/deb_x64$DATADOG_AGENT_BUILDIMAGES_SUFFIX:$DATADOG_AGENT_BUILDIMAGES
-  tags: [ "arch:amd64" ]
+  tags: ["arch:amd64"]
   variables:
     DYNAMIC_BUILD_RENDER_RULES: agent-build-only # fake rule to not trigger the ones in the images repo
     IMAGE_VERSION: tmpl-v14
@@ -192,27 +150,27 @@
     TMPL_ADP_VERSION: 0.1.7
     RELEASE_STAGING: "true"
   script:
-  - GITLAB_TOKEN=$($CI_PROJECT_DIR/tools/ci/fetch_secret.sh $GITLAB_TOKEN write_api) || exit $?; export GITLAB_TOKEN
-  - if [ "$BUCKET_BRANCH" = "beta" ] || [ "$BUCKET_BRANCH" = "stable" ]; then TMPL_SRC_REPO="${TMPL_SRC_REPO}-release"; fi
-  - |
-    if [ "$BUCKET_BRANCH" = "nightly" ]; then
-      RELEASE_TAG="${RELEASE_TAG}-${CI_COMMIT_SHORT_SHA}"
-      TMPL_SRC_REPO="${TMPL_SRC_REPO}-nightly"
-    fi
-  - if [ "$BUCKET_BRANCH" = "dev" ]; then RELEASE_TAG="dev-${RELEASE_TAG}-${CI_COMMIT_SHORT_SHA}"; fi
-  - "dda inv pipeline.trigger-child-pipeline --project-name DataDog/images --git-ref master --timeout 3600 --variable IMAGE_VERSION --variable IMAGE_NAME --variable RELEASE_TAG --variable BUILD_TAG --variable TMPL_SRC_IMAGE --variable TMPL_SRC_REPO --variable TMPL_ADP_VERSION --variable RELEASE_STAGING --variable RELEASE_PROD --variable DYNAMIC_BUILD_RENDER_RULES --variable APPS --variable BAZEL_TARGET --variable DDR --variable DDR_WORKFLOW_ID --variable TARGET_ENV --variable DYNAMIC_BUILD_RENDER_TARGET_FORWARD_PARAMETERS"
+    - GITLAB_TOKEN=$($CI_PROJECT_DIR/tools/ci/fetch_secret.sh $GITLAB_TOKEN write_api) || exit $?; export GITLAB_TOKEN
+    - if [ "$BUCKET_BRANCH" = "beta" ] || [ "$BUCKET_BRANCH" = "stable" ]; then TMPL_SRC_REPO="${TMPL_SRC_REPO}-release"; fi
+    - |
+      if [ "$BUCKET_BRANCH" = "nightly" ]; then
+        RELEASE_TAG="${RELEASE_TAG}-${CI_COMMIT_SHORT_SHA}"
+        TMPL_SRC_REPO="${TMPL_SRC_REPO}-nightly"
+      fi
+    - if [ "$BUCKET_BRANCH" = "dev" ]; then RELEASE_TAG="dev-${RELEASE_TAG}-${CI_COMMIT_SHORT_SHA}"; fi
+    - "dda inv pipeline.trigger-child-pipeline --project-name DataDog/images --git-ref master --timeout 3600 --variable IMAGE_VERSION --variable IMAGE_NAME --variable RELEASE_TAG --variable BUILD_TAG --variable TMPL_SRC_IMAGE --variable TMPL_SRC_REPO --variable TMPL_ADP_VERSION --variable RELEASE_STAGING --variable RELEASE_PROD --variable DYNAMIC_BUILD_RENDER_RULES --variable APPS --variable BAZEL_TARGET --variable DDR --variable DDR_WORKFLOW_ID --variable TARGET_ENV --variable DYNAMIC_BUILD_RENDER_TARGET_FORWARD_PARAMETERS"
   retry: 2
 
 docker_trigger_internal-ot_standalone:
   stage: internal_image_deploy
-  rules: !reference [ .on_deploy_internal_or_manual ]
+  rules: !reference [.on_deploy_internal_or_manual]
   needs:
-  - job: docker_build_ot_agent_standalone_amd64
-    artifacts: false
-  - job: docker_build_ot_agent_standalone_arm64
-    artifacts: false
+    - job: docker_build_ot_agent_standalone_amd64
+      artifacts: false
+    - job: docker_build_ot_agent_standalone_arm64
+      artifacts: false
   image: registry.ddbuild.io/ci/datadog-agent-buildimages/deb_x64$DATADOG_AGENT_BUILDIMAGES_SUFFIX:$DATADOG_AGENT_BUILDIMAGES
-  tags: [ "arch:amd64" ]
+  tags: ["arch:amd64"]
   variables:
     DYNAMIC_BUILD_RENDER_RULES: agent-build-only # fake rule to not trigger the ones in the images repo
     IMAGE_VERSION: tmpl-v14
@@ -223,13 +181,13 @@
     TMPL_SRC_REPO: ci/datadog-agent/otel-agent
     RELEASE_STAGING: "true"
   script:
-  - GITLAB_TOKEN=$($CI_PROJECT_DIR/tools/ci/fetch_secret.sh $GITLAB_TOKEN write_api) || exit $?; export GITLAB_TOKEN
-  - if [ "$BUCKET_BRANCH" = "beta" ] || [ "$BUCKET_BRANCH" = "stable" ]; then TMPL_SRC_REPO="${TMPL_SRC_REPO}-release"; fi
-  - |
-    if [ "$BUCKET_BRANCH" = "nightly" ]; then
-      RELEASE_TAG="${RELEASE_TAG}-${CI_COMMIT_SHORT_SHA}"
-      TMPL_SRC_REPO="${TMPL_SRC_REPO}-nightly"
-    fi
-  - if [ "$BUCKET_BRANCH" = "dev" ]; then RELEASE_TAG="dev-${RELEASE_TAG}-${CI_COMMIT_SHORT_SHA}"; fi
-  - "inv pipeline.trigger-child-pipeline --project-name DataDog/images --git-ref master --timeout 3600 --variable IMAGE_VERSION --variable IMAGE_NAME --variable RELEASE_TAG --variable BUILD_TAG --variable TMPL_SRC_IMAGE --variable TMPL_SRC_REPO --variable RELEASE_STAGING --variable RELEASE_PROD --variable DYNAMIC_BUILD_RENDER_RULES --variable APPS --variable BAZEL_TARGET --variable DDR --variable DDR_WORKFLOW_ID --variable TARGET_ENV --variable DYNAMIC_BUILD_RENDER_TARGET_FORWARD_PARAMETERS"
+    - GITLAB_TOKEN=$($CI_PROJECT_DIR/tools/ci/fetch_secret.sh $GITLAB_TOKEN write_api) || exit $?; export GITLAB_TOKEN
+    - if [ "$BUCKET_BRANCH" = "beta" ] || [ "$BUCKET_BRANCH" = "stable" ]; then TMPL_SRC_REPO="${TMPL_SRC_REPO}-release"; fi
+    - |
+      if [ "$BUCKET_BRANCH" = "nightly" ]; then
+        RELEASE_TAG="${RELEASE_TAG}-${CI_COMMIT_SHORT_SHA}"
+        TMPL_SRC_REPO="${TMPL_SRC_REPO}-nightly"
+      fi
+    - if [ "$BUCKET_BRANCH" = "dev" ]; then RELEASE_TAG="dev-${RELEASE_TAG}-${CI_COMMIT_SHORT_SHA}"; fi
+    - "inv pipeline.trigger-child-pipeline --project-name DataDog/images --git-ref master --timeout 3600 --variable IMAGE_VERSION --variable IMAGE_NAME --variable RELEASE_TAG --variable BUILD_TAG --variable TMPL_SRC_IMAGE --variable TMPL_SRC_REPO --variable RELEASE_STAGING --variable RELEASE_PROD --variable DYNAMIC_BUILD_RENDER_RULES --variable APPS --variable BAZEL_TARGET --variable DDR --variable DDR_WORKFLOW_ID --variable TARGET_ENV --variable DYNAMIC_BUILD_RENDER_TARGET_FORWARD_PARAMETERS"
   retry: 2