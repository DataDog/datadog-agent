---
# pkg_metrics stage
# Contains jobs which send metrics (package size) about the Linus Agent packages to our backend.

.add_metric_func:
  script:
    - apt-get install -y jq
    # Build up a JSON body in $post_body.
    # To send metrics accumulated in $post_body by add_metric, use the .send_metrics script
    - 'post_body="{\"series\": []}"'
    - currenttime=$(date +%s)
    - |
        add_metric() {
            local metric="${1}"
            shift
            local value="${1}"
            shift

            local tags=[]
            while [ -n "${1}" ]; do
                tags=$(echo $tags | jq -c ". += [\"${1}\"]")
                shift
            done

            post_body=$(echo $post_body | jq -c ".series += [{\"metric\":\"$metric\", \"points\":[[$currenttime, $value]],\"tags\":$tags}]")
        }

.send_metrics:
  script:
    # Send the metrics accumulated by add_metric
    - DD_API_KEY=$(aws ssm get-parameter --region us-east-1 --name ci.datadog-agent.datadog_api_key --with-decryption --query "Parameter.Value" --out text)
    - 'curl --fail -X POST -H "Content-type: application/json" -d "$post_body" "https://api.datadoghq.com/api/v1/series?api_key=$DD_API_KEY"'


send_pkg_size-a6:
  allow_failure: true
  rules:
    !reference [.on_deploy_a6]
  stage: pkg_metrics
  image: 486234852809.dkr.ecr.us-east-1.amazonaws.com/ci/datadog-agent-buildimages/deb_x64:$DATADOG_AGENT_BUILDIMAGES
  tags: ["runner:main"]
  dependencies:
    - agent_deb-x64-a6
    - agent_rpm-x64-a6
    - agent_suse-x64-a6
  before_script:
    # FIXME: tmp while we uppdate the base image
    - apt-get install -y wget rpm2cpio cpio
    - ls -l $OMNIBUS_PACKAGE_DIR
    - ls -l $OMNIBUS_PACKAGE_DIR_SUSE
  script:
    - source /root/.bashrc && conda activate ddpy3
    - mkdir -p /tmp/deb/agent
    - mkdir -p /tmp/rpm/agent
    - mkdir -p /tmp/suse/agent

    # we silence dpkg and cpio output so we don't exceed gitlab log limit

    # debian
    - dpkg -x $OMNIBUS_PACKAGE_DIR/datadog-agent_6*_amd64.deb /tmp/deb/agent > /dev/null
    - DEB_AGENT_SIZE=$(du -sB1 /tmp/deb/agent | sed 's/\([0-9]\+\).\+/\1/')
    # centos
    - cd /tmp/rpm/agent && rpm2cpio $OMNIBUS_PACKAGE_DIR/datadog-agent-6.*.x86_64.rpm | cpio -idm > /dev/null
    - RPM_AGENT_SIZE=$(du -sB1 /tmp/rpm/agent | sed 's/\([0-9]\+\).\+/\1/')
    # suse
    - cd /tmp/suse/agent && rpm2cpio $OMNIBUS_PACKAGE_DIR_SUSE/datadog-agent-6.*.x86_64.rpm | cpio -idm > /dev/null
    - SUSE_AGENT_SIZE=$(du -sB1 /tmp/suse/agent | sed 's/\([0-9]\+\).\+/\1/')

    - currenttime=$(date +%s)
    - DD_API_KEY=$(aws ssm get-parameter --region us-east-1 --name ci.datadog-agent.datadog_api_key --with-decryption --query "Parameter.Value" --out text)
    - |
      curl --fail -X POST -H "Content-type: application/json" \
      -d "{\"series\":[
            {\"metric\":\"datadog.agent.package.size\",\"points\":[[$currenttime, $DEB_AGENT_SIZE]], \"tags\":[\"os:debian\", \"package:agent\", \"agent:6\", \"bucket_branch:$BUCKET_BRANCH\"]},
            {\"metric\":\"datadog.agent.package.size\",\"points\":[[$currenttime, $RPM_AGENT_SIZE]], \"tags\":[\"os:centos\", \"package:agent\", \"agent:6\", \"bucket_branch:$BUCKET_BRANCH\"]},
            {\"metric\":\"datadog.agent.package.size\",\"points\":[[$currenttime, $SUSE_AGENT_SIZE]], \"tags\":[\"os:suse\", \"package:agent\", \"agent:6\", \"bucket_branch:$BUCKET_BRANCH\"]}
          ]}" \
      "https://api.datadoghq.com/api/v1/series?api_key=$DD_API_KEY"

send_pkg_size-a7:
  allow_failure: true
  rules:
    !reference [.on_deploy_a7]
  stage: pkg_metrics
  image: 486234852809.dkr.ecr.us-east-1.amazonaws.com/ci/datadog-agent-buildimages/deb_x64:$DATADOG_AGENT_BUILDIMAGES
  tags: ["runner:main"]
  dependencies:
    - agent_deb-x64-a7
    - iot_agent_deb-x64
    - dogstatsd_deb-x64
    - agent_rpm-x64-a7
    - iot_agent_rpm-x64
    - dogstatsd_rpm-x64
    - agent_suse-x64-a7
    - dogstatsd_suse-x64
    - iot_agent_suse-x64
  before_script:
    # FIXME: tmp while we uppdate the base image
    - apt-get install -y wget rpm2cpio cpio
    - ls -l $OMNIBUS_PACKAGE_DIR
    - ls -l $OMNIBUS_PACKAGE_DIR_SUSE
  script:
    - !reference [.add_metric_func, script]

    - source /root/.bashrc && conda activate ddpy3
    - mkdir -p /tmp/deb/agent /tmp/deb/dogstatsd /tmp/deb/iot-agent
    - mkdir -p /tmp/rpm/agent /tmp/rpm/dogstatsd /tmp/rpm/iot-agent
    - mkdir -p /tmp/suse/agent /tmp/suse/dogstatsd /tmp/suse/iot-agent

    - |
        add_metrics() {
            local base="${1}"
            local os="${2}"

<<<<<<< HEAD
            # record a the total uncompressed size of each package
            add_metric datadog.agent.package.size $(du -sB1 ${base}/agent | sed 's/\([0-9]\+\).\+/\1/') os:${os} package:agent agent:7 bucket_branch:$BUCKET_BRANCH
            add_metric datadog.agent.package.size $(du -sB1 ${base}/dogstatsd | sed 's/\([0-9]\+\).\+/\1/') os:${os} package:dogstatsd agent:7 bucket_branch:$BUCKET_BRANCH
            add_metric datadog.agent.package.size $(du -sB1 ${base}/iot-agent | sed 's/\([0-9]\+\).\+/\1/') os:${os} package:iot-agent agent:7 bucket_branch:$BUCKET_BRANCH
=======
            # record the total uncompressed size of each package
            add_metric datadog.agent.package.size $(du -sB1 ${base}/agent | sed 's/\([0-9]\+\).\+/\1/') os:${os} package:agent agent:7 bucket_branch:$DEB_RPM_BUCKET_BRANCH
            add_metric datadog.agent.package.size $(du -sB1 ${base}/dogstatsd | sed 's/\([0-9]\+\).\+/\1/') os:${os} package:dogstatsd agent:7 bucket_branch:$DEB_RPM_BUCKET_BRANCH
            add_metric datadog.agent.package.size $(du -sB1 ${base}/iot-agent | sed 's/\([0-9]\+\).\+/\1/') os:${os} package:iot-agent agent:7 bucket_branch:$DEB_RPM_BUCKET_BRANCH
>>>>>>> 0dbbac32

            # record the size of each of the important binaries in each package
            add_metric datadog.agent.binary.size $(du -sB1 ${base}/agent/opt/datadog-agent/bin/agent/agent | sed 's/\([0-9]\+\).\+/\1/') bin:agent os:${os} package:agent agent:7 bucket_branch:$BUCKET_BRANCH
            add_metric datadog.agent.binary.size $(du -sB1 ${base}/agent/opt/datadog-agent/embedded/bin/trace-agent | sed 's/\([0-9]\+\).\+/\1/') bin:trace-agent os:${os} package:agent agent:7 bucket_branch:$BUCKET_BRANCH
            add_metric datadog.agent.binary.size $(du -sB1 ${base}/agent/opt/datadog-agent/embedded/bin/security-agent | sed 's/\([0-9]\+\).\+/\1/') bin:security-agent os:${os} package:agent agent:7 bucket_branch:$BUCKET_BRANCH
            add_metric datadog.agent.binary.size $(du -sB1 ${base}/agent/opt/datadog-agent/embedded/bin/process-agent | sed 's/\([0-9]\+\).\+/\1/') bin:process-agent os:${os} package:agent agent:7 bucket_branch:$BUCKET_BRANCH
            add_metric datadog.agent.binary.size $(du -sB1 ${base}/agent/opt/datadog-agent/embedded/bin/system-probe | sed 's/\([0-9]\+\).\+/\1/') bin:system-probe os:${os} package:agent agent:7 bucket_branch:$BUCKET_BRANCH
            add_metric datadog.agent.binary.size $(du -sB1 ${base}/dogstatsd/opt/datadog-dogstatsd/bin/dogstatsd | sed 's/\([0-9]\+\).\+/\1/') bin:dogstatsd os:${os} package:dogstatsd agent:7 bucket_branch:$BUCKET_BRANCH
            add_metric datadog.agent.binary.size $(du -sB1 ${base}/iot-agent/opt/datadog-agent/bin/agent/agent | sed 's/\([0-9]\+\).\+/\1/') bin:agent os:${os} package:iot-agent agent:7 bucket_branch:$BUCKET_BRANCH
        }

    # We silence dpkg and cpio output so we don't exceed gitlab log limit

    # debian
    - dpkg -x $OMNIBUS_PACKAGE_DIR/datadog-agent_7*_amd64.deb /tmp/deb/agent > /dev/null
    - dpkg -x $OMNIBUS_PACKAGE_DIR/datadog-iot-agent_7*_amd64.deb /tmp/deb/iot-agent > /dev/null
    - dpkg -x $OMNIBUS_PACKAGE_DIR/datadog-dogstatsd_7*_amd64.deb /tmp/deb/dogstatsd > /dev/null
    - add_metrics /tmp/deb debian

    # centos
    - cd /tmp/rpm/agent && rpm2cpio $OMNIBUS_PACKAGE_DIR/datadog-agent-7.*.x86_64.rpm | cpio -idm > /dev/null
    - cd /tmp/rpm/dogstatsd && rpm2cpio $OMNIBUS_PACKAGE_DIR/datadog-dogstatsd-7.*.x86_64.rpm | cpio -idm > /dev/null
    - cd /tmp/rpm/iot-agent && rpm2cpio $OMNIBUS_PACKAGE_DIR/datadog-iot-agent-7.*.x86_64.rpm | cpio -idm > /dev/null
    - add_metrics /tmp/rpm centos

    # suse
    - cd /tmp/suse/agent && rpm2cpio $OMNIBUS_PACKAGE_DIR_SUSE/datadog-agent-7.*.x86_64.rpm | cpio -idm > /dev/null
    - cd /tmp/suse/dogstatsd && rpm2cpio $OMNIBUS_PACKAGE_DIR_SUSE/datadog-dogstatsd-7.*.x86_64.rpm | cpio -idm > /dev/null
    - cd /tmp/suse/iot-agent && rpm2cpio $OMNIBUS_PACKAGE_DIR_SUSE/datadog-iot-agent-7.*.x86_64.rpm | cpio -idm > /dev/null
    - add_metrics /tmp/suse suse

    # Send package and binary size metrics
    - !reference [.send_metrics, script]

.check_pkg_size:
  stage: pkg_metrics
  image: 486234852809.dkr.ecr.us-east-1.amazonaws.com/ci/datadog-agent-buildimages/deb_x64:$DATADOG_AGENT_BUILDIMAGES
  tags: ["runner:main"]
  script:
    - !reference [.add_metric_func, script]

    - ls -l $OMNIBUS_PACKAGE_DIR
    - ls -l $OMNIBUS_PACKAGE_DIR_SUSE
    - source /root/.bashrc && conda activate ddpy3
    - export failures=0
    - export last_stable=$(inv release.get-release-json-value "last_stable::${MAJOR_VERSION}")
    # Get stable packages from S3 buckets, send new package sizes & compare stable and new package sizes
    # The loop assumes that all flavors start with "da", which is currently the case
    # We want to run all package size comparisons before failing, so we set +e while doing the comparisons
    # to get the error codes without exiting the shell.
    - |
        for flavor in ${FLAVORS}; do
            mkdir -p "/tmp/stable/${flavor}" "/tmp/stable/${flavor}/suse"
            curl -sSL "https://s3.amazonaws.com/apt.datadoghq.com/pool/d/da/${flavor}_${last_stable}-1_amd64.deb" -o "/tmp/stable/${flavor}/${flavor}_${last_stable}-1_amd64.deb"
            curl -sSL "https://s3.amazonaws.com/yum.datadoghq.com/stable/${MAJOR_VERSION}/x86_64/${flavor}-${last_stable}-1.x86_64.rpm" -o "/tmp/stable/${flavor}/${flavor}-${last_stable}-1.x86_64.rpm"
            curl -sSL "https://s3.amazonaws.com/yum.datadoghq.com/suse/stable/${MAJOR_VERSION}/x86_64/${flavor}-${last_stable}-1.x86_64.rpm" -o "/tmp/stable/${flavor}/suse/${flavor}-${last_stable}-1.x86_64.rpm"
            
            add_metric datadog.agent.compressed_package.size $(du -sB1 ${OMNIBUS_PACKAGE_DIR}/${flavor}_${MAJOR_VERSION}*_amd64.deb | cut -f -1) os:debian package:${flavor} agent:${MAJOR_VERSION} git_ref:${CI_COMMIT_REF_SLUG} bucket_branch:${DEB_RPM_BUCKET_BRANCH}
            add_metric datadog.agent.compressed_package.size $(du -sB1 ${OMNIBUS_PACKAGE_DIR}/${flavor}-${MAJOR_VERSION}.*.x86_64.rpm | cut -f -1) os:centos package:${flavor} agent:${MAJOR_VERSION} git_ref:${CI_COMMIT_REF_SLUG} bucket_branch:${DEB_RPM_BUCKET_BRANCH}
            add_metric datadog.agent.compressed_package.size $(du -sB1 ${OMNIBUS_PACKAGE_DIR_SUSE}/${flavor}-${MAJOR_VERSION}.*.x86_64.rpm | cut -f -1) os:suse package:${flavor} agent:${MAJOR_VERSION} git_ref:${CI_COMMIT_REF_SLUG} bucket_branch:${DEB_RPM_BUCKET_BRANCH}

            set +e
            inv package.compare-size --package-type "${flavor} deb" --last-stable "${last_stable}" --threshold "${max_sizes[${flavor}]}" --new-package "$OMNIBUS_PACKAGE_DIR/${flavor}_${MAJOR_VERSION}*_amd64.deb" --stable-package "/tmp/stable/${flavor}/${flavor}_${last_stable}-1_amd64.deb"
            failures=$((${failures}+$?))
            inv package.compare-size --package-type "${flavor} rpm" --last-stable "${last_stable}" --threshold "${max_sizes[${flavor}]}" --new-package "$OMNIBUS_PACKAGE_DIR/${flavor}-${MAJOR_VERSION}.*.x86_64.rpm" --stable-package "/tmp/stable/${flavor}/${flavor}-${last_stable}-1.x86_64.rpm"
            failures=$((${failures}+$?))
            inv package.compare-size --package-type "${flavor} suse rpm" --last-stable "${last_stable}" --threshold "${max_sizes[${flavor}]}" --new-package "$OMNIBUS_PACKAGE_DIR_SUSE/${flavor}-${MAJOR_VERSION}.*.x86_64.rpm" --stable-package "/tmp/stable/${flavor}/suse/${flavor}-${last_stable}-1.x86_64.rpm"
            failures=$((${failures}+$?))
            set -e
        done

    # Send package size metrics
    - !reference [.send_metrics, script]

    # Make the job fail if at least one package is above threshold
    - if [ "${failures}" -ne "0" ]; then false; fi

check_pkg_size-a6:
  extends: .check_pkg_size
  rules:
    !reference [.on_a6]
  needs:
    - agent_deb-x64-a6
    - agent_rpm-x64-a6
    - agent_suse-x64-a6
  variables:
    MAJOR_VERSION: 6
    FLAVORS: "datadog-agent"
  before_script:
    - |
        declare -Ar max_sizes=(
            ["datadog-agent"]="15000000"
        )

check_pkg_size-a7:
  extends: .check_pkg_size
  rules:
    !reference [.on_a7]
  needs:
    - agent_deb-x64-a7
    - iot_agent_deb-x64
    - dogstatsd_deb-x64
    - agent_rpm-x64-a7
    - iot_agent_rpm-x64
    - dogstatsd_rpm-x64
    - agent_suse-x64-a7
    - dogstatsd_suse-x64
    - iot_agent_suse-x64
  variables:
    MAJOR_VERSION: 7
    FLAVORS: "datadog-agent datadog-iot-agent datadog-dogstatsd"
  before_script:
    - |
        declare -Ar max_sizes=(
            ["datadog-agent"]="15000000"
            ["datadog-iot-agent"]="10000000"
            ["datadog-dogstatsd"]="10000000"
        )<|MERGE_RESOLUTION|>--- conflicted
+++ resolved
@@ -112,17 +112,10 @@
             local base="${1}"
             local os="${2}"
 
-<<<<<<< HEAD
-            # record a the total uncompressed size of each package
+            # record the total uncompressed size of each package
             add_metric datadog.agent.package.size $(du -sB1 ${base}/agent | sed 's/\([0-9]\+\).\+/\1/') os:${os} package:agent agent:7 bucket_branch:$BUCKET_BRANCH
             add_metric datadog.agent.package.size $(du -sB1 ${base}/dogstatsd | sed 's/\([0-9]\+\).\+/\1/') os:${os} package:dogstatsd agent:7 bucket_branch:$BUCKET_BRANCH
             add_metric datadog.agent.package.size $(du -sB1 ${base}/iot-agent | sed 's/\([0-9]\+\).\+/\1/') os:${os} package:iot-agent agent:7 bucket_branch:$BUCKET_BRANCH
-=======
-            # record the total uncompressed size of each package
-            add_metric datadog.agent.package.size $(du -sB1 ${base}/agent | sed 's/\([0-9]\+\).\+/\1/') os:${os} package:agent agent:7 bucket_branch:$DEB_RPM_BUCKET_BRANCH
-            add_metric datadog.agent.package.size $(du -sB1 ${base}/dogstatsd | sed 's/\([0-9]\+\).\+/\1/') os:${os} package:dogstatsd agent:7 bucket_branch:$DEB_RPM_BUCKET_BRANCH
-            add_metric datadog.agent.package.size $(du -sB1 ${base}/iot-agent | sed 's/\([0-9]\+\).\+/\1/') os:${os} package:iot-agent agent:7 bucket_branch:$DEB_RPM_BUCKET_BRANCH
->>>>>>> 0dbbac32
 
             # record the size of each of the important binaries in each package
             add_metric datadog.agent.binary.size $(du -sB1 ${base}/agent/opt/datadog-agent/bin/agent/agent | sed 's/\([0-9]\+\).\+/\1/') bin:agent os:${os} package:agent agent:7 bucket_branch:$BUCKET_BRANCH
