--- conflicted
+++ resolved
@@ -30,11 +30,6 @@
     - kitchen_centos_upgrade7_iot_agent-a7
     - kitchen_debian_install_script_agent-a6_arm64
     - kitchen_debian_install_script_agent-a6_x64
-<<<<<<< HEAD
-    - kitchen_debian_install_script_agent-a7_x64
-=======
-    - kitchen_debian_install_script_agent-a7_arm64
->>>>>>> 1dca3cae
     - kitchen_debian_install_script_dogstatsd-a7
     - kitchen_debian_install_script_heroku_agent-a6
     - kitchen_debian_install_script_heroku_agent-a7
