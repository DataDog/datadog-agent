--- conflicted
+++ resolved
@@ -1,35 +1,9 @@
-<<<<<<< HEAD
 # System probe overrides
 upload_dependencies_system_probe_x64:
   extends:
     - .package_dependencies
   needs: ["pull_test_dockers_x64"]
-  rules: !reference [.on_system_probe_changes_or_manual]
-=======
-.pull_test_dockers:
-  image: 486234852809.dkr.ecr.us-east-1.amazonaws.com/ci/datadog-agent-buildimages/docker_x64$DATADOG_AGENT_BUILDIMAGES_SUFFIX:$DATADOG_AGENT_BUILDIMAGES
-  needs: []
-  tags: ["arch:amd64"]
-  rules:
-    !reference [ .on_system_probe_or_e2e_changes_or_manual ]
-  stage: kernel_matrix_testing
-  script:
-    # DockerHub login for build to limit rate limit when pulling base images
-    - DOCKER_REGISTRY_LOGIN=$(aws ssm get-parameter --region us-east-1 --name ci.datadog-agent.$DOCKER_REGISTRY_LOGIN_SSM_KEY --with-decryption --query "Parameter.Value" --out text)
-    - aws ssm get-parameter --region us-east-1 --name ci.datadog-agent.$DOCKER_REGISTRY_PWD_SSM_KEY --with-decryption --query "Parameter.Value" --out text | crane auth login --username "$DOCKER_REGISTRY_LOGIN" --password-stdin "$DOCKER_REGISTRY_URL"
-    # Pull base images
-    - mkdir $KMT_DOCKERS
-    - inv -e system-probe.save-test-dockers --use-crane --output-dir $KMT_DOCKERS --arch $ARCH
-  artifacts:
-    expire_in: 1 day
-    paths:
-      - $KMT_DOCKERS
-  variables:
-    KMT_DOCKERS: $DD_AGENT_TESTING_DIR/kmt-dockers-$ARCH
-
-pull_test_dockers_x64:
-  extends: .pull_test_dockers
->>>>>>> 6131465e
+  rules: !reference [.on_system_probe_or_e2e_changes_or_manual]
   variables:
     ARCH: amd64
     INSTANCE_TYPE: m5d.metal
@@ -39,7 +13,7 @@
   extends:
     - .package_dependencies
   needs: ["pull_test_dockers_arm64"]
-  rules: !reference [.on_system_probe_changes_or_manual]
+  rules: !reference [.on_system_probe_or_e2e_changes_or_manual]
   variables:
     ARCH: arm64
     INSTANCE_TYPE: m6gd.metal
@@ -51,27 +25,8 @@
   image: 486234852809.dkr.ecr.us-east-1.amazonaws.com/ci/datadog-agent-buildimages/system-probe_x64$DATADOG_AGENT_SYSPROBE_BUILDIMAGES_SUFFIX:$DATADOG_AGENT_SYSPROBE_BUILDIMAGES
   tags: ["arch:amd64"]
   allow_failure: true
-<<<<<<< HEAD
-  script:
-    # Build dependencies directory
-    - mkdir -p $DEPENDENCIES
-    - pushd $DEPENDENCIES
-    # download and copy btf files
-    - mkdir -p $BTF_DIR
-    - cp $CI_PROJECT_DIR/minimized-btfs.tar.xz $BTF_DIR/minimized-btfs.tar.xz
-    # package all the dependencies
-    - ls -la $DEPENDENCIES
-    - pushd $DD_AGENT_TESTING_DIR/$ARCH
-    - tar czvf ../$ARCHIVE_NAME btfs
-    - popd
-    # upload tests
-    # Switch to new profile after the btfs have been downloaded. Switching before
-    # causes permission issues.
-=======
-  rules:
-    !reference [ .on_system_probe_or_e2e_changes_or_manual ]
+  rules: !reference [.on_system_probe_changes_or_manual]
   before_script:
->>>>>>> 6131465e
     - !reference [.kernel_matrix_testing_new_profile]
     - !reference [.write_ssh_key_file]
     - !reference [.wait_for_instances]
@@ -134,12 +89,7 @@
 .upload_system_probe_tests:
   stage: kernel_matrix_testing_prepare
   allow_failure: true
-<<<<<<< HEAD
-  rules: !reference [.on_system_probe_changes_or_manual]
-=======
-  rules:
-    !reference [ .on_system_probe_or_e2e_changes_or_manual ]
->>>>>>> 6131465e
+  rules: !reference [.on_system_probe_or_e2e_changes_or_manual]
   before_script:
     - !reference [.retrieve_linux_go_deps]
     - !reference [.kernel_matrix_testing_new_profile]
@@ -210,48 +160,14 @@
     ARCH: arm64
     INSTANCE_TYPE: m6gd.metal
 
-<<<<<<< HEAD
 .kernel_matrix_testing_run_system_probe_tests:
   extends: .kernel_matrix_testing_run_tests
   stage: kernel_matrix_testing_system_probe
-  rules: !reference [.on_system_probe_changes_or_manual]
-  variables:
-    TEST_COMPONENT: system-probe
-=======
-.upload_minimized_btfs:
-  stage: kernel_matrix_testing
-  image: 486234852809.dkr.ecr.us-east-1.amazonaws.com/ci/datadog-agent-buildimages/system-probe_x64$DATADOG_AGENT_SYSPROBE_BUILDIMAGES_SUFFIX:$DATADOG_AGENT_SYSPROBE_BUILDIMAGES
-  tags: ["arch:amd64"]
-  rules:
-    !reference [ .on_system_probe_or_e2e_changes_or_manual ]
-  allow_failure: true
-  script:
-    # Build dependencies directory
-    - mkdir -p $DEPENDENCIES
-    - pushd $DEPENDENCIES
-    # download and copy btf files
-    - mkdir -p $BTF_DIR
-    - cp $CI_PROJECT_DIR/minimized-btfs.tar.xz $BTF_DIR/minimized-btfs.tar.xz
-    # package all the dependencies
-    - ls -la $DEPENDENCIES
-    - pushd $DD_AGENT_TESTING_DIR/$ARCH
-    - tar czvf ../$ARCHIVE_NAME btfs
-    - popd
-    # upload tests
-    # Switch to new profile after the btfs have been downloaded. Switching before
-    # causes permission issues.
-    - !reference [.kernel_matrix_testing_new_profile]
-    - !reference [.write_ssh_key_file]
-    - !reference [.wait_for_instances]
-    - !reference [.get_instance_ip_by_type]
-    - !reference [.setup_ssh_config]
-    - scp $DD_AGENT_TESTING_DIR/$ARCHIVE_NAME metal_instance:/opt/kernel-version-testing/
-  variables:
-    DEPENDENCIES: $DD_AGENT_TESTING_DIR/$ARCH/btfs
-    BTF_DIR: opt/system-probe-tests/pkg/ebpf/bytecode/build/co-re/btf
-    AWS_EC2_SSH_KEY_FILE: $CI_PROJECT_DIR/ssh_key
-
-upload_minimized_btfs_x64:
+  rules: !reference [.on_system_probe_or_e2e_changes_or_manual]
+  variables:
+    TEST_COMPONENT: system-probe
+
+kernel_matrix_testing_run_system_probe_tests_x64:
   extends:
     - .upload_minimized_btfs
   needs: ["generate_minimized_btfs_x64"]
@@ -280,8 +196,7 @@
   extends:
     - .kitchen_ec2_location_us_east_1
   stage: kernel_matrix_testing
-  rules:
-    !reference [ .on_system_probe_or_e2e_changes_or_manual ]
+  rules: !reference [.on_system_probe_changes_or_manual]
   image: 486234852809.dkr.ecr.us-east-1.amazonaws.com/ci/test-infra-definitions/runner$TEST_INFRA_DEFINITIONS_BUILDIMAGES_SUFFIX:$TEST_INFRA_DEFINITIONS_BUILDIMAGES
   needs: ["go_deps", "go_tools_deps"]
   tags: ["arch:amd64"]
@@ -311,7 +226,7 @@
   script:
     - echo "s3://dd-pulumi-state?region=us-east-1&awssdk=v2&profile=$AWS_PROFILE" > $STACK_DIR
     - pulumi login $(cat $STACK_DIR | tr -d '\n')
-    - inv -e kmt.gen-config --ci --arch=$ARCH --output-file=$VMCONFIG_FILE --sets=$TEST_SETS --host-cpus=$AVAILABLE_CPUS
+    - inv -e kmt.gen-config --ci --arch=$ARCH --output-file=$VMCONFIG_FILE --sets=$TEST_SETS
     - inv -e system-probe.start-microvms --provision --vmconfig=$VMCONFIG_FILE $INSTANCE_TYPE_ARG $AMI_ID_ARG --ssh-key-name=$AWS_EC2_SSH_KEY_NAME --ssh-key-path=$AWS_EC2_SSH_KEY_FILE --infra-env=$INFRA_ENV --stack-name=kernel-matrix-testing-$ARCH-$CI_PIPELINE_ID --run-agent
     - jq -r '.' $CI_PROJECT_DIR/stack.output
     - pulumi logout
@@ -339,7 +254,6 @@
     ARCH: arm64
     AMI_ID_ARG: "--arm-ami-id=$KERNEL_MATRIX_TESTING_ARM_AMI_ID"
     LibvirtSSHKey: $CI_PROJECT_DIR/libvirt_rsa-arm
-    AVAILABLE_CPUS: "64"
 
 kernel_matrix_testing_setup_env_x64:
   extends:
@@ -350,13 +264,11 @@
     ARCH: x86_64
     AMI_ID_ARG: "--x86-ami-id=$KERNEL_MATRIX_TESTING_X86_AMI_ID"
     LibvirtSSHKey: $CI_PROJECT_DIR/libvirt_rsa-x86
-    AVAILABLE_CPUS: "96"
 
 .kernel_matrix_testing_run_tests:
   stage: kernel_matrix_testing
   allow_failure: true
-  rules:
-    !reference [ .on_system_probe_or_e2e_changes_or_manual ]
+  rules: !reference [.on_system_probe_changes_or_manual]
   variables:
     AWS_EC2_SSH_KEY_FILE: $CI_PROJECT_DIR/ssh_key
     RETRY: 2
@@ -401,11 +313,10 @@
     paths:
       - $DD_AGENT_TESTING_DIR/junit-$ARCH-$TAG-$TEST_SET.tar.gz
       - $DD_AGENT_TESTING_DIR/testjson-$ARCH-$TAG-$TEST_SET.tar.gz
->>>>>>> 6131465e
-
-kernel_matrix_testing_run_system_probe_tests_x64:
-  extends:
-    - .kernel_matrix_testing_run_system_probe_tests
+
+kernel_matrix_testing_run_tests_x64:
+  extends:
+    - .kernel_matrix_testing_run_tests
   image: 486234852809.dkr.ecr.us-east-1.amazonaws.com/ci/datadog-agent-buildimages/system-probe_x64$DATADOG_AGENT_SYSPROBE_BUILDIMAGES_SUFFIX:$DATADOG_AGENT_SYSPROBE_BUILDIMAGES
   tags: ["arch:amd64"]
   needs:
@@ -468,16 +379,12 @@
           - "centos_8"
         TEST_SET: ["no_tracersuite", "only_tracersuite"]
 
-<<<<<<< HEAD
-kernel_matrix_testing_system_probe_cleanup_arm64:
-=======
 .kernel_matrix_testing_cleanup:
   stage: kernel_matrix_testing
   image: 486234852809.dkr.ecr.us-east-1.amazonaws.com/ci/test-infra-definitions/runner$TEST_INFRA_DEFINITIONS_BUILDIMAGES_SUFFIX:$TEST_INFRA_DEFINITIONS_BUILDIMAGES
   when: always
   tags: ["arch:amd64"]
-  rules:
-    !reference [ .on_system_probe_or_e2e_changes_or_manual ]
+  rules: !reference [.on_system_probe_changes_or_manual]
   before_script:
     - !reference [.kernel_matrix_testing_new_profile]
   script:
@@ -491,7 +398,6 @@
       fi
 
 kernel_matrix_testing_cleanup_arm64:
->>>>>>> 6131465e
   extends:
     - .kernel_matrix_testing_cleanup
   needs:
