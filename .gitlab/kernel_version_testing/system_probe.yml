--- conflicted
+++ resolved
@@ -79,7 +79,7 @@
     - scp $DD_AGENT_TESTING_DIR/$ARCHIVE_NAME metal_instance:/opt/kernel-version-testing/
   variables:
     DEPENDENCIES: $DD_AGENT_TESTING_DIR/$ARCH/btfs
-    BTF_DIR: opt/system-probe-tests/pkg/ebpf/bytecode/build/co-re/btf
+    BTF_DIR: system-probe-tests/pkg/ebpf/bytecode/build/co-re/btf
     AWS_EC2_SSH_KEY_FILE: $CI_PROJECT_DIR/ssh_key
 
 upload_minimized_btfs_system_probe_x64:
@@ -152,6 +152,7 @@
     - !reference [.setup_ssh_config]
     - scp $DD_AGENT_TESTING_DIR/$ARCHIVE_NAME metal_instance:/opt/kernel-version-testing/
     - scp $DD_AGENT_TESTING_DIR/$TEST_ARCHIVE_NAME metal_instance:/opt/kernel-version-testing/
+    - ssh metal_instance "tar xzf /opt/kernel-version-testing/${TEST_ARCHIVE_NAME} -C /opt/kernel-version-testing"
     # build connector
     - pushd $CI_PROJECT_DIR/test/new-e2e
     - go build -o $CI_PROJECT_DIR/connector-${ARCH} $CI_PROJECT_DIR/test/new-e2e/system-probe/connector/main.go
@@ -171,12 +172,8 @@
     KITCHEN_TESTS: $DD_AGENT_TESTING_DIR/site-cookbooks/dd-system-probe-check/files/default/tests/pkg
     AWS_EC2_SSH_KEY_FILE: $CI_PROJECT_DIR/ssh_key
     ARCHIVE_NAME: dependencies-$ARCH.tar.gz
-<<<<<<< HEAD
-    TEST_ARCHIVE_NAME: system-probe-tests-$ARCH.tar.gz
-    TEST_COMPONENT: system-probe
-=======
+    TEST_COMPONENT: system-probe
     TEST_ARCHIVE_NAME: tests-$ARCH.tar.gz
->>>>>>> b2a1707b
   artifacts:
     when: always
     paths:
@@ -202,154 +199,10 @@
     ARCH: arm64
     INSTANCE_TYPE: m6gd.metal
 
-<<<<<<< HEAD
 .kernel_matrix_testing_run_system_probe_tests:
   extends: .kernel_matrix_testing_run_tests
   stage: kernel_matrix_testing_system_probe
   rules: !reference [.on_system_probe_or_e2e_changes_or_manual]
-=======
-.upload_minimized_btfs:
-  stage: kernel_matrix_testing
-  image: 486234852809.dkr.ecr.us-east-1.amazonaws.com/ci/datadog-agent-buildimages/system-probe_x64$DATADOG_AGENT_SYSPROBE_BUILDIMAGES_SUFFIX:$DATADOG_AGENT_SYSPROBE_BUILDIMAGES
-  tags: ["arch:amd64"]
-  rules:
-    !reference [ .on_system_probe_or_e2e_changes_or_manual ]
-  allow_failure: true
-  script:
-    # Build dependencies directory
-    - mkdir -p $DEPENDENCIES
-    - pushd $DEPENDENCIES
-    # download and copy btf files
-    - mkdir -p $BTF_DIR
-    - cp $CI_PROJECT_DIR/minimized-btfs.tar.xz $BTF_DIR/minimized-btfs.tar.xz
-    # package all the dependencies
-    - ls -la $DEPENDENCIES
-    - pushd $DD_AGENT_TESTING_DIR/$ARCH
-    - tar czvf ../$ARCHIVE_NAME btfs
-    - popd
-    # upload tests
-    # Switch to new profile after the btfs have been downloaded. Switching before
-    # causes permission issues.
-    - !reference [.kernel_matrix_testing_new_profile]
-    - !reference [.write_ssh_key_file]
-    - !reference [.wait_for_instances]
-    - !reference [.get_instance_ip_by_type]
-    - !reference [.setup_ssh_config]
-    - scp $DD_AGENT_TESTING_DIR/$ARCHIVE_NAME metal_instance:/opt/kernel-version-testing/
-  variables:
-    DEPENDENCIES: $DD_AGENT_TESTING_DIR/$ARCH/btfs
-    BTF_DIR: system-probe-tests/pkg/ebpf/bytecode/build/co-re/btf
-    AWS_EC2_SSH_KEY_FILE: $CI_PROJECT_DIR/ssh_key
-
-upload_minimized_btfs_x64:
-  extends:
-    - .upload_minimized_btfs
-  needs: ["generate_minimized_btfs_x64"]
-  variables:
-    ARCHIVE_NAME: btfs-x86_64.tar.gz
-    ARCH: x86_64
-    INSTANCE_TYPE: m5d.metal
-
-upload_minimized_btfs_arm64:
-  extends:
-    - .upload_minimized_btfs
-  needs: ["generate_minimized_btfs_arm64"]
-  variables:
-    ARCHIVE_NAME: btfs-arm64.tar.gz
-    ARCH: arm64
-    INSTANCE_TYPE: m6gd.metal
-
-.kernel_matrix_testing_new_profile:
-  - mkdir -p ~/.aws
-  - set +x
-  - aws ssm get-parameter --region us-east-1 --name ci.datadog-agent.agent-qa-profile --with-decryption --query "Parameter.Value" --out text >> ~/.aws/config
-  - set -x
-  - export AWS_PROFILE=agent-qa-ci
-
-.kernel_matrix_testing_setup_env:
-  extends:
-    - .kitchen_ec2_location_us_east_1
-  stage: kernel_matrix_testing
-  rules:
-    !reference [ .on_system_probe_or_e2e_changes_or_manual ]
-  image: 486234852809.dkr.ecr.us-east-1.amazonaws.com/ci/test-infra-definitions/runner$TEST_INFRA_DEFINITIONS_BUILDIMAGES_SUFFIX:$TEST_INFRA_DEFINITIONS_BUILDIMAGES
-  needs: ["go_deps", "go_tools_deps"]
-  tags: ["arch:amd64"]
-  variables:
-    AWS_REGION: us-east-1
-    STACK_DIR: $CI_PROJECT_DIR/stack.dir
-    # The ssh key is created by the pulumi scenario, to be used for creating
-    # instances in the build-stable account. We reuse this file to ssh into
-    # the instances in subsequent jobs.
-    AWS_EC2_SSH_KEY_FILE: $CI_PROJECT_DIR/ssh_key
-    AWS_EC2_SSH_KEY_NAME: datadog-agent-ci
-    INFRA_ENV: "aws/agent-qa"
-    PIPELINE_ID: $CI_PIPELINE_ID
-    TEAM: "ebpf-platform"
-    RESOURCE_TAGS: "instance-type:${INSTANCE_TYPE},arch:${ARCH}"
-    KUBERNETES_MEMORY_REQUEST: "12Gi"
-    KUBERNETES_MEMORY_LIMIT: "16Gi"
-    VMCONFIG_FILE: "${CI_PROJECT_DIR}/vmconfig-${CI_PIPELINE_ID}-${ARCH}.json"
-    TEST_SETS: "no_tracersuite,only_tracersuite"
-  before_script:
-    - set +x
-    - export DD_API_KEY=$(aws ssm get-parameter --region us-east-1 --name ci.datadog-agent.datadog_api_key_org2 --with-decryption --query "Parameter.Value" --out text)
-    - set -x
-    - !reference [.retrieve_linux_go_deps]
-    - !reference [.kernel_matrix_testing_new_profile]
-    - !reference [.write_ssh_key_file]
-  script:
-    - echo "s3://dd-pulumi-state?region=us-east-1&awssdk=v2&profile=$AWS_PROFILE" > $STACK_DIR
-    - pulumi login $(cat $STACK_DIR | tr -d '\n')
-      # Each VM gets 12GB of memory. We have set 8GB as base for the system, and upto 4GB can be used
-      # by a ram backed filesystem holding the system-probe test packages
-    - inv -e kmt.gen-config --ci --arch=$ARCH --output-file=$VMCONFIG_FILE --sets=$TEST_SETS --memory=12288
-    - inv -e system-probe.start-microvms --provision --vmconfig=$VMCONFIG_FILE $INSTANCE_TYPE_ARG $AMI_ID_ARG --ssh-key-name=$AWS_EC2_SSH_KEY_NAME --ssh-key-path=$AWS_EC2_SSH_KEY_FILE --infra-env=$INFRA_ENV --stack-name=kernel-matrix-testing-$ARCH-$CI_PIPELINE_ID --run-agent
-    - jq -r '.' $CI_PROJECT_DIR/stack.output
-    - pulumi logout
-  after_script:
-    - export AWS_PROFILE=agent-qa-ci
-    - !reference [.shared_filters_and_queries]
-    - mkdir -p $CI_PROJECT_DIR/libvirt/log/$ARCH $CI_PROJECT_DIR/libvirt/xml/$ARCH $CI_PROJECT_DIR/libvirt/qemu/$ARCH
-    - !reference [.get_instance_ip_by_type]
-    - ssh -o StrictHostKeyChecking=no -i $AWS_EC2_SSH_KEY_FILE "ubuntu@$INSTANCE_IP" "sudo virsh list --name | grep -v -E '^$' | xargs -I '{}' sh -c \"sudo virsh dumpxml '{}' > /tmp/ddvm-xml-'{}'.txt\""
-    - ssh -o StrictHostKeyChecking=no -i $AWS_EC2_SSH_KEY_FILE "ubuntu@$INSTANCE_IP" "sudo virsh list --name | xargs -I '{}' sh -c \"sudo cp /var/log/libvirt/qemu/'{}'.log /tmp/ddvm-qemu-'{}'.log && sudo chown 1000:1000 /tmp/ddvm-qemu-*\""
-    - scp -o StrictHostKeyChecking=no -i $AWS_EC2_SSH_KEY_FILE "ubuntu@$INSTANCE_IP:/tmp/ddvm-*.log" $CI_PROJECT_DIR/libvirt/log/$ARCH
-    - scp -o StrictHostKeyChecking=no -i $AWS_EC2_SSH_KEY_FILE "ubuntu@$INSTANCE_IP:/tmp/ddvm-xml-*" $CI_PROJECT_DIR/libvirt/xml/$ARCH
-    - scp -o StrictHostKeyChecking=no -i $AWS_EC2_SSH_KEY_FILE "ubuntu@$INSTANCE_IP:/tmp/ddvm-qemu-*" $CI_PROJECT_DIR/libvirt/qemu/$ARCH
-  artifacts:
-    when: always
-    paths:
-      - $CI_PROJECT_DIR/stack.output
-      - $CI_PROJECT_DIR/libvirt
-      - $VMCONFIG_FILE
-
-kernel_matrix_testing_setup_env_arm64:
-  extends:
-    - .kernel_matrix_testing_setup_env
-  variables:
-    INSTANCE_TYPE: "m6gd.metal"
-    INSTANCE_TYPE_ARG: "--instance-type-arm=$INSTANCE_TYPE"
-    ARCH: arm64
-    AMI_ID_ARG: "--arm-ami-id=$KERNEL_MATRIX_TESTING_ARM_AMI_ID"
-    LibvirtSSHKey: $CI_PROJECT_DIR/libvirt_rsa-arm
-
-kernel_matrix_testing_setup_env_x64:
-  extends:
-    - .kernel_matrix_testing_setup_env
-  variables:
-    INSTANCE_TYPE: "m5d.metal"
-    INSTANCE_TYPE_ARG: "--instance-type-x86=$INSTANCE_TYPE"
-    ARCH: x86_64
-    AMI_ID_ARG: "--x86-ami-id=$KERNEL_MATRIX_TESTING_X86_AMI_ID"
-    LibvirtSSHKey: $CI_PROJECT_DIR/libvirt_rsa-x86
-
-.kernel_matrix_testing_run_tests:
-  stage: kernel_matrix_testing
-  allow_failure: true
-  rules:
-    !reference [ .on_system_probe_or_e2e_changes_or_manual ]
->>>>>>> b2a1707b
   variables:
     TEST_COMPONENT: system-probe
 
