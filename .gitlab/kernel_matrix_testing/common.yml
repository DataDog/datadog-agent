# --- Common scripts
.shared_filters_and_queries:
  - FILTER_TEAM="Name=tag:team,Values=ebpf-platform"
  - FILTER_MANAGED="Name=tag:managed-by,Values=pulumi"
  - FILTER_STATE="Name=instance-state-name,Values=running"
  - FILTER_PIPELINE="Name=tag:pipeline-id,Values=${CI_PIPELINE_ID}"
  - FILTER_ARCH="Name=tag:arch,Values=${ARCH}"
  - FILTER_INSTANCE_TYPE="Name=tag:instance-type,Values=${INSTANCE_TYPE}"
  - FILTER_TEST_COMPONENT="Name=tag:test-component,Values=${TEST_COMPONENT}"
  - QUERY_INSTANCE_IDS='Reservations[*].Instances[*].InstanceId'
  - QUERY_PRIVATE_IPS='Reservations[*].Instances[*].PrivateIpAddress'

.wait_for_instance:
  - !reference [.shared_filters_and_queries]
  # Touch .instance_not_found to mark the failure reason to the tag-ci-job task later
  - |
    COUNTER=0
    while [[ $(aws ec2 describe-instances --filters $FILTER_TEAM $FILTER_MANAGED $FILTER_STATE $FILTER_PIPELINE $FILTER_TEST_COMPONENT $FILTER_INSTANCE_TYPE --output text --query $QUERY_INSTANCE_IDS  | wc -l ) != "1" && $COUNTER -le 80 ]]; do COUNTER=$[$COUNTER +1]; echo "[${COUNTER}] Waiting for instance"; sleep 30; done
    # check that instance is ready, or fail
    if [ $(aws ec2 describe-instances --filters $FILTER_TEAM $FILTER_MANAGED $FILTER_STATE $FILTER_PIPELINE $FILTER_TEST_COMPONENT $FILTER_INSTANCE_TYPE --output text --query $QUERY_INSTANCE_IDS | wc -l) -ne "1" ]; then
        echo "Instance NOT found"
        touch ${CI_PROJECT_DIR}/instance_not_found
        "false"
    fi
    echo "Instance found"
    INSTANCE_ID=$(aws ec2 describe-instances --filters $FILTER_TEAM $FILTER_MANAGED $FILTER_STATE $FILTER_PIPELINE $FILTER_TEST_COMPONENT $FILTER_INSTANCE_TYPE --output text --query $QUERY_INSTANCE_IDS)
    aws ec2 wait instance-status-ok --instance-ids $INSTANCE_ID
    sleep 10

.write_ssh_key_file:
  - touch $AWS_EC2_SSH_KEY_FILE && chmod 600 $AWS_EC2_SSH_KEY_FILE
  - $CI_PROJECT_DIR/tools/ci/aws_ssm_get_wrapper.sh $SSH_KEY_SSM_NAME > $AWS_EC2_SSH_KEY_FILE
  # Without the newline ssh silently fails and moves on to try other auth methods
  - echo "" >> $AWS_EC2_SSH_KEY_FILE
  - chmod 600 $AWS_EC2_SSH_KEY_FILE

# needs variables: ARCH, INSTANCE_TYPE
.get_instance_ip_by_type:
  - INSTANCE_IP=$(aws ec2 describe-instances --filters $FILTER_TEAM $FILTER_MANAGED $FILTER_STATE $FILTER_PIPELINE $FILTER_TEST_COMPONENT $FILTER_INSTANCE_TYPE --output text --query $QUERY_PRIVATE_IPS)
  - echo "$ARCH-instance-ip" $INSTANCE_IP

# needs variables: INSTANCE_IP, AWS_EC2_SSH_KEY_FILE
.setup_ssh_config:
  - mkdir -p ~/.ssh && chmod 700 ~/.ssh
  - echo -e "Host metal_instance\nHostname $INSTANCE_IP\nUser ubuntu\nStrictHostKeyChecking no\nIdentityFile $AWS_EC2_SSH_KEY_FILE\n" | tee -a ~/.ssh/config
  - chmod 600 ~/.ssh/config

.kmt_new_profile:
  - mkdir -p ~/.aws
  - $CI_PROJECT_DIR/tools/ci/aws_ssm_get_wrapper.sh $AGENT_QA_PROFILE_SSM_NAME >> ~/.aws/config
  - export AWS_PROFILE=agent-qa-ci

.define_if_collect_complexity:
  # Collect only from specific platforms to avoid high memory usage
  - PLATFORMS_FOR_COMPLEXITY_COLLECTION="amazon_5.4 debian_10 ubuntu_18.04 centos_8 opensuse_15.3 suse_12.5 fedora_38"
  - |
    if ( [ "${TEST_SET}" = "no_usm" ] || [ "${TEST_SET}" = "all_tests" ] ) && echo "${PLATFORMS_FOR_COMPLEXITY_COLLECTION}" | grep -qw "${TAG}" ; then
      export COLLECT_COMPLEXITY=yes
    fi
  - echo "COLLECT_COMPLEXITY=${COLLECT_COMPLEXITY}"

.collect_outcomes_kmt:
  - export DD_API_KEY=$($CI_PROJECT_DIR/tools/ci/aws_ssm_get_wrapper.sh $API_KEY_ORG2_SSM_NAME)
  - export MICRO_VM_IP=$(jq --exit-status --arg TAG $TAG --arg ARCH $ARCH --arg TEST_SET $TEST_SET -r '.[$ARCH].microvms | map(select(."vmset-tags"| index($TEST_SET))) | map(select(.tag==$TAG)) | .[].ip' $CI_PROJECT_DIR/stack.output)
  # Collect setup-ddvm systemd service logs
  - mkdir -p $CI_PROJECT_DIR/logs
  - ssh metal_instance "ssh ${MICRO_VM_IP} \"journalctl -u setup-ddvm.service\"" > $CI_PROJECT_DIR/logs/setup-ddvm.log || true
  - cat $CI_PROJECT_DIR/logs/setup-ddvm.log || true
  - ssh metal_instance "ssh ${MICRO_VM_IP} \"systemctl is-active setup-ddvm.service\"" | tee $CI_PROJECT_DIR/logs/setup-ddvm.status || true
  # Retrieve the junit generated
  - ssh metal_instance "scp ${MICRO_VM_IP}:/ci-visibility/junit.tar.gz /home/ubuntu/junit-${ARCH}-${TAG}-${TEST_SET}.tar.gz" || true
  - scp "metal_instance:/home/ubuntu/junit-${ARCH}-${TAG}-${TEST_SET}.tar.gz" $DD_AGENT_TESTING_DIR/ || true
  - ssh metal_instance "scp ${MICRO_VM_IP}:/ci-visibility/testjson.tar.gz /home/ubuntu/testjson-${ARCH}-${TAG}-${TEST_SET}.tar.gz" || true
  - scp "metal_instance:/home/ubuntu/testjson-${ARCH}-${TAG}-${TEST_SET}.tar.gz" $DD_AGENT_TESTING_DIR/ || true
  - ssh metal_instance "scp -r ${MICRO_VM_IP}:/tmp/test_pcaps /home/ubuntu/test_pcaps-${ARCH}-${TAG}-${TEST_SET}" || true
  - mkdir -p "$CI_PROJECT_DIR/pcaps" && scp -r "metal_instance:/home/ubuntu/test_pcaps-${ARCH}-${TAG}-${TEST_SET}" "$CI_PROJECT_DIR/pcaps/test_pcaps-${ARCH}-${TAG}-${TEST_SET}" || true
  # Retrieve complexity data
  - !reference [.define_if_collect_complexity]
  - |
    if [ "${COLLECT_COMPLEXITY}" = "yes" ]; then
      ssh metal_instance "scp ${MICRO_VM_IP}:/verifier-complexity.tar.gz /home/ubuntu/verifier-complexity-${ARCH}-${TAG}-${TEST_COMPONENT}.tar.gz" || true
      scp "metal_instance:/home/ubuntu/verifier-complexity-${ARCH}-${TAG}-${TEST_COMPONENT}.tar.gz" $DD_AGENT_TESTING_DIR/ || true
    fi
  - !reference [.tag_kmt_ci_job]

.upload_junit_kmt:
  - $CI_PROJECT_DIR/tools/ci/junit_upload.sh "$DD_AGENT_TESTING_DIR/junit-*.tar.gz"

# Important: this job needs DD_API_KEY to be set. Some caveats:
# - if this command is called in the after_script section, note that variables exported in the before_script and
#   script sections are not avilable to after_script sections
# - In KMT we change the AWS_PROFILE environment variable, and that might cause the ssm wrapper to fail getting the keys. Export
#   the DD_API_KEY variable before changing the AWS_PROFILE variable.
.tag_kmt_ci_job:
  - inv -e kmt.tag-ci-job

# -- Test dependencies

.package_dependencies:
  stage: kernel_matrix_testing_prepare
  image: 486234852809.dkr.ecr.us-east-1.amazonaws.com/ci/datadog-agent-buildimages/system-probe_x64$DATADOG_AGENT_SYSPROBE_BUILDIMAGES_SUFFIX:$DATADOG_AGENT_SYSPROBE_BUILDIMAGES
  before_script:
    - !reference [.kmt_new_profile]
    - !reference [.write_ssh_key_file]
  tags: ["arch:amd64"]
  script:
    # upload dependencies
    - !reference [.wait_for_instance]
    - !reference [.get_instance_ip_by_type]
    - !reference [.setup_ssh_config]
    - |
      if [ -d $DD_AGENT_TESTING_DIR/kmt-dockers-$ARCH ]; then
        tar czvf $DD_AGENT_TESTING_DIR/kmt-dockers-$ARCH.tar.gz -C $DD_AGENT_TESTING_DIR kmt-dockers-$ARCH
        scp $DD_AGENT_TESTING_DIR/kmt-dockers-$ARCH.tar.gz metal_instance:/opt/kernel-version-testing
      fi
  after_script:
    - export DD_API_KEY=$($CI_PROJECT_DIR/tools/ci/aws_ssm_get_wrapper.sh $API_KEY_ORG2_SSM_NAME)
    - !reference [.tag_kmt_ci_job]
  variables:
    AWS_EC2_SSH_KEY_FILE: $CI_PROJECT_DIR/ssh_key

# -- Environment setup
.kmt_setup_env:
  extends:
    - .kitchen_ec2_location_us_east_1
  stage: kernel_matrix_testing_prepare
  image: 486234852809.dkr.ecr.us-east-1.amazonaws.com/ci/test-infra-definitions/runner$TEST_INFRA_DEFINITIONS_BUILDIMAGES_SUFFIX:$TEST_INFRA_DEFINITIONS_BUILDIMAGES
  needs: ["go_deps", "go_tools_deps"]
  tags: ["arch:amd64"]
  variables:
    AWS_REGION: us-east-1
    STACK_DIR: $CI_PROJECT_DIR/stack.dir
    # The ssh key is created by the pulumi scenario, to be used for creating
    # instances in the build-stable account. We reuse this file to ssh into
    # the instances in subsequent jobs.
    AWS_EC2_SSH_KEY_FILE: $CI_PROJECT_DIR/ssh_key
    AWS_EC2_SSH_KEY_NAME: datadog-agent-ci
    INFRA_ENV: "aws/agent-qa"
    PIPELINE_ID: $CI_PIPELINE_ID
    TEAM: "ebpf-platform"
    RESOURCE_TAGS: "instance-type:${INSTANCE_TYPE},arch:${ARCH},test-component:${TEST_COMPONENT},git-branch:${CI_COMMIT_REF_NAME}"
    KUBERNETES_MEMORY_REQUEST: "12Gi"
    KUBERNETES_MEMORY_LIMIT: "16Gi"
    VMCONFIG_FILE: "${CI_PROJECT_DIR}/vmconfig-${CI_PIPELINE_ID}-${ARCH}.json"
  before_script:
    - export DD_API_KEY=$($CI_PROJECT_DIR/tools/ci/aws_ssm_get_wrapper.sh $API_KEY_ORG2_SSM_NAME)
    - !reference [.retrieve_linux_go_deps]
    - !reference [.kmt_new_profile]
    - !reference [.write_ssh_key_file]
  script:
    - echo "s3://dd-pulumi-state?region=us-east-1&awssdk=v2&profile=$AWS_PROFILE" > $STACK_DIR
    - pulumi login $(cat $STACK_DIR | tr -d '\n')
      # Each VM gets 12GB of memory. We have set 8GB as base for the system, and upto 4GB can be used
      # by a ram backed filesystem holding the system-probe test packages
    - inv -e kmt.gen-config --ci --arch=$ARCH --output-file=$VMCONFIG_FILE --sets=$TEST_SETS --vmconfig-template=$TEST_COMPONENT --memory=12288
    - inv -e system-probe.start-microvms --provision-instance --provision-microvms --vmconfig=$VMCONFIG_FILE $INSTANCE_TYPE_ARG $AMI_ID_ARG --ssh-key-name=$AWS_EC2_SSH_KEY_NAME --ssh-key-path=$AWS_EC2_SSH_KEY_FILE --infra-env=$INFRA_ENV --stack-name=kernel-matrix-testing-${TEST_COMPONENT}-${ARCH}-${CI_PIPELINE_ID} --run-agent
    - jq "." $CI_PROJECT_DIR/stack.output
    - pulumi logout
  after_script:
    - export DD_API_KEY=$($CI_PROJECT_DIR/tools/ci/aws_ssm_get_wrapper.sh $API_KEY_ORG2_SSM_NAME)
    - export AWS_PROFILE=agent-qa-ci
    - !reference [.shared_filters_and_queries]
    - mkdir -p $CI_PROJECT_DIR/libvirt/log/$ARCH $CI_PROJECT_DIR/libvirt/xml $CI_PROJECT_DIR/libvirt/qemu $CI_PROJECT_DIR/libvirt/dnsmasq
    - !reference [.get_instance_ip_by_type]
    - ssh -o StrictHostKeyChecking=no -i $AWS_EC2_SSH_KEY_FILE "ubuntu@$INSTANCE_IP" "sudo virsh list --name | grep -v -E '^$' | xargs -I '{}' sh -c \"sudo virsh dumpxml '{}' > /tmp/ddvm-xml-'{}'.txt\""
    - ssh -o StrictHostKeyChecking=no -i $AWS_EC2_SSH_KEY_FILE "ubuntu@$INSTANCE_IP" "sudo virsh list --name | xargs -I '{}' sh -c \"sudo cp /var/log/libvirt/qemu/'{}'.log /tmp/qemu-ddvm-'{}'.log && sudo chown 1000:1000 /tmp/qemu-ddvm*\""
    - ssh -o StrictHostKeyChecking=no -i $AWS_EC2_SSH_KEY_FILE "ubuntu@$INSTANCE_IP" "mkdir /tmp/dnsmasq && sudo cp /var/lib/libvirt/dnsmasq/* /tmp/dnsmasq/ && sudo chown 1000:1000 /tmp/dnsmasq/*"
    - scp -o StrictHostKeyChecking=no -i $AWS_EC2_SSH_KEY_FILE "ubuntu@$INSTANCE_IP:/tmp/ddvm-*.log" $CI_PROJECT_DIR/libvirt/log
    - scp -o StrictHostKeyChecking=no -i $AWS_EC2_SSH_KEY_FILE "ubuntu@$INSTANCE_IP:/tmp/ddvm-xml-*" $CI_PROJECT_DIR/libvirt/xml
    - scp -o StrictHostKeyChecking=no -i $AWS_EC2_SSH_KEY_FILE "ubuntu@$INSTANCE_IP:/tmp/qemu-ddvm-*.log" $CI_PROJECT_DIR/libvirt/qemu
    - scp -o StrictHostKeyChecking=no -i $AWS_EC2_SSH_KEY_FILE "ubuntu@$INSTANCE_IP:/tmp/dnsmasq/*" $CI_PROJECT_DIR/libvirt/dnsmasq
    - !reference [.tag_kmt_ci_job]
  artifacts:
    when: always
    paths:
      - $CI_PROJECT_DIR/stack.output
      - $CI_PROJECT_DIR/libvirt
      - $VMCONFIG_FILE

.kmt_cleanup:
  stage: kernel_matrix_testing_cleanup
  image: 486234852809.dkr.ecr.us-east-1.amazonaws.com/ci/test-infra-definitions/runner$TEST_INFRA_DEFINITIONS_BUILDIMAGES_SUFFIX:$TEST_INFRA_DEFINITIONS_BUILDIMAGES
  tags: ["arch:amd64"]
  before_script:
    - export GITLAB_TOKEN=$($CI_PROJECT_DIR/tools/ci/aws_ssm_get_wrapper.sh $GITLAB_SCHEDULER_TOKEN_SSM_NAME)
    - !reference [.kmt_new_profile]
  script:
    - !reference [.shared_filters_and_queries]
    # Gitlab CI ignores the dependency of clean up jobs on the setup job, as the run job already depends on the setup
    # and Gitlab thinks it can simplify the dependency graph. This leads to a problem where, if any other dependency of the run test
    # jobs fail (e.g., building the system probe tests), the run tests will be skipped, and the cleanup job will run even though the
    # setup_env job hasn't finished. This causes instances to be leftover for more time than necessary.
    - inv kmt.wait-for-setup-job --pipeline-id $CI_PIPELINE_ID --arch $ARCH --component $TEST_COMPONENT
    - aws ec2 describe-instances --filters $FILTER_TEAM $FILTER_MANAGED $FILTER_PIPELINE $FILTER_ARCH $FILTER_INSTANCE_TYPE $FILTER_TEST_COMPONENT --output json --query $QUERY_INSTANCE_IDS | tee -a instance.json
    - INSTANCE_ID="$(jq -r '.[0][0]' < instance.json)"
    - echo ${INSTANCE_ID}
    - |
      if [[ "${INSTANCE_ID}" != "" ]] && [[ "${INSTANCE_ID}" != "null" ]]; then
        aws ec2 terminate-instances --instance-ids "${INSTANCE_ID}"
      fi
  after_script:
    - export DD_API_KEY=$($CI_PROJECT_DIR/tools/ci/aws_ssm_get_wrapper.sh $API_KEY_ORG2_SSM_NAME)
    - !reference [.tag_kmt_ci_job]

# Manual cleanup jobs, these will be used to cleanup the instances after the tests
# if the tests are canceled (e.g., by the auto-cancel-prev-pipelines job). The automatic jobs
# will not run if the dependencies are canceled
.kmt_cleanup_manual:
  when: manual
  allow_failure: true # Don't fail the full pipeline, these can fail if the instances are already cleaned up
  needs: []

# -- Test runners
.kmt_run_tests:
  retry:
    max: 2
    when:
      - job_execution_timeout
      - runner_system_failure
      - stuck_or_timeout_failure
      - unknown_failure
      - api_failure
      - scheduler_failure
      - stale_schedule
      - data_integrity_failure
  variables:
    AWS_EC2_SSH_KEY_FILE: $CI_PROJECT_DIR/ssh_key
    RETRY: 2
    EXTERNAL_LINKS_PATH: external_links_$CI_JOB_ID.json
  before_script:
    - export DD_API_KEY=$($CI_PROJECT_DIR/tools/ci/aws_ssm_get_wrapper.sh $API_KEY_ORG2_SSM_NAME)
    - !reference [.kmt_new_profile]
    - !reference [.write_ssh_key_file]
    - echo "CI_JOB_URL=${CI_JOB_URL}" >> $DD_AGENT_TESTING_DIR/job_env.txt
    - echo "CI_JOB_ID=${CI_JOB_ID}" >> $DD_AGENT_TESTING_DIR/job_env.txt
    - echo "CI_JOB_NAME=${CI_JOB_NAME}" >> $DD_AGENT_TESTING_DIR/job_env.txt
    - echo "CI_JOB_STAGE=${CI_JOB_STAGE}" >> $DD_AGENT_TESTING_DIR/job_env.txt
    - inv -e gitlab.generate-ci-visibility-links --output=$EXTERNAL_LINKS_PATH
    - !reference [.define_if_collect_complexity]
  script:
    - INSTANCE_IP=$(jq --exit-status --arg ARCH $ARCH -r '.[$ARCH].ip' $CI_PROJECT_DIR/stack.output)
    - !reference [.shared_filters_and_queries]
    - RUNNING_INSTANCES=$(aws ec2 describe-instances --filters $FILTER_TEAM $FILTER_MANAGED $FILTER_PIPELINE $FILTER_TEST_COMPONENT "Name=private-ip-address,Values=$INSTANCE_IP" --output text --query $QUERY_INSTANCE_IDS | wc -l )
    - |
      if [ $RUNNING_INSTANCES -eq "0" ]; then
        echo "These jobs do not permit retries. The go tests are retried a user-specified number of times automatically. In order to re-run the tests, you must trigger the pipeline again"
        'false'
      fi
    - MICRO_VM_IP=$(jq --exit-status --arg TAG $TAG --arg ARCH $ARCH --arg TEST_SET $TEST_SET -r '.[$ARCH].microvms | map(select(."vmset-tags"| index($TEST_SET))) | map(select(.tag==$TAG)) | .[].ip' $CI_PROJECT_DIR/stack.output)
    - MICRO_VM_NAME=$(jq --exit-status --arg TAG $TAG --arg ARCH $ARCH --arg TEST_SET $TEST_SET -r '.[$ARCH].microvms | map(select(."vmset-tags"| index($TEST_SET))) | map(select(.tag==$TAG)) | .[].id' $CI_PROJECT_DIR/stack.output)
    - GO_VERSION=$(inv go-version)
    - !reference [.setup_ssh_config]
    # ssh into each micro-vm and run initialization script. This script will also run the tests.
    - scp "$DD_AGENT_TESTING_DIR/job_env.txt" "metal_instance:/home/ubuntu/job_env-${ARCH}-${TAG}-${TEST_SET}.txt"
    - ssh metal_instance "scp /home/ubuntu/job_env-${ARCH}-${TAG}-${TEST_SET}.txt ${MICRO_VM_IP}:/job_env.txt"
    - NESTED_VM_CMD="/home/ubuntu/connector -host ${MICRO_VM_IP} -user root -ssh-file /home/kernel-version-testing/ddvm_rsa -vm-cmd 'CI=true /root/fetch_dependencies.sh ${ARCH} && COLLECT_COMPLEXITY=${COLLECT_COMPLEXITY} /opt/micro-vm-init.sh -test-tools /opt/testing-tools -retry ${RETRY} -test-root /opt/${TEST_COMPONENT}-tests -packages-run-config /opt/${TEST_SET}.json'"
<<<<<<< HEAD
    - $CI_PROJECT_DIR/connector-$ARCH -host $INSTANCE_IP -user ubuntu -ssh-file $AWS_EC2_SSH_KEY_FILE -vm-cmd "${NESTED_VM_CMD}"
    - ssh metal_instance "ssh ${MICRO_VM_IP} '/opt/testing-tools/test-json-review -flakes /opt/testing-tools/flakes.yaml -codeowners /opt/testing-tools/CODEOWNERS'"
=======
    - $CI_PROJECT_DIR/connector-$ARCH -host $INSTANCE_IP -user ubuntu -ssh-file $AWS_EC2_SSH_KEY_FILE -vm-cmd "${NESTED_VM_CMD}" -send-env-vars DD_API_KEY # Allow DD_API_KEY to be passed to the metal instance, so we can use it to send metrics from the connector.
    - ssh metal_instance "ssh ${MICRO_VM_IP} '/opt/testing-tools/test-json-review -flakes /opt/testing-tools/flakes.yaml'"
>>>>>>> 831ef1d8
  artifacts:
    expire_in: 2 weeks
    when: always
    paths:
      - $DD_AGENT_TESTING_DIR/junit-$ARCH-$TAG-$TEST_SET.tar.gz
      - $DD_AGENT_TESTING_DIR/testjson-$ARCH-$TAG-$TEST_SET.tar.gz
      - $DD_AGENT_TESTING_DIR/verifier-complexity-$ARCH-$TAG-${TEST_COMPONENT}.tar.gz
      - $CI_PROJECT_DIR/logs
      - $CI_PROJECT_DIR/pcaps
    reports:
      annotations:
        - $EXTERNAL_LINKS_PATH<|MERGE_RESOLUTION|>--- conflicted
+++ resolved
@@ -254,13 +254,8 @@
     - scp "$DD_AGENT_TESTING_DIR/job_env.txt" "metal_instance:/home/ubuntu/job_env-${ARCH}-${TAG}-${TEST_SET}.txt"
     - ssh metal_instance "scp /home/ubuntu/job_env-${ARCH}-${TAG}-${TEST_SET}.txt ${MICRO_VM_IP}:/job_env.txt"
     - NESTED_VM_CMD="/home/ubuntu/connector -host ${MICRO_VM_IP} -user root -ssh-file /home/kernel-version-testing/ddvm_rsa -vm-cmd 'CI=true /root/fetch_dependencies.sh ${ARCH} && COLLECT_COMPLEXITY=${COLLECT_COMPLEXITY} /opt/micro-vm-init.sh -test-tools /opt/testing-tools -retry ${RETRY} -test-root /opt/${TEST_COMPONENT}-tests -packages-run-config /opt/${TEST_SET}.json'"
-<<<<<<< HEAD
-    - $CI_PROJECT_DIR/connector-$ARCH -host $INSTANCE_IP -user ubuntu -ssh-file $AWS_EC2_SSH_KEY_FILE -vm-cmd "${NESTED_VM_CMD}"
-    - ssh metal_instance "ssh ${MICRO_VM_IP} '/opt/testing-tools/test-json-review -flakes /opt/testing-tools/flakes.yaml -codeowners /opt/testing-tools/CODEOWNERS'"
-=======
     - $CI_PROJECT_DIR/connector-$ARCH -host $INSTANCE_IP -user ubuntu -ssh-file $AWS_EC2_SSH_KEY_FILE -vm-cmd "${NESTED_VM_CMD}" -send-env-vars DD_API_KEY # Allow DD_API_KEY to be passed to the metal instance, so we can use it to send metrics from the connector.
-    - ssh metal_instance "ssh ${MICRO_VM_IP} '/opt/testing-tools/test-json-review -flakes /opt/testing-tools/flakes.yaml'"
->>>>>>> 831ef1d8
+    - ssh metal_instance "ssh ${MICRO_VM_IP} '/opt/testing-tools/test-json-review -flakes /opt/testing-tools/flakes.yaml' -codeowners /opt/testing-tools/CODEOWNERS'"
   artifacts:
     expire_in: 2 weeks
     when: always
