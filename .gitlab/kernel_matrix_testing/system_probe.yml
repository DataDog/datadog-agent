--- conflicted
+++ resolved
@@ -217,11 +217,8 @@
           - "ubuntu_18.04"
           - "ubuntu_20.04"
           - "ubuntu_22.04"
-<<<<<<< HEAD
+          - "ubuntu_24.04"
           - "ubuntu_24.10"
-=======
-          - "ubuntu_24.04"
->>>>>>> eb4fbb57
           - "amazon_4.14"
           - "amazon_5.4"
           - "amazon_5.10"
@@ -257,11 +254,8 @@
           - "ubuntu_18.04"
           - "ubuntu_20.04"
           - "ubuntu_22.04"
-<<<<<<< HEAD
+          - "ubuntu_24.04"
           - "ubuntu_24.10"
-=======
-          - "ubuntu_24.04"
->>>>>>> eb4fbb57
           - "amazon_4.14"
           - "amazon_5.4"
           - "amazon_5.10"
