--- conflicted
+++ resolved
@@ -8,19 +8,15 @@
   - DD_API_KEY=$($CI_PROJECT_DIR/tools/ci/fetch_secret.sh $AGENT_API_KEY_ORG2 token) || exit $?; export DD_API_KEY
   - python3 -m pip install -r requirements.txt -r tasks/libs/requirements-notifications.txt
 
-<<<<<<< HEAD
 # Notify jobs are allowed to fail but are monitored by https://app.datadoghq.com/monitors/132367692
 .notify-job:
   stage: notify
   allow_failure: true
 
 notify-on-tagged-success:
-  extends: [.slack-notifier-base, .notify-job]
-=======
-notify-on-tagged-success:
+  extends: .notify-job
   stage: notify
   image: registry.ddbuild.io/ci/datadog-agent-buildimages/deb_arm64$DATADOG_AGENT_BUILDIMAGES_SUFFIX:$DATADOG_AGENT_BUILDIMAGES
->>>>>>> 94217a6f
   rules: !reference [.on_deploy_stable_or_beta_repo_branch]
   dependencies: []
   tags: ["arch:arm64"]
@@ -28,16 +24,13 @@
     MESSAGE_TEXT=":host-green: Tagged build <$CI_PIPELINE_URL|$CI_PIPELINE_ID> succeeded.
     *$CI_COMMIT_REF_NAME* is available in the staging repositories."
     python3 -m pip install -r requirements.txt -r tasks/libs/requirements-notifications.txt
-    SLACK_API_TOKEN=$($CI_PROJECT_DIR/tools/ci/fetch_secret.sh $SLACK_AGENT token) || exit $?; export SLACK_API_TOKEN 
+    SLACK_API_TOKEN=$($CI_PROJECT_DIR/tools/ci/fetch_secret.sh $SLACK_AGENT token) || exit $?; export SLACK_API_TOKEN
     invoke notify.post-message -c "#agent-release-sync" -m "$MESSAGE_TEXT"
 
 notify:
-<<<<<<< HEAD
-  extends: [.slack-notifier-base, .notify-job]
-=======
+  extends: .notify-job
   stage: notify
   image: registry.ddbuild.io/ci/datadog-agent-buildimages/deb_arm64$DATADOG_AGENT_BUILDIMAGES_SUFFIX:$DATADOG_AGENT_BUILDIMAGES
->>>>>>> 94217a6f
   rules: !reference [.on_main_or_release_branch_or_deploy_always]
   dependencies: []
   tags: ["arch:arm64"]
