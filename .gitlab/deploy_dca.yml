---
# FIXME: our current Gitlab version doesn't support importing a file more than once
# For now, the workaround is to include "common" files once in the top-level .gitlab-ci.yml file
# See: https://gitlab.com/gitlab-org/gitlab/-/issues/28987
# include:
#   - /.gitlab/docker_common/publish_job_templates.yml

#
# DCA image tagging & manifest publication
#

.deploy_containers-dca-base:
  extends: .docker_publish_job_definition
  stage: deploy_dca
  dependencies: []
  before_script:
<<<<<<< HEAD
    - source /root/.bashrc
    - if [[ "$VERSION" == "" ]]; then export VERSION="$(inv -e agent.version --major-version 7 --url-safe)"; fi
=======
    - if [[ "$VERSION" == "" ]]; then export VERSION="$(inv agent.version --major-version 7 --url-safe)"; fi
>>>>>>> 0c98c9c0
    - if [[ "$CLUSTER_AGENT_REPOSITORY" == "" ]]; then export CLUSTER_AGENT_REPOSITORY="cluster-agent"; fi
    - export IMG_BASE_SRC="${SRC_DCA}:v${CI_PIPELINE_ID}-${CI_COMMIT_SHORT_SHA}"
    - export IMG_SOURCES="${IMG_BASE_SRC}-amd64,${IMG_BASE_SRC}-arm64"
    - export IMG_DESTINATIONS="${CLUSTER_AGENT_REPOSITORY}:${VERSION}"


deploy_containers-dca:
  extends: .deploy_containers-dca-base
  rules:
    !reference [.on_deploy_a7_manual_auto_on_rc]


deploy_containers-dca-rc:
  extends: .deploy_containers-dca-base
  rules:
    !reference [.on_deploy_a7_rc]
  variables:
    VERSION: rc


deploy_containers-dca-latest:
  extends: .deploy_containers-dca-base
  rules:
    !reference [.on_deploy_a7_manual_final]
  variables:
    VERSION: latest


deploy_containers-dca_internal:
  extends: .deploy_containers-dca-base
  rules:
    !reference [.on_deploy_a7_internal_manual_final]


deploy_containers-dca_internal-rc:
  extends: .deploy_containers-dca-base
  rules:
    !reference [.on_deploy_a7_internal_rc]
  variables:
    VERSION: rc


deploy_containers-dca_internal-latest:
  extends: .deploy_containers-dca-base
  rules:
    !reference [.on_deploy_a7_internal_manual_final]
  variables:
    VERSION: latest<|MERGE_RESOLUTION|>--- conflicted
+++ resolved
@@ -14,12 +14,8 @@
   stage: deploy_dca
   dependencies: []
   before_script:
-<<<<<<< HEAD
     - source /root/.bashrc
-    - if [[ "$VERSION" == "" ]]; then export VERSION="$(inv -e agent.version --major-version 7 --url-safe)"; fi
-=======
     - if [[ "$VERSION" == "" ]]; then export VERSION="$(inv agent.version --major-version 7 --url-safe)"; fi
->>>>>>> 0c98c9c0
     - if [[ "$CLUSTER_AGENT_REPOSITORY" == "" ]]; then export CLUSTER_AGENT_REPOSITORY="cluster-agent"; fi
     - export IMG_BASE_SRC="${SRC_DCA}:v${CI_PIPELINE_ID}-${CI_COMMIT_SHORT_SHA}"
     - export IMG_SOURCES="${IMG_BASE_SRC}-amd64,${IMG_BASE_SRC}-arm64"
