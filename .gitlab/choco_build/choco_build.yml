---
# choco_build stage
# Contains jobs which build the chocolatey Agent package.

# The choco job gets the msi package through the gitlab artifacts
.windows_choco_7_x64:
  rules:
    !reference [.on_deploy_stable_or_beta_repo_branch]
  stage: choco_build
  extends: .windows_docker_default
  variables:
    ARCH: "x64"
  script:
    - $ErrorActionPreference = "Stop"
    - if (Test-Path build-out) { remove-item -recurse -force build-out }
    - >
      docker run --rm
      -v "$(Get-Location):c:\mnt"
<<<<<<< HEAD
      -e CI_PROJECT_NAME=${CI_PROJECT_NAME}
      -e CI_JOB_ID=${CI_JOB_ID}
      -e CI_PIPELINE_ID=${CI_PIPELINE_ID}
      -e BUCKET_BRANCH="$BUCKET_BRANCH"
=======
      -e CI
      -e DDA_FEATURE_FLAGS_CI_SSM_KEY_WINDOWS="${DDA_FEATURE_FLAGS_CI_SSM_KEY_WINDOWS}"
      -e CI_PROJECT_NAME
      -e CI_PIPELINE_ID
      -e BUCKET_BRANCH
>>>>>>> 332fedb3
      -e AWS_NETWORKING=true
      ${WINBUILDIMAGE}
      powershell.exe -C "C:\mnt\tasks\winbuildscripts\Generate-Chocolatey-Package.ps1 -MSIDirectory c:\mnt\omnibus\pkg\pipeline-${CI_PIPELINE_ID} -Flavor $FLAVOR -InstallDeps 1"
    - If ($lastExitCode -ne "0") { throw "Previous command returned $lastExitCode" }
    - $CopyNupkgToS3 = "$S3_CP_CMD --recursive --exclude '*' --include '*.nupkg' build-out $S3_RELEASE_ARTIFACTS_URI/choco/nupkg"
    - Invoke-Expression $CopyNupkgToS3
  artifacts:
    expire_in: 2 weeks
    paths:
      - omnibus/pkg/pipeline-$CI_PIPELINE_ID
  # Sometimes Chocolatey is flakey
  retry: 2

windows_choco_7_x64:
  extends: .windows_choco_7_x64
  # On dev/PR branches:
  #   - if the job is run manually it will create a package, but before the
  #     package can be installed, the deploy_windows_testing-a7 job must
  #     be run to push the MSI to the dd-agent-mstesting bucket.
  needs: ["windows_msi_and_bosh_zip_x64-a7"]
  variables:
    FLAVOR: "datadog-agent"

windows_choco_7_x64-fips:
  extends: .windows_choco_7_x64
  # On dev/PR branches:
  #   - if the job is run manually it will create a package, but before the
  #     package can be installed, the deploy_windows_testing-a7-fips job must
  #     be run to push the MSI to the dd-agent-mstesting bucket.
  needs: ["windows_msi_and_bosh_zip_x64-a7-fips"]
  variables:
    FLAVOR: "datadog-fips-agent"<|MERGE_RESOLUTION|>--- conflicted
+++ resolved
@@ -16,18 +16,12 @@
     - >
       docker run --rm
       -v "$(Get-Location):c:\mnt"
-<<<<<<< HEAD
-      -e CI_PROJECT_NAME=${CI_PROJECT_NAME}
-      -e CI_JOB_ID=${CI_JOB_ID}
-      -e CI_PIPELINE_ID=${CI_PIPELINE_ID}
-      -e BUCKET_BRANCH="$BUCKET_BRANCH"
-=======
       -e CI
       -e DDA_FEATURE_FLAGS_CI_SSM_KEY_WINDOWS="${DDA_FEATURE_FLAGS_CI_SSM_KEY_WINDOWS}"
       -e CI_PROJECT_NAME
       -e CI_PIPELINE_ID
+      -e CI_JOB_ID
       -e BUCKET_BRANCH
->>>>>>> 332fedb3
       -e AWS_NETWORKING=true
       ${WINBUILDIMAGE}
       powershell.exe -C "C:\mnt\tasks\winbuildscripts\Generate-Chocolatey-Package.ps1 -MSIDirectory c:\mnt\omnibus\pkg\pipeline-${CI_PIPELINE_ID} -Flavor $FLAVOR -InstallDeps 1"
