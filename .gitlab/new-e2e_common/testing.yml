.new-e2e_agent_a6:
  rules:
    !reference [.on_kitchen_tests_a6] #TODO: Change when migration is complete to another name without 'kitchen'
  variables:
    AGENT_MAJOR_VERSION: 6

.new-e2e_agent_a7:
  rules:
    !reference [.on_kitchen_tests_a7] #TODO: Change when migration is complete to another name without 'kitchen'
  variables:
    AGENT_MAJOR_VERSION: 7

.new-e2e_install_script:
  variables:
    TARGETS: ./tests/agent-platform/install-script
    TEAM: agent-platform
<<<<<<< HEAD
    EXTRA_PARAMS: --osversion $E2E_OSVERS --platform $E2E_PLATFORM --cws-supported-osversion $E2E_CWS_SUPPORTED_OSVERS --major-version $AGENT_MAJOR_VERSION --arch $E2E_ARCH --flavor $FLAVOR --no-verbose
=======
    EXTRA_PARAMS: --osversion $E2E_OSVERS --platform $E2E_PLATFORM --cws-supported-osversion $E2E_CWS_SUPPORTED_OSVERS --major-version $AGENT_MAJOR_VERSION --arch $E2E_ARCH --flavor $FLAVOR

.new-e2e_step_by_step:
  variables:
    TARGETS: ./tests/agent-platform/step-by-step
    TEAM: agent-platform
    EXTRA_PARAMS: --osversion $E2E_OSVERS --platform $E2E_PLATFORM --cws-supported-osversion $E2E_CWS_SUPPORTED_OSVERS --major-version $AGENT_MAJOR_VERSION --arch $E2E_ARCH --flavor $FLAVOR
>>>>>>> 354fa407
<|MERGE_RESOLUTION|>--- conflicted
+++ resolved
@@ -14,14 +14,10 @@
   variables:
     TARGETS: ./tests/agent-platform/install-script
     TEAM: agent-platform
-<<<<<<< HEAD
     EXTRA_PARAMS: --osversion $E2E_OSVERS --platform $E2E_PLATFORM --cws-supported-osversion $E2E_CWS_SUPPORTED_OSVERS --major-version $AGENT_MAJOR_VERSION --arch $E2E_ARCH --flavor $FLAVOR --no-verbose
-=======
-    EXTRA_PARAMS: --osversion $E2E_OSVERS --platform $E2E_PLATFORM --cws-supported-osversion $E2E_CWS_SUPPORTED_OSVERS --major-version $AGENT_MAJOR_VERSION --arch $E2E_ARCH --flavor $FLAVOR
 
 .new-e2e_step_by_step:
   variables:
     TARGETS: ./tests/agent-platform/step-by-step
     TEAM: agent-platform
-    EXTRA_PARAMS: --osversion $E2E_OSVERS --platform $E2E_PLATFORM --cws-supported-osversion $E2E_CWS_SUPPORTED_OSVERS --major-version $AGENT_MAJOR_VERSION --arch $E2E_ARCH --flavor $FLAVOR
->>>>>>> 354fa407
+    EXTRA_PARAMS: --osversion $E2E_OSVERS --platform $E2E_PLATFORM --cws-supported-osversion $E2E_CWS_SUPPORTED_OSVERS --major-version $AGENT_MAJOR_VERSION --arch $E2E_ARCH --flavor $FLAVOR --no-verbose