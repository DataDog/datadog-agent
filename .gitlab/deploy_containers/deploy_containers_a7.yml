--- conflicted
+++ resolved
@@ -79,27 +79,26 @@
     - export IMG_SOURCES="${SRC_AGENT}:v${PARENT_PIPELINE_ID}-${CI_COMMIT_SHORT_SHA}-7-ot-beta${JMX}-amd64,${SRC_AGENT}:v${PARENT_PIPELINE_ID}-${CI_COMMIT_SHORT_SHA}-7-ot-beta${JMX}-arm64"
     - export IMG_DESTINATIONS="${AGENT_REPOSITORY}:${VERSION}${JMX}"
 
-<<<<<<< HEAD
+.deploy_containers-a7-base-fips:
+  extends: .docker_publish_job_definition
+  stage: deploy_containers
+  dependencies: []
+  before_script:
+    - if [[ "$VERSION" == "" ]]; then VERSION="$(inv agent.version --url-safe --pipeline-id $PARENT_PIPELINE_ID)-fips" || exit $?; fi
+    - export IMG_SOURCES="${SRC_AGENT}:v${PARENT_PIPELINE_ID}-${CI_COMMIT_SHORT_SHA}-7-fips${JMX}-amd64,${SRC_AGENT}:v${PARENT_PIPELINE_ID}-${CI_COMMIT_SHORT_SHA}-7-fips${JMX}-arm64"
+    - export IMG_DESTINATIONS="${AGENT_REPOSITORY}:${VERSION}${JMX}"
+
 .deploy_containers-a7-full-base:
-=======
-.deploy_containers-a7-base-fips:
->>>>>>> c9b5c42a
-  extends: .docker_publish_job_definition
-  stage: deploy_containers
-  dependencies: []
-  before_script:
-<<<<<<< HEAD
+  extends: .docker_publish_job_definition
+  stage: deploy_containers
+  dependencies: []
+  before_script:
     - if [[ "$VERSION" == "" ]]; then VERSION="$(inv agent.version --url-safe --pipeline-id $PARENT_PIPELINE_ID)" || exit $?; fi
     - export IMG_BASE_SRC="${SRC_AGENT}:v${PARENT_PIPELINE_ID}-${CI_COMMIT_SHORT_SHA}"
     - export IMG_LINUX_SOURCES="${IMG_BASE_SRC}-7-full-amd64,${IMG_BASE_SRC}-7-full-arm64"
     - export IMG_WINDOWS_SOURCES="${IMG_BASE_SRC}-7-jmx-win1809-amd64,${IMG_BASE_SRC}-7-jmx-winltsc2022-amd64"
     - export IMG_SOURCES="${IMG_LINUX_SOURCES},${IMG_WINDOWS_SOURCES}"
     - export IMG_DESTINATIONS="${AGENT_REPOSITORY}:${VERSION}-full"
-=======
-    - if [[ "$VERSION" == "" ]]; then VERSION="$(inv agent.version --url-safe --pipeline-id $PARENT_PIPELINE_ID)-fips" || exit $?; fi
-    - export IMG_SOURCES="${SRC_AGENT}:v${PARENT_PIPELINE_ID}-${CI_COMMIT_SHORT_SHA}-7-fips${JMX}-amd64,${SRC_AGENT}:v${PARENT_PIPELINE_ID}-${CI_COMMIT_SHORT_SHA}-7-fips${JMX}-arm64"
-    - export IMG_DESTINATIONS="${AGENT_REPOSITORY}:${VERSION}${JMX}"
->>>>>>> c9b5c42a
 
 deploy_containers-a7:
   extends: .deploy_containers-a7_external
@@ -162,14 +161,13 @@
           - ""
           - "-jmx"
 
-<<<<<<< HEAD
 deploy_containers-a7-full-rc:
   extends: .deploy_containers-a7-full-base
   rules:
     !reference [.on_rc]
   variables:
     VERSION: 7-full-rc
-=======
+
 deploy_containers-a7-fips-rc:
   extends: .deploy_containers-a7-base-fips
   rules:
@@ -181,7 +179,6 @@
       - JMX:
           - ""
           - "-jmx"
->>>>>>> c9b5c42a
 
 deploy_containers-dogstatsd:
   extends: .docker_publish_job_definition
