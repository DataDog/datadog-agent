---
# deps_fetch stage
# Contains jobs which fetch go dependencies, in order
# to reuse them in further jobs that need them.

.retrieve_linux_go_deps:
  - mkdir -p $GOPATH/pkg/mod/cache && tar xJf modcache.tar.xz -C $GOPATH/pkg/mod/cache
  - rm -f modcache.tar.xz

.retrieve_linux_go_tools_deps:
  - mkdir -p $GOPATH/pkg/mod/cache && tar xJf modcache_tools.tar.xz -C $GOPATH/pkg/mod/cache
  - rm -f modcache_tools.tar.xz

.retrieve_linux_go_e2e_deps:
  - mkdir -p $GOPATH/pkg/mod/cache && tar xJf modcache_e2e.tar.xz -C $GOPATH/pkg/mod/cache
  - rm -f modcache_e2e.tar.xz

.cache:
  stage: deps_fetch
  image: 486234852809.dkr.ecr.us-east-1.amazonaws.com/ci/datadog-agent-buildimages/deb_x64$DATADOG_AGENT_BUILDIMAGES_SUFFIX:$DATADOG_AGENT_BUILDIMAGES
  tags: ["arch:amd64"]
  needs: ["setup_agent_version"]
  variables:
    KUBERNETES_CPU_REQUEST: 16
  rules:
  - if: $CI_COMMIT_BRANCH == $CI_DEFAULT_BRANCH
    variables:
      POLICY: pull-push
  - if: $CI_COMMIT_BRANCH != $CI_DEFAULT_BRANCH
    variables:
      POLICY: pull
  retry: 2

go_deps:
  extends: .cache
  variables:
    KUBERNETES_MEMORY_REQUEST: 12Gi
    KUBERNETES_MEMORY_LIMIT: 16Gi
  script:
    # If the cache already contains the dependencies, don't redownload them
    # but still provide the artifact that's expected for the other jobs to run
    - if [ -f modcache.tar.xz  ]; then exit 0; fi
    - inv -e deps --verbose
    - inv -e install-tools
    - cd $GOPATH/pkg/mod/cache/ && tar c -I "pxz -T${KUBERNETES_CPU_REQUEST}" -f $CI_PROJECT_DIR/modcache.tar.xz .
  artifacts:
    expire_in: 1 day
    paths:
      - $CI_PROJECT_DIR/modcache.tar.xz
  cache:
    # The `cache:key:files` only accepts up to two path ([docs](https://docs.gitlab.com/ee/ci/yaml/#cachekeyfiles)).
    # Ideally, we should also include the https://github.com/DataDog/datadog-agent/blob/main/.custom-gcl.yml file to
    # avoid issues if a plugin is added in one PR and enabled in another. However, we decided to accept this limitation
    # because the probability for this to happen is very low and go mod files are modified frequently so the risk of
    # failing a job because of a network issue when building the custom binary is very low, but still exists.
    - key:
        files:
          - \**/go.mod
          - .gitlab/deps_fetch/deps_fetch.yml
        prefix: "go_deps_modcache"
      paths:
        - modcache.tar.xz

go_tools_deps:
  extends: .cache
  script:
    - if [ -f modcache_tools.tar.xz  ]; then exit 0; fi
    - inv -e install-tools
<<<<<<< HEAD
    # Partial mitigation for #incident-30776. It will cache datadog-packages , but if the upstream version is updated without the key cache changing, the cache will not work until the key cache changes.
    # Long term solution will be to provide the datadog-packages as a binary hosted internally
    - git config --global url."https://gitlab-ci-token:${CI_JOB_TOKEN}@gitlab.ddbuild.io/DataDog/".insteadOf "https://github.com/DataDog/"
    - go env -w GOPRIVATE="github.com/DataDog/*"
    - go install github.com/DataDog/datadog-packages/cmd/datadog-package@latest
    - cd $GOPATH/pkg/mod/ && tar c -I "pxz -T${KUBERNETES_CPU_REQUEST}" -f $CI_PROJECT_DIR/modcache_tools.tar.xz .

=======
    - cd $GOPATH/pkg/mod/cache/ && tar c -I "pxz -T${KUBERNETES_CPU_REQUEST}" -f $CI_PROJECT_DIR/modcache_tools.tar.xz .
>>>>>>> 3fba6eae
  artifacts:
    expire_in: 1 day
    paths:
      - $CI_PROJECT_DIR/modcache_tools.tar.xz
  cache:
    - key:
        files:
          - ./**/go.mod
          - .gitlab/deps_fetch/deps_fetch.yml
        prefix: "go_tools_deps_modcache"
      paths:
        - modcache_tools.tar.xz

go_e2e_deps:
  extends: .cache
  script:
    - if [ -f modcache_e2e.tar.xz  ]; then exit 0; fi
    - inv -e new-e2e-tests.deps
    - cd $GOPATH/pkg/mod/cache/ && tar c -I "pxz -T${KUBERNETES_CPU_REQUEST}" -f $CI_PROJECT_DIR/modcache_e2e.tar.xz .
  artifacts:
    expire_in: 1 day
    paths:
      - $CI_PROJECT_DIR/modcache_e2e.tar.xz
  cache:
    - key:
        files:
          - ./test/new-e2e/go.mod
          - .gitlab/deps_fetch/deps_fetch.yml
        prefix: "go_e2e_deps_modcache"
      paths:
        - modcache_e2e.tar.xz<|MERGE_RESOLUTION|>--- conflicted
+++ resolved
@@ -66,17 +66,12 @@
   script:
     - if [ -f modcache_tools.tar.xz  ]; then exit 0; fi
     - inv -e install-tools
-<<<<<<< HEAD
     # Partial mitigation for #incident-30776. It will cache datadog-packages , but if the upstream version is updated without the key cache changing, the cache will not work until the key cache changes.
     # Long term solution will be to provide the datadog-packages as a binary hosted internally
     - git config --global url."https://gitlab-ci-token:${CI_JOB_TOKEN}@gitlab.ddbuild.io/DataDog/".insteadOf "https://github.com/DataDog/"
     - go env -w GOPRIVATE="github.com/DataDog/*"
     - go install github.com/DataDog/datadog-packages/cmd/datadog-package@latest
-    - cd $GOPATH/pkg/mod/ && tar c -I "pxz -T${KUBERNETES_CPU_REQUEST}" -f $CI_PROJECT_DIR/modcache_tools.tar.xz .
-
-=======
     - cd $GOPATH/pkg/mod/cache/ && tar c -I "pxz -T${KUBERNETES_CPU_REQUEST}" -f $CI_PROJECT_DIR/modcache_tools.tar.xz .
->>>>>>> 3fba6eae
   artifacts:
     expire_in: 1 day
     paths:
