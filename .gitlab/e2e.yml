---
# e2e stage
# Contains jobs which runs e2e tests on our Docker images.

.k8s_e2e_template:
  stage: e2e
  image: 486234852809.dkr.ecr.us-east-1.amazonaws.com/ci/datadog-agent-builders/gitlab_agent_deploy:$DATADOG_AGENT_BUILDERS
  tags: ["arch:amd64"]
  dependencies: []
  variables:
    LANG: C.UTF-8
  before_script:
    - export DOCKER_REGISTRY_LOGIN=$(aws ssm get-parameter --region us-east-1 --name ci.datadog-agent.$DOCKER_REGISTRY_LOGIN_SSM_KEY --with-decryption --query "Parameter.Value" --out text)
    - export DOCKER_REGISTRY_PWD=$(aws ssm get-parameter --region us-east-1 --name ci.datadog-agent.$DOCKER_REGISTRY_PWD_SSM_KEY --with-decryption --query "Parameter.Value" --out text)
    - export DD_API_KEY=$(aws ssm get-parameter --region us-east-1 --name ci.datadog-agent.datadog_api_key --with-decryption --query "Parameter.Value" --out text)

k8s-e2e-dev:
  extends: .k8s_e2e_template
  rules: !reference [.on_dev_branch_manual]
  # Note: pupernetes-dev requires the below jobs to work. However,
  # we can't explicitly define the dependencies because a job cannot depend on other manual jobs.
  # Adding the following lines would result in pipelines remaining in a "Running" state forever,
  # as the pupernetes-dev job waits for manual jobs that may never be triggered.
  # needs:
  #   - dev_branch_docker_hub-a6
  #   - dev_branch_docker_hub-a7
  # We still want to make the job available as soon as possible. In this case, since it's manual
  # and requires other manual jobs, it's reasonable make it available from the beginning and let
  # engineers trigger the correct sequence of jobs when needed.
  needs: []
  script:
    - inv -e e2e-tests --agent-image=datadog/agent-dev:${CI_COMMIT_REF_SLUG}-py2 --dca-image=datadog/cluster-agent-dev:${CI_COMMIT_REF_SLUG} --argo-workflow=default
    - inv -e e2e-tests --agent-image=datadog/agent-dev:${CI_COMMIT_REF_SLUG}-py3 --dca-image=datadog/cluster-agent-dev:${CI_COMMIT_REF_SLUG} --argo-workflow=default

k8s-e2e-main:
  extends: .k8s_e2e_template
  allow_failure: true # temporary while investigating
  rules: !reference [.on_main]
  # needs:
  #   - dev_master-a6
  #   - dev_master-a7
  script:
    - inv -e e2e-tests --agent-image=datadog/agent-dev:master-py2 --dca-image=datadog/cluster-agent-dev:master --argo-workflow=default
    - inv -e e2e-tests --agent-image=datadog/agent-dev:master-py3 --dca-image=datadog/cluster-agent-dev:master --argo-workflow=default

k8s-e2e-tags-6:
  extends: .k8s_e2e_template
  rules: !reference [.on_deploy_stable_or_beta_repo_branch_a6_manual]
  script:
    - AGENT_VERSION=$(inv agent.version --major-version 6)
    - DCA_VERSION=$(inv -e cluster-agent.version)
    - inv -e e2e-tests --agent-image=datadog/agent:${AGENT_VERSION} --dca-image=datadog/cluster-agent:${DCA_VERSION} --argo-workflow=default

k8s-e2e-tags-7:
  extends: .k8s_e2e_template
  rules: !reference [.on_deploy_stable_or_beta_repo_branch_a7_manual]
  script:
    - AGENT_VERSION=$(inv agent.version --major-version 7)
    - DCA_VERSION=$(inv -e cluster-agent.version)
    - inv -e e2e-tests --agent-image=datadog/agent:${AGENT_VERSION} --dca-image=datadog/cluster-agent:${DCA_VERSION} --argo-workflow=default

.k8s-e2e-cws-cspm-init:
  - set +x
  - export DATADOG_AGENT_SITE=datadoghq.com
  - export DATADOG_AGENT_API_KEY=$(aws ssm get-parameter --region us-east-1 --name ci.datadog-agent.e2e_tests_api_key --with-decryption --query "Parameter.Value" --out text)
  - export DATADOG_AGENT_APP_KEY=$(aws ssm get-parameter --region us-east-1 --name ci.datadog-agent.e2e_tests_app_key --with-decryption --query "Parameter.Value" --out text)
  - export DATADOG_AGENT_RC_KEY=$(aws ssm get-parameter --region us-east-1 --name ci.datadog-agent.e2e_tests_rc_key --with-decryption --query "Parameter.Value" --out text)

k8s-e2e-cws-dev:
  extends: .k8s_e2e_template
  rules: !reference [.on_dev_branch_manual]
  needs: []
  script:
    - !reference [.k8s-e2e-cws-cspm-init]
    - inv -e e2e-tests --agent-image=datadog/agent-dev:${CI_COMMIT_REF_SLUG}-py3 --dca-image=datadog/cluster-agent-dev:${CI_COMMIT_REF_SLUG} --argo-workflow=cws

k8s-e2e-cws-main:
  extends: .k8s_e2e_template
  rules: !reference [.on_main]
  # needs:
  #   - dev_master-a6
  #   - dev_master-a7
  retry: 1
  script:
    - !reference [.k8s-e2e-cws-cspm-init]
    - inv -e e2e-tests --agent-image=datadog/agent-dev:master-py3 --dca-image=datadog/cluster-agent-dev:master --argo-workflow=cws

k8s-e2e-cspm-dev:
  extends: .k8s_e2e_template
  rules: !reference [.on_dev_branch_manual]
  needs: []
  script:
    - !reference [.k8s-e2e-cws-cspm-init]
    - inv -e e2e-tests --agent-image=datadog/agent-dev:${CI_COMMIT_REF_SLUG}-py3 --dca-image=datadog/cluster-agent-dev:${CI_COMMIT_REF_SLUG} --argo-workflow=cspm

k8s-e2e-cspm-main:
  extends: .k8s_e2e_template
  rules: !reference [.on_main]
  # needs:
  #   - dev_master-a6
  #   - dev_master-a7
  retry: 1
  script:
    - !reference [.k8s-e2e-cws-cspm-init]
    - inv -e e2e-tests --agent-image=datadog/agent-dev:master-py3 --dca-image=datadog/cluster-agent-dev:master --argo-workflow=cspm

k8s-e2e-otlp-dev:
  extends: .k8s_e2e_template
  rules: !reference [.on_dev_branch_manual]
  needs: [] # See note on k8s-e2e-dev above
  script:
    - inv -e e2e-tests --agent-image=datadog/agent-dev:${CI_COMMIT_REF_SLUG}-py3 --dca-image=datadog/cluster-agent-dev:${CI_COMMIT_REF_SLUG} --argo-workflow=otlp

k8s-e2e-otlp-main:
  extends: .k8s_e2e_template
  rules: !reference [.on_main]
  # needs:
  #   - dev_master-a6
  #   - dev_master-a7
  script:
    - inv -e e2e-tests --agent-image=datadog/agent-dev:master-py3 --dca-image=datadog/cluster-agent-dev:master --argo-workflow=otlp

.new_e2e_template:
  stage: e2e
  image: 486234852809.dkr.ecr.us-east-1.amazonaws.com/ci/test-infra-definitions/runner$TEST_INFRA_DEFINITIONS_BUILDIMAGES_SUFFIX:$TEST_INFRA_DEFINITIONS_BUILDIMAGES
  tags: ["arch:amd64"]
  before_script:
    # Setup AWS Credentials
    - mkdir -p ~/.aws
    - aws ssm get-parameter --region us-east-1 --name ci.datadog-agent.agent-qa-profile --with-decryption --query "Parameter.Value" --out text >> ~/.aws/config
    - export AWS_PROFILE=agent-qa-ci
    # Now all `aws` commands target the agent-qa profile
    - aws ssm get-parameter --region us-east-1 --name ci.datadog-agent.ssh_public_key_rsa --with-decryption --query "Parameter.Value" --out text > $E2E_PUBLIC_KEY_PATH
    - aws ssm get-parameter --region us-east-1 --name ci.datadog-agent.ssh_key_rsa --with-decryption --query "Parameter.Value" --out text > $E2E_PRIVATE_KEY_PATH
    # Use S3 backend
    - pulumi login "s3://dd-pulumi-state?region=us-east-1&awssdk=v2&profile=$AWS_PROFILE"
  variables:
    KUBERNETES_MEMORY_REQUEST: 12Gi
    KUBERNETES_MEMORY_LIMIT: 16Gi
    E2E_PUBLIC_KEY_PATH: /tmp/agent-qa-ssh-key.pub
    E2E_PRIVATE_KEY_PATH: /tmp/agent-qa-ssh-key
    E2E_KEY_PAIR_NAME: datadog-agent-ci-rsa
    E2E_PIPELINE_ID: $CI_PIPELINE_ID
  script:
    - inv -e new-e2e-tests.run --targets $TARGETS -c ddagent:fullImagePath=669783387624.dkr.ecr.us-east-1.amazonaws.com/agent:${CI_PIPELINE_ID}-${CI_COMMIT_SHORT_SHA} -c ddagent:clusterAgentFullImagePath=669783387624.dkr.ecr.us-east-1.amazonaws.com/cluster-agent:${CI_PIPELINE_ID}-${CI_COMMIT_SHORT_SHA} -c dddogstatsd:fullImagePath=669783387624.dkr.ecr.us-east-1.amazonaws.com/dogstatsd:${CI_PIPELINE_ID}-${CI_COMMIT_SHORT_SHA} -c ddagent:imagePullRegistry=669783387624.dkr.ecr.us-east-1.amazonaws.com -c ddagent:imagePullUsername=AWS -c ddagent:imagePullPassword=$(aws ecr get-login-password) --junit-tar "junit-${CI_JOB_NAME}.tgz" ${EXTRA_PARAMS}
  artifacts:
    expire_in: 2 weeks
    when: always
    paths:
      # This file will be consumed by the `e2e_test_junit_upload` job in next stage to push the report to datadog.
      # If you create a new job from this template, do not forget to update the `dependencies` of the `e2e_test_junit_upload` job.
      - junit-*.tgz
    reports:
      junit: test/new-e2e/junit-*.xml

new-e2e-containers-dev:
  extends: .new_e2e_template
  # TODO once images are deployed to ECR for dev branches, update
  # on_main_and_no_skip_e2e adding on_dev_branch_manual rules
  # and move rules to template
  rules: !reference [.on_dev_branch_manual]
  needs: []
  variables:
    TARGETS: ./tests/containers
    TEAM: container-integrations
  parallel:
    matrix:
      - EXTRA_PARAMS: --run TestKindSuite
      - EXTRA_PARAMS: --run TestEKSSuite
      - EXTRA_PARAMS: --run TestECSSuite
      - EXTRA_PARAMS: --skip "Test(Kind|EKS|ECS)Suite"

new-e2e-containers-main:
  extends: .new_e2e_template
  rules: !reference [.on_main_and_no_skip_e2e]
  needs:
    - qa_main_agent
    - qa_main_dca
    - qa_main_dogstatsd
  variables:
    TARGETS: ./tests/containers
    TEAM: container-integrations
  parallel:
    matrix:
      - EXTRA_PARAMS: --run TestKindSuite
      - EXTRA_PARAMS: --run TestEKSSuite
      - EXTRA_PARAMS: --run TestECSSuite
      - EXTRA_PARAMS: --skip "Test(Kind|EKS|ECS)Suite"
  # Temporary, until we manage to stabilize those tests.
  allow_failure: true

new-e2e-agent-shared-components-dev:
  extends: .new_e2e_template
  rules: !reference [.on_dev_branch_manual]
  needs: []
  variables:
    TARGETS: ./tests/agent-shared-components
    TEAM: agent-shared-components

new-e2e-agent-shared-components-main:
  extends: .new_e2e_template
  rules: !reference [.on_main_and_no_skip_e2e]
  needs: ['deploy_deb_testing-a7_x64']
  variables:
    TARGETS: ./tests/agent-shared-components
    TEAM: agent-shared-components
  # Temporary, until we manage to stabilize those tests.
  allow_failure: true

new-e2e-agent-subcommands-dev:
  extends: .new_e2e_template
  rules: !reference [.on_dev_branch_manual]
  needs: []
  variables:
    TARGETS: ./tests/agent-subcommands
    TEAM: agent-shared-components

new-e2e-agent-subcommands-main:
  extends: .new_e2e_template
  rules: !reference [.on_main_and_no_skip_e2e]
  needs: ['deploy_deb_testing-a7_x64']
  variables:
    TARGETS: ./tests/agent-subcommands
    TEAM: agent-shared-components
  # Temporary, until we manage to stabilize those tests.
  allow_failure: true

new-e2e-language-detection-dev:
  extends: .new_e2e_template
  rules: !reference [.on_dev_branch_manual]
  needs: []
  variables:
    TARGETS: ./tests/language-detection
    TEAM: processes

new-e2e-language-detection-main:
  extends: .new_e2e_template
  rules: !reference [.on_main_and_no_skip_e2e]
  variables:
    TARGETS: ./tests/language-detection
    TEAM: processes

new-e2e-npm-dev:
  extends: .new_e2e_template
  rules: !reference [.on_dev_branch_manual]
  needs: []
  variables:
    TARGETS: ./tests/npm

new-e2e-npm-main:
  extends: .new_e2e_template
  rules: !reference [.on_main_and_no_skip_e2e]
  variables:
    TARGETS: ./tests/npm
  # Temporary, until we manage to stabilize those tests.
  allow_failure: true

<<<<<<< HEAD
new-e2e-log-agent-dev:
=======
new-e2e-aml-dev:
>>>>>>> 0f677cd4
  extends: .new_e2e_template
  rules: !reference [.on_dev_branch_manual]
  variables:
    TARGETS: ./tests/agent-metric-logs
    TEAM: agent-metric-logs

<<<<<<< HEAD
new-e2e-log-agent-main:
=======
new-e2e-aml-main:
>>>>>>> 0f677cd4
  extends: .new_e2e_template
  rules: !reference [.on_main_and_no_skip_e2e]
  variables:
    TARGETS: ./tests/agent-metric-logs
    TEAM: agent-metric-logs

new-e2e-cws-dev:
  extends: .new_e2e_template
  rules: !reference [.on_dev_branch_manual]
  needs: []
  variables:
    TARGETS: ./tests/cws
    TEAM: csm-threats-agent
  # Temporary, until we manage to stabilize those tests.
  allow_failure: true

new-e2e-cws-main:
  extends: .new_e2e_template
  rules: !reference [.on_main_and_no_skip_e2e]
  variables:
    TARGETS: ./tests/cws
    TEAM: csm-threats-agent
  # Temporary, until we manage to stabilize those tests.
  allow_failure: true

new-e2e-process-dev:
  extends: .new_e2e_template
  rules: !reference [.on_dev_branch_manual]
  needs: []
  variables:
    TARGETS: ./tests/process
    TEAM: processes

new-e2e-process-main:
  extends: .new_e2e_template
  rules: !reference [.on_main_and_no_skip_e2e]
  variables:
    TARGETS: ./tests/process
    TEAM: processes


#   ^    If you create a new job here that extends `.new_e2e_template`,
#  /!\   do not forget to add it in the `dependencies` statement of the
# /___\  `e2e_test_junit_upload` job in the `.gitlab/e2e_test_junit_upload.yml` file<|MERGE_RESOLUTION|>--- conflicted
+++ resolved
@@ -255,22 +255,14 @@
   # Temporary, until we manage to stabilize those tests.
   allow_failure: true
 
-<<<<<<< HEAD
-new-e2e-log-agent-dev:
-=======
 new-e2e-aml-dev:
->>>>>>> 0f677cd4
   extends: .new_e2e_template
   rules: !reference [.on_dev_branch_manual]
   variables:
     TARGETS: ./tests/agent-metric-logs
     TEAM: agent-metric-logs
 
-<<<<<<< HEAD
-new-e2e-log-agent-main:
-=======
 new-e2e-aml-main:
->>>>>>> 0f677cd4
   extends: .new_e2e_template
   rules: !reference [.on_main_and_no_skip_e2e]
   variables:
