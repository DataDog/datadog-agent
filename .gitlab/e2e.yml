--- conflicted
+++ resolved
@@ -145,12 +145,8 @@
     E2E_PIPELINE_ID: $CI_PIPELINE_ID
     IMAGE_PATH_CONFIG: "-c ddagent:fullImagePath=669783387624.dkr.ecr.us-east-1.amazonaws.com/agent:${CI_PIPELINE_ID}-${CI_COMMIT_SHORT_SHA} -c ddagent:clusterAgentFullImagePath=669783387624.dkr.ecr.us-east-1.amazonaws.com/cluster-agent:${CI_PIPELINE_ID}-${CI_COMMIT_SHORT_SHA}"
   script:
-<<<<<<< HEAD
-    - echo inv -e new-e2e-tests.run --targets $TARGETS $CONFIGPARAMS --junit-tar "junit-${CI_JOB_NAME}.tgz" ${EXTRA_PARAMS}
-    - inv -e new-e2e-tests.run --targets $TARGETS $CONFIGPARAMS --junit-tar "junit-${CI_JOB_NAME}.tgz" ${EXTRA_PARAMS}
-=======
+    - echo inv -e new-e2e-tests.run --targets $TARGETS $IMAGE_PATH_CONFIG --junit-tar "junit-${CI_JOB_NAME}.tgz" ${EXTRA_PARAMS}
     - inv -e new-e2e-tests.run --targets $TARGETS $IMAGE_PATH_CONFIG --junit-tar "junit-${CI_JOB_NAME}.tgz" ${EXTRA_PARAMS}
->>>>>>> a63dd3d0
   artifacts:
     expire_in: 2 weeks
     when: always
