--- conflicted
+++ resolved
@@ -218,8 +218,6 @@
     TARGETS: ./language-detection
     TEAM: processes
 
-<<<<<<< HEAD
-=======
 new-e2e-npm-dev:
   extends: .new_e2e_template
   rules: !reference [.on_dev_branch_manual]
@@ -235,7 +233,6 @@
   # Temporary, until we manage to stabilize those tests.
   allow_failure: true
 
->>>>>>> 1798c002
 #   ^    If you create a new job here that extends `.new_e2e_template`,
 #  /!\   do not forget to add it in the `dependencies` statement of the
 # /___\  `e2e_test_junit_upload` job in the `.gitlab/e2e_test_junit_upload.yml` file