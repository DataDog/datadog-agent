--- conflicted
+++ resolved
@@ -255,21 +255,6 @@
   # Temporary, until we manage to stabilize those tests.
   allow_failure: true
 
-<<<<<<< HEAD
-new-e2e-log-agent-dev:
-  extends: .new_e2e_template
-  rules: !reference [.on_dev_branch_manual]
-  variables:
-    TARGETS: ./tests/agent-metric-logs
-    TEAM: agent-metric-logs
-
-new-e2e-log-agent-main:
-  extends: .new_e2e_template
-  rules: !reference [.on_main_and_no_skip_e2e]
-  variables:
-    TARGETS: ./tests/agent-metric-logs
-    TEAM: agent-metric-logs
-=======
 new-e2e-cws-dev:
   extends: .new_e2e_template
   rules: !reference [.on_dev_branch_manual]
@@ -303,7 +288,6 @@
   variables:
     TARGETS: ./tests/process
     TEAM: processes
->>>>>>> caf9b624
 
 #   ^    If you create a new job here that extends `.new_e2e_template`,
 #  /!\   do not forget to add it in the `dependencies` statement of the
