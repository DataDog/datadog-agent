# This file contain jobs that tests the KMT tasks code. This doesn't launch any KMT tests themselves,
# that's done in .gitlab/kernel_matrix_testing

.test_kmt_local_setup:
  stage: source_test
  needs: []
<<<<<<< HEAD
  # rules:
  #   - !reference [.on_invoke_tasks_changes]
  #   - !reference [.except_mergequeue]
=======
  rules:
    - !reference [.on_invoke_tasks_changes]
    - !reference [.except_mergequeue]
    - changes:
        paths:
          - .gitlab/source_test/kmt_tasks.yml
        compare_to: $COMPARE_TO_BRANCH
>>>>>>> c381bfb7
  script:
    - token="$(dda inv -- auth.gitlab --repo test-infra-definitions)"
    - git config --global url."https://gitlab-ci-token:${token}@gitlab.ddbuild.io/DataDog/".insteadOf "git@github.com:"
    # Avoid rate limits when running kmt.init (pulumi queries the Github API to get the releases of plugins)
    - export GITHUB_TOKEN=$(dda inv github.get-token-from-app)
    - export KMT_TEST_INFRA_DEFINITIONS_PATH="$(go env GOPATH)"/src/github.com/DataDog/test-infra-definitions
    - dda inv -- kmt.init --remote-setup-only --skip-ssh-setup --exclude-requirements $KMT_EXCLUDE_REQUIREMENTS --images ""
    - export PATH=$PATH:$HOME/.pulumi/bin  # Simulate a shell restart, required for the check
    - dda inv -- kmt.selfcheck --remote-setup-only --exclude-requirements $KMT_EXCLUDE_REQUIREMENTS --show-flare-for-failures

test_kmt_local_setup_linux:
  image: registry.ddbuild.io/ci/datadog-agent-buildimages/linux$CI_IMAGE_LINUX_SUFFIX:$CI_IMAGE_LINUX
  tags: ["arch:arm64"]
  extends: .test_kmt_local_setup
  before_script:
    - !reference [.setup_agent_github_app]
  variables:
    # Some requirements cannot be tested in the CI yet:
    # - Docker,Compiler,UserInDockerGroup: no docker-in-docker support in these jobs yet
    # - AWSConfig: no AWS config in the CI yet
    KMT_EXCLUDE_REQUIREMENTS: "Docker,Compiler,UserInDockerGroup,AWSConfig"

test_kmt_local_setup_macos:
  extends: .test_kmt_local_setup
  before_script:
    - !reference [.macos_gitlab, before_script]
  tags: ["macos:sonoma-amd64", "specific:true"]
  variables:
     # Some requirements cannot be tested in the CI yet:
    # - Docker,Compiler,UserInDockerGroup: no docker-in-docker support in these jobs yet
    # - AWSConfig: no AWS config in the CI yet
    # - PulumiPlugins: no github tokens in the macos runner and the plugins download fails with rate limits sometimes
    # - MacBasePackages: brew fails to update in the CI
    KMT_EXCLUDE_REQUIREMENTS: "Docker,Compiler,UserInDockerGroup,AWSConfig,PulumiPlugins,MacBasePackages"<|MERGE_RESOLUTION|>--- conflicted
+++ resolved
@@ -4,19 +4,14 @@
 .test_kmt_local_setup:
   stage: source_test
   needs: []
-<<<<<<< HEAD
+  # TODO
   # rules:
   #   - !reference [.on_invoke_tasks_changes]
   #   - !reference [.except_mergequeue]
-=======
-  rules:
-    - !reference [.on_invoke_tasks_changes]
-    - !reference [.except_mergequeue]
-    - changes:
-        paths:
-          - .gitlab/source_test/kmt_tasks.yml
-        compare_to: $COMPARE_TO_BRANCH
->>>>>>> c381bfb7
+  #   - changes:
+  #       paths:
+  #         - .gitlab/source_test/kmt_tasks.yml
+  #       compare_to: $COMPARE_TO_BRANCH
   script:
     - token="$(dda inv -- auth.gitlab --repo test-infra-definitions)"
     - git config --global url."https://gitlab-ci-token:${token}@gitlab.ddbuild.io/DataDog/".insteadOf "git@github.com:"
