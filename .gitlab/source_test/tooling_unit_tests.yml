--- conflicted
+++ resolved
@@ -8,10 +8,5 @@
   rules:
     - !reference [.on_invoke_tasks_changes]
   script:
-<<<<<<< HEAD
-    - python3 -m pip install "git+https://github.com/DataDog/datadog-agent-dev.git@v$(cat .dda/version)" --break-system-packages
-    - python3 -m dda self dep sync -f legacy-tasks -f legacy-kernel-matrix-testing
-=======
-    - dda self dep sync -f legacy-tasks
->>>>>>> 51d075c1
+    - dda self dep sync -f legacy-tasks -f legacy-kernel-matrix-testing
     - dda inv -- -e invoke-unit-tests.run