--- conflicted
+++ resolved
@@ -10,7 +10,6 @@
     - '$_instance_id = (iwr  -UseBasicParsing http://169.254.169.254/latest/meta-data/instance-id).content ; Write-Host "Running on instance $($_instance_id)"'
     # we pass in CI_JOB_URL and CI_JOB_NAME so that they can be added to additional tags
     # inside JUNIT_TAR and then later used by datadog-ci
-<<<<<<< HEAD
     - >-
       docker run --rm
       -m 8192M
@@ -23,12 +22,9 @@
       -e GOMODCACHE="c:\modcache"
       -e JUNIT_TAR="c:\mnt\junit-${CI_JOB_NAME}.tgz"
       -e VCPKG_BINARY_SOURCES="clear;x-azblob,${vcpkgBlobSaSUrl}"
+      -e PIP_INDEX_URL=${PIP_INDEX_URL}
       486234852809.dkr.ecr.us-east-1.amazonaws.com/ci/datadog-agent-buildimages/windows_1809_${ARCH}:$Env:DATADOG_AGENT_WINBUILDIMAGES
       c:\mnt\tasks\winbuildscripts\unittests.bat
-=======
-    - !reference [.setup_python_mirror_win]
-    - docker run --rm -m 8192M -v "$(Get-Location):c:\mnt" -e CI_JOB_URL="${CI_JOB_URL}" -e CI_JOB_NAME="${CI_JOB_NAME}" -e AWS_NETWORKING=true -e SIGN_WINDOWS=true -e PY_RUNTIMES="$PYTHON_RUNTIMES" -e GOMODCACHE="c:\modcache" -e JUNIT_TAR="c:\mnt\junit-${CI_JOB_NAME}.tgz" -e VCPKG_BINARY_SOURCES="clear;x-azblob,${vcpkgBlobSaSUrl}" -e PIP_INDEX_URL=${PIP_INDEX_URL} 486234852809.dkr.ecr.us-east-1.amazonaws.com/ci/datadog-agent-buildimages/windows_1809_${ARCH}:$Env:DATADOG_AGENT_WINBUILDIMAGES c:\mnt\tasks\winbuildscripts\unittests.bat
->>>>>>> 6da93f6d
     - If ($lastExitCode -ne "0") { throw "Previous command returned $lastExitCode" }
   artifacts:
     expire_in: 2 weeks
