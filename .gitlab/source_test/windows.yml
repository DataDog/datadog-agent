--- conflicted
+++ resolved
@@ -79,15 +79,10 @@
       -m 16384M
       -v "$(Get-Location):c:\mnt"
       -e AWS_NETWORKING=true
-<<<<<<< HEAD
-      -e CI_PIPELINE_ID=${CI_PIPELINE_ID}
-      -e CI_PROJECT_NAME=${CI_PROJECT_NAME}
-      -e CI_JOB_ID=${CI_JOB_ID}
-=======
       -e CI
       -e CI_PIPELINE_ID
       -e CI_PROJECT_NAME
->>>>>>> 332fedb3
+      -e CI_JOB_ID
       -e SIGN_WINDOWS_DD_WCS=true
       -e GOMODCACHE="c:\modcache"
       -e PIP_INDEX_URL
@@ -110,15 +105,10 @@
       -m 16384M
       -v "$(Get-Location):c:\mnt"
       -e AWS_NETWORKING=true
-<<<<<<< HEAD
-      -e CI_PIPELINE_ID=${CI_PIPELINE_ID}
-      -e CI_PROJECT_NAME=${CI_PROJECT_NAME}
-      -e CI_JOB_ID=${CI_JOB_ID}
-=======
       -e CI
       -e CI_PIPELINE_ID
       -e CI_PROJECT_NAME
->>>>>>> 332fedb3
+      -e CI_JOB_ID
       -e SIGN_WINDOWS_DD_WCS=true
       -e GOMODCACHE="c:\modcache"
       -e PIP_INDEX_URL
