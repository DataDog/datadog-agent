--- conflicted
+++ resolved
@@ -33,14 +33,10 @@
     - pushd test/kitchen
     - inv -e kitchen.invoke-unit-tests
     - popd
-<<<<<<< HEAD
-    - inv -e test $FLAVORS --race --profile --rerun-fails=2 --python-runtimes "$PYTHON_RUNTIMES" --coverage --cpus $KUBERNETES_CPU_REQUEST $EXTRA_OPTS --save-result-json $TEST_OUTPUT_FILE --junit-tar "junit-${CI_JOB_NAME}.tgz" --build-stdlib
-    - inv -e codecov $FLAVORS
-=======
     - FAST_TESTS_FLAG=""
     - if [[ "$FAST_TESTS" == "true" ]]; then FAST_TESTS_FLAG="--only-impacted-packages"; fi
     - inv -e test $FLAVORS --race --profile --rerun-fails=2 --python-runtimes "$PYTHON_RUNTIMES" --coverage --cpus $KUBERNETES_CPU_REQUEST $EXTRA_OPTS --save-result-json $TEST_OUTPUT_FILE --junit-tar "junit-${CI_JOB_NAME}.tgz" --build-stdlib $FAST_TESTS_FLAG
->>>>>>> 2a4205a5
+    - inv -e codecov $FLAVORS
   artifacts:
     expire_in: 2 weeks
     when: always
