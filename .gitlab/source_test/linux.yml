--- conflicted
+++ resolved
@@ -100,15 +100,12 @@
   extends:
     - .rtloader_tests
     - .linux_tests
-<<<<<<< HEAD
-  rules:
-    - !reference [.except_mergequeue]
-    - when: on_success
-  image: 486234852809.dkr.ecr.us-east-1.amazonaws.com/ci/datadog-agent-buildimages/deb_x64$DATADOG_AGENT_BUILDIMAGES_SUFFIX:$DATADOG_AGENT_BUILDIMAGES
-  tags: ["arch:amd64"]
-=======
-    - .linux_x64
->>>>>>> cb65cf3c
+    - .linux_x64
+  rules:
+    - !reference [.except_mergequeue]
+    - when: on_success
+  image: 486234852809.dkr.ecr.us-east-1.amazonaws.com/ci/datadog-agent-buildimages/deb_x64$DATADOG_AGENT_BUILDIMAGES_SUFFIX:$DATADOG_AGENT_BUILDIMAGES
+  tags: ["arch:amd64"]
   needs: ["go_deps", "go_tools_deps"]
   variables:
     PYTHON_RUNTIMES: '3'
@@ -127,15 +124,12 @@
   extends:
     - .rtloader_tests
     - .linux_tests
-<<<<<<< HEAD
-  rules:
-    - !reference [.except_mergequeue]
-    - when: on_success
-  image: 486234852809.dkr.ecr.us-east-1.amazonaws.com/ci/datadog-agent-buildimages/deb_x64$DATADOG_AGENT_BUILDIMAGES_SUFFIX:$DATADOG_AGENT_BUILDIMAGES
-  tags: ["arch:amd64"]
-=======
-    - .linux_x64
->>>>>>> cb65cf3c
+    - .linux_x64
+  rules:
+    - !reference [.except_mergequeue]
+    - when: on_success
+  image: 486234852809.dkr.ecr.us-east-1.amazonaws.com/ci/datadog-agent-buildimages/deb_x64$DATADOG_AGENT_BUILDIMAGES_SUFFIX:$DATADOG_AGENT_BUILDIMAGES
+  tags: ["arch:amd64"]
   needs: ["go_deps", "go_tools_deps"]
   variables:
     PYTHON_RUNTIMES: '3'
@@ -154,15 +148,12 @@
   extends:
     - .rtloader_tests
     - .linux_tests
-<<<<<<< HEAD
-  rules:
-    - !reference [.except_mergequeue]
-    - when: on_success
-  image: 486234852809.dkr.ecr.us-east-1.amazonaws.com/ci/datadog-agent-buildimages/deb_x64$DATADOG_AGENT_BUILDIMAGES_SUFFIX:$DATADOG_AGENT_BUILDIMAGES
-  tags: ["arch:amd64"]
-=======
-    - .linux_x64
->>>>>>> cb65cf3c
+    - .linux_x64
+  rules:
+    - !reference [.except_mergequeue]
+    - when: on_success
+  image: 486234852809.dkr.ecr.us-east-1.amazonaws.com/ci/datadog-agent-buildimages/deb_x64$DATADOG_AGENT_BUILDIMAGES_SUFFIX:$DATADOG_AGENT_BUILDIMAGES
+  tags: ["arch:amd64"]
   needs: ["go_deps", "go_tools_deps"]
   variables:
     PYTHON_RUNTIMES: '3'
@@ -172,15 +163,12 @@
 lint_flavor_heroku_linux-x64:
   extends:
     - .linux_lint
-<<<<<<< HEAD
-  rules:
-    - !reference [.except_mergequeue]
-    - when: on_success
-  image: 486234852809.dkr.ecr.us-east-1.amazonaws.com/ci/datadog-agent-buildimages/deb_x64$DATADOG_AGENT_BUILDIMAGES_SUFFIX:$DATADOG_AGENT_BUILDIMAGES
-  tags: ["arch:amd64"]
-=======
-    - .linux_x64
->>>>>>> cb65cf3c
+    - .linux_x64
+  rules:
+    - !reference [.except_mergequeue]
+    - when: on_success
+  image: 486234852809.dkr.ecr.us-east-1.amazonaws.com/ci/datadog-agent-buildimages/deb_x64$DATADOG_AGENT_BUILDIMAGES_SUFFIX:$DATADOG_AGENT_BUILDIMAGES
+  tags: ["arch:amd64"]
   needs: ["go_deps", "go_tools_deps"]
   variables:
     FLAVORS: '--flavors heroku'
