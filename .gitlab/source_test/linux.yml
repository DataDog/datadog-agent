--- conflicted
+++ resolved
@@ -30,14 +30,10 @@
     - FAST_TESTS_FLAG=""
     - if [[ "$FAST_TESTS" == "true" ]]; then FAST_TESTS_FLAG="--only-impacted-packages"; fi
     - inv -e sds.build-library
-<<<<<<< HEAD
-    - inv -e test $FLAVORS --include-sds --race --profile --rerun-fails=2 --python-runtimes "$PYTHON_RUNTIMES" --coverage --cpus $KUBERNETES_CPU_REQUEST $EXTRA_OPTS --save-result-json $TEST_OUTPUT_FILE --junit-tar "junit-${CI_JOB_NAME}.tgz" --build-stdlib $FAST_TESTS_FLAG
+    - inv -e test $FLAVORS --include-sds --race --profile --rerun-fails=2 --python-runtimes "$PYTHON_RUNTIMES" --coverage --cpus $KUBERNETES_CPU_REQUEST $EXTRA_OPTS --save-result-json $TEST_OUTPUT_FILE --junit-tar "junit-${CI_JOB_NAME}.tgz" --build-stdlib $FAST_TESTS_FLAG --test-washer
     # Upload coverage files to Codecov. Never fail on coverage upload.
     - CODECOV_TOKEN=$($CI_PROJECT_DIR/tools/ci/aws_ssm_get_wrapper.sh $CODECOV_TOKEN_SSM_NAME)
     - inv -e codecov $FLAVORS -token $CODECOV_TOKEN || true
-=======
-    - inv -e test $FLAVORS --include-sds --race --profile --rerun-fails=2 --python-runtimes "$PYTHON_RUNTIMES" --coverage --cpus $KUBERNETES_CPU_REQUEST $EXTRA_OPTS --save-result-json $TEST_OUTPUT_FILE --junit-tar "junit-${CI_JOB_NAME}.tgz" --build-stdlib $FAST_TESTS_FLAG --test-washer
->>>>>>> b1a0c0fd
   artifacts:
     expire_in: 2 weeks
     when: always
