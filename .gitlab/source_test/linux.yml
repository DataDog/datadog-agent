---
.rtloader_tests:
  stage: source_test
  needs: ["go_deps"]
  before_script:
    - source /root/.bashrc && conda activate $CONDA_ENV
    - !reference [.retrieve_linux_go_deps]
    - inv -e rtloader.make --install-prefix=$CI_PROJECT_DIR/dev --python-runtimes "$PYTHON_RUNTIMES"
    - inv -e rtloader.install
    - inv -e rtloader.format --raise-if-changed
    - inv -e rtloader.test
  # Placeholder script, overridden by .linux_tests when running all go tests
  script: ["# Skipping go tests"]

.linux_tests:
  stage: source_test
  needs: ["go_deps", "go_tools_deps"]
  rules:
    - !reference [.except_disable_unit_tests]
    - !reference [.fast_on_dev_branch_only]
  variables:
    FLAVORS: '--flavor base'
    KUBERNETES_CPU_REQUEST: 16
    KUBERNETES_MEMORY_REQUEST: 16Gi
    KUBERNETES_MEMORY_LIMIT: 16Gi
    TEST_OUTPUT_FILE: test_output.json
    EXTERNAL_LINKS_PATH: external_links_$CI_JOB_ID.json
  script:
    - !reference [.retrieve_linux_go_tools_deps]
    - inv -e install-tools
    - inv -e gitlab.generate-ci-visibility-links --output=$EXTERNAL_LINKS_PATH
    - FAST_TESTS_FLAG=""
    - if [[ "$FAST_TESTS" == "true" ]]; then FAST_TESTS_FLAG="--only-impacted-packages"; fi
    - inv -e sds.build-library
    - inv -e agent.build
    - inv -e test $FLAVORS --include-sds --race --profile --rerun-fails=2 --python-runtimes "$PYTHON_RUNTIMES" --coverage --cpus $KUBERNETES_CPU_REQUEST $EXTRA_OPTS --save-result-json $TEST_OUTPUT_FILE --junit-tar "junit-${CI_JOB_NAME}.tgz" --build-stdlib $FAST_TESTS_FLAG --test-washer
  artifacts:
    expire_in: 2 weeks
    when: always
    paths:
      - $TEST_OUTPUT_FILE
      - junit-*.tgz
    reports:
      junit: "**/junit-out-*.xml"
      annotations:
        - $EXTERNAL_LINKS_PATH

.upload_junit_source:
  - $CI_PROJECT_DIR/tools/ci/junit_upload.sh

.upload_coverage:
  # Upload coverage files to Codecov. Never fail on coverage upload.
  - CODECOV_TOKEN=$($CI_PROJECT_DIR/tools/ci/fetch_secret.sh $CODECOV_TOKEN) || exit $?; export CODECOV_TOKEN
  - inv -e coverage.upload-to-codecov $COVERAGE_CACHE_FLAG || true

.linux_x64:
  image: 486234852809.dkr.ecr.us-east-1.amazonaws.com/ci/datadog-agent-buildimages/deb_x64$DATADOG_AGENT_BUILDIMAGES_SUFFIX:$DATADOG_AGENT_BUILDIMAGES
  tags: ["arch:amd64"]

tests_deb-x64-py3:
  extends:
    - .rtloader_tests
    - .linux_tests
    - .linux_x64
  after_script:
    - !reference [.upload_junit_source]
    - !reference [.upload_coverage]
  variables:
    PYTHON_RUNTIMES: '3'
    CONDA_ENV: ddpy3

tests_flavor_iot_deb-x64:
  extends:
    - .rtloader_tests
    - .linux_tests
    - .linux_x64
  after_script:
    - !reference [.upload_junit_source]
  variables:
    PYTHON_RUNTIMES: '3'
    CONDA_ENV: ddpy3
    FLAVORS: '--flavor iot'

tests_flavor_dogstatsd_deb-x64:
  extends:
    - .rtloader_tests
    - .linux_tests
    - .linux_x64
  after_script:
    - !reference [.upload_junit_source]
  variables:
    PYTHON_RUNTIMES: '3'
    CONDA_ENV: ddpy3
    FLAVORS: '--flavor dogstatsd'

tests_flavor_heroku_deb-x64:
  extends:
    - .rtloader_tests
    - .linux_tests
    - .linux_x64
  after_script:
    - !reference [.upload_junit_source]
  variables:
    PYTHON_RUNTIMES: '3'
    CONDA_ENV: ddpy3
    FLAVORS: '--flavor heroku'

<<<<<<< HEAD
lint_flavor_heroku_linux-x64:
  extends:
    - .linux_lint
    - .linux_x64
  variables:
    FLAVORS: '--flavor heroku'
=======
# Exclude systemd because it cannot succeed on Centos 6: the image doesn't have the shared object required by
# https://github.com/coreos/go-systemd/blob/c8cc474ba8655dfbdb0ac7fcc09b7faf5b643caf/sdjournal/functions.go#L46
# This is OK because the test on systemd still runs on the debian image above
tests_rpm-x64-py2:
  extends: .rtloader_tests
  rules:
    - !reference [.except_disable_unit_tests]
    - !reference [.except_mergequeue]
    - when: on_success
  image: 486234852809.dkr.ecr.us-east-1.amazonaws.com/ci/datadog-agent-buildimages/rpm_x64$DATADOG_AGENT_BUILDIMAGES_SUFFIX:$DATADOG_AGENT_BUILDIMAGES
  tags: ["arch:amd64"]
  variables:
    PYTHON_RUNTIMES: '2'
    CONDA_ENV: ddpy2
    EXTRA_OPTS: '--build-exclude=systemd'
>>>>>>> b824e551

tests_rpm-x64-py3:
  extends:
    - .rtloader_tests
    - .linux_tests
  after_script:
    - !reference [.upload_junit_source]
    - !reference [.upload_coverage]
  image: 486234852809.dkr.ecr.us-east-1.amazonaws.com/ci/datadog-agent-buildimages/rpm_x64$DATADOG_AGENT_BUILDIMAGES_SUFFIX:$DATADOG_AGENT_BUILDIMAGES
  tags: ["arch:amd64"]
  variables:
    PYTHON_RUNTIMES: '3'
    CONDA_ENV: ddpy3
    EXTRA_OPTS: '--build-exclude=systemd'

tests_deb-arm64-py3:
  extends:
    - .rtloader_tests
    - .linux_tests
  after_script:
    - !reference [.upload_coverage]
  image: 486234852809.dkr.ecr.us-east-1.amazonaws.com/ci/datadog-agent-buildimages/deb_arm64$DATADOG_AGENT_BUILDIMAGES_SUFFIX:$DATADOG_AGENT_BUILDIMAGES
  tags: ["arch:arm64"]
  variables:
    PYTHON_RUNTIMES: '3'
    CONDA_ENV: ddpy3

<<<<<<< HEAD
lint_linux-arm64:
  extends:
    - .linux_lint
  image: 486234852809.dkr.ecr.us-east-1.amazonaws.com/ci/datadog-agent-buildimages/deb_arm64$DATADOG_AGENT_BUILDIMAGES_SUFFIX:$DATADOG_AGENT_BUILDIMAGES
  tags: ["arch:arm64"]
=======
tests_rpm-arm64-py2:
  extends: .rtloader_tests
  rules:
    - !reference [.except_disable_unit_tests]
    - !reference [.except_mergequeue]
    - when: on_success
  image: 486234852809.dkr.ecr.us-east-1.amazonaws.com/ci/datadog-agent-buildimages/rpm_arm64$DATADOG_AGENT_BUILDIMAGES_SUFFIX:$DATADOG_AGENT_BUILDIMAGES
  tags: ["arch:arm64"]
  variables:
    PYTHON_RUNTIMES: '2'
    CONDA_ENV: ddpy2
>>>>>>> b824e551

tests_rpm-arm64-py3:
  extends:
    - .rtloader_tests
    - .linux_tests
  after_script:
    - !reference [.upload_coverage]
  image: 486234852809.dkr.ecr.us-east-1.amazonaws.com/ci/datadog-agent-buildimages/rpm_arm64$DATADOG_AGENT_BUILDIMAGES_SUFFIX:$DATADOG_AGENT_BUILDIMAGES
  tags: ["arch:arm64"]
  variables:
    PYTHON_RUNTIMES: '3'
    CONDA_ENV: ddpy3

# Check consistency of go.mod file with project imports
go_mod_tidy_check:
  stage: source_test
  extends: .linux_x64
  needs: ["go_deps"]
  before_script:
    - !reference [.retrieve_linux_go_deps]
  script:
    - inv -e check-mod-tidy
    - inv -e check-go-mod-replaces
  variables:
    KUBERNETES_MEMORY_REQUEST: "16Gi"
    KUBERNETES_MEMORY_LIMIT: "16Gi"
    KUBERNETES_CPU_REQUEST: 4

new-e2e-unit-tests:
  extends: .linux_tests
  image: 486234852809.dkr.ecr.us-east-1.amazonaws.com/ci/test-infra-definitions/runner$TEST_INFRA_DEFINITIONS_BUILDIMAGES_SUFFIX:$TEST_INFRA_DEFINITIONS_BUILDIMAGES
  tags: ["arch:amd64"]
  needs:
    - !reference [ .needs_new_e2e_template ]
    - go_deps
    - go_tools_deps
  before_script:
    - !reference [.retrieve_linux_go_deps]
    - !reference [.retrieve_linux_go_tools_deps]
    - !reference [.retrieve_linux_go_e2e_deps]
    # Setup AWS Credentials
    - mkdir -p ~/.aws
    - $CI_PROJECT_DIR/tools/ci/fetch_secret.sh $AGENT_QA_PROFILE >> ~/.aws/config || exit $?
    - export AWS_PROFILE=agent-qa-ci
    # Use S3 backend
    - pulumi login "s3://dd-pulumi-state?region=us-east-1&awssdk=v2&profile=$AWS_PROFILE"
  script:
    - inv -e gitlab.generate-ci-visibility-links --output=$EXTERNAL_LINKS_PATH
    - inv -e new-e2e-tests.run --targets ./pkg/utils --junit-tar junit-${CI_JOB_ID}.tgz ${EXTRA_PARAMS}
  after_script:
    - !reference [.upload_junit_source]
  variables:
    KUBERNETES_MEMORY_REQUEST: 12Gi
    KUBERNETES_MEMORY_LIMIT: 16Gi
    KUBERNETES_CPU_REQUEST: 6
    # Not using the entrypoint script for the e2e runner image
    FF_KUBERNETES_HONOR_ENTRYPOINT: false
  timeout: 10m<|MERGE_RESOLUTION|>--- conflicted
+++ resolved
@@ -105,31 +105,6 @@
     CONDA_ENV: ddpy3
     FLAVORS: '--flavor heroku'
 
-<<<<<<< HEAD
-lint_flavor_heroku_linux-x64:
-  extends:
-    - .linux_lint
-    - .linux_x64
-  variables:
-    FLAVORS: '--flavor heroku'
-=======
-# Exclude systemd because it cannot succeed on Centos 6: the image doesn't have the shared object required by
-# https://github.com/coreos/go-systemd/blob/c8cc474ba8655dfbdb0ac7fcc09b7faf5b643caf/sdjournal/functions.go#L46
-# This is OK because the test on systemd still runs on the debian image above
-tests_rpm-x64-py2:
-  extends: .rtloader_tests
-  rules:
-    - !reference [.except_disable_unit_tests]
-    - !reference [.except_mergequeue]
-    - when: on_success
-  image: 486234852809.dkr.ecr.us-east-1.amazonaws.com/ci/datadog-agent-buildimages/rpm_x64$DATADOG_AGENT_BUILDIMAGES_SUFFIX:$DATADOG_AGENT_BUILDIMAGES
-  tags: ["arch:amd64"]
-  variables:
-    PYTHON_RUNTIMES: '2'
-    CONDA_ENV: ddpy2
-    EXTRA_OPTS: '--build-exclude=systemd'
->>>>>>> b824e551
-
 tests_rpm-x64-py3:
   extends:
     - .rtloader_tests
@@ -155,26 +130,6 @@
   variables:
     PYTHON_RUNTIMES: '3'
     CONDA_ENV: ddpy3
-
-<<<<<<< HEAD
-lint_linux-arm64:
-  extends:
-    - .linux_lint
-  image: 486234852809.dkr.ecr.us-east-1.amazonaws.com/ci/datadog-agent-buildimages/deb_arm64$DATADOG_AGENT_BUILDIMAGES_SUFFIX:$DATADOG_AGENT_BUILDIMAGES
-  tags: ["arch:arm64"]
-=======
-tests_rpm-arm64-py2:
-  extends: .rtloader_tests
-  rules:
-    - !reference [.except_disable_unit_tests]
-    - !reference [.except_mergequeue]
-    - when: on_success
-  image: 486234852809.dkr.ecr.us-east-1.amazonaws.com/ci/datadog-agent-buildimages/rpm_arm64$DATADOG_AGENT_BUILDIMAGES_SUFFIX:$DATADOG_AGENT_BUILDIMAGES
-  tags: ["arch:arm64"]
-  variables:
-    PYTHON_RUNTIMES: '2'
-    CONDA_ENV: ddpy2
->>>>>>> b824e551
 
 tests_rpm-arm64-py3:
   extends:
