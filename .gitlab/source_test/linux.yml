---
.rtloader_tests:
  stage: source_test
  before_script:
    - source /root/.bashrc && conda activate $CONDA_ENV
    - !reference [.retrieve_linux_go_deps]
    - inv -e rtloader.make --install-prefix=$CI_PROJECT_DIR/dev --python-runtimes "$PYTHON_RUNTIMES"
    - inv -e rtloader.install
    - inv -e rtloader.format --raise-if-changed
    - inv -e rtloader.test
  # Placeholder script, overridden by .linux_tests when running all go tests
  script: [ "# Skipping go tests" ]

.linux_tests:
  stage: source_test
  variables:
    FLAVORS: '--flavors base'
    KUBERNETES_CPU_REQUEST: 16
    KUBERNETES_MEMORY_REQUEST: 16Gi
    KUBERNETES_MEMORY_LIMIT: 16Gi
    TEST_OUTPUT_FILE: test_output.json
  script:
    - !reference [.retrieve_linux_go_tools_deps]
    - inv -e install-tools
    - inv -e invoke-unit-tests
    - pushd test/kitchen
    - inv -e kitchen.invoke-unit-tests
    - popd
<<<<<<< HEAD
    - inv -e test $FLAVORS --skip-linters --race --profile --rerun-fails=2 --python-runtimes "$PYTHON_RUNTIMES" --cpus $KUBERNETES_CPU_REQUEST $EXTRA_OPTS --save-result-json $TEST_OUTPUT_FILE --junit-tar "junit-${CI_JOB_NAME}.tgz" $EXTRAPARAMS
=======
    - inv -e test $FLAVORS --skip-linters --race --profile --rerun-fails=2 --python-runtimes "$PYTHON_RUNTIMES" --cpus $KUBERNETES_CPU_REQUEST $EXTRA_OPTS --save-result-json test_output.json --junit-tar "junit-${CI_JOB_NAME}.tgz" $EXTRAPARAMS
>>>>>>> d969bdc3
  artifacts:
    expire_in: 2 weeks
    when: always
    paths:
      - $TEST_OUTPUT_FILE
      - junit-*.tgz
    reports:
      junit: "**/junit-out-*.xml"

.linux_lint:
  stage: source_test
  variables:
    FLAVORS: '--flavors base'
    KUBERNETES_CPU_REQUEST: 16
    KUBERNETES_MEMORY_REQUEST: 16Gi
    KUBERNETES_MEMORY_LIMIT: 16Gi
  script:
    - !reference [.retrieve_linux_go_deps]
    - !reference [.retrieve_linux_go_tools_deps]
    - source /root/.bashrc && conda activate ddpy3
    - inv -e rtloader.make --install-prefix=$CI_PROJECT_DIR/dev --python-runtimes "3"
    - inv -e rtloader.install
    - inv -e install-tools
    - inv -e lint-go --cpus $KUBERNETES_CPU_REQUEST $FLAVORS $EXTRA_OPTS

.linux_x64:
  image: 486234852809.dkr.ecr.us-east-1.amazonaws.com/ci/datadog-agent-buildimages/deb_x64$DATADOG_AGENT_BUILDIMAGES_SUFFIX:$DATADOG_AGENT_BUILDIMAGES
  tags: ["arch:amd64"]

tests_deb-x64-py2:
  extends:
    - .rtloader_tests
    - .linux_x64
  rules:
    !reference [.on_a6]
  needs: ["go_deps"]
  variables:
    PYTHON_RUNTIMES: '2'
    CONDA_ENV: ddpy2

tests_deb-x64-py3:
  extends:
    - .rtloader_tests
    - .linux_tests
    - .linux_x64
  needs: ["go_deps", "go_tools_deps"]
  variables:
    PYTHON_RUNTIMES: '3'
    CONDA_ENV: ddpy3

tests_deb-x64-py3-fast:
  extends:
    - .rtloader_tests
    - .linux_tests
  image: 486234852809.dkr.ecr.us-east-1.amazonaws.com/ci/datadog-agent-buildimages/deb_x64$DATADOG_AGENT_BUILDIMAGES_SUFFIX:$DATADOG_AGENT_BUILDIMAGES
  tags: ["arch:amd64"]
  needs: ["go_deps", "go_tools_deps"]
  variables:
    PYTHON_RUNTIMES: '3'
    CONDA_ENV: ddpy3
    EXTRAPARAMS: '--only-modified-packages'
  allow_failure: true


tests_deb-x64-py3-fast:
  extends:
    - .rtloader_tests
    - .linux_tests
  image: 486234852809.dkr.ecr.us-east-1.amazonaws.com/ci/datadog-agent-buildimages/deb_x64$DATADOG_AGENT_BUILDIMAGES_SUFFIX:$DATADOG_AGENT_BUILDIMAGES
  tags: ["arch:amd64"]
  needs: ["go_deps", "go_tools_deps"]
  variables:
    PYTHON_RUNTIMES: '3'
    CONDA_ENV: ddpy3
    EXTRAPARAMS: '--only-modified-packages'
    TEST_OUTPUT_FILE: test_output_fast.json
  allow_failure: true

stats-fast-tests-deb-x64-py3:
  stage: source_test_stats
  image: 486234852809.dkr.ecr.us-east-1.amazonaws.com/ci/datadog-agent-buildimages/deb_x64$DATADOG_AGENT_BUILDIMAGES_SUFFIX:$DATADOG_AGENT_BUILDIMAGES
  tags: ["arch:amd64"]
  needs: ["tests_deb-x64-py3-fast", "tests_deb-x64-py3"]
  dependencies: ["tests_deb-x64-py3-fast", "tests_deb-x64-py3"]
  script:
    - ls
    - echo "===================== FAST TEST ====================="
    - cat test_output_fast.json
    - echo "===================== NORMAL TEST ====================="
    - cat test_output.json
    - echo "===================== END ====================="

lint_linux-x64:
  extends:
    - .linux_lint
    - .linux_x64
  needs: ["go_deps", "go_tools_deps"]

tests_flavor_iot_deb-x64:
  extends:
    - .rtloader_tests
    - .linux_tests
    - .linux_x64
  needs: ["go_deps", "go_tools_deps"]
  variables:
    PYTHON_RUNTIMES: '3'
    CONDA_ENV: ddpy3
    FLAVORS: '--flavors iot'

lint_flavor_iot_linux-x64:
  extends:
    - .linux_lint
    - .linux_x64
  needs: ["go_deps", "go_tools_deps"]
  variables:
    FLAVORS: '--flavors iot'

tests_flavor_dogstatsd_deb-x64:
  extends:
    - .rtloader_tests
    - .linux_tests
    - .linux_x64
  needs: ["go_deps", "go_tools_deps"]
  variables:
    PYTHON_RUNTIMES: '3'
    CONDA_ENV: ddpy3
    FLAVORS: '--flavors dogstatsd'

lint_flavor_dogstatsd_linux-x64:
  extends:
    - .linux_lint
    - .linux_x64
  needs: ["go_deps", "go_tools_deps"]
  variables:
    FLAVORS: '--flavors dogstatsd'

tests_flavor_heroku_deb-x64:
  extends:
    - .rtloader_tests
    - .linux_tests
    - .linux_x64
  needs: ["go_deps", "go_tools_deps"]
  variables:
    PYTHON_RUNTIMES: '3'
    CONDA_ENV: ddpy3
    FLAVORS: '--flavors heroku'

lint_flavor_heroku_linux-x64:
  extends:
    - .linux_lint
    - .linux_x64
  needs: ["go_deps", "go_tools_deps"]
  variables:
    FLAVORS: '--flavors heroku'

# Exclude systemd because it cannot succeed on Centos 6: the image doesn't have the shared object required by
# https://github.com/coreos/go-systemd/blob/c8cc474ba8655dfbdb0ac7fcc09b7faf5b643caf/sdjournal/functions.go#L46
# This is OK because the test on systemd still runs on the debian image above
tests_rpm-x64-py2:
  extends: .rtloader_tests
  rules:
    !reference [.on_a6]
  image: 486234852809.dkr.ecr.us-east-1.amazonaws.com/ci/datadog-agent-buildimages/rpm_x64_testing$DATADOG_AGENT_BUILDIMAGES_SUFFIX:$DATADOG_AGENT_BUILDIMAGES
  tags: ["arch:amd64"]
  needs: ["go_deps"]
  variables:
    PYTHON_RUNTIMES: '2'
    CONDA_ENV: ddpy2
    EXTRA_OPTS: '--build-exclude=systemd'

tests_rpm-x64-py3:
  extends:
    - .rtloader_tests
    - .linux_tests
  image: 486234852809.dkr.ecr.us-east-1.amazonaws.com/ci/datadog-agent-buildimages/rpm_x64_testing$DATADOG_AGENT_BUILDIMAGES_SUFFIX:$DATADOG_AGENT_BUILDIMAGES
  tags: ["arch:amd64"]
  needs: ["go_deps", "go_tools_deps"]
  variables:
    PYTHON_RUNTIMES: '3'
    CONDA_ENV: ddpy3
    EXTRA_OPTS: '--build-exclude=systemd'


tests_deb-arm64-py2:
  extends: .rtloader_tests
  rules:
    !reference [.on_a6]
  image: 486234852809.dkr.ecr.us-east-1.amazonaws.com/ci/datadog-agent-buildimages/deb_arm64$DATADOG_AGENT_BUILDIMAGES_SUFFIX:$DATADOG_AGENT_BUILDIMAGES
  tags: ["arch:arm64"]
  needs: ["go_deps"]
  variables:
    PYTHON_RUNTIMES: '2'
    CONDA_ENV: ddpy2

tests_deb-arm64-py3:
  extends:
    - .rtloader_tests
    - .linux_tests
  needs: ["go_deps", "go_tools_deps"]
  image: 486234852809.dkr.ecr.us-east-1.amazonaws.com/ci/datadog-agent-buildimages/deb_arm64$DATADOG_AGENT_BUILDIMAGES_SUFFIX:$DATADOG_AGENT_BUILDIMAGES
  tags: ["arch:arm64"]
  variables:
    PYTHON_RUNTIMES: '3'
    CONDA_ENV: ddpy3

lint_linux-arm64:
  extends:
    - .linux_lint
  needs: ["go_deps", "go_tools_deps"]
  image: 486234852809.dkr.ecr.us-east-1.amazonaws.com/ci/datadog-agent-buildimages/deb_arm64$DATADOG_AGENT_BUILDIMAGES_SUFFIX:$DATADOG_AGENT_BUILDIMAGES
  tags: ["arch:arm64"]

tests_rpm-arm64-py2:
  extends: .rtloader_tests
  rules:
    !reference [.on_a6]
  image: 486234852809.dkr.ecr.us-east-1.amazonaws.com/ci/datadog-agent-buildimages/rpm_arm64$DATADOG_AGENT_BUILDIMAGES_SUFFIX:$DATADOG_AGENT_BUILDIMAGES
  tags: ["arch:arm64"]
  needs: ["go_deps"]
  variables:
    PYTHON_RUNTIMES: '2'
    CONDA_ENV: ddpy2

tests_rpm-arm64-py3:
  extends:
    - .rtloader_tests
    - .linux_tests
  image: 486234852809.dkr.ecr.us-east-1.amazonaws.com/ci/datadog-agent-buildimages/rpm_arm64$DATADOG_AGENT_BUILDIMAGES_SUFFIX:$DATADOG_AGENT_BUILDIMAGES
  tags: ["arch:arm64"]
  needs: ["go_deps", "go_tools_deps"]
  variables:
    PYTHON_RUNTIMES: '3'
    CONDA_ENV: ddpy3

# Check consistency of go.mod file with project imports
go_mod_tidy_check:
  stage: source_test
  extends: .linux_x64
  needs: ["go_deps"]
  before_script:
    - source /root/.bashrc
    - !reference [.retrieve_linux_go_deps]
  script:
    - inv -e check-mod-tidy

<|MERGE_RESOLUTION|>--- conflicted
+++ resolved
@@ -26,11 +26,7 @@
     - pushd test/kitchen
     - inv -e kitchen.invoke-unit-tests
     - popd
-<<<<<<< HEAD
     - inv -e test $FLAVORS --skip-linters --race --profile --rerun-fails=2 --python-runtimes "$PYTHON_RUNTIMES" --cpus $KUBERNETES_CPU_REQUEST $EXTRA_OPTS --save-result-json $TEST_OUTPUT_FILE --junit-tar "junit-${CI_JOB_NAME}.tgz" $EXTRAPARAMS
-=======
-    - inv -e test $FLAVORS --skip-linters --race --profile --rerun-fails=2 --python-runtimes "$PYTHON_RUNTIMES" --cpus $KUBERNETES_CPU_REQUEST $EXTRA_OPTS --save-result-json test_output.json --junit-tar "junit-${CI_JOB_NAME}.tgz" $EXTRAPARAMS
->>>>>>> d969bdc3
   artifacts:
     expire_in: 2 weeks
     when: always
