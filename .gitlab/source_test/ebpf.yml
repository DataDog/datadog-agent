---
.retrieve_sysprobe_deps:
  - mkdir -p $DATADOG_AGENT_EMBEDDED_PATH/bin
  - mkdir -p $DATADOG_AGENT_EMBEDDED_PATH/include
  - $S3_CP_CMD $S3_PERMANENT_ARTIFACTS_URI/clang-$CLANG_LLVM_VER.$ARCH /tmp/clang-bpf
  - $S3_CP_CMD $S3_PERMANENT_ARTIFACTS_URI/llc-$CLANG_LLVM_VER.$ARCH /tmp/llc-bpf
  # Retrieve nikos from S3
  - $S3_CP_CMD $S3_PERMANENT_ARTIFACTS_URI/nikos-$ARCH.tar.gz /tmp/nikos.tar.gz
  - mkdir -p $NIKOS_EMBEDDED_PATH
  - tar -xf /tmp/nikos.tar.gz -C $NIKOS_EMBEDDED_PATH

.build_sysprobe_artifacts:
  # kitchen prepare also builds object files
  - inv -e system-probe.kitchen-prepare
  - cp $CI_PROJECT_DIR/pkg/ebpf/bytecode/build/tracer.o $CI_PROJECT_DIR/.tmp/binary-ebpf/tracer.o
  - cp $CI_PROJECT_DIR/pkg/ebpf/bytecode/build/tracer-debug.o $CI_PROJECT_DIR/.tmp/binary-ebpf/tracer-debug.o
  - cp $CI_PROJECT_DIR/pkg/ebpf/bytecode/build/offset-guess.o $CI_PROJECT_DIR/.tmp/binary-ebpf/offset-guess.o
  - cp $CI_PROJECT_DIR/pkg/ebpf/bytecode/build/offset-guess-debug.o $CI_PROJECT_DIR/.tmp/binary-ebpf/offset-guess-debug.o
  - cp $CI_PROJECT_DIR/pkg/ebpf/bytecode/build/http.o $CI_PROJECT_DIR/.tmp/binary-ebpf/http.o
  - cp $CI_PROJECT_DIR/pkg/ebpf/bytecode/build/http-debug.o $CI_PROJECT_DIR/.tmp/binary-ebpf/http-debug.o
  - cp $CI_PROJECT_DIR/pkg/ebpf/bytecode/build/dns.o $CI_PROJECT_DIR/.tmp/binary-ebpf/dns.o
  - cp $CI_PROJECT_DIR/pkg/ebpf/bytecode/build/dns-debug.o $CI_PROJECT_DIR/.tmp/binary-ebpf/dns-debug.o
  - cp $CI_PROJECT_DIR/pkg/ebpf/bytecode/build/co-re/oom-kill.o $CI_PROJECT_DIR/.tmp/binary-ebpf/co-re/oom-kill.o
  - cp $CI_PROJECT_DIR/pkg/ebpf/bytecode/build/runtime/tracer.c $CI_PROJECT_DIR/.tmp/binary-ebpf/tracer.c
  - cp $CI_PROJECT_DIR/pkg/ebpf/bytecode/build/runtime/http.c $CI_PROJECT_DIR/.tmp/binary-ebpf/http.c
  - cp $CI_PROJECT_DIR/pkg/ebpf/bytecode/build/runtime/runtime-security.c $CI_PROJECT_DIR/.tmp/binary-ebpf/runtime-security.c
  - cp $CI_PROJECT_DIR/pkg/ebpf/bytecode/build/runtime/conntrack.c $CI_PROJECT_DIR/.tmp/binary-ebpf/conntrack.c
  - cp $CI_PROJECT_DIR/pkg/ebpf/bytecode/build/runtime/oom-kill.c $CI_PROJECT_DIR/.tmp/binary-ebpf/oom-kill.c
  - cp $CI_PROJECT_DIR/pkg/ebpf/bytecode/build/runtime/tcp-queue-length.c $CI_PROJECT_DIR/.tmp/binary-ebpf/tcp-queue-length.c

# Run tests for eBPF code
.tests_linux_ebpf:
  stage: source_test
  needs: ["go_deps", "go_tools_deps"]
  artifacts:
    when: always
    paths:
      - $CI_PROJECT_DIR/.tmp/binary-ebpf
      - $DD_AGENT_TESTING_DIR/site-cookbooks/dd-security-agent-check/files
      - $DD_AGENT_TESTING_DIR/site-cookbooks/dd-system-probe-check/files
  before_script:
    - !reference [.retrieve_linux_go_deps]
    - !reference [.retrieve_linux_go_tools_deps]
    - mkdir -p $CI_PROJECT_DIR/.tmp/binary-ebpf/co-re
    - !reference [.retrieve_sysprobe_deps]
  script:
    - inv -e install-tools
    - invoke -e golangci-lint --build system-probe ./pkg
    - !reference [.build_sysprobe_artifacts]
    - invoke -e security-agent.kitchen-prepare
    - cp /tmp/clang-bpf $DD_AGENT_TESTING_DIR/site-cookbooks/dd-system-probe-check/files/clang-bpf
    - cp /tmp/llc-bpf $DD_AGENT_TESTING_DIR/site-cookbooks/dd-system-probe-check/files/llc-bpf

.tests_windows_sysprobe:
  stage: source_test
  needs: ["go_deps"]
  tags: [ "runner:windows-docker", "windowsversion:1809" ]
  script:
    - $ErrorActionPreference = "Stop"
    - '$_instance_id = (iwr  -UseBasicParsing http://169.254.169.254/latest/meta-data/instance-id).content ; Write-Host "Running on instance $($_instance_id)"'
<<<<<<< HEAD
    - >-
      docker run --rm
      -m 8192M
      -v "$(Get-Location):c:\mnt"
      -e AWS_NETWORKING=true
      -e SIGN_WINDOWS=true
      -e PY_RUNTIMES="$PYTHON_RUNTIMES"
      -e GOMODCACHE="c:\modcache"
      486234852809.dkr.ecr.us-east-1.amazonaws.com/ci/datadog-agent-buildimages/windows_1809_${ARCH}:$Env:DATADOG_AGENT_WINBUILDIMAGES
      c:\mnt\tasks\winbuildscripts\sysprobe.bat
=======
    - !reference [.setup_python_mirror_win]
    - docker run --rm -m 8192M -v "$(Get-Location):c:\mnt" -e AWS_NETWORKING=true -e SIGN_WINDOWS=true -e PY_RUNTIMES="$PYTHON_RUNTIMES" -e GOMODCACHE="c:\modcache" -e PIP_INDEX_URL=${PIP_INDEX_URL} 486234852809.dkr.ecr.us-east-1.amazonaws.com/ci/datadog-agent-buildimages/windows_1809_${ARCH}:$Env:DATADOG_AGENT_WINBUILDIMAGES c:\mnt\tasks\winbuildscripts\sysprobe.bat
>>>>>>> 6da93f6d
    - If ($lastExitCode -ne "0") { throw "Previous command returned $lastExitCode" }
  artifacts:
    when: always
    paths:
      - $DD_AGENT_TESTING_DIR/site-cookbooks/dd-system-probe-check/files

tests_ebpf_x64:
  extends: .tests_linux_ebpf
  image: 486234852809.dkr.ecr.us-east-1.amazonaws.com/ci/datadog-agent-buildimages/system-probe_x64:$DATADOG_AGENT_SYSPROBE_BUILDIMAGES
  tags: ["runner:main"]
  variables:
    ARCH: amd64

tests_ebpf_arm64:
  extends: .tests_linux_ebpf
  image: 486234852809.dkr.ecr.us-east-1.amazonaws.com/ci/datadog-agent-buildimages/system-probe_arm64:$DATADOG_AGENT_SYSPROBE_BUILDIMAGES
  tags: ["runner:docker-arm", "platform:arm64"]
  variables:
    ARCH: arm64

tests_windows_sysprobe_x64:
  extends: .tests_windows_sysprobe
  variables:
    PYTHON_RUNTIMES: 3
    ARCH: "x64"<|MERGE_RESOLUTION|>--- conflicted
+++ resolved
@@ -58,7 +58,6 @@
   script:
     - $ErrorActionPreference = "Stop"
     - '$_instance_id = (iwr  -UseBasicParsing http://169.254.169.254/latest/meta-data/instance-id).content ; Write-Host "Running on instance $($_instance_id)"'
-<<<<<<< HEAD
     - >-
       docker run --rm
       -m 8192M
@@ -67,12 +66,9 @@
       -e SIGN_WINDOWS=true
       -e PY_RUNTIMES="$PYTHON_RUNTIMES"
       -e GOMODCACHE="c:\modcache"
+      -e PIP_INDEX_URL=${PIP_INDEX_URL}
       486234852809.dkr.ecr.us-east-1.amazonaws.com/ci/datadog-agent-buildimages/windows_1809_${ARCH}:$Env:DATADOG_AGENT_WINBUILDIMAGES
       c:\mnt\tasks\winbuildscripts\sysprobe.bat
-=======
-    - !reference [.setup_python_mirror_win]
-    - docker run --rm -m 8192M -v "$(Get-Location):c:\mnt" -e AWS_NETWORKING=true -e SIGN_WINDOWS=true -e PY_RUNTIMES="$PYTHON_RUNTIMES" -e GOMODCACHE="c:\modcache" -e PIP_INDEX_URL=${PIP_INDEX_URL} 486234852809.dkr.ecr.us-east-1.amazonaws.com/ci/datadog-agent-buildimages/windows_1809_${ARCH}:$Env:DATADOG_AGENT_WINBUILDIMAGES c:\mnt\tasks\winbuildscripts\sysprobe.bat
->>>>>>> 6da93f6d
     - If ($lastExitCode -ne "0") { throw "Previous command returned $lastExitCode" }
   artifacts:
     when: always
