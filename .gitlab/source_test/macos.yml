--- conflicted
+++ resolved
@@ -4,12 +4,8 @@
   rules:
     !reference [.on_a6]
   image: 486234852809.dkr.ecr.us-east-1.amazonaws.com/ci/datadog-agent-buildimages/deb_x64$DATADOG_AGENT_BUILDIMAGES_SUFFIX:$DATADOG_AGENT_BUILDIMAGES
-<<<<<<< HEAD
   tags: ["arch:amd64"]
-  needs: []
-=======
   tags: ["runner:main"]
->>>>>>> 5bbb72d2
   variables:
     PYTHON_RUNTIMES: '3'
   script:
