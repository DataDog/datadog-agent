--- conflicted
+++ resolved
@@ -1,14 +1,7 @@
 tests_macos:
   stage: source_test
-<<<<<<< HEAD
-  rules:
-    - !reference [.except_mergequeue]
-    - !reference [.except_disable_unit_tests]
-    - !reference [.fast_on_dev_branch_only] 
-=======
   # HACK: Run macOS unit tests only on full pipelines, to limit the use of macOS GitHub runners.
   rules: !reference [.on_main_or_release_branch_or_all_builds]
->>>>>>> 3084ae8d
   image: 486234852809.dkr.ecr.us-east-1.amazonaws.com/ci/datadog-agent-buildimages/deb_x64$DATADOG_AGENT_BUILDIMAGES_SUFFIX:$DATADOG_AGENT_BUILDIMAGES
   tags: ["arch:amd64"]
   variables:
