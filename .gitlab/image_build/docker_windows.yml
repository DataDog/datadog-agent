---
.docker_hub_variables: &docker_hub_variables
  DOCKER_REGISTRY_LOGIN_SSM_KEY: docker_hub_login
  DOCKER_REGISTRY_PWD_SSM_KEY: docker_hub_pwd
  DELEGATION_KEY_SSM_KEY: docker_hub_signing_key
  DELEGATION_PASS_SSM_KEY: docker_hub_signing_pass
  DOCKER_REGISTRY_URL: docker.io
  SRC_AGENT: 486234852809.dkr.ecr.us-east-1.amazonaws.com/ci/datadog-agent/agent
  SRC_DSD: 486234852809.dkr.ecr.us-east-1.amazonaws.com/ci/datadog-agent/dogstatsd
  SRC_DCA: 486234852809.dkr.ecr.us-east-1.amazonaws.com/ci/datadog-agent/cluster-agent

.docker_build_windows_job_definition:
  stage: image_build
  variables:
    <<: *docker_hub_variables
  before_script:
    - $ErrorActionPreference = "Stop"
    - mkdir ci-scripts
    - |
      @"
      Set-PSDebug -Trace 1
      `$ErrorActionPreference = "Stop"
      pip3 install -r requirements.txt
      If (`$lastExitCode -ne "0") { throw "Previous command returned `$lastExitCode" }
      # ECR Login
      `$AWS_ECR_PASSWORD = aws ecr get-login-password --region us-east-1
      docker login --username AWS --password "`${AWS_ECR_PASSWORD}" 486234852809.dkr.ecr.us-east-1.amazonaws.com
      If (`$lastExitCode -ne "0") { throw "Previous command returned `$lastExitCode" }
      # DockerHub login
      `$DOCKER_REGISTRY_LOGIN = aws ssm get-parameter --region us-east-1 --name ci.datadog-agent.${DOCKER_REGISTRY_LOGIN_SSM_KEY} --with-decryption --query "Parameter.Value" --out text
      `$DOCKER_REGISTRY_PWD = aws ssm get-parameter --region us-east-1 --name ci.datadog-agent.${DOCKER_REGISTRY_PWD_SSM_KEY} --with-decryption --query "Parameter.Value" --out text
      docker login --username "`${DOCKER_REGISTRY_LOGIN}" --password "`${DOCKER_REGISTRY_PWD}" "${DOCKER_REGISTRY_URL}"
      If (`$lastExitCode -ne "0") { throw "Previous command returned `$lastExitCode" }
      "@ | out-file ci-scripts/docker-login.ps1

.docker_build_agent_windows_common:
  extends:
    - .docker_build_windows_job_definition
  variables:
    IMAGE: 486234852809.dkr.ecr.us-east-1.amazonaws.com/ci/datadog-agent/agent
    BUILD_CONTEXT: Dockerfiles/agent
<<<<<<< HEAD
    BUILD_ARG: "--build-arg BASE_IMAGE=mcr.microsoft.com/powershell:nanoserver-${VARIANT} --build-arg WITH_JMX=${WITH_JMX}"
=======
>>>>>>> 3437f30c
  script:
    - $ECR_RELEASE_SUFFIX="$(If ($CI_COMMIT_TAG) { `"-release`" } else { `"`" })"
    - $TARGET_TAG="${IMAGE}${ECR_RELEASE_SUFFIX}:v${CI_PIPELINE_ID}-${CI_COMMIT_SHORT_SHA}${TAG_SUFFIX}-win${VARIANT}-amd64"
    - $ErrorActionPreference = "Stop"
    - '$_instance_id = (iwr  -UseBasicParsing http://169.254.169.254/latest/meta-data/instance-id).content ; Write-Host "Running on instance $($_instance_id)"'
    - cp ${OMNIBUS_PACKAGE_DIR}/${AGENT_ZIP} ${BUILD_CONTEXT}/datadog-agent-latest.amd64.zip
    - cp entrypoint.exe ${BUILD_CONTEXT}/entrypoint.exe
    - get-childitem ${BUILD_CONTEXT}
    # Docker setup
    - cat ci-scripts/docker-login.ps1
    - docker run --rm -w C:\mnt -e AWS_NETWORKING=true -e SIGN_WINDOWS=true -v "$(Get-Location):C:\mnt" -v \\.\pipe\docker_engine:\\.\pipe\docker_engine 486234852809.dkr.ecr.us-east-1.amazonaws.com/ci/datadog-agent-buildimages/windows_${Env:VARIANT}_x64:${Env:DATADOG_AGENT_WINBUILDIMAGES} powershell -C C:\mnt\ci-scripts\docker-login.ps1
    - If ($lastExitCode -ne "0") { throw "Previous command returned $lastExitCode" }
    - powershell -Command "docker build ${BUILD_ARG} --pull --file ${BUILD_CONTEXT}/windows/amd64/Dockerfile --tag ${TARGET_TAG} ${BUILD_CONTEXT}"
    - If ($lastExitCode -ne "0") { throw "Previous command returned $lastExitCode" }
    - docker push ${TARGET_TAG}
    - If ($lastExitCode -ne "0") { throw "Previous command returned $lastExitCode" }
    - docker rmi ${TARGET_TAG}
    - If ($lastExitCode -ne "0") { throw "Previous command returned $lastExitCode" }

.docker_build_agent7_windows_common:
  extends:
    - .docker_build_agent_windows_common
  rules:
    !reference [.on_a7]
  stage: image_build
  needs: ["windows_msi_and_bosh_zip_x64-a7", "build_windows_container_entrypoint"]
  variables:
    AGENT_ZIP: "datadog-agent-7*-x86_64.zip"
    BUILD_ARG: "--build-arg BASE_IMAGE=mcr.microsoft.com/powershell:nanoserver-${VARIANT} --build-arg WITH_JMX=${WITH_JMX} --build-arg VARIANT=${VARIANT}"
    TARGET_TAG: "${IMAGE}:v${CI_PIPELINE_ID}-${CI_COMMIT_SHORT_SHA}${TAG_SUFFIX}-win${VARIANT}-amd64"

.docker_build_agent6_windows_common:
  extends:
    - .docker_build_agent_windows_common
  rules:
    !reference [.on_a6]
  stage: image_build
  needs: ["windows_msi_x64-a6", "build_windows_container_entrypoint"]
  variables:
    AGENT_ZIP: "datadog-agent-6*-x86_64.zip"
    BUILD_ARG: "--build-arg BASE_IMAGE=mcr.microsoft.com/powershell:nanoserver-${VARIANT} --build-arg WITH_JMX=${WITH_JMX} --build-arg VARIANT=${VARIANT}"
    TARGET_TAG: "${IMAGE}:v${CI_PIPELINE_ID}-${CI_COMMIT_SHORT_SHA}${TAG_SUFFIX}-win${VARIANT}-amd64"

.docker_build_agent6_windows_servercore_common:
  extends:
    - .docker_build_agent6_windows_common
  variables:
    BUILD_ARG: "--build-arg BASE_IMAGE=mcr.microsoft.com/powershell:windowsservercore-${VARIANT} --build-arg WITH_JMX=${WITH_JMX} --build-arg VARIANT=${VARIANT}"
    TARGET_TAG: "${IMAGE}:v${CI_PIPELINE_ID}-${CI_COMMIT_SHORT_SHA}${TAG_SUFFIX}-win${VARIANT}-servercore-amd64"

.docker_build_agent7_windows_servercore_common:
  extends:
    - .docker_build_agent7_windows_common
  variables:
    BUILD_ARG: "--build-arg BASE_IMAGE=mcr.microsoft.com/powershell:windowsservercore-${VARIANT} --build-arg WITH_JMX=${WITH_JMX} --build-arg VARIANT=${VARIANT}"
    TARGET_TAG: "${IMAGE}:v${CI_PIPELINE_ID}-${CI_COMMIT_SHORT_SHA}${TAG_SUFFIX}-win${VARIANT}-servercore-amd64"

include:
  - /.gitlab/image_build/docker_windows_agent6.yml
  - /.gitlab/image_build/docker_windows_agent7.yml<|MERGE_RESOLUTION|>--- conflicted
+++ resolved
@@ -39,10 +39,7 @@
   variables:
     IMAGE: 486234852809.dkr.ecr.us-east-1.amazonaws.com/ci/datadog-agent/agent
     BUILD_CONTEXT: Dockerfiles/agent
-<<<<<<< HEAD
     BUILD_ARG: "--build-arg BASE_IMAGE=mcr.microsoft.com/powershell:nanoserver-${VARIANT} --build-arg WITH_JMX=${WITH_JMX}"
-=======
->>>>>>> 3437f30c
   script:
     - $ECR_RELEASE_SUFFIX="$(If ($CI_COMMIT_TAG) { `"-release`" } else { `"`" })"
     - $TARGET_TAG="${IMAGE}${ECR_RELEASE_SUFFIX}:v${CI_PIPELINE_ID}-${CI_COMMIT_SHORT_SHA}${TAG_SUFFIX}-win${VARIANT}-amd64"
