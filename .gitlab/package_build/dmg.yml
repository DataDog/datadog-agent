--- conflicted
+++ resolved
@@ -33,10 +33,7 @@
   image: registry.ddbuild.io/ci/datadog-agent-buildimages/deb_x64$DATADOG_AGENT_BUILDIMAGES_SUFFIX:$DATADOG_AGENT_BUILDIMAGES
   tags: ["arch:amd64"]
   needs: ["go_mod_tidy_check"]
-<<<<<<< HEAD
   timeout: 6h
-  before_script:
-    - export RELEASE_VERSION=$RELEASE_VERSION_7
 
 
 .macos_setup_python:
@@ -266,7 +263,6 @@
       fi
     - |
       unset OMNIBUS_GIT_CACHE_DIR
-      export RELEASE_VERSION=$RELEASE_VERSION_7
       export INSTALL_DIR="$PWD/datadog-agent-build/bin"
       export CONFIG_DIR="$PWD/datadog-agent-build/config"
       export OMNIBUS_DIR="$PWD/omnibus_build"
@@ -290,7 +286,4 @@
         echo Built signed package
       else
         echo Built unsigned package
-      fi
-=======
-  timeout: 6h
->>>>>>> 38daaabc
+      fi