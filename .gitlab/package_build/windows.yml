--- conflicted
+++ resolved
@@ -21,16 +21,9 @@
   script:
     - $ErrorActionPreference = 'Stop'
     - '$_instance_id = (iwr  -UseBasicParsing http://169.254.169.254/latest/meta-data/instance-id).content ; Write-Host "Running on instance $($_instance_id)"'
-<<<<<<< HEAD
     - if (Test-Path omnibus\pkg) { remove-item -recurse -force omnibus\pkg }
     - mkdir omnibus\pkg
-    - docker run --rm -m 4096M -v "$(Get-Location):c:\mnt" -e CI_JOB_ID=${CI_JOB_ID} -e OMNIBUS_TARGET=${OMNIBUS_TARGET} -e WINDOWS_BUILDER=true -e RELEASE_VERSION="$RELEASE_VERSION" -e MAJOR_VERSION="$AGENT_MAJOR_VERSION" -e PY_RUNTIMES="$PYTHON_RUNTIMES" -e GOMODCACHE="/gomodcache" -e AWS_NETWORKING=true -e SIGN_WINDOWS=true -e TARGET_ARCH="$ARCH" -e DEBUG_CUSTOMACTION="$DEBUG_CUSTOMACTION" -e DEB_RPM_BUCKET_BRANCH="$DEB_RPM_BUCKET_BRANCH" 486234852809.dkr.ecr.us-east-1.amazonaws.com/ci/datadog-agent-buildimages/windows_1809_${ARCH}:${Env:DATADOG_AGENT_WINBUILDIMAGES} c:\mnt\tasks\winbuildscripts\buildwin.bat
-=======
-    - if (Test-Path .omnibus) { remove-item -recurse -force .omnibus }
-    - if (Test-Path build-out) { remove-item -recurse -force build-out }
-    - mkdir .omnibus\pkg
     - docker run --rm -m 4096M -v "$(Get-Location):c:\mnt" -e CI_JOB_ID=${CI_JOB_ID} -e OMNIBUS_TARGET=${OMNIBUS_TARGET} -e WINDOWS_BUILDER=true -e RELEASE_VERSION="$RELEASE_VERSION" -e MAJOR_VERSION="$AGENT_MAJOR_VERSION" -e PY_RUNTIMES="$PYTHON_RUNTIMES" -e INTEGRATIONS_CORE_VERSION="$INTEGRATIONS_CORE_VERSION" -e GOMODCACHE="/gomodcache" -e AWS_NETWORKING=true -e SIGN_WINDOWS=true -e TARGET_ARCH="$ARCH" -e DEBUG_CUSTOMACTION="$DEBUG_CUSTOMACTION" -e DEB_RPM_BUCKET_BRANCH="$DEB_RPM_BUCKET_BRANCH" 486234852809.dkr.ecr.us-east-1.amazonaws.com/ci/datadog-agent-buildimages/windows_1809_${ARCH}:${Env:DATADOG_AGENT_WINBUILDIMAGES} c:\mnt\tasks\winbuildscripts\buildwin.bat
->>>>>>> 9d7a0482
     - If ($lastExitCode -ne "0") { throw "Previous command returned $lastExitCode" }
     - get-childitem omnibus\pkg
   after_script:
@@ -127,16 +120,9 @@
   script:
     - $ErrorActionPreference = "Stop"
     - '$_instance_id = (iwr  -UseBasicParsing http://169.254.169.254/latest/meta-data/instance-id).content ; Write-Host "Running on instance $($_instance_id)"'
-<<<<<<< HEAD
     - if (Test-Path omnibus\pkg) { remove-item -recurse -force omnibus\pkg }
     - mkdir omnibus\pkg
-    - docker run --rm -m 4096M -v "$(Get-Location):c:\mnt" -e OMNIBUS_TARGET=${OMNIBUS_TARGET} -e WINDOWS_BUILDER=true -e RELEASE_VERSION="$RELEASE_VERSION" -e MAJOR_VERSION="$AGENT_MAJOR_VERSION" -e PY_RUNTIMES="$PYTHON_RUNTIMES" -e GOMODCACHE="/gomodcache" -e AWS_NETWORKING=true -e SIGN_WINDOWS=true -e DEB_RPM_BUCKET_BRANCH="$DEB_RPM_BUCKET_BRANCH" 486234852809.dkr.ecr.us-east-1.amazonaws.com/ci/datadog-agent-buildimages/windows_1809_${ARCH}:${Env:DATADOG_AGENT_WINBUILDIMAGES} c:\mnt\tasks\winbuildscripts\buildwin.bat
-=======
-    - if (Test-Path .omnibus) { remove-item -recurse -force .omnibus }
-    - if (Test-Path build-out) { remove-item -recurse -force build-out }
-    - mkdir .omnibus\pkg
     - docker run --rm -m 4096M -v "$(Get-Location):c:\mnt" -e OMNIBUS_TARGET=${OMNIBUS_TARGET} -e WINDOWS_BUILDER=true -e RELEASE_VERSION="$RELEASE_VERSION" -e MAJOR_VERSION="$AGENT_MAJOR_VERSION" -e INTEGRATIONS_CORE_VERSION="$INTEGRATIONS_CORE_VERSION" -e PY_RUNTIMES="$PYTHON_RUNTIMES" -e GOMODCACHE="/gomodcache" -e AWS_NETWORKING=true -e SIGN_WINDOWS=true -e DEB_RPM_BUCKET_BRANCH="$DEB_RPM_BUCKET_BRANCH" 486234852809.dkr.ecr.us-east-1.amazonaws.com/ci/datadog-agent-buildimages/windows_1809_${ARCH}:${Env:DATADOG_AGENT_WINBUILDIMAGES} c:\mnt\tasks\winbuildscripts\buildwin.bat
->>>>>>> 9d7a0482
     - If ($lastExitCode -ne "0") { throw "Previous command returned $lastExitCode" }
     - get-childitem omnibus\pkg
   artifacts:
