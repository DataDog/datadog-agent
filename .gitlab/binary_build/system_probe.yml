---
.system-probe_build_common:
  before_script:
    # Hack to work around the cloning issue with arm runners
    - mkdir -p $GOPATH/src/github.com/DataDog
    - '[[ "$ARCH" == arm64 ]] && cp -R $GOPATH/src/github.com/*/*/DataDog/datadog-agent $GOPATH/src/github.com/DataDog'
    - cd $SRC_PATH
    # HACK: empty the build directory cache (that can come from previous runs)
    #       to not have remainders of previous runs, which can make our deps bootstrapping logic fail.
    # TODO: remove this once we switch to k8s runners, they won't have this problem
    - find "$CI_BUILDS_DIR" ! -path '*DataDog/datadog-agent*' -depth  # -delete implies -depth
    - find "$CI_BUILDS_DIR" ! -path '*DataDog/datadog-agent*' -delete || true  # Allow failure, we can't remove parent folders of datadog-agent
    - inv -e deps --verbose
    # Retrieve libbcc from S3
    - $S3_CP_CMD $S3_ARTIFACTS_URI/libbcc-$ARCH.tar.xz /tmp/libbcc.tar.xz
    - $S3_CP_CMD $S3_PERMANENT_ARTIFACTS_URI/clang-$ARCH-11.0.0.tar.xz /tmp/clang.tar.xz
    - mkdir -p $DATADOG_AGENT_EMBEDDED_PATH
    - tar -xvf /tmp/libbcc.tar.xz -C $DATADOG_AGENT_EMBEDDED_PATH
    - tar -xvf /tmp/clang.tar.xz -C $DATADOG_AGENT_EMBEDDED_PATH
  script:
    - inv -e system-probe.build --go-version=$SYSTEM_PROBE_GO_VERSION --embedded-path=$DATADOG_AGENT_EMBEDDED_PATH
<<<<<<< HEAD
    - inv -e system-probe.test --only-check-bpf-bytes
    # fail if references to glibc >= 2.18
    - objdump -p $SRC_PATH/$SYSTEM_PROBE_BINARIES_DIR/system-probe | egrep 'GLIBC_2\.(1[8-9]|[2-9][0-9])' && exit 1
=======
>>>>>>> 4b0e5f7c
    - $S3_CP_CMD $SRC_PATH/$SYSTEM_PROBE_BINARIES_DIR/system-probe $S3_ARTIFACTS_URI/system-probe.$ARCH
    - $S3_CP_CMD $SRC_PATH/pkg/ebpf/bytecode/build/tracer.o $S3_ARTIFACTS_URI/tracer.o.$ARCH
    - $S3_CP_CMD $SRC_PATH/pkg/ebpf/bytecode/build/tracer-debug.o $S3_ARTIFACTS_URI/tracer-debug.o.$ARCH
    - $S3_CP_CMD $SRC_PATH/pkg/ebpf/bytecode/build/offset-guess.o $S3_ARTIFACTS_URI/offset-guess.o.$ARCH
    - $S3_CP_CMD $SRC_PATH/pkg/ebpf/bytecode/build/offset-guess-debug.o $S3_ARTIFACTS_URI/offset-guess-debug.o.$ARCH
    - $S3_CP_CMD $SRC_PATH/pkg/ebpf/bytecode/build/runtime-security.o $S3_ARTIFACTS_URI/runtime-security.o.$ARCH
    - $S3_CP_CMD $SRC_PATH/pkg/ebpf/bytecode/build/runtime-security-syscall-wrapper.o $S3_ARTIFACTS_URI/runtime-security-syscall-wrapper.o.$ARCH

build_system-probe-x64:
  stage: binary_build
  image: 486234852809.dkr.ecr.us-east-1.amazonaws.com/ci/datadog-agent-buildimages/system-probe_x64:$DATADOG_AGENT_SYSPROBE_BUILDIMAGES
  tags: ["runner:main", "size:large"]
  needs: ["build_libbcc_x64", "tests_deb-x64-py3"]
  extends: .system-probe_build_common
  variables:
    ARCH: amd64

build_system-probe-arm64:
  stage: binary_build
  image: 486234852809.dkr.ecr.us-east-1.amazonaws.com/ci/datadog-agent-buildimages/system-probe_arm64:$DATADOG_AGENT_SYSPROBE_BUILDIMAGES
  needs: ["build_libbcc_arm64", "go_mod_tidy_check"]
  tags: ["runner:docker-arm", "platform:arm64"]
  extends: .system-probe_build_common
  variables:
    ARCH: arm64<|MERGE_RESOLUTION|>--- conflicted
+++ resolved
@@ -19,12 +19,8 @@
     - tar -xvf /tmp/clang.tar.xz -C $DATADOG_AGENT_EMBEDDED_PATH
   script:
     - inv -e system-probe.build --go-version=$SYSTEM_PROBE_GO_VERSION --embedded-path=$DATADOG_AGENT_EMBEDDED_PATH
-<<<<<<< HEAD
-    - inv -e system-probe.test --only-check-bpf-bytes
     # fail if references to glibc >= 2.18
     - objdump -p $SRC_PATH/$SYSTEM_PROBE_BINARIES_DIR/system-probe | egrep 'GLIBC_2\.(1[8-9]|[2-9][0-9])' && exit 1
-=======
->>>>>>> 4b0e5f7c
     - $S3_CP_CMD $SRC_PATH/$SYSTEM_PROBE_BINARIES_DIR/system-probe $S3_ARTIFACTS_URI/system-probe.$ARCH
     - $S3_CP_CMD $SRC_PATH/pkg/ebpf/bytecode/build/tracer.o $S3_ARTIFACTS_URI/tracer.o.$ARCH
     - $S3_CP_CMD $SRC_PATH/pkg/ebpf/bytecode/build/tracer-debug.o $S3_ARTIFACTS_URI/tracer-debug.o.$ARCH
