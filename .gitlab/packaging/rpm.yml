---

.package_rpm_common:
  rules:
    - !reference [.except_mergequeue]
    - when: on_success
  before_script:
  script:
    - echo "About to build for $RELEASE_VERSION"
    - !reference [.cache_omnibus_ruby_deps, setup]
    - printf -- "$($CI_PROJECT_DIR/tools/ci/fetch_secret.sh $RPM_GPG_KEY)" | gpg --import --batch
    - EXIT="${PIPESTATUS[0]}"; if [ $EXIT -ne 0 ]; then echo "Unable to locate credentials needs gitlab runner restart"; exit $EXIT; fi
    - RPM_SIGNING_PASSPHRASE=$($CI_PROJECT_DIR/tools/ci/fetch_secret.sh $RPM_SIGNING_PASSPHRASE) || exit $?; export RPM_SIGNING_PASSPHRASE
    - inv -e omnibus.build --release-version "$RELEASE_VERSION" --base-dir $OMNIBUS_BASE_DIR --skip-deps --target-project=${DD_PROJECT} ${OMNIBUS_EXTRA_ARGS}
    - ls -la $OMNIBUS_PACKAGE_DIR/
    - !reference [.lint_linux_packages]
  stage: packaging
  artifacts:
    expire_in: 2 weeks
    paths:
      - $OMNIBUS_PACKAGE_DIR
  variables:
    KUBERNETES_CPU_REQUEST: 16
    KUBERNETES_MEMORY_REQUEST: "32Gi"
    KUBERNETES_MEMORY_LIMIT: "32Gi"
    OMNIBUS_PACKAGE_ARTIFACT_DIR: $OMNIBUS_PACKAGE_DIR
    PACKAGE_REQUIRED_FILES_LIST: "test/required_files/agent-rpm.txt"
  cache:
    - !reference [.cache_omnibus_ruby_deps, cache]

.package_rpm_x86:
  image: registry.ddbuild.io/ci/datadog-agent-buildimages/rpm_x64$DATADOG_AGENT_BUILDIMAGES_SUFFIX:$DATADOG_AGENT_BUILDIMAGES
  tags: ["arch:amd64"]
  variables:
    DD_PKG_ARCH: x86_64
    PACKAGE_ARCH: amd64

.package_rpm_arm64:
  image: registry.ddbuild.io/ci/datadog-agent-buildimages/rpm_arm64$DATADOG_AGENT_ARMBUILDIMAGES_SUFFIX:$DATADOG_AGENT_ARMBUILDIMAGES
  tags: ["arch:arm64"]
  variables:
    PACKAGE_ARCH: arm64
    DD_PKG_ARCH: arm64

.package_rpm_agent_7:
  variables:
    RELEASE_VERSION: $RELEASE_VERSION_7

.package_suse_rpm_common:
  extends: .package_rpm_common
  script:
    - !reference [.package_rpm_common, script]
    - mkdir -p $OMNIBUS_PACKAGE_DIR_SUSE && mv $OMNIBUS_PACKAGE_DIR/*.rpm $OMNIBUS_PACKAGE_DIR_SUSE/
  artifacts:
    expire_in: 2 weeks
    paths:
      - $OMNIBUS_PACKAGE_DIR_SUSE
  variables:
    OMNIBUS_EXTRA_ARGS: "--host-distribution=suse"

agent_rpm-x64-a7:
  extends: [.package_rpm_common, .package_rpm_agent_7, .package_rpm_x86]
  tags: ["arch:amd64"]
  needs: ["datadog-agent-7-x64"]
  variables:
    DD_PROJECT: agent

agent_rpm-arm64-a7:
  extends: [.package_rpm_common, .package_rpm_agent_7, .package_rpm_arm64]
  needs: ["datadog-agent-7-arm64"]
  variables:
    DD_PROJECT: agent

agent_suse-x64-a7:
  extends: [.package_suse_rpm_common, .package_rpm_agent_7, .package_rpm_x86]
  needs: ["datadog-agent-7-x64"]
  variables:
    DD_PROJECT: agent

agent_suse-arm64-a7:
  extends: [.package_suse_rpm_common, .package_rpm_agent_7, .package_rpm_arm64]
  needs: ["datadog-agent-7-arm64"]
  variables:
    DD_PROJECT: agent

installer_rpm-amd64:
  extends: [.package_rpm_common, .package_rpm_agent_7, .package_rpm_x86]
  needs: ["installer-amd64"]
  variables:
    DD_PROJECT: installer
    # There are currently no files to check for in the installer so we
    # explicitly disable the check
    PACKAGE_REQUIRED_FILES_LIST: ""

agent_rpm-x64-a7-fips:
  extends: [.package_rpm_common, .package_rpm_agent_7, .package_rpm_x86]
  tags: ["arch:amd64"]
  needs: ["datadog-agent-7-x64-fips"]
  variables:
    OMNIBUS_EXTRA_ARGS: "--flavor fips"
    DD_PROJECT: agent

agent_rpm-arm64-a7-fips:
  extends: [.package_rpm_common, .package_rpm_agent_7, .package_rpm_arm64]
  needs: ["datadog-agent-7-arm64-fips"]
  variables:
    OMNIBUS_EXTRA_ARGS: "--flavor fips"
    DD_PROJECT: agent

agent_suse-x64-a7-fips:
  extends: [.package_suse_rpm_common, .package_rpm_agent_7, .package_rpm_x86]
  needs: ["datadog-agent-7-x64-fips"]
  variables:
<<<<<<< HEAD
    OMNIBUS_EXTRA_ARGS: "--flavor fips"
=======
    OMNIBUS_EXTRA_ARGS: "--host-distribution=suse --flavor fips"
>>>>>>> 3db398a4
    DD_PROJECT: agent

agent_suse-arm64-a7-fips:
  extends: [.package_suse_rpm_common, .package_rpm_agent_7, .package_rpm_arm64]
  needs: ["datadog-agent-7-arm64-fips"]
  variables:
<<<<<<< HEAD
    OMNIBUS_EXTRA_ARGS: "--flavor fips"
=======
    OMNIBUS_EXTRA_ARGS: "--host-distribution=suse --flavor fips"
>>>>>>> 3db398a4
    DD_PROJECT: agent

installer_rpm-arm64:
  extends: [.package_rpm_common, .package_rpm_agent_7, .package_rpm_arm64]
  needs: ["installer-arm64"]
  variables:
    DD_PROJECT: installer
    PACKAGE_REQUIRED_FILES_LIST: ""

installer_suse_rpm-amd64:
  extends: [.package_suse_rpm_common, .package_rpm_agent_7, .package_rpm_x86]
  needs: ["installer-amd64"]
  variables:
    DD_PROJECT: installer
    PACKAGE_REQUIRED_FILES_LIST: ""

installer_suse_rpm-arm64:
  extends: [.package_suse_rpm_common, .package_rpm_agent_7, .package_rpm_arm64]
  needs: ["installer-arm64"]
  variables:
    DD_PROJECT: installer
    PACKAGE_REQUIRED_FILES_LIST: ""

.package_iot_rpm_common:
  rules:
    - !reference [.except_mergequeue]
    - when: on_success
  script:
    - echo "About to build for $RELEASE_VERSION"
    - !reference [.cache_omnibus_ruby_deps, setup]
    - printf -- "$($CI_PROJECT_DIR/tools/ci/fetch_secret.sh $RPM_GPG_KEY)" | gpg --import --batch
    - EXIT="${PIPESTATUS[0]}"; if [ $EXIT -ne 0 ]; then echo "Unable to locate credentials needs gitlab runner restart"; exit $EXIT; fi
    - RPM_SIGNING_PASSPHRASE=$($CI_PROJECT_DIR/tools/ci/fetch_secret.sh $RPM_SIGNING_PASSPHRASE) || exit $?; export RPM_SIGNING_PASSPHRASE
    - inv -e omnibus.build --release-version "$RELEASE_VERSION" --base-dir $OMNIBUS_BASE_DIR --skip-deps --flavor=iot ${OMNIBUS_EXTRA_ARGS}
    - ls -la $OMNIBUS_PACKAGE_DIR/
    - !reference [.lint_linux_packages]
  stage: packaging
  artifacts:
    expire_in: 2 weeks
    paths:
      - $OMNIBUS_PACKAGE_DIR
  variables:
    KUBERNETES_CPU_REQUEST: 16
    KUBERNETES_MEMORY_REQUEST: "32Gi"
    KUBERNETES_MEMORY_LIMIT: "32Gi"
    OMNIBUS_PACKAGE_ARTIFACT_DIR: $OMNIBUS_PACKAGE_DIR
    RELEASE_VERSION: $RELEASE_VERSION_7
    PACKAGE_REQUIRED_FILES_LIST: "test/required_files/iot-agent-rpm.txt"
  cache:
    - !reference [.cache_omnibus_ruby_deps, cache]

iot_agent_rpm-x64:
  extends: [.package_iot_rpm_common, .package_rpm_x86]
  needs: ["iot-agent-x64"]

iot_agent_rpm-arm64:
  extends: [.package_iot_rpm_common, .package_rpm_arm64]
  needs: ["iot-agent-arm64"]

iot_agent_rpm-armhf:
  extends: .package_iot_rpm_common
  image: registry.ddbuild.io/ci/datadog-agent-buildimages/rpm_armhf$DATADOG_AGENT_ARMBUILDIMAGES_SUFFIX:$DATADOG_AGENT_ARMBUILDIMAGES
  # Run with platform:arm64 since no platform:armhf exists and arm64 should be backwards compatible
  tags: ["arch:arm64"]
  needs: ["iot-agent-armhf"]
  variables:
    PACKAGE_ARCH: armhf
    DD_PKG_ARCH: "arm64"
  before_script:
    # Ensures uname -m reports armv7l
    - export LD_PRELOAD="/usr/local/lib/libfakearmv7l.so"

iot_agent_suse-x64:
  extends: [.package_iot_rpm_common, .package_rpm_x86]
  needs: ["iot-agent-x64"]
  script:
    # Don't simply redefine OMNIBUS_PACKAGE_DIR since it also defines where the input
    # artifact is expected to be found. Since the build job is distribution agnostic
    # it shouldn't store its artifact in a suse/ subfolder
    - !reference [.package_iot_rpm_common, script]
    - mkdir -p $OMNIBUS_PACKAGE_DIR_SUSE && mv $OMNIBUS_PACKAGE_DIR/* $OMNIBUS_PACKAGE_DIR_SUSE/
  artifacts:
    expire_in: 2 weeks
    paths:
      - $OMNIBUS_PACKAGE_DIR_SUSE
  variables:
    OMNIBUS_EXTRA_ARGS: "--host-distribution=suse"
  cache:
    - !reference [.cache_omnibus_ruby_deps, cache]

dogstatsd_rpm-x64:
  extends: [.package_rpm_common, .package_rpm_agent_7, .package_rpm_x86]
  needs: ["dogstatsd-x64"]
  variables:
    DD_PROJECT: dogstatsd
    PACKAGE_REQUIRED_FILES_LIST: "test/required_files/dogstatsd-rpm.txt"

dogstatsd_suse-x64:
  extends: [.package_suse_rpm_common, .package_rpm_agent_7, .package_rpm_x86]
  needs: ["dogstatsd-x64"]
  variables:
    DD_PROJECT: dogstatsd
    PACKAGE_REQUIRED_FILES_LIST: "test/required_files/dogstatsd-rpm.txt"<|MERGE_RESOLUTION|>--- conflicted
+++ resolved
@@ -111,22 +111,14 @@
   extends: [.package_suse_rpm_common, .package_rpm_agent_7, .package_rpm_x86]
   needs: ["datadog-agent-7-x64-fips"]
   variables:
-<<<<<<< HEAD
-    OMNIBUS_EXTRA_ARGS: "--flavor fips"
-=======
     OMNIBUS_EXTRA_ARGS: "--host-distribution=suse --flavor fips"
->>>>>>> 3db398a4
     DD_PROJECT: agent
 
 agent_suse-arm64-a7-fips:
   extends: [.package_suse_rpm_common, .package_rpm_agent_7, .package_rpm_arm64]
   needs: ["datadog-agent-7-arm64-fips"]
   variables:
-<<<<<<< HEAD
-    OMNIBUS_EXTRA_ARGS: "--flavor fips"
-=======
     OMNIBUS_EXTRA_ARGS: "--host-distribution=suse --flavor fips"
->>>>>>> 3db398a4
     DD_PROJECT: agent
 
 installer_rpm-arm64:
