--- conflicted
+++ resolved
@@ -62,9 +62,8 @@
     - !reference [.compute_gitlab_ci_config_rules]
     - !reference [.on_gitlab_changes_or_mergequeue_or_main]
   script:
-<<<<<<< HEAD
-    - inv -e linter.gitlab-ci-jobs-needs-rules --diff-file artifacts/diff.gitlab-ci.yml
-    - inv -e linter.gitlab-ci-jobs-owners --diff-file artifacts/diff.gitlab-ci.yml
+    - inv -e linter.gitlab-ci-jobs-needs-rules --config-file artifacts/after.gitlab-ci.yml
+    - inv -e linter.gitlab-ci-jobs-owners --config-file artifacts/after.gitlab-ci.yml
 
 lint_gitlab_ci_jobs_codeowners:
   stage: .pre
@@ -74,8 +73,4 @@
   rules:
     - !reference [.on_gitlab_changes]
   script:
-    - inv -e linter.gitlab-ci-jobs-codeowners
-=======
-    - inv -e linter.gitlab-ci-jobs-needs-rules --config-file artifacts/after.gitlab-ci.yml
-    - inv -e linter.gitlab-ci-jobs-owners --config-file artifacts/after.gitlab-ci.yml
->>>>>>> e4f80693
+    - inv -e linter.gitlab-ci-jobs-codeowners