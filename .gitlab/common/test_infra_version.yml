---
variables:
  # To use images from test-infra-definitions dev branches, set the SUFFIX variable to -dev
  # and check the job creating the image to make sure you have the right SHA prefix
  TEST_INFRA_DEFINITIONS_BUILDIMAGES_SUFFIX: "-dev"
  # Make sure to update test-infra-definitions version in go.mod as well
<<<<<<< HEAD
  TEST_INFRA_DEFINITIONS_BUILDIMAGES: 3ef594f6f180
=======
  TEST_INFRA_DEFINITIONS_BUILDIMAGES: 4b4112f5f64d
>>>>>>> 6fb76d59
<|MERGE_RESOLUTION|>--- conflicted
+++ resolved
@@ -4,8 +4,4 @@
   # and check the job creating the image to make sure you have the right SHA prefix
   TEST_INFRA_DEFINITIONS_BUILDIMAGES_SUFFIX: "-dev"
   # Make sure to update test-infra-definitions version in go.mod as well
-<<<<<<< HEAD
-  TEST_INFRA_DEFINITIONS_BUILDIMAGES: 3ef594f6f180
-=======
-  TEST_INFRA_DEFINITIONS_BUILDIMAGES: 4b4112f5f64d
->>>>>>> 6fb76d59
+  TEST_INFRA_DEFINITIONS_BUILDIMAGES: 3ef4583d48c2