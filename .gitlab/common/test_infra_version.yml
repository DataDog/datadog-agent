--- conflicted
+++ resolved
@@ -4,8 +4,4 @@
   # and check the job creating the image to make sure you have the right SHA prefix
   TEST_INFRA_DEFINITIONS_BUILDIMAGES_SUFFIX: ""
   # Make sure to update test-infra-definitions version in go.mod as well
-<<<<<<< HEAD
-  TEST_INFRA_DEFINITIONS_BUILDIMAGES: f078aa4b7541
-=======
-  TEST_INFRA_DEFINITIONS_BUILDIMAGES: e2e7d263e05c
->>>>>>> db17595b
+  TEST_INFRA_DEFINITIONS_BUILDIMAGES: e2e7d263e05c