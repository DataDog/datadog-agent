--- conflicted
+++ resolved
@@ -2,10 +2,6 @@
 variables:
   # To use images from test-infra-definitions dev branches, set the SUFFIX variable to -dev
   # and check the job creating the image to make sure you have the right SHA prefix
-  TEST_INFRA_DEFINITIONS_BUILDIMAGES_SUFFIX: "-dev"
+  TEST_INFRA_DEFINITIONS_BUILDIMAGES_SUFFIX: ""
   # Make sure to update test-infra-definitions version in go.mod as well
-<<<<<<< HEAD
-  TEST_INFRA_DEFINITIONS_BUILDIMAGES: 4d04b8f3553c
-=======
-  TEST_INFRA_DEFINITIONS_BUILDIMAGES: 9c7c5005ca28
->>>>>>> 7bb71f7d
+  TEST_INFRA_DEFINITIONS_BUILDIMAGES: 1c333ed90674