--- conflicted
+++ resolved
@@ -4,8 +4,4 @@
   # and check the job creating the image to make sure you have the right SHA prefix
   TEST_INFRA_DEFINITIONS_BUILDIMAGES_SUFFIX: ""
   # Make sure to update test-infra-definitions version in go.mod as well
-<<<<<<< HEAD
-  TEST_INFRA_DEFINITIONS_BUILDIMAGES: 10486aec63a8
-=======
-  TEST_INFRA_DEFINITIONS_BUILDIMAGES: 6459608ed9fa
->>>>>>> 52f05175
+  TEST_INFRA_DEFINITIONS_BUILDIMAGES: 6459608ed9fa