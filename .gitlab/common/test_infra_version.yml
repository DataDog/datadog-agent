--- conflicted
+++ resolved
@@ -1,12 +1,7 @@
 ---
 variables:
-<<<<<<< HEAD
-  TEST_INFRA_DEFINITIONS_BUILDIMAGES: 6459608ed9fa
-  TEST_INFRA_DEFINITIONS_BUILDIMAGES_SUFFIX: ''
-=======
   # To use images from test-infra-definitions dev branches, set the SUFFIX variable to -dev
   # and check the job creating the image to make sure you have the right SHA prefix
   TEST_INFRA_DEFINITIONS_BUILDIMAGES_SUFFIX: ""
   # Make sure to update test-infra-definitions version in go.mod as well
-  TEST_INFRA_DEFINITIONS_BUILDIMAGES: 6459608ed9fa
->>>>>>> d598917c
+  TEST_INFRA_DEFINITIONS_BUILDIMAGES: 6459608ed9fa