---
# This is the scripts to be executed on the Gitlab macOS runners before every job.
# We don't have virtualization now so we need to clean the environment and install the proper dependencies before every job.
.list_go_versions_commands: &list_go_versions_commands
  - |
    echo "Don't forget to regularly delete Go unused versions. Here are the installed Go versions and their disk space on the runner:"
    echo "Go:"
    du -sh $HOME/.gimme/versions/*
    echo "To remove a Go version please run:"
    echo "gimme uninstall <version>"

.list_python_versions_commands: &list_python_versions_commands
  - |
    echo "Don't forget to regularly delete Python unused versions. Here are the installed Python versions and their disk space on the runner:"
    echo "Python:"
    du -sh $(pyenv root)/versions/*
    echo "To remove a Python version please run:"
    echo "pyenv uninstall -f <version>"

.select_python_env_commands: &select_python_env_commands
  # Print a warning if the current Python version is different from the one in .python-version
  # Select the virtualenv using the current Python version. Create it if it doesn't exist.
  - |
    PYTHON_REPO_VERSION=$(cat .python-version)
    PYTHON_VERSION=$(python3 --version | awk '{print $2}' | sed 's/\.[0-9]*$//')
    VENV_NAME="datadog-agent-python-$PYTHON_VERSION"
    if [ "$PYTHON_REPO_VERSION" != "$PYTHON_VERSION" ]; then
      echo "Warning: The current Python version $PYTHON_VERSION is different from $PYTHON_REPO_VERSION in .python-version."
      echo "Installing Python $PYTHON_REPO_VERSION..."
    fi
    if ! pyenv virtualenvs --bare | grep -q "^${VENV_NAME}$"; then
      pyenv virtualenv $PYTHON_VERSION $VENV_NAME
    fi
    pyenv activate $VENV_NAME

.macos_gitlab:
  before_script:
    # Selecting the current Go version
    - |
      eval $(gimme $(cat .go-version))
      export GOPATH=$GOROOT
<<<<<<< HEAD
      echo "Don't forget to regularly delete unused versions. Here are the installed versions and their memory usage on the runner:"
      du -sh $HOME/.gimme/versions/*
    - |
      PYTHON_REPO_VERSION=$(cat .python-version)
      echo "Python version in .python-version: $PYTHON_REPO_VERSION"
    - |
      PYTHON_VERSION=$(python3 --version | awk '{print $2}' | sed 's/\.[0-9]*$//')
      echo "Python current version: $PYTHON_VERSION"
    - |
      # Remove the Python cache and env if the Python version changed
      PYTHON_REPO_VERSION=$(cat .python-version)
      PYTHON_VERSION=$(python3 --version | awk '{print $2}' | sed 's/\.[0-9]*$//')
      if [ "$PYTHON_REPO_VERSION" != "$PYTHON_VERSION" ]; then
        echo "Python version $PYTHON_VERSION is different from $PYTHON_REPO_VERSION in .python-version. Cleaning the environment."
        pyenv uninstall -f datadog-agent
        echo "Installing Python $PYTHON_REPO_VERSION..."
        pyenv virtualenv 3.12.6 datadog-agent
        pyenv activate datadog-agent
      else
        echo "Python current version $PYTHON_VERSION is the same as .python-version. Keeping the existing environment."
      fi
=======
    # Selecting the current Python version
    - *select_python_env_commands
    # List Python and Go existing environments and their disk space
    - *list_go_versions_commands
    - *list_python_versions_commands
>>>>>>> 8ecc141a
    # Installing the job dependencies
    - python3 -m pip install -r requirements.txt -r tasks/libs/requirements-github.txt
    - pyenv rehash
    - inv -e rtloader.make
    - inv -e rtloader.install
    - inv -e install-tools<|MERGE_RESOLUTION|>--- conflicted
+++ resolved
@@ -39,35 +39,11 @@
     - |
       eval $(gimme $(cat .go-version))
       export GOPATH=$GOROOT
-<<<<<<< HEAD
-      echo "Don't forget to regularly delete unused versions. Here are the installed versions and their memory usage on the runner:"
-      du -sh $HOME/.gimme/versions/*
-    - |
-      PYTHON_REPO_VERSION=$(cat .python-version)
-      echo "Python version in .python-version: $PYTHON_REPO_VERSION"
-    - |
-      PYTHON_VERSION=$(python3 --version | awk '{print $2}' | sed 's/\.[0-9]*$//')
-      echo "Python current version: $PYTHON_VERSION"
-    - |
-      # Remove the Python cache and env if the Python version changed
-      PYTHON_REPO_VERSION=$(cat .python-version)
-      PYTHON_VERSION=$(python3 --version | awk '{print $2}' | sed 's/\.[0-9]*$//')
-      if [ "$PYTHON_REPO_VERSION" != "$PYTHON_VERSION" ]; then
-        echo "Python version $PYTHON_VERSION is different from $PYTHON_REPO_VERSION in .python-version. Cleaning the environment."
-        pyenv uninstall -f datadog-agent
-        echo "Installing Python $PYTHON_REPO_VERSION..."
-        pyenv virtualenv 3.12.6 datadog-agent
-        pyenv activate datadog-agent
-      else
-        echo "Python current version $PYTHON_VERSION is the same as .python-version. Keeping the existing environment."
-      fi
-=======
     # Selecting the current Python version
     - *select_python_env_commands
     # List Python and Go existing environments and their disk space
     - *list_go_versions_commands
     - *list_python_versions_commands
->>>>>>> 8ecc141a
     # Installing the job dependencies
     - python3 -m pip install -r requirements.txt -r tasks/libs/requirements-github.txt
     - pyenv rehash
