---
# FIXME: our current Gitlab version doesn't support importing a file more than once
# For now, the workaround is to include "common" files once in the top-level .gitlab-ci.yml file
# See: https://gitlab.com/gitlab-org/gitlab/-/issues/28987
# include:
#   - /.gitlab/kitchen_common/testing.yml


# Kitchen: OSes
# -------------

.kitchen_os_debian:
  variables:
    KITCHEN_PLATFORM: "debian"
  before_script:
    - cd $DD_AGENT_TESTING_DIR
    - tasks/kitchen_setup.sh

# Kitchen: scenarios (os * agent * (cloud + arch))
# -------------------------------

.kitchen_scenario_debian_a6_x64:
  variables:
    KITCHEN_OSVERS: "debian-9,debian-10,debian-11,debian-12"
    KITCHEN_CWS_SUPPORTED_OSVERS: "debian-10,debian-11"
    DEFAULT_KITCHEN_OSVERS: "debian-11"
  extends:
    - .kitchen_agent_a6
    - .kitchen_os_debian
    - .kitchen_azure_x64
  needs: ["deploy_deb_testing-a6_x64"]

.kitchen_scenario_debian_a7_x64:
  variables:
    KITCHEN_OSVERS: "debian-9,debian-10,debian-11,debian-12"
    KITCHEN_CWS_SUPPORTED_OSVERS: "debian-10,debian-11"
    DEFAULT_KITCHEN_OSVERS: "debian-11"
  extends:
    - .kitchen_agent_a7
    - .kitchen_os_debian
    - .kitchen_azure_x64
  needs: ["deploy_deb_testing-a7_x64"]

.kitchen_scenario_debian_a6_arm64:
  variables:
    KITCHEN_OSVERS: "debian-10"
    KITCHEN_CWS_SUPPORTED_OSVERS: "debian-10"
    DEFAULT_KITCHEN_OSVERS: "debian-10"
  extends:
    - .kitchen_agent_a6
    - .kitchen_os_debian
    - .kitchen_ec2_arm64
  needs: ["deploy_deb_testing-a6_arm64"]

.kitchen_scenario_debian_a7_arm64:
  variables:
    KITCHEN_OSVERS: "debian-10"
    KITCHEN_CWS_SUPPORTED_OSVERS: "debian-10"
    DEFAULT_KITCHEN_OSVERS: "debian-10"
  extends:
    - .kitchen_agent_a7
    - .kitchen_os_debian
    - .kitchen_ec2_arm64
  needs: ["deploy_deb_testing-a7_arm64"]

# Kitchen: final test matrix (tests * scenarios)
# ----------------------------------------------

kitchen_debian_install_script_agent-a6_x64:
  extends:
    - .kitchen_os_with_cws
    - .kitchen_scenario_debian_a6_x64
    - .kitchen_test_install_script_agent

kitchen_debian_install_script_agent-a6_arm64:
  extends:
    - .kitchen_os_with_cws
    - .kitchen_scenario_debian_a6_arm64
    - .kitchen_test_install_script_agent

<<<<<<< HEAD
kitchen_debian_install_script_agent-a7_x64:
  # Run install script test on branches, on a reduced number of platforms
=======
kitchen_debian_install_script_agent-a7_arm64:
>>>>>>> 1dca3cae
  rules:
    !reference [.on_all_kitchen_builds_a7]
  extends:
    - .kitchen_os_with_cws
<<<<<<< HEAD
    - .kitchen_scenario_debian_a7_x64
=======
    - .kitchen_scenario_debian_a7_arm64
>>>>>>> 1dca3cae
    - .kitchen_test_install_script_agent

kitchen_debian_install_script_iot_agent-a7:
  extends:
    - .kitchen_scenario_debian_a7_x64
    - .kitchen_test_install_script_iot_agent

kitchen_debian_install_script_heroku_agent-a6:
  extends:
    - .kitchen_scenario_debian_a6_x64
    - .kitchen_test_install_script_heroku_agent

kitchen_debian_install_script_heroku_agent-a7:
  extends:
    - .kitchen_scenario_debian_a7_x64
    - .kitchen_test_install_script_heroku_agent

kitchen_debian_install_script_dogstatsd-a7:
  extends:
    - .kitchen_scenario_debian_a7_x64
    - .kitchen_test_install_script_dogstatsd

# We only want to run step-by-step tests on deploy pipelines,
# which is why they have a different rule (if_deploy_6/7)

kitchen_debian_step_by_step_agent-a6:
  extends:
    - .kitchen_os_with_cws
    - .kitchen_scenario_debian_a6_x64
    - .kitchen_test_step_by_step_agent
  rules:
    !reference [.on_deploy_a6]

kitchen_debian_step_by_step_agent-a7:
  extends:
    - .kitchen_os_with_cws
    - .kitchen_scenario_debian_a7_x64
    - .kitchen_test_step_by_step_agent
  rules:
    !reference [.on_deploy_a7]

kitchen_debian_upgrade5_agent-a6:
  extends:
    - .kitchen_scenario_debian_a6_x64
    - .kitchen_test_upgrade5_agent

kitchen_debian_upgrade5_agent-a7:
  extends:
    - .kitchen_scenario_debian_a7_x64
    - .kitchen_test_upgrade5_agent

kitchen_debian_upgrade6_agent-a6:
  extends:
    - .kitchen_os_with_cws
    - .kitchen_scenario_debian_a6_x64
    - .kitchen_test_upgrade6_agent

kitchen_debian_upgrade6_agent-a7:
  extends:
    - .kitchen_os_with_cws
    - .kitchen_scenario_debian_a7_x64
    - .kitchen_test_upgrade6_agent

kitchen_debian_upgrade7_agent-a7:
  extends:
    - .kitchen_os_with_cws
    - .kitchen_scenario_debian_a7_x64
    - .kitchen_test_upgrade7_agent

kitchen_debian_upgrade7_iot_agent-a7:
  extends:
    - .kitchen_scenario_debian_a7_x64
    - .kitchen_test_upgrade7_iot_agent

kitchen_debian_process_agent-a7:
  variables:
    KITCHEN_OSVERS: "debian-11"
    DEFAULT_KITCHEN_OSVERS: "debian-11"
  extends:
    - .kitchen_scenario_debian_a7_x64
    - .kitchen_test_process_agent

<|MERGE_RESOLUTION|>--- conflicted
+++ resolved
@@ -76,23 +76,6 @@
   extends:
     - .kitchen_os_with_cws
     - .kitchen_scenario_debian_a6_arm64
-    - .kitchen_test_install_script_agent
-
-<<<<<<< HEAD
-kitchen_debian_install_script_agent-a7_x64:
-  # Run install script test on branches, on a reduced number of platforms
-=======
-kitchen_debian_install_script_agent-a7_arm64:
->>>>>>> 1dca3cae
-  rules:
-    !reference [.on_all_kitchen_builds_a7]
-  extends:
-    - .kitchen_os_with_cws
-<<<<<<< HEAD
-    - .kitchen_scenario_debian_a7_x64
-=======
-    - .kitchen_scenario_debian_a7_arm64
->>>>>>> 1dca3cae
     - .kitchen_test_install_script_agent
 
 kitchen_debian_install_script_iot_agent-a7:
