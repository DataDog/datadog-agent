--- conflicted
+++ resolved
@@ -78,22 +78,6 @@
     - .kitchen_scenario_debian_a6_arm64
     - .kitchen_test_install_script_agent
 
-<<<<<<< HEAD
-=======
-kitchen_debian_install_script_agent-a7_arm64:
-  rules:
-    !reference [.on_all_kitchen_builds_a7]
-  extends:
-    - .kitchen_os_with_cws
-    - .kitchen_scenario_debian_a7_arm64
-    - .kitchen_test_install_script_agent
-
-kitchen_debian_install_script_iot_agent-a7:
-  extends:
-    - .kitchen_scenario_debian_a7_x64
-    - .kitchen_test_install_script_iot_agent
-
->>>>>>> dc52c755
 kitchen_debian_install_script_heroku_agent-a6:
   extends:
     - .kitchen_scenario_debian_a6_x64
