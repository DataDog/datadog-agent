---
# FIXME: our current Gitlab version doesn't support importing a file more than once
# For now, the workaround is to include "common" files once in the top-level .gitlab-ci.yml file
# See: https://gitlab.com/gitlab-org/gitlab/-/issues/28987
# include:
#   - /.gitlab/kitchen_common/testing.yml

.if_deploy_6: &if_deploy_6
  if: $DEPLOY_AGENT == "true" && $RELEASE_VERSION_6 != ""

.if_deploy_7: &if_deploy_7
  if: $DEPLOY_AGENT == "true" && $RELEASE_VERSION_7 != ""

.if_kitchen_deploy: &if_kitchen_deploy
  if: $CI_COMMIT_BRANCH == "master" || $CI_COMMIT_TAG != null || $DEPLOY_AGENT == "true" || $CI_PIPELINE_SOURCE == "web" || $CI_PIPELINE_SOURCE == "api"

.if_not_version_7: &if_not_version_7
  if: $RELEASE_VERSION_7 == ""

# Kitchen: OSes
# -------------

<<<<<<< HEAD
.kitchen_os_centos:
  variables:
    KITCHEN_PLATFORM: "centos"
    KITCHEN_OSVERS: "centos-69,centos-77,rhel-81"
=======
# Used for Agent 5 upgrade tests, as Agent 5 RPMs aren't built to be
# installable in FIPS mode.
.kitchen_os_centos_all_non_fips:
>>>>>>> 091a8a4f
  before_script:
    - rsync -azr --delete ./ $SRC_PATH
    - cd $DD_AGENT_TESTING_DIR
    - bash -l tasks/kitchen_setup.sh

.kitchen_os_centos_6_7_non_fips:
  before_script:
    - rsync -azr --delete ./ $SRC_PATH
    - export KITCHEN_PLATFORM="centos"
    - export KITCHEN_OSVERS="centos-69,centos-77"
    - cd $DD_AGENT_TESTING_DIR
    - bash -l tasks/kitchen_setup.sh

.kitchen_os_centos_8_fips:
  variables:
    KITCHEN_FIPS: "true"
  before_script:
    - rsync -azr --delete ./ $SRC_PATH
    - export KITCHEN_PLATFORM="centos"
    - export KITCHEN_PLATFORM_SUFFIX="${KITCHEN_PLATFORM_SUFFIX}fips"
    # for now, we only test FIPS on 8.1
    - export KITCHEN_OSVERS="rhel-81"
    - cd $DD_AGENT_TESTING_DIR
    - bash -l tasks/kitchen_setup.sh

# Kitchen: scenarios (os * agent)
# -------------------------------

.kitchen_scenario_centos_all_non_fips_a6:
  extends:
    - .kitchen_agent_a6
    - .kitchen_os_centos_all_non_fips
  needs: ["deploy_rpm_testing-a6"]

.kitchen_scenario_centos_all_non_fips_a7:
  extends:
    - .kitchen_agent_a7
    - .kitchen_os_centos_all_non_fips
  needs: ["deploy_rpm_testing-a7"]

.kitchen_scenario_centos_6_7_non_fips_a6:
  extends:
    - .kitchen_os_centos_6_7_non_fips
    - .kitchen_agent_a6
  needs: ["deploy_rpm_testing-a6"]

.kitchen_scenario_centos_6_7_non_fips_a7:
  extends:
    - .kitchen_agent_a7
    - .kitchen_os_centos_6_7_non_fips
  needs: ["deploy_rpm_testing-a7"]

.kitchen_scenario_centos_8_fips_a6:
  extends:
    - .kitchen_agent_a6
    - .kitchen_os_centos_8_fips
  needs: ["deploy_rpm_testing-a6"]

.kitchen_scenario_centos_8_fips_a7:
  extends:
    - .kitchen_agent_a7
    - .kitchen_os_centos_8_fips
  needs: ["deploy_rpm_testing-a7"]

# Kitchen: final test matrix (tests * scenarios)
# ----------------------------------------------

# We do install_script, step_by_step, upgrade6, upgrade7 and upgrade7_iot
# with FIPS on for CentOS/RHEL 8, while we do these with FIPS off
# for CentOS/RHEL 6/7.
kitchen_centos_install_script_agent-a6:
  extends:
    - .kitchen_scenario_centos_6_7_non_fips_a6
    - .kitchen_test_install_script_agent

kitchen_centos_install_script_agent-a7:
  # Run install script test on branches, on a reduced number of platforms
  rules:
    - <<: *if_not_version_7
      when: never
    - <<: *if_kitchen_deploy
      when: on_success
    - when: on_success
      variables:
        KITCHEN_OSVERS: "rhel-81"
  extends:
    - .kitchen_scenario_centos_6_7_non_fips_a7
    - .kitchen_test_install_script_agent

kitchen_centos_fips_install_script_agent-a6:
  extends:
    - .kitchen_scenario_centos_8_fips_a6
    - .kitchen_test_install_script_agent

kitchen_centos_fips_install_script_agent-a7:
  extends:
    - .kitchen_scenario_centos_8_fips_a7
    - .kitchen_test_install_script_agent

kitchen_centos_install_script_iot_agent-a7:
  extends:
    - .kitchen_scenario_centos_6_7_non_fips_a7
    - .kitchen_test_install_script_iot_agent

kitchen_centos_fips_install_script_iot_agent-a7:
  extends:
    - .kitchen_scenario_centos_8_fips_a7
    - .kitchen_test_install_script_iot_agent

kitchen_centos_install_script_dogstatsd-a7:
  extends:
    - .kitchen_scenario_centos_6_7_non_fips_a7
    - .kitchen_test_install_script_dogstatsd

kitchen_centos_fips_install_script_dogstatsd-a7:
  extends:
    - .kitchen_scenario_centos_8_fips_a7
    - .kitchen_test_install_script_dogstatsd

# We only want to run step-by-step tests on deploy pipelines,
# which is why they have a different rule (if_deploy_6/7)

kitchen_centos_step_by_step_agent-a6:
  extends:
    - .kitchen_scenario_centos_6_7_non_fips_a6
    - .kitchen_test_step_by_step_agent
  rules:
    - <<: *if_deploy_6

kitchen_centos_fips_step_by_step_agent-a6:
  extends:
    - .kitchen_scenario_centos_8_fips_a6
    - .kitchen_test_step_by_step_agent
  rules:
    - <<: *if_deploy_6

kitchen_centos_step_by_step_agent-a7:
  extends:
    - .kitchen_scenario_centos_6_7_non_fips_a7
    - .kitchen_test_step_by_step_agent
  rules:
    - <<: *if_deploy_7

kitchen_centos_fips_step_by_step_agent-a7:
  extends:
    - .kitchen_scenario_centos_8_fips_a7
    - .kitchen_test_step_by_step_agent
  rules:
    - <<: *if_deploy_7

# Agent 5 RPMs won't install on CentOS/RHEL 8 in FIPS mode, so we always
# run upgrade5 on all systems with FIPS off
kitchen_centos_upgrade5_agent-a6:
  extends:
    - .kitchen_scenario_centos_all_non_fips_a6
    - .kitchen_test_upgrade5_agent

kitchen_centos_upgrade5_agent-a7:
  extends:
    - .kitchen_scenario_centos_all_non_fips_a7
    - .kitchen_test_upgrade5_agent

# TODO: in Agent 7.29 development cycle (after 7.28 is released), delete
# the below 4 jobs and uncoment the 8 commented jobs. The update jobs
# will only work correctly on FIPS once we release 7.28, which is built
# to be installable in FIPS mode (because 7.28 has to be installed first
# to be updated to 7.29).
kitchen_centos_upgrade6_agent-a6:
  extends:
    - .kitchen_scenario_centos_all_non_fips_a6
    - .kitchen_test_upgrade6_agent

kitchen_centos_upgrade6_agent-a7:
  extends:
    - .kitchen_scenario_centos_all_non_fips_a7
    - .kitchen_test_upgrade6_agent

kitchen_centos_upgrade7_agent-a7:
  extends:
    - .kitchen_scenario_centos_all_non_fips_a7
    - .kitchen_test_upgrade7_agent

kitchen_centos_upgrade7_iot_agent-a7:
  extends:
    - .kitchen_scenario_centos_all_non_fips_a7
    - .kitchen_test_upgrade7_iot_agent

# kitchen_centos_upgrade6_agent-a6:
#   extends:
#     - .kitchen_scenario_centos_6_7_non_fips_a6
#     - .kitchen_test_upgrade6_agent
#
# kitchen_centos_upgrade6_agent-a7:
#   extends:
#     - .kitchen_scenario_centos_6_7_non_fips_a7
#     - .kitchen_test_upgrade6_agent
#
# kitchen_centos_upgrade7_agent-a7:
#   extends:
#     - .kitchen_scenario_centos_6_7_non_fips_a7
#     - .kitchen_test_upgrade7_agent
#
# kitchen_centos_fips_upgrade6_agent-a6:
#   extends:
#     - .kitchen_scenario_centos_8_fips_a6
#     - .kitchen_test_upgrade6_agent
#
# kitchen_centos_fips_upgrade6_agent-a7:
#   extends:
#     - .kitchen_scenario_centos_8_fips_a7
#     - .kitchen_test_upgrade6_agent
#
# kitchen_centos_fips_upgrade7_agent-a7:
#   extends:
#     - .kitchen_scenario_centos_8_fips_a7
#     - .kitchen_test_upgrade7_agent
#
# kitchen_centos_upgrade7_iot_agent-a7:
#   extends:
#     - .kitchen_scenario_centos_6_7_non_fips_a7
#     - .kitchen_test_upgrade7_iot_agent
#
# kitchen_centos_fips_upgrade7_iot_agent-a7:
#   extends:
#     - .kitchen_scenario_centos_8_fips_a7
#     - .kitchen_test_upgrade7_iot_agent<|MERGE_RESOLUTION|>--- conflicted
+++ resolved
@@ -20,38 +20,32 @@
 # Kitchen: OSes
 # -------------
 
-<<<<<<< HEAD
-.kitchen_os_centos:
-  variables:
-    KITCHEN_PLATFORM: "centos"
-    KITCHEN_OSVERS: "centos-69,centos-77,rhel-81"
-=======
 # Used for Agent 5 upgrade tests, as Agent 5 RPMs aren't built to be
 # installable in FIPS mode.
 .kitchen_os_centos_all_non_fips:
->>>>>>> 091a8a4f
   before_script:
     - rsync -azr --delete ./ $SRC_PATH
     - cd $DD_AGENT_TESTING_DIR
     - bash -l tasks/kitchen_setup.sh
 
 .kitchen_os_centos_6_7_non_fips:
+  variables:
+    KITCHEN_PLATFORM: "centos"
+    KITCHEN_OSVERS: "centos-69,centos-77"
   before_script:
     - rsync -azr --delete ./ $SRC_PATH
-    - export KITCHEN_PLATFORM="centos"
-    - export KITCHEN_OSVERS="centos-69,centos-77"
     - cd $DD_AGENT_TESTING_DIR
     - bash -l tasks/kitchen_setup.sh
 
 .kitchen_os_centos_8_fips:
   variables:
     KITCHEN_FIPS: "true"
+    KITCHEN_PLATFORM: "centos"
+    # For now, we only test FIPS on 8.1
+    KITCHEN_OSVERS: "rhel-81"
   before_script:
     - rsync -azr --delete ./ $SRC_PATH
-    - export KITCHEN_PLATFORM="centos"
     - export KITCHEN_PLATFORM_SUFFIX="${KITCHEN_PLATFORM_SUFFIX}fips"
-    # for now, we only test FIPS on 8.1
-    - export KITCHEN_OSVERS="rhel-81"
     - cd $DD_AGENT_TESTING_DIR
     - bash -l tasks/kitchen_setup.sh
 
@@ -107,6 +101,16 @@
 
 kitchen_centos_install_script_agent-a7:
   # Run install script test on branches, on a reduced number of platforms
+  extends:
+    - .kitchen_scenario_centos_6_7_non_fips_a7
+    - .kitchen_test_install_script_agent
+
+kitchen_centos_fips_install_script_agent-a6:
+  extends:
+    - .kitchen_scenario_centos_8_fips_a6
+    - .kitchen_test_install_script_agent
+
+kitchen_centos_fips_install_script_agent-a7:
   rules:
     - <<: *if_not_version_7
       when: never
@@ -116,16 +120,6 @@
       variables:
         KITCHEN_OSVERS: "rhel-81"
   extends:
-    - .kitchen_scenario_centos_6_7_non_fips_a7
-    - .kitchen_test_install_script_agent
-
-kitchen_centos_fips_install_script_agent-a6:
-  extends:
-    - .kitchen_scenario_centos_8_fips_a6
-    - .kitchen_test_install_script_agent
-
-kitchen_centos_fips_install_script_agent-a7:
-  extends:
     - .kitchen_scenario_centos_8_fips_a7
     - .kitchen_test_install_script_agent
 
