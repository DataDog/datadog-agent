--- conflicted
+++ resolved
@@ -163,7 +163,8 @@
 
 # The windows-v2 runner is currently only used in container_build jobs needed to do authenticated push. It should not replace the basic windows runner, unless agreeded first with #ci-infra team
 .windows_docker_v2_2022:
-  tags: ["windows-v2:2022"]
+  tags: ["windows-test-v2:2022"]
+  #["windows-v2:2022"]
   variables:
     # Full image name for Agent windows build image, for use in docker run command
     WINBUILDIMAGE: registry.ddbuild.io/ci/datadog-agent-buildimages/windows_ltsc2022_${ARCH}${CI_IMAGE_WIN_LTSC2022_X64_SUFFIX}:${CI_IMAGE_WIN_LTSC2022_X64}
@@ -173,17 +174,11 @@
     OVERRIDE_GIT_STRATEGY: "clone"
 
 # The windows-v2 runner is currently only used in container_build jobs needed to do authenticated push. It should not replace the basic windows runner, unless agreeded first with #ci-infra team
-<<<<<<< HEAD
 .windows_docker_2025:
   # The windows 2025 runners are expeimental and cannot be in the critical path
   # This should not be changed without approval from #ci-infra team
   allow_failure: true
   tags: ["windows-v2:2025"]
-=======
-.windows_docker_v2_2022:
-  tags: ["windows-test-v2:2022"]
-  #["windows-v2:2022"]
->>>>>>> 90b753c1
   variables:
     # Full image name for Agent windows build image, for use in docker run command
     WINBUILDIMAGE: registry.ddbuild.io/ci/datadog-agent-buildimages/windows_ltsc2025_${ARCH}${CI_IMAGE_WIN_LTSC2025_X64_SUFFIX}:${CI_IMAGE_WIN_LTSC2025_X64}
