--- conflicted
+++ resolved
@@ -1,7 +1,10 @@
 ---
 .deploy_packages:
   image: registry.ddbuild.io/ci/datadog-agent-buildimages/gitlab_agent_deploy$CI_IMAGE_GITLAB_AGENT_DEPLOY_SUFFIX:$CI_IMAGE_GITLAB_AGENT_DEPLOY
+  stage: deploy_packages
   tags: ["arch:amd64"]
+  rules:
+    !reference [.on_deploy]
   variables:
     DD_PKG_ARCH: x86_64
   before_script:
@@ -9,139 +12,59 @@
     # Make job fail if there no files to upload are found
     - ls ${OMNIBUS_PACKAGE_DIR}/${ARTIFACT_NAME_PATTERN}
   script:
-<<<<<<< HEAD
     - !reference [.setup_dd_pkg]
-    - dd-pkg upload "${OMNIBUS_PACKAGE_DIR}"
-
-.deploy_packages_deb-6:
-  extends: .deploy_packages_deb
-  stage: deploy_packages
-  rules:
-    !reference [.on_deploy]
-  variables:
-    MAJOR_VERSION: 6
-=======
-    - $S3_CP_CMD --recursive --exclude "*" --include "$ARTIFACT_NAME_PATTERN" "$OMNIBUS_PACKAGE_DIR" "${S3_RELEASE_ARTIFACTS_URI}/${PACKAGE_TYPE}/${PACKAGE_ARCH}/"
->>>>>>> 67e11e66
+    - dd-pkg upload "${OMNIBUS_PACKAGE_DIR}" "${DD_PKG_EXTRA_ARGS}"
 
 .deploy_packages_deb:
   extends: .deploy_packages
-  stage: deploy_packages
   resource_group: deb_bucket
-  rules:
-    !reference [.on_deploy]
   variables:
-    PACKAGE_TYPE: deb
     ARTIFACT_NAME_PATTERN: "*_7.*${PACKAGE_ARCH}.deb"
-
-.deploy_packages_dmg:
-<<<<<<< HEAD
-  stage: deploy_packages
-  rules:
-    !reference [.on_deploy]
-  image: registry.ddbuild.io/ci/datadog-agent-buildimages/gitlab_agent_deploy$CI_IMAGE_GITLAB_AGENT_DEPLOY_SUFFIX:$CI_IMAGE_GITLAB_AGENT_DEPLOY
-  tags: ["arch:amd64"]
-  before_script:
-    - ls $OMNIBUS_PACKAGE_DIR
-  script:
-    - $S3_CP_CMD --recursive --exclude "*" --include "datadog-agent-7*.dmg" $OMNIBUS_PACKAGE_DIR $S3_RELEASE_ARTIFACTS_URI/dmg/$PACKAGE_ARCH/
-
-.deploy_packages_rpm:
-  resource_group: rpm_bucket
-  image: registry.ddbuild.io/ci/datadog-agent-buildimages/gitlab_agent_deploy$CI_IMAGE_GITLAB_AGENT_DEPLOY_SUFFIX:$CI_IMAGE_GITLAB_AGENT_DEPLOY
-  tags: ["arch:amd64"]
-  variables:
-    DD_PKG_ARCH: x86_64
-  before_script:
-    - ls $OMNIBUS_PACKAGE_DIR
-  script:
-    - !reference [.setup_dd_pkg]
-    - dd-pkg upload "${OMNIBUS_PACKAGE_DIR}" "${DD_PKG_EXTRA_ARGS}"
-
-.deploy_packages_rpm-6:
-  extends: .deploy_packages_rpm
-=======
-  extends: .deploy_packages
->>>>>>> 67e11e66
-  stage: deploy_packages
-  rules:
-    !reference [.on_deploy]
-  variables:
-    PACKAGE_TYPE: dmg
-    ARTIFACT_NAME_PATTERN: "datadog-agent-7*.dmg"
 
 .deploy_packages_rpm:
   extends: .deploy_packages
-  stage: deploy_packages
   resource_group: rpm_bucket
-  rules:
-    !reference [.on_deploy]
   variables:
-    PACKAGE_TYPE: rpm
     ARTIFACT_NAME_PATTERN: "*-7.*${PACKAGE_ARCH}.rpm"
 
 .deploy_packages_suse_rpm:
   extends: .deploy_packages_rpm
-<<<<<<< HEAD
   variables:
     DD_PKG_EXTRA_ARGS: --suse
     OMNIBUS_PACKAGE_DIR: $OMNIBUS_PACKAGE_DIR_SUSE
 
-.deploy_packages_suse_rpm-6:
-  extends: .deploy_packages_suse_rpm
-  stage: deploy_packages
-  rules:
-    !reference [.on_deploy]
+.deploy_packages_dmg:
+  extends: .deploy_packages
   variables:
-    MAJOR_VERSION: 6
-
-.deploy_packages_suse_rpm-7:
-  extends: .deploy_packages_suse_rpm
-=======
->>>>>>> 67e11e66
-  stage: deploy_packages
-  rules:
-    !reference [.on_deploy]
-  variables:
-    PACKAGE_TYPE: suse_rpm
-    ARTIFACT_NAME_PATTERN: "*-7.*${PACKAGE_ARCH}.rpm"
-    OMNIBUS_PACKAGE_DIR: $OMNIBUS_PACKAGE_DIR_SUSE
+    PACKAGE_TYPE: dmg
+    ARTIFACT_NAME_PATTERN: "datadog-agent-7*.dmg"
+  # Overwrite the script for dmg, not supported by dd-pkg
+  script:
+    - $S3_CP_CMD --recursive --exclude "*" --include "$ARTIFACT_NAME_PATTERN" "$OMNIBUS_PACKAGE_DIR" "${S3_RELEASE_ARTIFACTS_URI}/${PACKAGE_TYPE}/${PACKAGE_ARCH}/"
 
 # Datadog Installer
 .deploy_installer_deb:
+  extends: .deploy_packages
   rules:
     !reference [.on_deploy_installer]
   resource_group: deb_bucket
-  image: registry.ddbuild.io/ci/datadog-agent-buildimages/gitlab_agent_deploy$CI_IMAGE_GITLAB_AGENT_DEPLOY_SUFFIX:$CI_IMAGE_GITLAB_AGENT_DEPLOY
-  stage: deploy_packages
-  tags: ["arch:amd64"]
   variables:
-    DD_PKG_ARCH: x86_64
-  before_script:
-    - ls $OMNIBUS_PACKAGE_DIR
-  script:
-    - !reference [.setup_dd_pkg]
-    - dd-pkg upload "${OMNIBUS_PACKAGE_DIR}" --project-name "datadog-installer"
+    DD_PKG_EXTRA_ARGS: '--project-name "datadog-installer"'
+    ARTIFACT_NAME_PATTERN: "*_7.*${PACKAGE_ARCH}.deb"
 
 .deploy_installer_rpm:
+  extends: .deploy_packages
   rules:
     !reference [.on_deploy_installer]
   resource_group: rpm_bucket
-  image: registry.ddbuild.io/ci/datadog-agent-buildimages/gitlab_agent_deploy$CI_IMAGE_GITLAB_AGENT_DEPLOY_SUFFIX:$CI_IMAGE_GITLAB_AGENT_DEPLOY
-  stage: deploy_packages
-  tags: ["arch:amd64"]
   variables:
-    DD_PKG_ARCH: x86_64
-  before_script:
-    - ls $OMNIBUS_PACKAGE_DIR
-  script:
-    - !reference [.setup_dd_pkg]
-    - dd-pkg upload "${OMNIBUS_PACKAGE_DIR}" --project-name "datadog-installer" "${DD_PKG_EXTRA_ARGS}"
+    DD_PKG_EXTRA_ARGS: '--project-name "datadog-installer"'
+    ARTIFACT_NAME_PATTERN: "*-7.*${PACKAGE_ARCH}.rpm"
 
 .deploy_installer_suse_rpm:
   extends: .deploy_installer_rpm
   variables:
-    DD_PKG_EXTRA_ARGS: --suse
+    DD_PKG_EXTRA_ARGS: '--suse --project-name "datadog-installer"'
     OMNIBUS_PACKAGE_DIR: $OMNIBUS_PACKAGE_DIR_SUSE
 
 deploy_installer_install_scripts:
