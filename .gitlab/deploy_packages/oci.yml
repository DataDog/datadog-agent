--- conflicted
+++ resolved
@@ -15,12 +15,8 @@
     - ls $OMNIBUS_PACKAGE_DIR
   script:
     - set +x
-<<<<<<< HEAD
     - !reference [.retrieve_linux_go_tools_deps]
-    - export VERSION=$(inv agent.version --url-safe)-1
-=======
     - VERSION="$(inv agent.version --url-safe)-1" || exit $?
->>>>>>> ee133be1
     - git config --global url."https://gitlab-ci-token:${CI_JOB_TOKEN}@gitlab.ddbuild.io/DataDog/".insteadOf "https://github.com/DataDog/"
     - go env -w GOPRIVATE="github.com/DataDog/*"
     - export PATH=$PATH:$(go env GOPATH)/bin
