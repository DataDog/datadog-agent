---
# e2e stage
<<<<<<< HEAD
# Contains jobs which runs e2e tests on our Docker images.

.k8s_e2e_template:
  stage: e2e
  image: 486234852809.dkr.ecr.us-east-1.amazonaws.com/ci/datadog-agent-buildimages/gitlab_agent_deploy$DATADOG_AGENT_BUILDIMAGES_SUFFIX:$DATADOG_AGENT_BUILDIMAGES
  tags: ["arch:amd64"]
  dependencies: []
  variables:
    LANG: C.UTF-8
  before_script:
    - export DOCKER_REGISTRY_LOGIN=$($CI_PROJECT_DIR/tools/ci/aws_ssm_get_wrapper.sh $DOCKER_REGISTRY_LOGIN_SSM_KEY)
    - export DOCKER_REGISTRY_PWD=$($CI_PROJECT_DIR/tools/ci/aws_ssm_get_wrapper.sh $DOCKER_REGISTRY_PWD_SSM_KEY)
    - export DD_API_KEY=$($CI_PROJECT_DIR/tools/ci/aws_ssm_get_wrapper.sh $API_KEY_DDDEV_SSM_NAME)

.k8s-e2e-cws-cspm-init:
  - set +x
  - export DATADOG_AGENT_SITE=datadoghq.com
  - export DATADOG_AGENT_API_KEY=$($CI_PROJECT_DIR/tools/ci/aws_ssm_get_wrapper.sh $E2E_TESTS_API_KEY_SSM_NAME)
  - export DATADOG_AGENT_APP_KEY=$($CI_PROJECT_DIR/tools/ci/aws_ssm_get_wrapper.sh $E2E_TESTS_APP_KEY_SSM_NAME)
  - export DATADOG_AGENT_RC_KEY=$($CI_PROJECT_DIR/tools/ci/aws_ssm_get_wrapper.sh $E2E_TESTS_RC_KEY_SSM_NAME)

.k8s_e2e_template_needs_dev:
  extends: .k8s_e2e_template
  needs:
    - dev_branch_multiarch-a7
    - dca_dev_branch

.k8s_e2e_template_dev:
  extends: .k8s_e2e_template_needs_dev
  script:
    - inv -e e2e-tests --agent-image=datadog/agent-dev:${CI_COMMIT_REF_SLUG}-py3 --dca-image=datadog/cluster-agent-dev:${CI_COMMIT_REF_SLUG} --argo-workflow=$ARGO_WORKFLOW

.k8s_e2e_template_dev_with_cws_cspm_init:
  extends: .k8s_e2e_template_needs_dev
  script:
    - !reference [.k8s-e2e-cws-cspm-init]
    - inv -e e2e-tests --agent-image=datadog/agent-dev:${CI_COMMIT_REF_SLUG}-py3 --dca-image=datadog/cluster-agent-dev:${CI_COMMIT_REF_SLUG} --argo-workflow=$ARGO_WORKFLOW

.k8s_e2e_template_needs_main:
  extends: .k8s_e2e_template
  needs:
    - dev_master-a7
    - dca_dev_master

.k8s_e2e_template_main_with_cws_cspm_init:
  extends: .k8s_e2e_template_needs_main
  script:
    - !reference [.k8s-e2e-cws-cspm-init]
    - inv -e e2e-tests --agent-image=datadog/agent-dev:master-py3 --dca-image=datadog/cluster-agent-dev:master --argo-workflow=$ARGO_WORKFLOW

.k8s_e2e_template_main:
  extends: .k8s_e2e_template_needs_main
  script:
    - inv -e e2e-tests --agent-image=datadog/agent-dev:master-py3 --dca-image=datadog/cluster-agent-dev:master --argo-workflow=$ARGO_WORKFLOW

k8s-e2e-cspm-dev:
  extends: .k8s_e2e_template_dev_with_cws_cspm_init
  rules: !reference [.on_dev_branch_manual]
  variables:
    ARGO_WORKFLOW: cspm

k8s-e2e-cspm-main:
  extends: .k8s_e2e_template_main_with_cws_cspm_init
  rules: !reference [.on_main]
  retry: 1
  variables:
    ARGO_WORKFLOW: cspm
=======
# Contains test jobs based on the new-e2e tests framework
>>>>>>> 87ec563c

.new_e2e_template:
  stage: e2e
  image: 486234852809.dkr.ecr.us-east-1.amazonaws.com/ci/test-infra-definitions/runner$TEST_INFRA_DEFINITIONS_BUILDIMAGES_SUFFIX:$TEST_INFRA_DEFINITIONS_BUILDIMAGES
  tags: ["arch:amd64"]
  needs:
    - !reference [.needs_new_e2e_template]
  before_script:
    - !reference [.retrieve_linux_go_e2e_deps]
    # Setup AWS Credentials
    - mkdir -p ~/.aws
    - $CI_PROJECT_DIR/tools/ci/aws_ssm_get_wrapper.sh $AGENT_QA_PROFILE_SSM_NAME >> ~/.aws/config
    - export AWS_PROFILE=agent-qa-ci
    # Now all `aws` commands target the agent-qa profile
    - $CI_PROJECT_DIR/tools/ci/aws_ssm_get_wrapper.sh $SSH_PUBLIC_KEY_RSA_SSM_NAME > $E2E_PUBLIC_KEY_PATH
    - touch $E2E_PRIVATE_KEY_PATH && chmod 600 $E2E_PRIVATE_KEY_PATH && $CI_PROJECT_DIR/tools/ci/aws_ssm_get_wrapper.sh $SSH_KEY_RSA_SSM_NAME > $E2E_PRIVATE_KEY_PATH
    # Use S3 backend
    - pulumi login "s3://dd-pulumi-state?region=us-east-1&awssdk=v2&profile=$AWS_PROFILE"
    # Setup Azure credentials. https://www.pulumi.com/registry/packages/azure-native/installation-configuration/#set-configuration-using-pulumi-config
    # The app is called `agent-e2e-tests`
    - export ARM_CLIENT_ID=$($CI_PROJECT_DIR/tools/ci/aws_ssm_get_wrapper.sh $E2E_TESTS_AZURE_CLIENT_ID)
    - export ARM_CLIENT_SECRET=$($CI_PROJECT_DIR/tools/ci/aws_ssm_get_wrapper.sh $E2E_TESTS_AZURE_CLIENT_SECRET)
    - export ARM_TENANT_ID=$($CI_PROJECT_DIR/tools/ci/aws_ssm_get_wrapper.sh $E2E_TESTS_AZURE_TENANT_ID)
    - export ARM_SUBSCRIPTION_ID=$($CI_PROJECT_DIR/tools/ci/aws_ssm_get_wrapper.sh $E2E_TESTS_AZURE_SUBSCRIPTION_ID)
    # Generate external links to CI VISIBILITY, used by artifacts:reports:annotations
    - inv -e gitlab.generate-ci-visibility-links --output=$EXTERNAL_LINKS_PATH
  variables:
    SHOULD_RUN_IN_FLAKES_FINDER: "true"
    KUBERNETES_MEMORY_REQUEST: 12Gi
    KUBERNETES_MEMORY_LIMIT: 16Gi
    KUBERNETES_CPU_REQUEST: 6
    E2E_PUBLIC_KEY_PATH: /tmp/agent-qa-ssh-key.pub
    E2E_PRIVATE_KEY_PATH: /tmp/agent-qa-ssh-key
    E2E_KEY_PAIR_NAME: datadog-agent-ci-rsa
    E2E_PIPELINE_ID: $CI_PIPELINE_ID
    E2E_COMMIT_SHA: $CI_COMMIT_SHORT_SHA
    E2E_OUTPUT_DIR: $CI_PROJECT_DIR/e2e-output
    EXTERNAL_LINKS_PATH: external_links_$CI_JOB_ID.json
  script:
    - inv -e new-e2e-tests.run --targets $TARGETS -c ddagent:imagePullRegistry=669783387624.dkr.ecr.us-east-1.amazonaws.com -c ddagent:imagePullUsername=AWS -c ddagent:imagePullPassword=$(aws ecr get-login-password) --junit-tar junit-${CI_JOB_ID}.tgz ${EXTRA_PARAMS} --test-washer
  after_script:
    - $CI_PROJECT_DIR/tools/ci/junit_upload.sh
  artifacts:
    expire_in: 2 weeks
    when: always
    paths:
      # Root directory of the e2e tests output, if used by the test
      - $E2E_OUTPUT_DIR
      # junit tarball, kept for investigations
      - junit-*.tgz
    reports:
      annotations:
        - $EXTERNAL_LINKS_PATH

.needs_new_e2e_template:
  - go_e2e_deps

.new_e2e_template_needs_deb_x64:
  extends: .new_e2e_template
  needs:
    - !reference [.needs_new_e2e_template]
    - deploy_deb_testing-a7_x64

.new_e2e_template_needs_deb_windows_x64:
  extends: .new_e2e_template
  needs:
    - !reference [.needs_new_e2e_template]
    - deploy_deb_testing-a7_x64
    - deploy_windows_testing-a7

.new_e2e_template_needs_container_deploy:
  extends: .new_e2e_template
  needs:
    - !reference [.needs_new_e2e_template]
    - qa_agent
    - qa_dca
    - qa_dogstatsd

new-e2e-containers:
  extends:
    - .new_e2e_template_needs_container_deploy
  # TODO once images are deployed to ECR for dev branches, update
  #.on_main_or_rc_and_no_skip_e2e adding on_dev_branch_manual rules
  # and move rules to template
  rules:
    - !reference [.on_container_or_e2e_changes]
    - !reference [.manual]
  variables:
    TARGETS: ./tests/containers
    TEAM: container-integrations
  parallel:
    matrix:
      # Temporarily disable old version of Kubernetes
      # On this version, the reported kubernetes CPU usage appears to be significantly off
      - EXTRA_PARAMS: "--run TestKindSuite -c ddinfra:kubernetesVersion=1.19"
      - EXTRA_PARAMS: "--run TestKindSuite -c ddinfra:kubernetesVersion=1.22"
      - EXTRA_PARAMS: "--run TestKindSuite -c ddinfra:kubernetesVersion=1.27"
      - EXTRA_PARAMS: "--run TestKindSuite -c ddinfra:kubernetesVersion=1.29"
      - EXTRA_PARAMS: "--run TestKindSuite -c ddinfra:osDescriptor=ubuntu:20.04"
      - EXTRA_PARAMS: "--run TestKindSuite -c ddinfra:osDescriptor=ubuntu:22.04"
      - EXTRA_PARAMS: --run TestEKSSuite
      - EXTRA_PARAMS: --run TestECSSuite
      - EXTRA_PARAMS: --run TestDockerSuite
      - EXTRA_PARAMS: --skip "Test(Kind|EKS|ECS|Docker)Suite"

new-e2e-remote-config:
  extends: .new_e2e_template_needs_deb_x64
  rules:
    - !reference [.on_rc_or_e2e_changes]
    - !reference [.manual]
  variables:
    TARGETS: ./tests/remote-config
    TEAM: remote-config

new-e2e-agent-shared-components:
  extends: .new_e2e_template_needs_deb_windows_x64
  rules:
    - !reference [.on_asc_or_e2e_changes]
    - !reference [.manual]
  variables:
    TARGETS: ./tests/agent-shared-components
    TEAM: agent-shared-components

new-e2e-agent-subcommands:
  extends: .new_e2e_template_needs_deb_windows_x64
  rules:
    - !reference [.on_subcommands_or_e2e_changes]
    - !reference [.manual]
  variables:
    TARGETS: ./tests/agent-subcommands
    TEAM: agent-shared-components
  parallel:
    matrix:
      - EXTRA_PARAMS: --run "Test(Linux|Windows)StatusSuite"
      - EXTRA_PARAMS: --run "Test(Linux|Windows)HealthSuite"
      - EXTRA_PARAMS: --run "Test(Linux|Windows)ConfigSuite"
      - EXTRA_PARAMS: --run "Test(Linux|Windows)HostnameSuite"
      - EXTRA_PARAMS: --run "Test(Linux|Windows)DiagnoseSuite"
      - EXTRA_PARAMS: --run "Test(Linux|Windows)ConfigCheckSuite"
      - EXTRA_PARAMS: --run "Test(Linux|Windows)FlareSuite"
      - EXTRA_PARAMS: --run "Test(Linux|Windows)SecretSuite"
      - EXTRA_PARAMS: --run "Test(Linux|Windows)CheckSuite"
      - EXTRA_PARAMS: --run "Test(Linux|Windows)RunSuite"

new-e2e-windows-service-test:
  extends: .new_e2e_template
  needs:
    - !reference [.needs_new_e2e_template]
    - deploy_windows_testing-a7
  rules:
    - !reference [.on_windows_service_or_e2e_changes]
    - !reference [.manual]
  variables:
    TARGETS: ./tests/windows/service-test
    TEAM: windows-agent
    EXTRA_PARAMS: --run TestServiceBehavior

# Temporary job for hunting a crash
new-e2e-windows-service-test-nofim:
  extends: .new_e2e_template
  needs:
    - !reference [.needs_new_e2e_template]
    - deploy_windows_testing-a7
  rules:
    - !reference [.on_windows_service_or_e2e_changes]
    - !reference [.manual]
  variables:
    TARGETS: ./tests/windows/service-test
    TEAM: windows-agent
    EXTRA_PARAMS: --run TestNoFIMServiceBehavior

new-e2e-language-detection:
  extends: .new_e2e_template_needs_deb_x64
  rules:
    - !reference [.on_language-detection_or_e2e_changes]
    - !reference [.manual]
  variables:
    TARGETS: ./tests/language-detection
    TEAM: processes

new-e2e-npm-packages:
  extends: .new_e2e_template
  rules:
    - !reference [.on_npm_or_e2e_changes]
    - !reference [.manual]
  needs:
    - !reference [.needs_new_e2e_template]
    - deploy_deb_testing-a7_x64
    - deploy_rpm_testing-a7_x64
    - deploy_windows_testing-a7
  variables:
    TARGETS: ./tests/npm
    TEAM: network-performance-monitoring
    EXTRA_PARAMS: --run "TestEC2(VM|VMSELinux|VMWKit)Suite"

new-e2e-npm-docker:
  extends: .new_e2e_template
  rules:
    - !reference [.on_npm_or_e2e_changes]
    - !reference [.manual]
  needs:
    - !reference [.needs_new_e2e_template]
    - qa_dca
    - qa_agent
  variables:
    TARGETS: ./tests/npm
    TEAM: network-performance-monitoring
    EXTRA_PARAMS: --run "Test(ECSVM|EC2VMContainerized|EKSVM)Suite"

new-e2e-aml:
  extends: .new_e2e_template
  needs:
    - !reference [.needs_new_e2e_template]
    - deploy_deb_testing-a7_x64
    - deploy_windows_testing-a7
    - qa_agent
    - qa_dca
  rules:
    - !reference [.on_aml_or_e2e_changes]
    - !reference [.manual]
  variables:
    TARGETS: ./tests/agent-metrics-logs
    TEAM: agent-metrics-logs

new-e2e-cws:
  extends: .new_e2e_template
  rules:
    - !reference [.on_cws_or_e2e_changes]
    - !reference [.manual]
  needs:
    - !reference [.needs_new_e2e_template]
    - deploy_deb_testing-a7_x64
    - deploy_windows_testing-a7
    - qa_cws_instrumentation
    - qa_agent
    - qa_dca
  variables:
    TARGETS: ./tests/cws
    TEAM: csm-threats-agent
    CWS_INSTRUMENTATION_FULLIMAGEPATH: 669783387624.dkr.ecr.us-east-1.amazonaws.com/cws-instrumentation:${CI_PIPELINE_ID}-${CI_COMMIT_SHORT_SHA}
  parallel:
    matrix:
      - EXTRA_PARAMS: --run TestAgentSuite
      - EXTRA_PARAMS: --run TestECSFargate
      - EXTRA_PARAMS: --run TestKindSuite
      - EXTRA_PARAMS: --run TestAgentWindowsSuite
  # Temporary, remove once we made sure the recent changes have no impact on the stability of these tests
  allow_failure: true

new-e2e-discovery:
  extends: .new_e2e_template
  needs:
    - !reference [.needs_new_e2e_template]
    - deploy_deb_testing-a7_x64
  rules:
    - !reference [.on_discovery_or_e2e_changes]
    - !reference [.manual]
  variables:
    TARGETS: ./tests/discovery
    TEAM: universal-service-monitoring

new-e2e-process:
  extends: .new_e2e_template
  needs:
    - !reference [.needs_new_e2e_template]
    - deploy_deb_testing-a7_x64
    - deploy_windows_testing-a7
    - qa_agent
    - qa_dca
  rules:
    - !reference [.on_process_or_e2e_changes]
    - !reference [.manual]
  variables:
    TARGETS: ./tests/process
    TEAM: processes

new-e2e-orchestrator:
  extends:
    - .new_e2e_template_needs_container_deploy
  rules:
    - !reference [.on_orchestrator_or_e2e_changes]
    - !reference [.manual]
  variables:
    TARGETS: ./tests/orchestrator
    TEAM: container-app

new-e2e-apm:
  extends: .new_e2e_template
  rules:
    - !reference [.on_apm_or_e2e_changes]
    - !reference [.manual]
  needs:
    - !reference [.needs_new_e2e_template]
    - qa_agent
    - deploy_deb_testing-a7_x64
  variables:
    TARGETS: ./tests/apm
    TEAM: apm-agent
  parallel:
    matrix:
      - EXTRA_PARAMS: --run TestDockerFakeintakeSuiteUDS
      - EXTRA_PARAMS: --run TestDockerFakeintakeSuiteTCP
      - EXTRA_PARAMS: --run TestVMFakeintakeSuiteUDS
      - EXTRA_PARAMS: --run TestVMFakeintakeSuiteTCP

new-e2e-installer:
  extends: .new_e2e_template
  rules:
    - !reference [.on_installer_or_e2e_changes]
    - !reference [.manual]
  needs:
    - !reference [.needs_new_e2e_template]
    - deploy_deb_testing-a7_arm64
    - deploy_deb_testing-a7_x64
    - deploy_rpm_testing-a7_arm64
    - deploy_rpm_testing-a7_x64
    - deploy_suse_rpm_testing_arm64-a7
    - deploy_suse_rpm_testing_x64-a7
    - deploy_windows_testing-a7
    - qa_installer_oci
    - qa_agent_oci
  before_script:
    # CURRENT_AGENT_VERSION is used to verify the installed agent version
    # Must run before new_e2e_template changes the aws profile
    # Note: this is similar to the WINDOWS_AGENT_VERSION in new-e2e_windows_msi but this job is running cross platforms
    # Note 2: new_e2e_template does not define AGENT_MAJOR_VERSION, so define it as 7 below.
    - export CURRENT_AGENT_VERSION=$(invoke agent.version --major-version 7)
    - export STABLE_AGENT_VERSION_PACKAGE=$(curl -sS https://hub.docker.com/v2/namespaces/datadog/repositories/agent-package/tags | jq -r '.results[] | .name' | sort | tail -n 2 | head -n 1)
    - export STABLE_INSTALLER_VERSION_PACKAGE=$(curl -sS https://hub.docker.com/v2/namespaces/datadog/repositories/installer-package/tags | jq -r '.results[] | .name' | sort | tail -n 2 | head -n 1)
    - !reference [.new_e2e_template, before_script]
  variables:
    TARGETS: ./tests/installer
    TEAM: fleet
    FLEET_INSTALL_METHOD: "install_script"

new-e2e-installer-ansible:
  extends: .new_e2e_template
  rules:
    - !reference [.on_installer_or_e2e_changes]
    - !reference [.manual]
  needs:
    - !reference [.needs_new_e2e_template]
    - new-e2e-installer
  before_script:
    # CURRENT_AGENT_VERSION is used to verify the installed agent version
    # Must run before new_e2e_template changes the aws profile
    # Note: this is similar to the WINDOWS_AGENT_VERSION in new-e2e_windows_msi but this job is running cross platforms
    # Note 2: new_e2e_template does not define AGENT_MAJOR_VERSION, so define it as 7 below.
    - export CURRENT_AGENT_VERSION=$(invoke agent.version --major-version 7)
    - export STABLE_AGENT_VERSION_PACKAGE=$(curl -sS https://hub.docker.com/v2/namespaces/datadog/repositories/agent-package/tags | jq -r '.results[] | .name' | sort | tail -n 2 | head -n 1)
    - export STABLE_INSTALLER_VERSION_PACKAGE=$(curl -sS https://hub.docker.com/v2/namespaces/datadog/repositories/installer-package/tags | jq -r '.results[] | .name' | sort | tail -n 2 | head -n 1)
    - !reference [.new_e2e_template, before_script]
  variables:
    TARGETS: ./tests/installer
    TEAM: fleet
    FLEET_INSTALL_METHOD: "ansible"

new-e2e-ndm-netflow:
  extends: .new_e2e_template
  rules:
    - !reference [.on_ndm_netflow_or_e2e_changes]
    - !reference [.manual]
  needs:
    - !reference [.needs_new_e2e_template]
    - qa_agent
  variables:
    TARGETS: ./tests/ndm/netflow
    TEAM: network-device-monitoring

new-e2e-ndm-snmp:
  extends: .new_e2e_template
  rules:
    - !reference [.on_ndm_snmp_or_e2e_changes]
    - !reference [.manual]
  needs:
    - !reference [.needs_new_e2e_template]
    - qa_agent
  variables:
    TARGETS: ./tests/ndm/snmp
    TEAM: network-device-monitoring

new-e2e-windows-systemprobe:
  extends: .new_e2e_template
  rules:
    - !reference [.on_windows_systemprobe_or_e2e_changes]
    - !reference [.manual]
  needs:
    - !reference [.needs_new_e2e_template]
    - deploy_windows_testing-a7
    - tests_windows_sysprobe_x64
  variables:
    TARGETS: ./tests/sysprobe-functional
    TEAM: windows-kernel-integrations

new-e2e-windows-security-agent:
  extends: .new_e2e_template
  rules:
    - !reference [.on_windows_security_or_e2e_changes]
    - !reference [.manual]
  needs:
    - !reference [.needs_new_e2e_template]
    - deploy_windows_testing-a7
    - tests_windows_secagent_x64
  variables:
    TARGETS: ./tests/security-agent-functional
    TEAM: windows-kernel-integrations

new-e2e-otel:
  extends: .new_e2e_template
  rules:
    - !reference [.on_otel_or_e2e_changes]
    - !reference [.manual]
  needs:
    - !reference [.needs_new_e2e_template]
    - qa_dca
    - qa_agent
    - qa_agent_ot
  variables:
    TARGETS: ./tests/otel
    TEAM: otel

.new-e2e_package_signing:
  variables:
    TARGETS: ./tests/agent-platform/package-signing
    TEAM: agent-delivery
    EXTRA_PARAMS: --osversion $E2E_BRANCH_OSVERS

new-e2e-package-signing-amazonlinux-a6-x86_64:
  extends:
    - .new_e2e_template
    - .new-e2e_amazonlinux_a7_x86_64
    - .new-e2e_package_signing
  rules: !reference [.on_default_new_e2e_tests]

new-e2e-package-signing-debian-a7-x86_64:
  extends:
    - .new_e2e_template
    - .new-e2e_debian_a7_x86_64
    - .new-e2e_package_signing
  rules: !reference [.on_default_new_e2e_tests]

new-e2e-package-signing-suse-a7-x86_64:
  extends:
    - .new_e2e_template
    - .new-e2e_suse_a7_x86_64
    - .new-e2e_package_signing
  rules: !reference [.on_default_new_e2e_tests]

generate-flakes-finder-pipeline:
  image: 486234852809.dkr.ecr.us-east-1.amazonaws.com/ci/datadog-agent-buildimages/deb_x64$DATADOG_AGENT_BUILDIMAGES_SUFFIX:$DATADOG_AGENT_BUILDIMAGES
  stage: e2e
  rules: !reference [.on_deploy_nightly_repo_branch]
  needs:
    - deploy_deb_testing-a7_arm64
    - deploy_deb_testing-a7_x64
    - deploy_rpm_testing-a7_arm64
    - deploy_rpm_testing-a7_x64
    - deploy_suse_rpm_testing_arm64-a7
    - deploy_suse_rpm_testing_x64-a7
    - deploy_windows_testing-a7
    - qa_installer_oci
    - qa_agent_oci
    - qa_cws_instrumentation
    - qa_dca
    - qa_dogstatsd
    - qa_agent
  tags: ["arch:amd64"]
  script:
    - export GITLAB_TOKEN=$($CI_PROJECT_DIR/tools/ci/aws_ssm_get_wrapper.sh $GITLAB_FULL_API_TOKEN_SSM_NAME)
    - inv -e testwasher.generate-flake-finder-pipeline
  artifacts:
    paths:
      - $CI_PROJECT_DIR/flake-finder-gitlab-ci.yml

trigger-flakes-finder:
  stage: e2e
  needs: [generate-flakes-finder-pipeline]
  rules: !reference [.on_deploy_nightly_repo_branch]
  variables:
    PARENT_PIPELINE_ID: $CI_PIPELINE_ID
    PARENT_COMMIT_SHA: $CI_COMMIT_SHORT_SHA
  trigger:
    include:
      - artifact: flake-finder-gitlab-ci.yml
        job: generate-flakes-finder-pipeline
  allow_failure: true<|MERGE_RESOLUTION|>--- conflicted
+++ resolved
@@ -1,77 +1,6 @@
 ---
 # e2e stage
-<<<<<<< HEAD
-# Contains jobs which runs e2e tests on our Docker images.
-
-.k8s_e2e_template:
-  stage: e2e
-  image: 486234852809.dkr.ecr.us-east-1.amazonaws.com/ci/datadog-agent-buildimages/gitlab_agent_deploy$DATADOG_AGENT_BUILDIMAGES_SUFFIX:$DATADOG_AGENT_BUILDIMAGES
-  tags: ["arch:amd64"]
-  dependencies: []
-  variables:
-    LANG: C.UTF-8
-  before_script:
-    - export DOCKER_REGISTRY_LOGIN=$($CI_PROJECT_DIR/tools/ci/aws_ssm_get_wrapper.sh $DOCKER_REGISTRY_LOGIN_SSM_KEY)
-    - export DOCKER_REGISTRY_PWD=$($CI_PROJECT_DIR/tools/ci/aws_ssm_get_wrapper.sh $DOCKER_REGISTRY_PWD_SSM_KEY)
-    - export DD_API_KEY=$($CI_PROJECT_DIR/tools/ci/aws_ssm_get_wrapper.sh $API_KEY_DDDEV_SSM_NAME)
-
-.k8s-e2e-cws-cspm-init:
-  - set +x
-  - export DATADOG_AGENT_SITE=datadoghq.com
-  - export DATADOG_AGENT_API_KEY=$($CI_PROJECT_DIR/tools/ci/aws_ssm_get_wrapper.sh $E2E_TESTS_API_KEY_SSM_NAME)
-  - export DATADOG_AGENT_APP_KEY=$($CI_PROJECT_DIR/tools/ci/aws_ssm_get_wrapper.sh $E2E_TESTS_APP_KEY_SSM_NAME)
-  - export DATADOG_AGENT_RC_KEY=$($CI_PROJECT_DIR/tools/ci/aws_ssm_get_wrapper.sh $E2E_TESTS_RC_KEY_SSM_NAME)
-
-.k8s_e2e_template_needs_dev:
-  extends: .k8s_e2e_template
-  needs:
-    - dev_branch_multiarch-a7
-    - dca_dev_branch
-
-.k8s_e2e_template_dev:
-  extends: .k8s_e2e_template_needs_dev
-  script:
-    - inv -e e2e-tests --agent-image=datadog/agent-dev:${CI_COMMIT_REF_SLUG}-py3 --dca-image=datadog/cluster-agent-dev:${CI_COMMIT_REF_SLUG} --argo-workflow=$ARGO_WORKFLOW
-
-.k8s_e2e_template_dev_with_cws_cspm_init:
-  extends: .k8s_e2e_template_needs_dev
-  script:
-    - !reference [.k8s-e2e-cws-cspm-init]
-    - inv -e e2e-tests --agent-image=datadog/agent-dev:${CI_COMMIT_REF_SLUG}-py3 --dca-image=datadog/cluster-agent-dev:${CI_COMMIT_REF_SLUG} --argo-workflow=$ARGO_WORKFLOW
-
-.k8s_e2e_template_needs_main:
-  extends: .k8s_e2e_template
-  needs:
-    - dev_master-a7
-    - dca_dev_master
-
-.k8s_e2e_template_main_with_cws_cspm_init:
-  extends: .k8s_e2e_template_needs_main
-  script:
-    - !reference [.k8s-e2e-cws-cspm-init]
-    - inv -e e2e-tests --agent-image=datadog/agent-dev:master-py3 --dca-image=datadog/cluster-agent-dev:master --argo-workflow=$ARGO_WORKFLOW
-
-.k8s_e2e_template_main:
-  extends: .k8s_e2e_template_needs_main
-  script:
-    - inv -e e2e-tests --agent-image=datadog/agent-dev:master-py3 --dca-image=datadog/cluster-agent-dev:master --argo-workflow=$ARGO_WORKFLOW
-
-k8s-e2e-cspm-dev:
-  extends: .k8s_e2e_template_dev_with_cws_cspm_init
-  rules: !reference [.on_dev_branch_manual]
-  variables:
-    ARGO_WORKFLOW: cspm
-
-k8s-e2e-cspm-main:
-  extends: .k8s_e2e_template_main_with_cws_cspm_init
-  rules: !reference [.on_main]
-  retry: 1
-  variables:
-    ARGO_WORKFLOW: cspm
-=======
 # Contains test jobs based on the new-e2e tests framework
->>>>>>> 87ec563c
-
 .new_e2e_template:
   stage: e2e
   image: 486234852809.dkr.ecr.us-east-1.amazonaws.com/ci/test-infra-definitions/runner$TEST_INFRA_DEFINITIONS_BUILDIMAGES_SUFFIX:$TEST_INFRA_DEFINITIONS_BUILDIMAGES
