--- conflicted
+++ resolved
@@ -584,19 +584,14 @@
       # - EXTRA_PARAMS: --run "TestInstallerRollback$"
       # apm-library-dotnet
       - EXTRA_PARAMS: --run "TestDotnetLibraryInstalls$"
-<<<<<<< HEAD
       - EXTRA_PARAMS: --run "TestDotnetLibraryInstallsWithoutIIS/TestInstallDotnetLibraryPackageWithoutIIS$"
       - EXTRA_PARAMS: --run "TestDotnetLibraryInstallsWithoutIIS/TestMSIInstallDotnetLibraryFailsWithoutIIS$"
-
-=======
-      - EXTRA_PARAMS: --run "TestDotnetLibraryInstallsWithoutIIS$"
       - EXTRA_PARAMS: --run "TestAgentMSIInstallsDotnetLibrary/TestInstallFromMSI$"
       - EXTRA_PARAMS: --run "TestAgentMSIInstallsDotnetLibrary/TestMSIThenRemoteUpgrade$"
       - EXTRA_PARAMS: --run "TestAgentMSIInstallsDotnetLibrary/TestUpgradeWithMSI$"
       - EXTRA_PARAMS: --run "TestAgentMSIInstallsDotnetLibrary/TestMSIRollbackRemovesLibrary$"
       - EXTRA_PARAMS: --run "TestAgentMSIInstallsDotnetLibrary/TestMSISkipRollbackIfInstalled$"
       - EXTRA_PARAMS: --run "TestAgentMSIInstallsDotnetLibrary/TestUninstallKeepsLibrary$"
->>>>>>> af98ce64
 
 new-e2e-installer-ansible:
   extends: .new_e2e_template
