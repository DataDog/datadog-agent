--- conflicted
+++ resolved
@@ -176,11 +176,6 @@
     - !reference [.on_acfg_or_e2e_changes]
     - !reference [.manual]
   variables:
-<<<<<<< HEAD
-    TARGETS: ./tests/agent-shared-components
-    TEAM: agent-shared-components
-    ON_NIGHTLY_FIPS: "true"
-=======
     TARGETS: ./tests/agent-configuration
     TEAM: agent-configuration
 
@@ -192,7 +187,7 @@
   variables:
     TARGETS: ./tests/agent-runtimes
     TEAM: agent-runtimes
->>>>>>> d4488fa0
+    ON_NIGHTLY_FIPS: "true"
 
 new-e2e-agent-subcommands:
   extends: .new_e2e_template_needs_deb_windows_x64
@@ -201,12 +196,8 @@
     - !reference [.manual]
   variables:
     TARGETS: ./tests/agent-subcommands
-<<<<<<< HEAD
-    TEAM: agent-shared-components
-    ON_NIGHTLY_FIPS: "true"
-=======
     TEAM: agent-configuration
->>>>>>> d4488fa0
+    ON_NIGHTLY_FIPS: "true"
   parallel:
     matrix:
       - EXTRA_PARAMS: --run "Test(Linux|Windows)StatusSuite"
@@ -365,6 +356,7 @@
   variables:
     TARGETS: ./tests/agent-metric-pipelines
     TEAM: agent-metric-pipelines
+    ON_NIGHTLY_FIPS: "true"
 
 new-e2e-alp:
   extends: .new_e2e_template
@@ -380,14 +372,8 @@
     - !reference [.on_alp_or_e2e_changes]
     - !reference [.manual]
   variables:
-<<<<<<< HEAD
-    TARGETS: ./tests/agent-metrics-logs
-    TEAM: agent-metrics-logs
-    ON_NIGHTLY_FIPS: "true"
-=======
     TARGETS: ./tests/agent-log-pipelines
     TEAM: agent-log-pipelines
->>>>>>> d4488fa0
 
 new-e2e-cws:
   extends: .new_e2e_template
