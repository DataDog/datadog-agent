---
# e2e stage
# Contains test jobs based on the new-e2e tests framework
.new_e2e_template:
  stage: e2e
  image: registry.ddbuild.io/ci/test-infra-definitions/runner$TEST_INFRA_DEFINITIONS_BUILDIMAGES_SUFFIX:$TEST_INFRA_DEFINITIONS_BUILDIMAGES
  tags: ["arch:amd64"]
  needs:
    - !reference [.needs_new_e2e_template]
  before_script:
    - !reference [.retrieve_linux_go_e2e_deps]
    # Setup AWS Credentials
    - mkdir -p ~/.aws
    - $CI_PROJECT_DIR/tools/ci/fetch_secret.sh $AGENT_QA_E2E profile >> ~/.aws/config || exit $?
    - export AWS_PROFILE=agent-qa-ci
    # Now all `aws` commands target the agent-qa profile
    # TODO: ADXT-768: Create new secret with different ssh key for the different cloud providers
    # SSH Key retrieval for AWS
    - $CI_PROJECT_DIR/tools/ci/fetch_secret.sh $AGENT_QA_E2E ssh_public_key_rsa > $E2E_AWS_PUBLIC_KEY_PATH || exit $?
    - touch $E2E_AWS_PRIVATE_KEY_PATH && chmod 600 $E2E_AWS_PRIVATE_KEY_PATH && $CI_PROJECT_DIR/tools/ci/fetch_secret.sh $AGENT_QA_E2E ssh_key_rsa > $E2E_AWS_PRIVATE_KEY_PATH || exit $?
    # SSH Key retrieval for Azure
    - $CI_PROJECT_DIR/tools/ci/fetch_secret.sh $AGENT_QA_E2E ssh_public_key_rsa > $E2E_AZURE_PUBLIC_KEY_PATH || exit $?
    - touch $E2E_AZURE_PRIVATE_KEY_PATH && chmod 600 $E2E_AZURE_PRIVATE_KEY_PATH && $CI_PROJECT_DIR/tools/ci/fetch_secret.sh $AGENT_QA_E2E ssh_key_rsa > $E2E_AZURE_PRIVATE_KEY_PATH || exit $?
    # SSH Key retrieval for GCP
    - $CI_PROJECT_DIR/tools/ci/fetch_secret.sh $AGENT_QA_E2E ssh_public_key_rsa > $E2E_GCP_PUBLIC_KEY_PATH || exit $?
    - touch $E2E_GCP_PRIVATE_KEY_PATH && chmod 600 $E2E_GCP_PRIVATE_KEY_PATH && $CI_PROJECT_DIR/tools/ci/fetch_secret.sh $AGENT_QA_E2E ssh_key_rsa > $E2E_GCP_PRIVATE_KEY_PATH || exit $?
    # Use S3 backend
    - pulumi login "s3://dd-pulumi-state?region=us-east-1&awssdk=v2&profile=$AWS_PROFILE"
    # Setup Azure credentials. https://www.pulumi.com/registry/packages/azure-native/installation-configuration/#set-configuration-using-pulumi-config
    # The app is called `agent-e2e-tests`
    - ARM_CLIENT_ID=$($CI_PROJECT_DIR/tools/ci/fetch_secret.sh $E2E_AZURE client_id) || exit $?; export ARM_CLIENT_ID
    - ARM_CLIENT_SECRET=$($CI_PROJECT_DIR/tools/ci/fetch_secret.sh $E2E_AZURE token) || exit $?; export ARM_CLIENT_SECRET
    - ARM_TENANT_ID=$($CI_PROJECT_DIR/tools/ci/fetch_secret.sh $E2E_AZURE tenant_id) || exit $?; export ARM_TENANT_ID
    - ARM_SUBSCRIPTION_ID=$($CI_PROJECT_DIR/tools/ci/fetch_secret.sh $E2E_AZURE subscription_id) || exit $?; export ARM_SUBSCRIPTION_ID
    # Setup GCP credentials. https://www.pulumi.com/registry/packages/gcp/installation-configuration/
    # The service account is called `agent-e2e-tests`
    - $CI_PROJECT_DIR/tools/ci/fetch_secret.sh $E2E_GCP credentials_json > ~/gcp-credentials.json || exit $?
    - export GOOGLE_APPLICATION_CREDENTIALS=~/gcp-credentials.json
    # Generate external links to CI VISIBILITY, used by artifacts:reports:annotations
    - inv -e gitlab.generate-ci-visibility-links --output=$EXTERNAL_LINKS_PATH
  variables:
    SHOULD_RUN_IN_FLAKES_FINDER: "true"
    KUBERNETES_MEMORY_REQUEST: 12Gi
    KUBERNETES_MEMORY_LIMIT: 16Gi
    KUBERNETES_CPU_REQUEST: 6
    # AWS SSH Key configuration
    E2E_AWS_PUBLIC_KEY_PATH: /tmp/agent-qa-aws-ssh-key.pub
    E2E_AWS_PRIVATE_KEY_PATH: /tmp/agent-qa-aws-ssh-key
    E2E_KEY_PAIR_NAME: datadog-agent-ci-rsa
    # Azure SSH Key configuration
    E2E_AZURE_PUBLIC_KEY_PATH: /tmp/agent-qa-azure-ssh-key.pub
    E2E_AZURE_PRIVATE_KEY_PATH: /tmp/agent-qa-azure-ssh-key
    # GCP SSH Key configuration
    E2E_GCP_PUBLIC_KEY_PATH: /tmp/agent-qa-gcp-ssh-key.pub
    E2E_GCP_PRIVATE_KEY_PATH: /tmp/agent-qa-gcp-ssh-key
    E2E_PIPELINE_ID: $CI_PIPELINE_ID
    E2E_COMMIT_SHA: $CI_COMMIT_SHORT_SHA
    E2E_OUTPUT_DIR: $CI_PROJECT_DIR/e2e-output
    EXTERNAL_LINKS_PATH: external_links_$CI_JOB_ID.json
    E2E_LOGS_PROCESSING_TEST_DEPTH: 1
  script:
    - inv -e new-e2e-tests.run --targets $TARGETS -c ddagent:imagePullRegistry=669783387624.dkr.ecr.us-east-1.amazonaws.com -c ddagent:imagePullUsername=AWS -c ddagent:imagePullPassword=$(aws ecr get-login-password) --junit-tar junit-${CI_JOB_ID}.tgz ${EXTRA_PARAMS} --test-washer --logs-folder=$E2E_OUTPUT_DIR/logs --logs-post-processing --logs-post-processing-test-depth=$E2E_LOGS_PROCESSING_TEST_DEPTH
  after_script:
    - $CI_PROJECT_DIR/tools/ci/junit_upload.sh
  artifacts:
    expire_in: 2 weeks
    when: always
    paths:
      # Root directory of the e2e tests output, if used by the test
      - $E2E_OUTPUT_DIR
      # junit tarball, kept for investigations
      - junit-*.tgz
    reports:
      annotations:
        - $EXTERNAL_LINKS_PATH

.needs_new_e2e_template:
  - go_e2e_deps

.new_e2e_template_needs_deb_x64:
  extends: .new_e2e_template
  needs:
    - !reference [.needs_new_e2e_template]
    - deploy_deb_testing-a7_x64

.new_e2e_template_needs_deb_windows_x64:
  extends: .new_e2e_template
  needs:
    - !reference [.needs_new_e2e_template]
    - deploy_deb_testing-a7_x64
    - deploy_windows_testing-a7

.new_e2e_template_needs_container_deploy:
  extends: .new_e2e_template
  needs:
    - !reference [.needs_new_e2e_template]
    - qa_agent
    - qa_agent_jmx
    - qa_dca
    - qa_dogstatsd

new-e2e-containers:
  extends:
    - .new_e2e_template_needs_container_deploy
  # TODO once images are deployed to ECR for dev branches, update
  #.on_main_or_rc_and_no_skip_e2e adding on_dev_branch_manual rules
  # and move rules to template
  rules:
    - !reference [.on_container_or_e2e_changes]
    - !reference [.manual]
  variables:
    TARGETS: ./tests/containers
    TEAM: container-integrations
  parallel:
    matrix:
      # Temporarily disable old version of Kubernetes
      # On this version, the reported kubernetes CPU usage appears to be significantly off
      - EXTRA_PARAMS: "--run TestKindSuite -c ddinfra:kubernetesVersion=1.19"
      - EXTRA_PARAMS: "--run TestKindSuite -c ddinfra:kubernetesVersion=1.22"
      - EXTRA_PARAMS: "--run TestKindSuite -c ddinfra:kubernetesVersion=1.27"
      - EXTRA_PARAMS: "--run TestKindSuite -c ddinfra:kubernetesVersion=1.29"
      - EXTRA_PARAMS: "--run TestKindSuite -c ddinfra:osDescriptor=ubuntu:20.04"
      - EXTRA_PARAMS: "--run TestKindSuite -c ddinfra:osDescriptor=ubuntu:22.04"
      - EXTRA_PARAMS: --run TestECSSuite
      - EXTRA_PARAMS: --run TestDockerSuite
      - EXTRA_PARAMS: --skip "Test(Kind|EKS|ECS|Docker)Suite"

new-e2e-containers-eks-init:
  stage: e2e_init
  extends: .new_e2e_template
  needs:
    - !reference [.needs_new_e2e_template]
  rules:
    - !reference [.on_container_or_e2e_changes]
    - !reference [.manual]
  variables:
    TARGETS: ./tests/containers
    TEAM: container-integrations
    EXTRA_PARAMS: --run TestEKSSuite
    E2E_INIT_ONLY: "true"
    SHOULD_RUN_IN_FLAKES_FINDER: "false"
  allow_failure: true

new-e2e-containers-eks:
  extends: .new_e2e_template
  rules:
    - !reference [.on_container_or_e2e_changes]
    - !reference [.manual]
  needs:
    - !reference [.needs_new_e2e_template]
    - new-e2e-containers-eks-init
    - qa_agent
    - qa_dca
  variables:
    TARGETS: ./tests/containers
    TEAM: container-integrations
    EXTRA_PARAMS: --run TestEKSSuite
    E2E_PRE_INITIALIZED: "true"

new-e2e-remote-config:
  extends: .new_e2e_template_needs_deb_x64
  rules:
    - !reference [.on_rc_or_e2e_changes]
    - !reference [.manual]
  variables:
    TARGETS: ./tests/remote-config
    TEAM: remote-config

new-e2e-agent-shared-components:
  extends: .new_e2e_template_needs_deb_windows_x64
  rules:
    - !reference [.on_asc_or_e2e_changes]
    - !reference [.manual]
  variables:
    TARGETS: ./tests/agent-shared-components
    TEAM: agent-shared-components

new-e2e-agent-subcommands:
  extends: .new_e2e_template_needs_deb_windows_x64
  rules:
    - !reference [.on_subcommands_or_e2e_changes]
    - !reference [.manual]
  variables:
    TARGETS: ./tests/agent-subcommands
    TEAM: agent-shared-components
  parallel:
    matrix:
      - EXTRA_PARAMS: --run "Test(Linux|Windows)StatusSuite"
      - EXTRA_PARAMS: --run "Test(Linux|Windows)HealthSuite"
      - EXTRA_PARAMS: --run "Test(Linux|Windows)ConfigSuite"
      - EXTRA_PARAMS: --run "Test(Linux|Windows|LinuxAzure|LinuxGCP)HostnameSuite"
      - EXTRA_PARAMS: --run "Test(Linux|Windows)DiagnoseSuite"
      - EXTRA_PARAMS: --run "Test(Linux|Windows)ConfigCheckSuite"
      - EXTRA_PARAMS: --run "Test(Linux|Windows)FlareSuite"
      - EXTRA_PARAMS: --run "Test(Linux|Windows)SecretSuite"
      - EXTRA_PARAMS: --run "Test(Linux|Windows)CheckSuite"
      - EXTRA_PARAMS: --run "Test(Linux|Windows)RunSuite"

new-e2e-windows-service-test:
  extends: .new_e2e_template
  needs:
    - !reference [.needs_new_e2e_template]
    - deploy_windows_testing-a7
  rules:
    - !reference [.on_windows_service_or_e2e_changes]
    - !reference [.manual]
  variables:
    TARGETS: ./tests/windows/service-test
    TEAM: windows-agent
  parallel:
    matrix:
      - EXTRA_PARAMS: --run TestServiceBehaviorAgentCommand
      - EXTRA_PARAMS: --run TestServiceBehaviorPowerShell
      - EXTRA_PARAMS: --run TestServiceBehaviorWhenDisabledSystemProbe
      - EXTRA_PARAMS: --run TestServiceBehaviorWhenDisabledProcessAgent
      - EXTRA_PARAMS: --run TestServiceBehaviorWhenDisabledTraceAgent

new-e2e-language-detection:
  extends: .new_e2e_template_needs_deb_x64
  rules:
    - !reference [.on_language-detection_or_e2e_changes]
    - !reference [.manual]
  variables:
    TARGETS: ./tests/language-detection
    TEAM: processes

new-e2e-npm-packages:
  extends: .new_e2e_template
  rules:
    - !reference [.on_npm_or_e2e_changes]
    - !reference [.manual]
  needs:
    - !reference [.needs_new_e2e_template]
    - deploy_deb_testing-a7_x64
    - deploy_rpm_testing-a7_x64
    - deploy_windows_testing-a7
  variables:
    TARGETS: ./tests/npm
    TEAM: network-performance-monitoring
    EXTRA_PARAMS: --run "TestEC2(VM|VMSELinux|VMWKit)Suite"

new-e2e-npm-docker:
  extends: .new_e2e_template
  rules:
    - !reference [.on_npm_or_e2e_changes]
    - !reference [.manual]
  needs:
    - !reference [.needs_new_e2e_template]
    - qa_dca
    - qa_agent
  variables:
    TARGETS: ./tests/npm
    TEAM: network-performance-monitoring
    EXTRA_PARAMS: --run "Test(ECSVM|EC2VMContainerized)Suite"


new-e2e-npm-eks-init:
  stage: e2e_init
  extends: .new_e2e_template
  needs:
    - !reference [.needs_new_e2e_template]
  rules:
    - !reference [.on_npm_or_e2e_changes]
    - !reference [.manual]
  variables:
    TARGETS: ./tests/npm
    TEAM: network-performance-monitoring
    EXTRA_PARAMS: --run "TestEKSVMSuite"
    E2E_INIT_ONLY: "true"
    SHOULD_RUN_IN_FLAKES_FINDER: "false"
  allow_failure: true

new-e2e-npm-eks:
  extends: .new_e2e_template
  rules:
    - !reference [.on_npm_or_e2e_changes]
    - !reference [.manual]
  needs:
    - !reference [.needs_new_e2e_template]
    - new-e2e-npm-eks-init
    - qa_agent
    - qa_dca
  variables:
    TARGETS: ./tests/npm
    TEAM: network-performance-monitoring
    EXTRA_PARAMS: --run "TestEKSVMSuite"
    E2E_PRE_INITIALIZED: "true"

new-e2e-aml:
  extends: .new_e2e_template
  needs:
    - !reference [.needs_new_e2e_template]
    - deploy_deb_testing-a7_x64
    - deploy_windows_testing-a7
    - qa_agent
    - qa_agent_jmx
    - qa_dca
  rules:
    - !reference [.on_aml_or_e2e_changes]
    - !reference [.manual]
  variables:
    TARGETS: ./tests/agent-metrics-logs
    TEAM: agent-metrics-logs

new-e2e-cws:
  extends: .new_e2e_template
  rules:
    - !reference [.on_cws_or_e2e_changes]
    - !reference [.manual]
  needs:
    - !reference [.needs_new_e2e_template]
    - deploy_deb_testing-a7_x64
    - deploy_windows_testing-a7
    - qa_cws_instrumentation
    - qa_agent
    - qa_dca
  variables:
    SHOULD_RUN_IN_FLAKES_FINDER: "false" # Currently broken in flake finder ADXT-687
    TARGETS: ./tests/cws
    TEAM: csm-threats-agent
    CWS_INSTRUMENTATION_FULLIMAGEPATH: 669783387624.dkr.ecr.us-east-1.amazonaws.com/cws-instrumentation:${CI_PIPELINE_ID}-${CI_COMMIT_SHORT_SHA}
  parallel:
    matrix:
      - EXTRA_PARAMS: --run TestAgentSuite
      - EXTRA_PARAMS: --run TestECSFargate
      - EXTRA_PARAMS: --run TestKindSuite
      - EXTRA_PARAMS: --run TestAgentWindowsSuite
  # Temporary, remove once we made sure the recent changes have no impact on the stability of these tests
  allow_failure: true

new-e2e-discovery:
  extends: .new_e2e_template
  needs:
    - !reference [.needs_new_e2e_template]
    - deploy_deb_testing-a7_x64
  rules:
    - !reference [.on_discovery_or_e2e_changes]
    - !reference [.manual]
  variables:
    TARGETS: ./tests/discovery
    TEAM: universal-service-monitoring

new-e2e-process:
  extends: .new_e2e_template
  needs:
    - !reference [.needs_new_e2e_template]
    - deploy_deb_testing-a7_x64
    - deploy_windows_testing-a7
    - qa_agent
    - qa_dca
  rules:
    - !reference [.on_process_or_e2e_changes]
    - !reference [.manual]
  variables:
    TARGETS: ./tests/process
    TEAM: processes

new-e2e-orchestrator:
  extends:
    - .new_e2e_template_needs_container_deploy
  rules:
    - !reference [.on_orchestrator_or_e2e_changes]
    - !reference [.manual]
  variables:
    TARGETS: ./tests/orchestrator
    TEAM: container-app
  timeout: 55m

new-e2e-apm:
  extends: .new_e2e_template
  rules:
    - !reference [.on_apm_or_e2e_changes]
    - !reference [.manual]
  needs:
    - !reference [.needs_new_e2e_template]
    - qa_agent
    - deploy_deb_testing-a7_x64
  variables:
    TARGETS: ./tests/apm
    TEAM: apm-agent
  parallel:
    matrix:
      - EXTRA_PARAMS: --run TestDockerFakeintakeSuiteUDS
      - EXTRA_PARAMS: --run TestDockerFakeintakeSuiteTCP
      - EXTRA_PARAMS: --run TestVMFakeintakeSuiteUDS
      - EXTRA_PARAMS: --run TestVMFakeintakeSuiteTCP

new-e2e-installer-script:
  extends: .new_e2e_template
  rules:
    - !reference [.on_installer_or_e2e_changes]
    - !reference [.manual]
  needs:
    - !reference [.needs_new_e2e_template]
    - deploy_installer_oci
    - qa_installer_script
  variables:
    TARGETS: ./tests/installer/script
    TEAM: fleet
    FLEET_INSTALL_METHOD: "install_script"

new-e2e-installer:
  extends: .new_e2e_template
  rules:
    - !reference [.on_installer_or_e2e_changes]
    - !reference [.manual]
  needs:
    - !reference [.needs_new_e2e_template]
    - deploy_deb_testing-a7_arm64
    - deploy_deb_testing-a7_x64
    - deploy_rpm_testing-a7_arm64
    - deploy_rpm_testing-a7_x64
    - deploy_suse_rpm_testing_arm64-a7
    - deploy_suse_rpm_testing_x64-a7
    - deploy_installer_oci
    - deploy_agent_oci
  variables:
    TARGETS: ./tests/installer/unix
    TEAM: fleet
    FLEET_INSTALL_METHOD: "install_script"
    E2E_LOGS_PROCESSING_TEST_DEPTH: 2

new-e2e-installer-windows:
  extends: .new_e2e_template
  rules:
    - !reference [.on_installer_or_e2e_changes]
    - !reference [.manual]
  needs:
    - !reference [.needs_new_e2e_template]
    - deploy_windows_testing-a7
    - deploy_installer_oci
    - deploy_agent_oci
  before_script:
    # CURRENT_AGENT_VERSION is used to verify the installed agent version
    # Must run before new_e2e_template changes the aws profile
    # Note: this is similar to the WINDOWS_AGENT_VERSION in new-e2e_windows_msi but this job is running cross platforms
    # Note 2: new_e2e_template does not define AGENT_MAJOR_VERSION, so define it as 7 below.
    - CURRENT_AGENT_VERSION=$(invoke agent.version) || exit $?; export CURRENT_AGENT_VERSION
    - export STABLE_AGENT_VERSION_PACKAGE=$(curl -sS https://hub.docker.com/v2/namespaces/datadog/repositories/agent-package/tags | jq -r '.results[] | .name' | sort | tail -n 2 | head -n 1)
    - export STABLE_INSTALLER_VERSION_PACKAGE=$(curl -sS https://hub.docker.com/v2/namespaces/datadog/repositories/installer-package/tags | jq -r '.results[] | .name' | sort | tail -n 2 | head -n 1)
    - !reference [.new_e2e_template, before_script]
  variables:
    TARGETS: ./tests/installer/windows
    TEAM: fleet
    FLEET_INSTALL_METHOD: "windows"
  parallel:
    matrix:
      # agent-package
      - EXTRA_PARAMS: --run "TestAgentInstallsWithAgentUser$"
      - EXTRA_PARAMS: --run "TestAgentInstalls$"
      - EXTRA_PARAMS: --run "TestAgentUpgrades$"
      # install-script
      - EXTRA_PARAMS: --run "TestInstallScriptWithAgentUser$"
      # installer-package
      - EXTRA_PARAMS: --run "TestInstaller$"
      - EXTRA_PARAMS: --run "TestInstallerRollback$"
      - EXTRA_PARAMS: --run "TestInstallerSystemIntegrity$"
      - EXTRA_PARAMS: --run "TestInstallerUpgrades$"


new-e2e-installer-ansible:
  extends: .new_e2e_template
  rules:
    - !reference [.on_installer_or_e2e_changes]
    - !reference [.manual]
  needs:
    - !reference [.needs_new_e2e_template]
    - deploy_deb_testing-a7_arm64
    - deploy_deb_testing-a7_x64
    - deploy_rpm_testing-a7_arm64
    - deploy_rpm_testing-a7_x64
    - deploy_suse_rpm_testing_arm64-a7
    - deploy_suse_rpm_testing_x64-a7
    - deploy_installer_oci
    - deploy_agent_oci
  variables:
    TARGETS: ./tests/installer/unix
    TEAM: fleet
    FLEET_INSTALL_METHOD: "ansible"

new-e2e-ndm-netflow:
  extends: .new_e2e_template
  rules:
    - !reference [.on_ndm_netflow_or_e2e_changes]
    - !reference [.manual]
  needs:
    - !reference [.needs_new_e2e_template]
    - qa_agent
  variables:
    TARGETS: ./tests/ndm/netflow
    TEAM: network-device-monitoring

new-e2e-ndm-snmp:
  extends: .new_e2e_template
  rules:
    - !reference [.on_ndm_snmp_or_e2e_changes]
    - !reference [.manual]
  needs:
    - !reference [.needs_new_e2e_template]
    - qa_agent
  variables:
    TARGETS: ./tests/ndm/snmp
    TEAM: network-device-monitoring

new-e2e-ha-agent:
  extends: .new_e2e_template_needs_deb_x64
  rules:
    - !reference [.on_ha_agent_or_e2e_changes]
    - !reference [.manual]
  variables:
    TARGETS: ./tests/ha-agent
    TEAM: ndm-core

<<<<<<< HEAD
=======
new-e2e-netpath:
  extends: .new_e2e_template_needs_deb_windows_x64
  rules:
    - !reference [.on_netpath_or_e2e_changes]
    - !reference [.manual]
  variables:
    TARGETS: ./tests/netpath
    TEAM: network-performance-monitoring

>>>>>>> 3db398a4
new-e2e-windows-systemprobe:
  extends: .new_e2e_template
  rules:
    - !reference [.on_windows_systemprobe_or_e2e_changes]
    - !reference [.manual]
  needs:
    - !reference [.needs_new_e2e_template]
    - deploy_windows_testing-a7
    - tests_windows_sysprobe_x64
  variables:
    TARGETS: ./tests/sysprobe-functional
    TEAM: windows-kernel-integrations
    SHOULD_RUN_IN_FLAKES_FINDER: "false" # Currently broken in flake finder ADXT-687
  parallel:
    matrix:
      - EXTRA_PARAMS: --run TestUSMAutoTaggingSuite
      - EXTRA_PARAMS: --run TestVMSuite

new-e2e-windows-security-agent:
  extends: .new_e2e_template
  rules:
    - !reference [.on_windows_security_or_e2e_changes]
    - !reference [.manual]
  needs:
    - !reference [.needs_new_e2e_template]
    - deploy_windows_testing-a7
    - tests_windows_secagent_x64
  variables:
    TARGETS: ./tests/security-agent-functional
    TEAM: windows-kernel-integrations

new-e2e-otel-eks-init:
  stage: e2e_init
  extends: .new_e2e_template
  rules:
    - !reference [.on_otel_or_e2e_changes]
    - !reference [.manual]
  needs:
    - !reference [.needs_new_e2e_template]
  variables:
    TARGETS: ./tests/otel
    TEAM: otel
    EXTRA_PARAMS: --run "TestOTelAgentIA(EKS|USTEKS)"
    E2E_INIT_ONLY: "true"
    SHOULD_RUN_IN_FLAKES_FINDER: "false"

  allow_failure: true

new-e2e-otel-eks:
  extends: .new_e2e_template
  rules:
    - !reference [.on_otel_or_e2e_changes]
    - !reference [.manual]
  needs:
    - !reference [.needs_new_e2e_template]
    - qa_dca
    - qa_agent
    - qa_agent_ot
    - new-e2e-otel-eks-init
  variables:
    TARGETS: ./tests/otel
    EXTRA_PARAMS: --run "TestOTelAgentIA(EKS|USTEKS)"
    TEAM: otel
    E2E_PRE_INITIALIZED: "true"

new-e2e-otel:
  extends: .new_e2e_template
  rules:
    - !reference [.on_otel_or_e2e_changes]
    - !reference [.manual]
  needs:
    - !reference [.needs_new_e2e_template]
    - qa_dca
    - qa_agent
    - qa_agent_ot
  variables:
    TARGETS: ./tests/otel
    EXTRA_PARAMS: --skip "TestOTelAgentIA(EKS|USTEKS)"
    TEAM: otel

.new-e2e_package_signing:
  variables:
    TARGETS: ./tests/agent-platform/package-signing
    TEAM: agent-delivery
    EXTRA_PARAMS: --osversion $E2E_BRANCH_OSVERS

new-e2e-package-signing-debian-a7-x86_64:
  extends:
    - .new_e2e_template
    - .new-e2e_debian_a7_x86_64
    - .new-e2e_package_signing
  rules: !reference [.on_default_new_e2e_tests]

new-e2e-package-signing-suse-a7-x86_64:
  extends:
    - .new_e2e_template
    - .new-e2e_suse_a7_x86_64
    - .new-e2e_package_signing
  rules: !reference [.on_default_new_e2e_tests]

new-e2e-cspm:
  extends: .new_e2e_template
  rules:
    - !reference [.on_cspm_or_e2e_changes]
    - !reference [.manual]
  needs:
    - !reference [.needs_new_e2e_template]
    - qa_agent
    - qa_dca
  variables:
    TARGETS: ./tests/cspm
    TEAM: cspm
  timeout: 35m

new-e2e-gpu:
  extends: .new_e2e_template
  rules:
    - !reference [.on_gpu_or_e2e_changes]
    - !reference [.manual]
  variables:
    TARGETS: ./tests/gpu                          # the target path where tests are
    TEAM: ebpf-platform
    E2E_PULUMI_LOG_LEVEL: 8 # incident-33572
  needs:                                         # list of required jobs. By default gitlab waits for any previous jobs.
    - !reference [.needs_new_e2e_template]
    - deploy_deb_testing-a7_x64                  # agent 7 debian package


generate-flakes-finder-pipeline:
  image: registry.ddbuild.io/ci/datadog-agent-buildimages/deb_x64$DATADOG_AGENT_BUILDIMAGES_SUFFIX:$DATADOG_AGENT_BUILDIMAGES
  stage: e2e
  rules:
    - !reference [.except_disable_e2e_tests]
    - !reference [.on_deploy_nightly_repo_branch]
    - !reference [.manual]
  needs:
    - compute_gitlab_ci_config
    - deploy_deb_testing-a7_arm64
    - deploy_deb_testing-a7_x64
    - deploy_rpm_testing-a7_arm64
    - deploy_rpm_testing-a7_x64
    - deploy_suse_rpm_testing_arm64-a7
    - deploy_suse_rpm_testing_x64-a7
    - deploy_windows_testing-a7
    - deploy_installer_oci
    - deploy_agent_oci
    - qa_cws_instrumentation
    - qa_dca
    - qa_dogstatsd
    - qa_agent
    - qa_agent_ot
  tags: ["arch:amd64"]
  script:
    - inv -e testwasher.generate-flake-finder-pipeline
  artifacts:
    paths:
      - $CI_PROJECT_DIR/flake-finder-gitlab-ci.yml

trigger-flakes-finder:
  stage: e2e
  needs: [generate-flakes-finder-pipeline]
  rules:
    - !reference [.except_disable_e2e_tests]
    - !reference [.on_deploy_nightly_repo_branch]
    - !reference [.manual]
  variables:
    PARENT_PIPELINE_ID: $CI_PIPELINE_ID
    PARENT_COMMIT_SHA: $CI_COMMIT_SHORT_SHA
  trigger:
    include:
      - artifact: flake-finder-gitlab-ci.yml
        job: generate-flakes-finder-pipeline
  allow_failure: true

new-e2e-eks-cleanup-on-failure:
  image: registry.ddbuild.io/ci/test-infra-definitions/runner$TEST_INFRA_DEFINITIONS_BUILDIMAGES_SUFFIX:$TEST_INFRA_DEFINITIONS_BUILDIMAGES
  tags: ["arch:amd64"]
  stage: e2e_cleanup
  dependencies: [go_e2e_deps]
  script:
    # Setup AWS Credentials
    - mkdir -p ~/.aws
    - $CI_PROJECT_DIR/tools/ci/fetch_secret.sh $AGENT_QA_E2E profile >> ~/.aws/config || exit $?
    - export AWS_PROFILE=agent-qa-ci
    # Now all `aws` commands target the agent-qa profile
    - $CI_PROJECT_DIR/tools/ci/fetch_secret.sh $AGENT_QA_E2E ssh_public_key_rsa > $E2E_PUBLIC_KEY_PATH || exit $?
    - touch $E2E_PRIVATE_KEY_PATH && chmod 600 $E2E_PRIVATE_KEY_PATH && $CI_PROJECT_DIR/tools/ci/fetch_secret.sh $AGENT_QA_E2E ssh_key_rsa > $E2E_PRIVATE_KEY_PATH || exit $?
    # Use S3 backend
    - PULUMI_CONFIG_PASSPHRASE=$($CI_PROJECT_DIR/tools/ci/fetch_secret.sh $AGENT_QA_E2E pulumi_passphrase) || exit $?; export PULUMI_CONFIG_PASSPHRASE
    - pulumi login "s3://dd-pulumi-state?region=us-east-1&awssdk=v2&profile=$AWS_PROFILE"
    - inv -e new-e2e-tests.cleanup-remote-stacks --stack-regex "ci-init-$CI_PIPELINE_ID.*eks.*" --pulumi-backend=dd-pulumi-state
  variables:
    E2E_PUBLIC_KEY_PATH: /tmp/agent-qa-ssh-key.pub
    E2E_PRIVATE_KEY_PATH: /tmp/agent-qa-ssh-key
    E2E_PIPELINE_ID: $CI_PIPELINE_ID
  rules:
    - !reference [.except_mergequeue]
    - when: always
  allow_failure: true<|MERGE_RESOLUTION|>--- conflicted
+++ resolved
@@ -511,8 +511,6 @@
     TARGETS: ./tests/ha-agent
     TEAM: ndm-core
 
-<<<<<<< HEAD
-=======
 new-e2e-netpath:
   extends: .new_e2e_template_needs_deb_windows_x64
   rules:
@@ -522,7 +520,6 @@
     TARGETS: ./tests/netpath
     TEAM: network-performance-monitoring
 
->>>>>>> 3db398a4
 new-e2e-windows-systemprobe:
   extends: .new_e2e_template
   rules:
