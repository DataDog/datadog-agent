--- conflicted
+++ resolved
@@ -390,11 +390,7 @@
   variables:
     TARGETS: ./tests/cws
     TEAM: csm-threats-agent
-<<<<<<< HEAD
-    CWS_INSTRUMENTATION_FULLIMAGEPATH: 669783387624.dkr.ecr.us-east-1.amazonaws.com/cws-instrumentation:${CI_PIPELINE_ID}-${CI_COMMIT_SHORT_SHA}
-    ON_NIGHTLY_FIPS: "true"
-=======
->>>>>>> 659dbcd8
+    ON_NIGHTLY_FIPS: "true"
   parallel:
     matrix:
       - EXTRA_PARAMS: --run TestAgentSuite
@@ -578,12 +574,8 @@
     - qa_agent
   variables:
     TARGETS: ./tests/ndm/netflow
-<<<<<<< HEAD
-    TEAM: network-device-monitoring
-    ON_NIGHTLY_FIPS: "true"
-=======
     TEAM: ndm-integrations
->>>>>>> 659dbcd8
+    ON_NIGHTLY_FIPS: "true"
 
 new-e2e-ndm-snmp:
   extends: .new_e2e_template
@@ -595,12 +587,8 @@
     - qa_agent
   variables:
     TARGETS: ./tests/ndm/snmp
-<<<<<<< HEAD
-    TEAM: network-device-monitoring
-    ON_NIGHTLY_FIPS: "true"
-=======
     TEAM: ndm-core
->>>>>>> 659dbcd8
+    ON_NIGHTLY_FIPS: "true"
 
 new-e2e-ha-agent:
   extends: .new_e2e_template_needs_deb_x64
