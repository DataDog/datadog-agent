--- conflicted
+++ resolved
@@ -327,6 +327,7 @@
     TARGETS: ./tests/installer
     TEAM: fleet
     FLEET_INSTALL_METHOD: "install_script"
+  allow_failure: true # incident-30484
 
 new-e2e-installer-windows:
   extends: .new_e2e_template
@@ -350,12 +351,7 @@
   variables:
     TARGETS: ./tests/installer
     TEAM: fleet
-<<<<<<< HEAD
     FLEET_INSTALL_METHOD: "windows"
-=======
-    FLEET_INSTALL_METHOD: "install_script"
-  allow_failure: true # incident-30484
->>>>>>> 9faa31ba
 
 new-e2e-installer-ansible:
   extends: .new_e2e_template
