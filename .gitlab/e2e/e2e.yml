---
# e2e stage
# Contains test jobs based on the new-e2e tests framework
.new_e2e_template:
  stage: e2e
  image: registry.ddbuild.io/ci/datadog-agent-buildimages/linux$CI_IMAGE_LINUX_SUFFIX:$CI_IMAGE_LINUX
  tags: ["arch:amd64", "specific:true"]
  needs:
    - !reference [.needs_new_e2e_template]
  before_script:
    - !reference [.retrieve_linux_go_e2e_deps]
    - !reference [.retrieve_linux_pulumi_plugins]
    - !reference [.retrieve_linux_go_tools_deps]
    - dda inv -- -e install-tools
    # Setup AWS Credentials
    - mkdir -p ~/.aws
    - |
      if [ -n "$E2E_USE_AWS_PROFILE" ]; then
        echo Using agent-qa-ci aws profile
        $CI_PROJECT_DIR/tools/ci/fetch_secret.sh $AGENT_QA_E2E profile >> ~/.aws/config || exit $?
        # Now all `aws` commands target the agent-qa profile
        export AWS_PROFILE=agent-qa-ci
      else
        # Assume role to fetch only once credentials and avoid rate limits
        echo Assuming ddbuild-agent-ci role
        roleoutput="$(aws sts assume-role --role-arn arn:aws:iam::669783387624:role/ddbuild-agent-ci --external-id ddbuild-agent-ci --role-session-name RoleSession)"
        export AWS_ACCESS_KEY_ID="$(echo "$roleoutput" | jq -r '.Credentials.AccessKeyId')"
        export AWS_SECRET_ACCESS_KEY="$(echo "$roleoutput" | jq -r '.Credentials.SecretAccessKey')"
        export AWS_SESSION_TOKEN="$(echo "$roleoutput" | jq -r '.Credentials.SessionToken')"
      fi
    # TODO: ADXT-768: Create new secret with different ssh key for the different cloud providers
    # SSH Key retrieval for AWS
    - $CI_PROJECT_DIR/tools/ci/fetch_secret.sh $AGENT_QA_E2E ssh_public_key_rsa > $E2E_AWS_PUBLIC_KEY_PATH || exit $?
    - touch $E2E_AWS_PRIVATE_KEY_PATH && chmod 600 $E2E_AWS_PRIVATE_KEY_PATH && $CI_PROJECT_DIR/tools/ci/fetch_secret.sh $AGENT_QA_E2E ssh_key_rsa > $E2E_AWS_PRIVATE_KEY_PATH || exit $?
    # SSH Key retrieval for Azure
    - $CI_PROJECT_DIR/tools/ci/fetch_secret.sh $AGENT_QA_E2E ssh_public_key_rsa > $E2E_AZURE_PUBLIC_KEY_PATH || exit $?
    - touch $E2E_AZURE_PRIVATE_KEY_PATH && chmod 600 $E2E_AZURE_PRIVATE_KEY_PATH && $CI_PROJECT_DIR/tools/ci/fetch_secret.sh $AGENT_QA_E2E ssh_key_rsa > $E2E_AZURE_PRIVATE_KEY_PATH || exit $?
    # SSH Key retrieval for GCP
    - $CI_PROJECT_DIR/tools/ci/fetch_secret.sh $AGENT_QA_E2E ssh_public_key_rsa > $E2E_GCP_PUBLIC_KEY_PATH || exit $?
    - touch $E2E_GCP_PRIVATE_KEY_PATH && chmod 600 $E2E_GCP_PRIVATE_KEY_PATH && $CI_PROJECT_DIR/tools/ci/fetch_secret.sh $AGENT_QA_E2E ssh_key_rsa > $E2E_GCP_PRIVATE_KEY_PATH || exit $?
    # Use S3 backend
    - pulumi login "s3://dd-pulumi-state?region=us-east-1&awssdk=v2&profile=$AWS_PROFILE"
    # Setup Azure credentials. https://www.pulumi.com/registry/packages/azure-native/installation-configuration/#set-configuration-using-pulumi-config
    # The app is called `agent-e2e-tests`
    - ARM_CLIENT_ID=$($CI_PROJECT_DIR/tools/ci/fetch_secret.sh $E2E_AZURE client_id) || exit $?; export ARM_CLIENT_ID
    - ARM_CLIENT_SECRET=$($CI_PROJECT_DIR/tools/ci/fetch_secret.sh $E2E_AZURE token) || exit $?; export ARM_CLIENT_SECRET
    - ARM_TENANT_ID=$($CI_PROJECT_DIR/tools/ci/fetch_secret.sh $E2E_AZURE tenant_id) || exit $?; export ARM_TENANT_ID
    - ARM_SUBSCRIPTION_ID=$($CI_PROJECT_DIR/tools/ci/fetch_secret.sh $E2E_AZURE subscription_id) || exit $?; export ARM_SUBSCRIPTION_ID
    # Setup GCP credentials. https://www.pulumi.com/registry/packages/gcp/installation-configuration/
    # The service account is called `agent-e2e-tests`
    - $CI_PROJECT_DIR/tools/ci/fetch_secret.sh $E2E_GCP credentials_json > ~/gcp-credentials.json || exit $?
    - export GOOGLE_APPLICATION_CREDENTIALS=~/gcp-credentials.json
    # Generate external links to CI VISIBILITY, used by artifacts:reports:annotations
    - dda inv -- -e gitlab.generate-ci-visibility-links --output=$EXTERNAL_LINKS_PATH
    - export DD_ENV=nativetest # TODO: Remove after testing native instrumentation
    - export DD_CIVISIBILITY_ENABLED=true
    - export DD_CIVISIBILITY_AGENTLESS_ENABLED=true
    - DD_API_KEY=$($CI_PROJECT_DIR/tools/ci/fetch_secret.sh $AGENT_API_KEY_ORG2 token) || exit $?; export DD_API_KEY
    # set the environment variables for the windows test signing
    - export WINDOWS_DDNPM_DRIVER=${WINDOWS_DDNPM_DRIVER:-$(dda inv release.get-release-json-value "dependencies::WINDOWS_DDNPM_DRIVER" --no-worktree)}
    - export WINDOWS_DDPROCMON_DRIVER=${WINDOWS_DDPROCMON_DRIVER:-$(dda inv release.get-release-json-value "dependencies::WINDOWS_DDPROCMON_DRIVER" --no-worktree)}
  variables:
    GIT_STRATEGY: "clone" # Needed because we use git merge-base
    DYNAMIC_TESTS_FLAG: "--impacted"
    SHOULD_RUN_IN_FLAKES_FINDER: "true"
    KUBERNETES_MEMORY_REQUEST: 12Gi
    KUBERNETES_MEMORY_LIMIT: 16Gi
    KUBERNETES_CPU_REQUEST: 6
    # AWS SSH Key configuration
    E2E_AWS_PUBLIC_KEY_PATH: /tmp/agent-qa-aws-ssh-key.pub
    E2E_AWS_PRIVATE_KEY_PATH: /tmp/agent-qa-aws-ssh-key
    E2E_KEY_PAIR_NAME: datadog-agent-ci-rsa
    # Azure SSH Key configuration
    E2E_AZURE_PUBLIC_KEY_PATH: /tmp/agent-qa-azure-ssh-key.pub
    E2E_AZURE_PRIVATE_KEY_PATH: /tmp/agent-qa-azure-ssh-key
    # GCP SSH Key configuration
    E2E_GCP_PUBLIC_KEY_PATH: /tmp/agent-qa-gcp-ssh-key.pub
    E2E_GCP_PRIVATE_KEY_PATH: /tmp/agent-qa-gcp-ssh-key
    E2E_PIPELINE_ID: $CI_PIPELINE_ID
    E2E_COMMIT_SHA: $CI_COMMIT_SHORT_SHA
    E2E_OUTPUT_DIR: $CI_PROJECT_DIR/e2e-output
    EXTERNAL_LINKS_PATH: external_links_$CI_JOB_ID.json
    E2E_LOGS_PROCESSING_TEST_DEPTH: 1
    FLAKY_PATTERNS_CONFIG: $CI_PROJECT_DIR/flaky-patterns-runtime.yaml
    E2E_RESULT_JSON: $CI_PROJECT_DIR/e2e_test_output.json
    E2E_USE_AWS_PROFILE: "true"
    E2E_COVERAGE_OUT_DIR: $CI_PROJECT_DIR/coverage
    PRE_BUILT_BINARIES_FLAG: "--use-prebuilt-binaries"
    MAX_RETRIES_FLAG: "" # Empty by default, can be set to `--max-retries=3` for example to retry failed tests
    REMOTE_STACK_CLEANING: "true"
  script:
    - export IS_DEV_BRANCH="$(dda inv -- -e pipeline.is-dev-branch)"
    - DYNAMIC_TESTS_BREAKGLASS=$($CI_PROJECT_DIR/tools/ci/fetch_secret.sh $DYNAMIC_TESTS_BREAKGLASS value) || exit $?; export DYNAMIC_TESTS_BREAKGLASS
    - |
      if [ "$DYNAMIC_TESTS_BREAKGLASS" == "true" ] || [ "$IS_DEV_BRANCH" == "false" ] || [ "$RUN_E2E_TESTS" == "on" ]; then
        export DYNAMIC_TESTS_FLAG=""
      fi
    - dda inv -- -e new-e2e-tests.run $DYNAMIC_TESTS_FLAG $PRE_BUILT_BINARIES_FLAG $MAX_RETRIES_FLAG --local-package $CI_PROJECT_DIR/$OMNIBUS_BASE_DIR --result-json $E2E_RESULT_JSON --targets $TARGETS -c ddagent:imagePullRegistry=669783387624.dkr.ecr.us-east-1.amazonaws.com -c ddagent:imagePullUsername=AWS -c ddagent:imagePullPassword=$(aws ecr get-login-password) --junit-tar junit-${CI_JOB_ID}.tgz ${EXTRA_PARAMS} --test-washer --logs-folder=$E2E_OUTPUT_DIR/logs --logs-post-processing --logs-post-processing-test-depth=$E2E_LOGS_PROCESSING_TEST_DEPTH
  after_script:
    - CODECOV_TOKEN=$($CI_PROJECT_DIR/tools/ci/fetch_secret.sh $CODECOV token) || exit $?; export CODECOV_TOKEN
    - $CI_PROJECT_DIR/tools/ci/junit_upload.sh "junit-${CI_JOB_ID}.tgz" "$E2E_RESULT_JSON"
    - |
      if [ -d "$E2E_COVERAGE_OUT_DIR" ]; then
        dda inv -- -e coverage.process-e2e-coverage-folders $E2E_COVERAGE_OUT_DIR
        pip install boto3==1.38.8 # TODO: Remove this before merging, after dda is bumped in test-infra-definitions
        dda inv -- -e dyntest.compute-and-upload-job-index --bucket-uri $S3_PERMANENT_ARTIFACTS_URI --coverage-folder $E2E_COVERAGE_OUT_DIR --commit-sha $CI_COMMIT_SHA --job-id $CI_JOB_ID
      fi
  artifacts:
    expire_in: 2 weeks
    when: always
    paths:
      # Root directory of the e2e tests output, if used by the test
      - $E2E_OUTPUT_DIR
      # Go test output, kept for investigations
      - $E2E_RESULT_JSON
      # junit tarball, kept for investigations
      - junit-*.tgz
      - $E2E_COVERAGE_OUT_DIR
    reports:
      annotations:
        - $EXTERNAL_LINKS_PATH

.needs_new_e2e_template:
  - go_e2e_deps
  - go_e2e_test_binaries
  - go_tools_deps
  - job: new-e2e-base-coverage
    optional: true

new-e2e-base-coverage:
  extends: .new_e2e_template
  needs:
    - go_e2e_deps
    - go_e2e_test_binaries
    - go_tools_deps
    - agent_deb-x64-a7
  rules:
    - !reference [.except_mergequeue]
    - !reference [.on_coverage_pipeline]
  variables:
    TARGETS: ./tests/agent-devx
    TEAM: agent-devx
    EXTRA_PARAMS: --run TestAgentBaselineSuite

new-e2e-base:
  extends: .new_e2e_template
  needs:
    - go_e2e_deps
    - go_tools_deps
    - go_e2e_test_binaries
    - agent_deb-x64-a7
  rules:
    - !reference [.except_mergequeue]
    - !reference [.except_coverage_pipeline]
    - when: on_success
  variables:
    TARGETS: ./tests/agent-devx
    TEAM: agent-devx
    EXTRA_PARAMS: --run TestAgentBaselineSuite

# Build test binaries job that creates pre-compiled test binaries
# This job runs early in the pipeline and creates artifacts that can be reused by test jobs
go_e2e_test_binaries:
  stage: binary_build
  image: registry.ddbuild.io/ci/datadog-agent-buildimages/linux$CI_IMAGE_LINUX_SUFFIX:$CI_IMAGE_LINUX
  tags: ["arch:amd64", "specific:true"]
  needs:
    - go_e2e_deps
  variables:
    KUBERNETES_CPU_REQUEST: 4
    KUBERNETES_MEMORY_REQUEST: 64Gi
    KUBERNETES_MEMORY_LIMIT: 64Gi
  before_script:
    - !reference [.retrieve_linux_go_e2e_deps]
  script:
    - pushd test/new-e2e
    - go install github.com/DataDog/orchestrion
    - popd
    - dda inv -- -e new-e2e-tests.build-binaries --output-dir test-binaries -p $KUBERNETES_CPU_REQUEST --manifest-file-path manifest.json
    - tar czf test-binaries.tar.gz test-binaries
  artifacts:
    expire_in: 1 week
    paths:
      - test-binaries.tar.gz
      - manifest.json
  rules:
    - !reference [.except_mergequeue]
    - when: on_success

.new_e2e_template_needs_windows_x64:
  extends: .new_e2e_template
  needs:
    - !reference [.needs_new_e2e_template]
    - windows_msi_and_bosh_zip_x64-a7
    - windows_msi_and_bosh_zip_x64-a7-fips

.new_e2e_template_needs_deb_x64:
  extends: .new_e2e_template
  needs:
    - !reference [.needs_new_e2e_template]
    - agent_deb-x64-a7
    - agent_deb-x64-a7-fips

.new_e2e_template_needs_deb_windows_x64:
  extends: .new_e2e_template
  needs:
    - !reference [.needs_new_e2e_template]
    - agent_deb-x64-a7
    - windows_msi_and_bosh_zip_x64-a7
    - agent_deb-x64-a7-fips
    - windows_msi_and_bosh_zip_x64-a7-fips

.new_e2e_template_needs_container_deploy:
  extends: .new_e2e_template
  needs:
    - !reference [.needs_new_e2e_template]
    - qa_agent
    - qa_agent_jmx
    - qa_dca
    - qa_dogstatsd

new-e2e-containers:
  extends:
    - .new_e2e_template_needs_container_deploy
  # TODO once images are deployed to ECR for dev branches, update
  #.on_main_or_rc_and_no_skip_e2e adding on_dev_branch_manual rules
  # and move rules to template
  rules:
    - !reference [.on_container_or_e2e_changes]
    - !reference [.manual]
  variables:
    TARGETS: ./tests/containers
    TEAM: container-integrations
    ON_NIGHTLY_FIPS: "true"
  parallel:
    matrix:
      # Temporarily disable old version of Kubernetes
      # On this version, the reported kubernetes CPU usage appears to be significantly off
      - EXTRA_PARAMS: "--run TestKindSuite -c ddinfra:kubernetesVersion=1.19"
      - EXTRA_PARAMS: "--run TestKindSuite -c ddinfra:kubernetesVersion=1.22"
      - EXTRA_PARAMS: "--run TestKindSuite -c ddinfra:kubernetesVersion=1.27"
      - EXTRA_PARAMS: "--run TestKindSuite -c ddinfra:kubernetesVersion=1.29"
      - EXTRA_PARAMS: "--run TestKindSuite -c ddinfra:kubernetesVersion=v1.34.0@sha256:7416a61b42b1662ca6ca89f02028ac133a309a2a30ba309614e8ec94d976dc5a"
      - EXTRA_PARAMS: "--run TestKindSuite -c ddinfra:osDescriptor=ubuntu:20-04"
      - EXTRA_PARAMS: "--run TestKindSuite -c ddinfra:osDescriptor=ubuntu:22-04"
      - EXTRA_PARAMS: --run TestECSSuite
      - EXTRA_PARAMS: --run TestDockerSuite
      - EXTRA_PARAMS: --skip "Test(Kind|EKS|ECS|Docker)Suite"

new-e2e-containers-eks-init:
  stage: e2e_init
  extends: .new_e2e_template
  needs:
    - go_e2e_deps
    - go_tools_deps
  rules:
    - !reference [.on_container_or_e2e_changes]
    - !reference [.manual]
  variables:
    TARGETS: ./tests/containers
    TEAM: container-integrations
    EXTRA_PARAMS: --run TestEKSSuite
    E2E_INIT_ONLY: "true"
    SHOULD_RUN_IN_FLAKES_FINDER: "false"
    PRE_BUILT_BINARIES_FLAG: ""
    KUBERNETES_MEMORY_REQUEST: 12Gi
    KUBERNETES_MEMORY_LIMIT: 16Gi
  allow_failure: true
  retry: !reference [.retry_only_infra_failure, retry]


new-e2e-containers-eks:
  extends: .new_e2e_template_needs_container_deploy
  rules:
    - !reference [.on_container_or_e2e_changes]
    - !reference [.manual]
  needs:
    - !reference [.new_e2e_template_needs_container_deploy, needs]
    - new-e2e-containers-eks-init
  variables:
    TARGETS: ./tests/containers
    TEAM: container-integrations
    EXTRA_PARAMS: --run TestEKSSuite
    E2E_PRE_INITIALIZED: "true"
    ON_NIGHTLY_FIPS: "true"
  retry: !reference [.retry_only_infra_failure, retry]


new-e2e-remote-config:
  extends: .new_e2e_template_needs_deb_x64
  rules:
    - !reference [.on_rc_or_e2e_changes]
    - !reference [.manual]
  variables:
    TARGETS: ./tests/remote-config
    TEAM: remote-config
    # TODO: Re-enable on fips pipeline when fips is available with remote config using: ON_NIGHTLY_FIPS: "true"

new-e2e-agent-configuration:
  extends: .new_e2e_template_needs_deb_windows_x64
  rules:
    - !reference [.on_acfg_or_e2e_changes]
    - !reference [.manual]
  variables:
    TARGETS: ./tests/agent-configuration
    TEAM: agent-configuration

new-e2e-agent-runtimes:
  extends: .new_e2e_template_needs_deb_windows_x64
  rules:
    - !reference [.on_arun_or_e2e_changes]
    - !reference [.manual]
  variables:
    TARGETS: ./tests/agent-runtimes
    TEAM: agent-runtimes
    ON_NIGHTLY_FIPS: "true"

new-e2e-agent-subcommands:
  extends: .new_e2e_template_needs_deb_windows_x64
  rules:
    - !reference [.on_subcommands_or_e2e_changes]
    - !reference [.manual]
  variables:
    TARGETS: ./tests/agent-subcommands
    TEAM: agent-configuration
    ON_NIGHTLY_FIPS: "true"
  parallel:
    matrix:
      - EXTRA_PARAMS: --run "Test(Linux|Windows)StatusSuite"
      - EXTRA_PARAMS: --run "Test(Linux|Windows)HealthSuite"
      - EXTRA_PARAMS: --run "Test(Linux|Windows)ConfigSuite"
      - EXTRA_PARAMS: --run "Test(Linux|Windows|LinuxAzure|LinuxGCP)HostnameSuite"
      - EXTRA_PARAMS: --run "Test(Linux|Windows)DiagnoseSuite"
      - EXTRA_PARAMS: --run "Test(Linux|Windows)ConfigCheckSuite"
      - EXTRA_PARAMS: --run "Test(Linux|Windows)FlareSuite"
      - EXTRA_PARAMS: --run "Test(Linux|Windows)SecretSuite"
      - EXTRA_PARAMS: --run "Test(Linux|Windows)CheckSuite"
      - EXTRA_PARAMS: --run "Test(Linux|Windows)RunSuite"
      - EXTRA_PARAMS: --run "Test(Linux|Windows)DogstatsdReplaySuite"

new-e2e-fips-compliance-test:
  extends: .new_e2e_template
  needs:
    - !reference [.needs_new_e2e_template]
    - agent_deb-x64-a7-fips
    - qa_agent_fips
  rules:
    - !reference [.on_arun_or_e2e_changes]
    - !reference [.manual]
  variables:
    TARGETS: ./tests/fips-compliance
    TEAM: agent-runtimes
  parallel:
    matrix:
      - EXTRA_PARAMS: --run "TestFIPSCiphersLinuxSuite$"
      - EXTRA_PARAMS: --run "TestLinuxFIPSComplianceSuite$"
      - EXTRA_PARAMS: --run "TestFIPSCiphersClusterAgentSuite$"

new-e2e-windows-fips-compliance-test:
  extends: .new_e2e_template
  needs:
    - !reference [.needs_new_e2e_template]
    - qa_agent_fips
    - windows_msi_and_bosh_zip_x64-a7-fips
    - deploy_windows_testing-a7-fips
  rules:
    - !reference [.on_arun_or_e2e_changes]
    - !reference [.manual]
  variables:
    TARGETS: ./tests/fips-compliance
    TEAM: windows-products
  parallel:
    matrix:
      - EXTRA_PARAMS: --run "TestWindowsVM$"
      - EXTRA_PARAMS: --run "TestFIPSCiphersWindowsSuite$"

new-e2e-windows-service-test:
  extends: .new_e2e_template
  needs:
    - !reference [.needs_new_e2e_template]
    - windows_msi_and_bosh_zip_x64-a7
  rules:
    - !reference [.on_windows_service_or_e2e_changes]
    - !reference [.manual]
  variables:
    TARGETS: ./tests/windows/service-test
    TEAM: windows-products
    ON_NIGHTLY_FIPS: "true"
  parallel:
    matrix:
      - EXTRA_PARAMS: --run TestServiceBehaviorAgentCommand
      - EXTRA_PARAMS: --run TestServiceBehaviorPowerShell
      - EXTRA_PARAMS: --run TestServiceBehaviorWhenDisabledSystemProbe
      - EXTRA_PARAMS: --run TestServiceBehaviorWhenDisabledProcessAgent
      - EXTRA_PARAMS: --run TestServiceBehaviorWhenDisabledTraceAgent
      - EXTRA_PARAMS: --run TestServiceBehaviorWhenDisabledInstaller
      - EXTRA_PARAMS: --run TestDriverVerifierOnServiceBehaviorAgentCommand
      - EXTRA_PARAMS: --run TestDriverVerifierOnServiceBehaviorPowerShell
      - EXTRA_PARAMS: --run TestDriverVerifierOnServiceBehaviorWhenDisabledSystemProbe
      - EXTRA_PARAMS: --run TestDriverVerifierOnServiceBehaviorWhenDisabledProcessAgent
      - EXTRA_PARAMS: --run TestDriverVerifierOnServiceBehaviorWhenDisabledTraceAgent
      - EXTRA_PARAMS: --run TestDriverVerifierOnServiceBehaviorWhenDisabledInstaller

new-e2e-windows-certificate:
  extends: .new_e2e_template
  rules:
    - !reference [.on_windows_certificate_or_e2e_changes]
    - !reference [.manual]
  needs:
    - !reference [.needs_new_e2e_template]
    - deploy_windows_testing-a7
  variables:
    TARGETS: ./tests/windows/windows-certificate
    TEAM: windows-products
    EXTRA_PARAMS: --run "TestRemoteCertificates$"

new-e2e-language-detection:
  extends: .new_e2e_template_needs_deb_x64
  rules:
    - !reference [.on_language-detection_or_e2e_changes]
    - !reference [.manual]
  variables:
    TARGETS: ./tests/language-detection
    TEAM: container-experiences
    ON_NIGHTLY_FIPS: "true"

new-e2e-npm-packages:
  extends: .new_e2e_template
  rules:
    - !reference [.on_npm_or_e2e_changes]
    - !reference [.manual]
  needs:
    - !reference [.needs_new_e2e_template]
    - agent_deb-x64-a7
    - agent_rpm-x64-a7
    - windows_msi_and_bosh_zip_x64-a7
  variables:
    TARGETS: ./tests/npm
    TEAM: cloud-network-monitoring
    EXTRA_PARAMS: --run "TestEC2(VM|VMSELinux|VMWKit)Suite"
    ON_NIGHTLY_FIPS: "true"

new-e2e-npm-docker:
  extends: .new_e2e_template
  rules:
    - !reference [.on_npm_or_e2e_changes]
    - !reference [.manual]
  needs:
    - !reference [.needs_new_e2e_template]
    - qa_dca
    - qa_agent
  variables:
    TARGETS: ./tests/npm
    TEAM: cloud-network-monitoring
    EXTRA_PARAMS: --run "Test(ECSVM|EC2VMContainerized)Suite"
    ON_NIGHTLY_FIPS: "true"

new-e2e-npm-eks-init:
  stage: e2e_init
  extends: .new_e2e_template
  needs:
    - go_e2e_deps
    - go_tools_deps
  rules:
    - !reference [.on_npm_or_e2e_changes]
    - !reference [.manual]
  variables:
    TARGETS: ./tests/npm
    TEAM: cloud-network-monitoring
    EXTRA_PARAMS: --run "TestEKSVMSuite"
    E2E_INIT_ONLY: "true"
    SHOULD_RUN_IN_FLAKES_FINDER: "false"
    PRE_BUILT_BINARIES_FLAG: ""
    KUBERNETES_MEMORY_REQUEST: 12Gi
    KUBERNETES_MEMORY_LIMIT: 16Gi
  allow_failure: true
  retry: !reference [.retry_only_infra_failure, retry]


new-e2e-npm-eks:
  extends: .new_e2e_template
  rules:
    - !reference [.on_npm_or_e2e_changes]
    - !reference [.manual]
  needs:
    - !reference [.needs_new_e2e_template]
    - new-e2e-npm-eks-init
    - qa_agent
    - qa_dca
  variables:
    TARGETS: ./tests/npm
    TEAM: cloud-network-monitoring
    EXTRA_PARAMS: --run "TestEKSVMSuite"
    E2E_PRE_INITIALIZED: "true"
    ON_NIGHTLY_FIPS: "true"
  retry: !reference [.retry_only_infra_failure, retry]


new-e2e-npm:
  extends: .new_e2e_template
  rules:
    - !reference [.on_npm_or_e2e_changes]
    - !reference [.manual]
  needs:
    - !reference [.needs_new_e2e_template]
    - qa_agent
    - qa_dca
  variables:
    TARGETS: ./tests/npm
    TEAM: cloud-network-monitoring
    EXTRA_PARAMS: --run TestCiliumLBConntracker

new-e2e-amp:
  extends: .new_e2e_template
  needs:
    - !reference [.needs_new_e2e_template]
    - agent_deb-x64-a7
    - windows_msi_and_bosh_zip_x64-a7
    - qa_agent
    - qa_agent_jmx
    - qa_agent_fips_jmx
    - qa_dca
  rules:
    - !reference [.on_amp_or_e2e_changes]
    - !reference [.manual]
  variables:
    TARGETS: ./tests/agent-metric-pipelines
    TEAM: agent-metric-pipelines
    ON_NIGHTLY_FIPS: "true"

new-e2e-alp:
  extends: .new_e2e_template
  needs:
    - !reference [.needs_new_e2e_template]
    - agent_deb-x64-a7
    - windows_msi_and_bosh_zip_x64-a7
    - qa_agent
    - qa_agent_jmx
    - qa_agent_fips_jmx
    - qa_dca
  rules:
    - !reference [.on_alp_or_e2e_changes]
    - !reference [.manual]
  variables:
    TARGETS: ./tests/agent-log-pipelines
    TEAM: agent-log-pipelines
  # Temporary for #incident-44744
  allow_failure: true
  retry: !reference [.retry_only_infra_failure, retry]


new-e2e-cws:
  extends: .new_e2e_template
  rules:
    - !reference [.on_cws_or_e2e_changes]
    - !reference [.manual]
  needs:
    - !reference [.needs_new_e2e_template]
    - agent_deb-x64-a7
    - windows_msi_and_bosh_zip_x64-a7
    - qa_cws_instrumentation
    - qa_agent
    - qa_dca
  variables:
    TARGETS: ./tests/cws
    TEAM: csm-threats-agent
    # Temporarily disable the test on FIPS pipeline, as remote-configuration is not available with FIPS Agent yet
    # ON_NIGHTLY_FIPS: "true"
  parallel:
    matrix:
      - EXTRA_PARAMS: --run TestAgentSuiteEC2
      - EXTRA_PARAMS: --run TestAgentSuiteGCP
      - EXTRA_PARAMS: --run TestECSFargate
      - EXTRA_PARAMS: --run TestKindSuite
      - EXTRA_PARAMS: --run TestAgentWindowsSuite
  # Temporary, remove once we made sure the recent changes have no impact on the stability of these tests
  # NOTE: Do not remove this from e2e fips pipeline before remote config is available with fips, you can re-enable on fips pipeline when this test does not rely on remote-configuration
  allow_failure: true
  retry: !reference [.retry_only_infra_failure, retry]

new-e2e-discovery:
  extends: .new_e2e_template
  needs:
    - !reference [.needs_new_e2e_template]
    - agent_deb-x64-a7
    - qa_agent
  rules:
    - !reference [.on_discovery_or_e2e_changes]
    - !reference [.manual]
  variables:
    TARGETS: ./tests/discovery
    TEAM: agent-discovery
    ON_NIGHTLY_FIPS: "true"

new-e2e-process:
  extends: .new_e2e_template
  needs:
    - !reference [.needs_new_e2e_template]
    - agent_deb-x64-a7
    - windows_msi_and_bosh_zip_x64-a7
    - qa_agent
    - qa_dca
  rules:
    - !reference [.on_process_or_e2e_changes]
    - !reference [.manual]
  variables:
    TARGETS: ./tests/process
    TEAM: container-experiences
    ON_NIGHTLY_FIPS: "true"

new-e2e-orchestrator:
  extends:
    - .new_e2e_template_needs_container_deploy
  rules:
    - !reference [.on_orchestrator_or_e2e_changes]
    - !reference [.manual]
  variables:
    TARGETS: ./tests/orchestrator
    TEAM: kubernetes-experiences
    ON_NIGHTLY_FIPS: "true"
  timeout: 55m

new-e2e-apm:
  extends: .new_e2e_template
  rules:
    - !reference [.on_apm_or_e2e_changes]
    - !reference [.manual]
  needs:
    - !reference [.needs_new_e2e_template]
    - qa_agent
    - agent_deb-x64-a7
  variables:
    TARGETS: ./tests/apm
    TEAM: apm-agent
    # Temporarily disable the test on FIPS pipeline, as remote-configuration is not available with FIPS Agent yet
    # ON_NIGHTLY_FIPS: "true"
  parallel:
    matrix:
      - EXTRA_PARAMS: --run TestDockerFakeintakeSuiteUDS
      - EXTRA_PARAMS: --run TestDockerFakeintakeSuiteTCP
      - EXTRA_PARAMS: --run TestVMFakeintakeSuiteUDS
      - EXTRA_PARAMS: --run TestVMFakeintakeSuiteTCP

.new_e2e_fleet_template:
  extends: .new_e2e_template
  rules:
    - !reference [.on_installer_or_e2e_changes]
    - !reference [.manual]
  needs:
    - !reference [.needs_new_e2e_template]
    - deploy_deb_testing-a7_arm64
    - deploy_deb_testing-a7_x64
    - deploy_rpm_testing-a7_arm64
    - deploy_rpm_testing-a7_x64
    - deploy_suse_rpm_testing_arm64-a7
    - deploy_suse_rpm_testing_x64-a7
    - deploy_windows_testing-a7
    - deploy_installer_oci
    - deploy_agent_oci
    - deploy_ddot_oci
    - qa_installer_script_linux
    - qa_installer_script_windows
  variables:
    TEAM: fleet
    E2E_USE_AWS_PROFILE: "false"
    MAX_RETRIES_FLAG: "--max-retries=3"
    TARGETS: ./tests/fleet

new-e2e-fleet-config:
  extends: .new_e2e_fleet_template
  variables:
    EXTRA_PARAMS: --run TestFleetConfig

new-e2e-fleet-upgrade:
  extends: .new_e2e_fleet_template
  variables:
    EXTRA_PARAMS: --run TestFleetUpgrade

new-e2e-installer-script:
  extends: .new_e2e_template
  rules:
    - !reference [.on_installer_or_e2e_changes]
    - !reference [.manual]
  needs:
    - !reference [.needs_new_e2e_template]
    - deploy_deb_testing-a7_arm64
    - deploy_deb_testing-a7_x64
    - deploy_rpm_testing-a7_arm64
    - deploy_rpm_testing-a7_x64
    - deploy_suse_rpm_testing_arm64-a7
    - deploy_suse_rpm_testing_x64-a7
    - deploy_installer_oci
    - deploy_agent_oci
    - qa_installer_script_linux
  variables:
    TARGETS: ./tests/installer/script
    TEAM: fleet
    FLEET_INSTALL_METHOD: "install_script"
    E2E_USE_AWS_PROFILE: "false"
    MAX_RETRIES_FLAG: "--max-retries=3"

new-e2e-installer:
  extends: .new_e2e_template
  rules:
    - !reference [.on_installer_or_e2e_changes]
    - !reference [.manual]
  needs:
    - !reference [.needs_new_e2e_template]
    - deploy_deb_testing-a7_arm64
    - deploy_deb_testing-a7_x64
    - deploy_rpm_testing-a7_arm64
    - deploy_rpm_testing-a7_x64
    - deploy_suse_rpm_testing_arm64-a7
    - deploy_suse_rpm_testing_x64-a7
    - deploy_windows_testing-a7
    - deploy_installer_oci
    - deploy_agent_oci
    - qa_installer_script_linux
    - qa_installer_script_windows
    - deploy_ddot_oci
  variables:
    TARGETS: ./tests/installer/unix
    TEAM: fleet
    FLEET_INSTALL_METHOD: "install_script"
    E2E_LOGS_PROCESSING_TEST_DEPTH: 2
    E2E_USE_AWS_PROFILE: "false"
    MAX_RETRIES_FLAG: "--max-retries=3"

new-e2e-installer-ansible:
  extends: .new_e2e_template
  rules:
    - !reference [.on_installer_or_e2e_changes]
    - !reference [.manual]
  needs:
    - !reference [.needs_new_e2e_template]
    - deploy_deb_testing-a7_arm64
    - deploy_deb_testing-a7_x64
    - deploy_rpm_testing-a7_arm64
    - deploy_rpm_testing-a7_x64
    - deploy_suse_rpm_testing_arm64-a7
    - deploy_suse_rpm_testing_x64-a7
    - deploy_windows_testing-a7
    - deploy_installer_oci
    - deploy_agent_oci
    - qa_installer_script_windows
  variables:
    TARGETS: ./tests/installer/unix
    TEAM: fleet
    FLEET_INSTALL_METHOD: "ansible"
    E2E_USE_AWS_PROFILE: "false"
    MAX_RETRIES_FLAG: "--max-retries=3"

new-e2e-ndm-netflow:
  extends: .new_e2e_template
  rules:
    - !reference [.on_ndm_netflow_or_e2e_changes]
    - !reference [.manual]
  needs:
    - !reference [.needs_new_e2e_template]
    - qa_agent
  variables:
    TARGETS: ./tests/ndm/netflow
    TEAM: ndm-integrations
    ON_NIGHTLY_FIPS: "true"

new-e2e-ndm-snmp:
  extends: .new_e2e_template
  rules:
    - !reference [.on_ndm_snmp_or_e2e_changes]
    - !reference [.manual]
  needs:
    - !reference [.needs_new_e2e_template]
    - agent_deb-x64-a7
    - qa_agent
  variables:
    TARGETS: ./tests/ndm/snmp
    TEAM: ndm-core
    ON_NIGHTLY_FIPS: "true"

new-e2e-ha-agent:
  extends: .new_e2e_template_needs_deb_x64
  rules:
    - !reference [.on_ha_agent_or_e2e_changes]
    - !reference [.manual]
  variables:
    TARGETS: ./tests/ha-agent
    TEAM: ndm-core
    # Temporarily disable the test on FIPS pipeline, as remote-configuration is not available with FIPS Agent yet
    # ON_NIGHTLY_FIPS: "true"
    EXTRA_PARAMS: --skip TestHAAgentFailoverSuite

new-e2e-ha-agent-failover:
  extends: .new_e2e_template_needs_deb_x64
  rules:
    - !reference [.on_ha_agent_or_e2e_changes]
    - !reference [.manual]
  variables:
    TARGETS: ./tests/ha-agent
    TEAM: ndm-core
    ON_NIGHTLY_FIPS: "true"
    EXTRA_PARAMS: --run TestHAAgentFailoverSuite
  allow_failure: true
  retry: !reference [.retry_only_infra_failure, retry]

new-e2e-netpath:
  extends: .new_e2e_template_needs_deb_windows_x64
  rules:
    - !reference [.on_netpath_or_e2e_changes]
    - !reference [.manual]
  variables:
    TARGETS: ./tests/netpath
    TEAM: cloud-network-monitoring
    ON_NIGHTLY_FIPS: "true"

new-e2e-windows-systemprobe:
  extends: .new_e2e_template
  rules:
    - !reference [.on_windows_systemprobe_or_e2e_changes]
    - !reference [.manual]
  needs:
    - !reference [.needs_new_e2e_template]
    - deploy_windows_testing-a7
    - tests_windows_sysprobe_x64
    - windows_msi_and_bosh_zip_x64-a7
  variables:
    TARGETS: ./tests/sysprobe-functional
    TEAM: windows-products
  parallel:
    matrix:
      - EXTRA_PARAMS: --run TestUSMAutoTaggingSuite
      - EXTRA_PARAMS: --run TestVMSuite

new-e2e-windows-security-agent:
  extends: .new_e2e_template
  rules:
    - !reference [.on_windows_security_or_e2e_changes]
    - !reference [.manual]
  needs:
    - !reference [.needs_new_e2e_template]
    - deploy_windows_testing-a7
    - tests_windows_secagent_x64
  variables:
    TARGETS: ./tests/security-agent-functional
    TEAM: windows-products

new-e2e-otel-eks-init:
  stage: e2e_init
  extends: .new_e2e_template
  rules:
    - !reference [.on_otel_or_e2e_changes]
    - !reference [.manual]
  needs:
    - go_e2e_deps
    - go_tools_deps
  variables:
    TARGETS: ./tests/otel
    TEAM: otel
    EXTRA_PARAMS: --run "TestOTelAgentIA(EKS|USTEKS)"
    E2E_INIT_ONLY: "true"
    SHOULD_RUN_IN_FLAKES_FINDER: "false"
    PRE_BUILT_BINARIES_FLAG: ""
    KUBERNETES_MEMORY_REQUEST: 12Gi
    KUBERNETES_MEMORY_LIMIT: 16Gi
  allow_failure: true
  retry: !reference [.retry_only_infra_failure, retry]


new-e2e-otel-eks:
  extends: .new_e2e_template
  rules:
    - !reference [.on_otel_or_e2e_changes]
    - !reference [.manual]
  needs:
    - !reference [.needs_new_e2e_template]
    - qa_dca
    - qa_agent
    - qa_agent_full
    - new-e2e-otel-eks-init
  variables:
    TARGETS: ./tests/otel
    EXTRA_PARAMS: --run "TestOTelAgentIA(EKS|USTEKS)"
    TEAM: otel
    E2E_PRE_INITIALIZED: "true"
  retry: !reference [.retry_only_infra_failure, retry]


new-e2e-otel:
  extends: .new_e2e_template
  rules:
    - !reference [.on_otel_or_e2e_changes]
    - !reference [.manual]
  needs:
    - !reference [.needs_new_e2e_template]
    - qa_dca
    - qa_agent
    - qa_agent_full
  variables:
    TARGETS: ./tests/otel
    EXTRA_PARAMS: --skip "TestOTelAgentIA(EKS|USTEKS)"
    TEAM: otel
    ON_NIGHTLY_FIPS: "true"

.new-e2e_package_signing:
  variables:
    TARGETS: ./tests/agent-platform/package-signing
    TEAM: agent-delivery
    EXTRA_PARAMS: --osdescriptors $E2E_BRANCH_DESCRIPTORS
    ON_NIGHTLY_FIPS: "true"

new-e2e-package-signing-debian-a7-x86_64:
  extends:
    - .new_e2e_template
    - .new-e2e_package_signing
  variables:
    E2E_DESCRIPTORS: "debian/x86_64/9,debian/x86_64/10,debian/x86_64/11,debian/x86_64/12"
    E2E_CWS_SUPPORTED_DESCRIPTORS: "debian/x86_64/10,debian/x86_64/11"
    E2E_BRANCH_DESCRIPTORS: "debian/x86_64/11"
  needs:
    - !reference [.needs_new_e2e_template]
    - agent_deb-x64-a7
  rules: !reference [.on_default_new_e2e_tests]

new-e2e-package-signing-suse-a7-x86_64:
  extends:
    - .new_e2e_template
    - .new-e2e_package_signing
  variables:
    E2E_DESCRIPTORS: "suse/x86_64/12,suse/x86_64/15-4"
    E2E_CWS_SUPPORTED_DESCRIPTORS: "suse/x86_64/12,suse/x86_64/15-4"
    E2E_BRANCH_DESCRIPTORS: "suse/x86_64/15-4"
  needs:
    - !reference [.needs_new_e2e_template]
    - agent_suse-x64-a7
  rules: !reference [.on_default_new_e2e_tests]

new-e2e-cspm:
  extends: .new_e2e_template
  rules:
    - !reference [.on_cspm_or_e2e_changes]
    - !reference [.manual]
  needs:
    - !reference [.needs_new_e2e_template]
    - qa_agent
    - qa_dca
  variables:
    TARGETS: ./tests/cspm
    TEAM: cspm
    ON_NIGHTLY_FIPS: "true"
  timeout: 35m

new-e2e-gpu:
  extends: .new_e2e_template_needs_container_deploy
  rules:
    - !reference [.on_gpu_or_e2e_changes]
    - !reference [.manual]
  variables:
    TARGETS: ./tests/gpu # the target path where tests are
    TEAM: ebpf-platform
    E2E_PULUMI_LOG_LEVEL: 10 # incident-33572
    ON_NIGHTLY_FIPS: "true"
  needs: # list of required jobs. By default gitlab waits for any previous jobs.
    - !reference [.new_e2e_template_needs_container_deploy, needs]
    - agent_deb-x64-a7 # agent 7 debian package
  parallel:
    matrix:
      - EXTRA_PARAMS: "--run TestGPUHostSuiteUbuntu2204"
      - EXTRA_PARAMS: "--run TestGPUK8sSuiteUbuntu2204"
      - EXTRA_PARAMS: "--run TestGPUHostSuiteUbuntu1804Driver510"
      - EXTRA_PARAMS: "--run TestGPUHostSuiteUbuntu1804Driver430" # This driver is not supported by the agent, but we can check that the agent does not crash. No need to test in k8s this one.
<<<<<<< HEAD
=======
  allow_failure: true
  retry: !reference [.retry_only_infra_failure, retry]
>>>>>>> 4d76cc89

all-artifacts: # This job is used to collect all artifacts needed in the flake finder pipeline, because we are limited to 5 cross pipelines needs: https://forum.gitlab.com/t/needs-pipeline-job-limit-on-premise/88731
  stage: e2e
  tags: ["arch:amd64", "specific:true"]
  image: registry.ddbuild.io/ci/datadog-agent-buildimages/linux$CI_IMAGE_LINUX_SUFFIX:$CI_IMAGE_LINUX
  rules:
    - !reference [.except_disable_e2e_tests]
    - !reference [.on_deploy_nightly_repo_branch]
    - !reference [.manual]
  needs:
    - agent_deb-x64-a7
    - agent_deb-x64-a7-fips
    - windows_msi_and_bosh_zip_x64-a7-fips
    - windows_msi_and_bosh_zip_x64-a7
    - agent_rpm-x64-a7
    - agent_suse-x64-a7
  script:
    - exit 0
  artifacts:
    paths:
      - $OMNIBUS_PACKAGE_DIR
      - $OMNIBUS_PACKAGE_DIR_SUSE
    expire_in: 1 day
generate-flakes-finder-pipeline:
  image: registry.ddbuild.io/ci/datadog-agent-buildimages/linux$CI_IMAGE_LINUX_SUFFIX:$CI_IMAGE_LINUX
  stage: e2e
  rules:
    - !reference [.except_disable_e2e_tests]
    - !reference [.on_deploy_nightly_repo_branch]
    - !reference [.manual]
  dependencies: [compute_gitlab_ci_config]
  needs:
    - all-artifacts
    - compute_gitlab_ci_config
    - deploy_deb_testing-a7_arm64
    - deploy_deb_testing-a7_x64
    - deploy_rpm_testing-a7_arm64
    - deploy_rpm_testing-a7_x64
    - deploy_suse_rpm_testing_arm64-a7
    - deploy_suse_rpm_testing_x64-a7
    - deploy_windows_testing-a7
    - deploy_windows_testing-a7-fips
    - deploy_installer_oci
    - deploy_agent_oci
    - qa_cws_instrumentation
    - qa_dca
    - qa_dogstatsd
    - qa_agent
    - qa_agent_fips
    - qa_agent_fips_jmx
    - qa_agent_full
    - tests_windows_sysprobe_x64
  tags: ["arch:amd64", "specific:true"]
  script:
    - dda inv -- -e testwasher.generate-flake-finder-pipeline
    - dda inv -- -e linter.gitlab-ci --input-file $CI_PROJECT_DIR/flake-finder-gitlab-ci.yml
  artifacts:
    paths:
      - $CI_PROJECT_DIR/flake-finder-gitlab-ci.yml

trigger-flakes-finder:
  stage: e2e
  needs: [generate-flakes-finder-pipeline]
  rules:
    - !reference [.except_disable_e2e_tests]
    - !reference [.on_deploy_nightly_repo_branch]
    - !reference [.manual]
  variables:
    PARENT_PIPELINE_ID: $CI_PIPELINE_ID
    PARENT_COMMIT_SHA: $CI_COMMIT_SHORT_SHA
    PARENT_COMMIT_SHORT_SHA: $CI_COMMIT_SHORT_SHA
  trigger:
    include:
      - artifact: flake-finder-gitlab-ci.yml
        job: generate-flakes-finder-pipeline
  allow_failure: true

generate-fips-e2e-pipeline:
  image: registry.ddbuild.io/ci/datadog-agent-buildimages/linux$CI_IMAGE_LINUX_SUFFIX:$CI_IMAGE_LINUX
  stage: e2e
  rules:
    - !reference [.except_disable_e2e_tests]
    - !reference [.on_deploy_nightly_repo_branch]
    - !reference [.manual]
  needs:
    - all-artifacts
    - agent_deb-x64-a7-fips
    - agent_deb-x64-a7
    - windows_msi_and_bosh_zip_x64-a7-fips
    - windows_msi_and_bosh_zip_x64-a7
    - agent_rpm-x64-a7
    - agent_suse-x64-a7
    - compute_gitlab_ci_config
    - deploy_deb_testing-a7_arm64
    - deploy_deb_testing-a7_x64
    - deploy_rpm_testing-a7_arm64
    - deploy_rpm_testing-a7_x64
    - deploy_suse_rpm_testing_arm64-a7
    - deploy_suse_rpm_testing_x64-a7
    - deploy_windows_testing-a7
    - deploy_installer_oci
    - deploy_agent_oci
    - qa_cws_instrumentation
    - qa_dca
    - qa_dogstatsd
    - qa_agent
    - qa_agent_full
    - qa_agent_fips
    - qa_agent_fips_jmx
    - tests_windows_sysprobe_x64
  tags: ["arch:amd64", "specific:true"]
  script:
    - dda inv -- -e fips.generate-fips-e2e-pipeline
    - dda inv -- -e linter.gitlab-ci --input-file $CI_PROJECT_DIR/fips-e2e-gitlab-ci.yml
  artifacts:
    paths:
      - $CI_PROJECT_DIR/fips-e2e-gitlab-ci.yml

trigger-fips-e2e:
  stage: e2e
  needs: [generate-fips-e2e-pipeline]
  rules:
    - !reference [.except_disable_e2e_tests]
    - !reference [.on_deploy_nightly_repo_branch]
    - !reference [.manual]
  variables:
    PARENT_PIPELINE_ID: $CI_PIPELINE_ID
    PARENT_COMMIT_SHA: $CI_COMMIT_SHORT_SHA
    PARENT_COMMIT_SHORT_SHA: $CI_COMMIT_SHORT_SHA
  trigger:
    include:
      - artifact: fips-e2e-gitlab-ci.yml
        job: generate-fips-e2e-pipeline
    strategy: depend

new-e2e-cleanup-on-failure:
  image: registry.ddbuild.io/ci/datadog-agent-buildimages/linux$CI_IMAGE_LINUX_SUFFIX:$CI_IMAGE_LINUX
  tags: ["arch:amd64", "specific:true"]
  stage: e2e_cleanup
  dependencies: [go_e2e_deps]
  script:
    # Setup AWS Credentials
    - mkdir -p ~/.aws
    - $CI_PROJECT_DIR/tools/ci/fetch_secret.sh $AGENT_QA_E2E profile >> ~/.aws/config || exit $?
    - export AWS_PROFILE=agent-qa-ci
    # Now all `aws` commands target the agent-qa profile
    - $CI_PROJECT_DIR/tools/ci/fetch_secret.sh $AGENT_QA_E2E ssh_public_key_rsa > $E2E_PUBLIC_KEY_PATH || exit $?
    - touch $E2E_PRIVATE_KEY_PATH && chmod 600 $E2E_PRIVATE_KEY_PATH && $CI_PROJECT_DIR/tools/ci/fetch_secret.sh $AGENT_QA_E2E ssh_key_rsa > $E2E_PRIVATE_KEY_PATH || exit $?
    # Use S3 backend
    - PULUMI_CONFIG_PASSPHRASE=$($CI_PROJECT_DIR/tools/ci/fetch_secret.sh $AGENT_QA_E2E pulumi_passphrase) || exit $?; export PULUMI_CONFIG_PASSPHRASE
    - pulumi login "s3://dd-pulumi-state?region=us-east-1&awssdk=v2&profile=$AWS_PROFILE"
    - |
      if [ "$REMOTE_STACK_CLEANING" = "true" ]; then
        # If destroy locally, check only the eks stacks
        STACK_REGEX="ci-init-$CI_PIPELINE_ID.*eks.*"
      else
        STACK_REGEX="ci-init-$CI_PIPELINE_ID-.*"
      fi
    - dda inv -- -e new-e2e-tests.cleanup-remote-stacks --stack-regex "$STACK_REGEX" --pulumi-backend=dd-pulumi-state
  variables:
    E2E_PUBLIC_KEY_PATH: /tmp/agent-qa-ssh-key.pub
    E2E_PRIVATE_KEY_PATH: /tmp/agent-qa-ssh-key
    E2E_PIPELINE_ID: $CI_PIPELINE_ID
    REMOTE_STACK_CLEANING: "true"
  rules:
    - !reference [.except_mergequeue]
    - when: always
  allow_failure: true<|MERGE_RESOLUTION|>--- conflicted
+++ resolved
@@ -967,11 +967,6 @@
       - EXTRA_PARAMS: "--run TestGPUK8sSuiteUbuntu2204"
       - EXTRA_PARAMS: "--run TestGPUHostSuiteUbuntu1804Driver510"
       - EXTRA_PARAMS: "--run TestGPUHostSuiteUbuntu1804Driver430" # This driver is not supported by the agent, but we can check that the agent does not crash. No need to test in k8s this one.
-<<<<<<< HEAD
-=======
-  allow_failure: true
-  retry: !reference [.retry_only_infra_failure, retry]
->>>>>>> 4d76cc89
 
 all-artifacts: # This job is used to collect all artifacts needed in the flake finder pipeline, because we are limited to 5 cross pipelines needs: https://forum.gitlab.com/t/needs-pipeline-job-limit-on-premise/88731
   stage: e2e
