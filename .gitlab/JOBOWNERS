--- conflicted
+++ resolved
@@ -151,14 +151,10 @@
 # Functional test
 serverless_cold_start_performance-deb_x64      @DataDog/serverless
 serverless_cold_start_performance-deb_x64_dind @DataDog/agent-devx
-<<<<<<< HEAD
-static_quality_gates                           @DataDog/agent-delivery
-debug_static_quality_gates                     @DataDog/agent-delivery
-manual_gate_threshold_update                   @DataDog/agent-delivery
-=======
 static_quality_gates                           @DataDog/agent-build
+debug_static_quality_gates                     @DataDog/agent-build
 manual_gate_threshold_update                   @DataDog/agent-build
->>>>>>> f9eaeb01
+
 oracle*                                        @DataDog/database-monitoring
 
 # E2E
