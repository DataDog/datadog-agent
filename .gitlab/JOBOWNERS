*                                    @DataDog/agent-devx-infra

# CI / DevX
test_gitlab*                         @DataDog/agent-devx-infra
invoke_unit_tests                    @DataDog/agent-devx-infra
skip-ci-check                        @DataDog/agent-devx-infra
slack_teams_channels_check           @DataDog/agent-devx-infra
lint*                                @DataDog/agent-devx-infra
notify*                              @DataDog/agent-devx-infra

# Deps build
build_clang_*                        @DataDog/ebpf-platform
build_processed_btfhub_archive       @DataDog/ebpf-platform

# Deps fetch
fetch_openjdk                        @DataDog/agent-metric-pipelines

# Source test
# Notifications are handled separately for more fine-grained control on go tests
tests_*                                 @DataDog/multiple
tests_ebpf*                             @DataDog/ebpf-platform
tests_serverless                        @DataDog/serverless
tests_windows_sysprobe*                 @DataDog/windows-kernel-integrations
security_go_generate_check              @DataDog/agent-security
prepare_sysprobe_ebpf_functional_tests* @DataDog/ebpf-platform
prepare_secagent_ebpf_functional_tests* @DataDog/agent-security
protobuf_test                           @DataDog/multiple

# Send count metrics about Golang dependencies
golang_deps_send_count_metrics       @DataDog/agent-runtimes
# Golang dependency diff generation
golang_deps_diff                     @DataDog/ebpf-platform
golang_deps_commenter                @DataDog/ebpf-platform

# Binary build
build_system-probe*                  @DataDog/ebpf-platform
cluster_agent_cloudfoundry-build*    @Datadog/agent-integrations
cluster_agent-build*                 @DataDog/container-integrations
cluster_agent_fips-build*            @DataDog/container-integrations
cws_instrumentation-build*           @DataDog/agent-security
build_serverless*                    @DataDog/serverless
build_windows_container_entrypoint   @DataDog/windows-agent

# Package deps build
generate_minimized_btfs_*            @DataDog/ebpf-platform

# Package build
agent_dmg*                           @DataDog/agent-delivery
datadog-agent-*                      @DataDog/agent-delivery
datadog-ot-agent-*                   @DataDog/agent-delivery
dogstatsd-*                          @DataDog/agent-delivery
installer_*                          @DataDog/agent-delivery
iot-agent-*                          @DataDog/agent-delivery
agent_suse*                          @DataDog/agent-delivery
windows-installer*                   @DataDog/windows-agent
windows_*                            @DataDog/windows-agent
powershell_script_signing            @DataDog/windows-agent
datadog-otel-agent-*                 @DataDog/agent-delivery

# Packaging
agent_deb*                           @DataDog/agent-delivery
dogstatsd_deb*                       @DataDog/agent-delivery
agent_heroku_deb*                    @DataDog/agent-delivery
updater_deb*                         @DataDog/agent-delivery
agent_rpm*                           @DataDog/agent-delivery
iot_agent_rpm*                       @DataDog/agent-delivery
dogstatsd_rpm*                       @DataDog/agent-delivery
iot_agent_deb*                       @DataDog/agent-delivery
iot_agent_suse*                      @DataDog/agent-delivery
dogstatsd_suse*                      @DataDog/agent-delivery
agent_oci*                           @DataDog/agent-delivery
installer_oci*                       @DataDog/agent-delivery
check_pkg_size                       @DataDog/agent-delivery

# Testing package deploy
deploy_deb_testing*                  @DataDog/agent-delivery
deploy_rpm_testing*                  @DataDog/agent-delivery
deploy_suse_rpm_testing*             @DataDog/agent-delivery
deploy_windows_testing*              @DataDog/agent-delivery

# Image build
docker_build*                        @DataDog/agent-delivery

# Image scan
scan_*                               @Datadog/agent-delivery
dca_scan_*                           @Datadog/agent-delivery

# Check deploy
# Do not notify on these jobs, they're expected to fail on duplicate
# deploy pipelines
check_already_deployed_version_*     @DataDog/do-not-notify

# Dev container deploy
dca_dev_branch*                        @Datadog/agent-delivery
dca_dev_master*                        @Datadog/agent-delivery
cws_instrumentation_dev_branch*        @DataDog/agent-security
dev_branch*                            @Datadog/agent-delivery
dev_master*                            @Datadog/agent-delivery
dev_nightly*                           @Datadog/agent-delivery
qa_agent*                              @DataDog/agent-devx-loops
qa_cws_instrumentation*                @DataDog/agent-devx-loops
qa_dca*                                @DataDog/agent-devx-loops
qa_dogstatsd*                          @DataDog/agent-devx-loops

# Internal image deploy
docker_trigger_internal*                     @Datadog/agent-delivery
docker_trigger_cluster_agent_internal*       @Datadog/agent-delivery

# Internal kubernetes deploy
internal_kubernetes_deploy*            @Datadog/agent-delivery

# Deploy packages
deploy_agent*                          @DataDog/agent-delivery
deploy_installer*                      @DataDog/agent-delivery
deploy_packages*                       @DataDog/agent-delivery
deploy_staging*                        @DataDog/agent-delivery
publish_winget*                        @DataDog/windows-agent
powershell_script_signing              @DataDog/windows-agent
windows_bootstrapper_deploy            @DataDog/windows-agent
qa_*_oci                               @DataDog/agent-delivery
qa_installer_script*                   @DataDog/agent-delivery

# Deploy containers
deploy_containers*                     @Datadog/agent-delivery

# Deploy CWS instrumentation
deploy_containers-cws-instrumentation* @DataDog/agent-security

# Trigger release
trigger_manual_prod_release*            @DataDog/agent-delivery
trigger_auto_staging_release*           @DataDog/agent-delivery
generate_windows_gitlab_runner_bump_pr* @DataDog/agent-delivery

# Integration test
integration_tests_windows*    @DataDog/windows-agent
integration_tests_otel        @DataDog/opentelemetry
docker_image_build_otel       @DataDog/opentelemetry
datadog_otel_components_ocb_build  @DataDog/opentelemetry
agent_integration_tests       @DataDog/container-integrations
docker_integration_tests      @DataDog/container-integrations
trace_agent_integration_tests @DataDog/agent-apm

# Functional test
serverless_cold_start_performance-deb_x64      @DataDog/serverless
static_quality_gates                           @DataDog/agent-delivery
oracle*                                        @DataDog/database-monitoring

# E2E
k8s-e2e-*                         @DataDog/container-integrations
k8s-e2e-otlp-*                    @DataDog/opentelemetry
k8s-e2e-cspm-*                    @DataDog/agent-security

# New E2E
e2e_pre_test*                     @DataDog/agent-devx-loops
new-e2e*                          @DataDog/multiple


# Kernel matrix testing
upload_dependencies*              @DataDog/ebpf-platform
upload_minimized_btfs*            @DataDog/ebpf-platform
kmt_*                             @DataDog/ebpf-platform
upload_secagent_tests*            @DataDog/ebpf-platform
upload_sysprobe_tests*            @DataDog/ebpf-platform
notify_ebpf_complexity_changes    @DataDog/ebpf-platform
pull_test_dockers*                @DataDog/universal-service-monitoring

# Single machine performance
single_machine_performance*       @DataDog/single-machine-performance

# Dependency Security
software_composition_analysis*    @DataDog/sdlc-security

<<<<<<< HEAD
# CodeQL
run_codeql_scan                   @DataDog/sdlc-security
=======
# Experiment systemd units
validate_experiment_systemd_units @DataDog/fleet
>>>>>>> aaa32cc9
<|MERGE_RESOLUTION|>--- conflicted
+++ resolved
@@ -170,10 +170,8 @@
 # Dependency Security
 software_composition_analysis*    @DataDog/sdlc-security
 
-<<<<<<< HEAD
 # CodeQL
 run_codeql_scan                   @DataDog/sdlc-security
-=======
+
 # Experiment systemd units
-validate_experiment_systemd_units @DataDog/fleet
->>>>>>> aaa32cc9
+validate_experiment_systemd_units @DataDog/fleet