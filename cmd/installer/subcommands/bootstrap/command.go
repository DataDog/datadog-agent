// Unless explicitly stated otherwise all files in this repository are licensed
// under the Apache License Version 2.0.
// This product includes software developed at Datadog (https://www.datadoghq.com/).
// Copyright 2016-present Datadog, Inc.

// Package bootstrap implements 'installer bootstrap'.
package bootstrap

import (
	"context"
	"errors"
	"fmt"
	"os"
	"path/filepath"
	"strings"
	"time"

	"github.com/go-ini/ini"
	"gopkg.in/DataDog/dd-trace-go.v1/ddtrace/ext"
	"gopkg.in/DataDog/dd-trace-go.v1/ddtrace/tracer"

	"github.com/DataDog/datadog-agent/cmd/agent/common/path"
	"github.com/DataDog/datadog-agent/cmd/installer/command"
	"github.com/DataDog/datadog-agent/comp/core"
	"github.com/DataDog/datadog-agent/comp/core/config"
	"github.com/DataDog/datadog-agent/comp/core/log"
	"github.com/DataDog/datadog-agent/comp/core/log/logimpl"
	"github.com/DataDog/datadog-agent/comp/core/secrets"
	"github.com/DataDog/datadog-agent/comp/core/sysprobeconfig/sysprobeconfigimpl"
	"github.com/DataDog/datadog-agent/comp/updater/telemetry"
	"github.com/DataDog/datadog-agent/comp/updater/telemetry/telemetryimpl"
	"github.com/DataDog/datadog-agent/pkg/installer"
	"github.com/DataDog/datadog-agent/pkg/util/fxutil"

	"github.com/spf13/cobra"
	"go.uber.org/fx"
)

type cliParams struct {
	command.GlobalParams
	url     string
	pkg     string
	version string
}

var (
	installScriptParamsFile = filepath.Join(path.DefaultConfPath, "datadog-installer.ini")
)

type installScriptParams struct {
	Telemetry installScriptTelemetryParams `ini:"telemetry"`
	Features  installScriptFeaturesParams  `ini:"features"`
}

type installScriptTelemetryParams struct {
	TraceID  uint64 `ini:"trace_id"`
	ParentID uint64 `ini:"parent_id"`
	Priority int    `ini:"priority"`
}

type installScriptFeaturesParams struct {
	APMInstrumentation string `ini:"apm_instrumentation"`
}

// Commands returns the bootstrap command
func Commands(global *command.GlobalParams) []*cobra.Command {
	var timeout time.Duration
	var url string
	var pkg string
	var version string
	bootstrapCmd := &cobra.Command{
		Use:   "bootstrap",
		Short: "Bootstraps the package with the first version.",
		Long: `Installs the first version of the package managed by the installer.
		This first version is sent remotely to the agent and can be configured from the UI.
		This command will exit after the first version is installed.`,
		RunE: func(_ *cobra.Command, _ []string) error {
			installScriptParams, err := readInstallScriptParams()
			if err != nil {
				return err
			}
			ctx, cancel := context.WithTimeout(context.Background(), timeout)
			defer cancel()
			return bootstrapFxWrapper(ctx, &cliParams{
				GlobalParams: *global,
				url:          url,
				pkg:          pkg,
				version:      version,
			}, installScriptParams)
		},
	}
	bootstrapCmd.Flags().DurationVarP(&timeout, "timeout", "T", 3*time.Minute, "timeout to bootstrap with")
	bootstrapCmd.Flags().StringVarP(&url, "url", "u", "", "URL to fetch the package from")
	bootstrapCmd.Flags().StringVarP(&pkg, "package", "P", "", "Package name to bootstrap")
	bootstrapCmd.Flags().StringVarP(&version, "version", "V", "latest", "Version to bootstrap")
	return []*cobra.Command{bootstrapCmd}
}

func bootstrapFxWrapper(ctx context.Context, params *cliParams, installScriptParams *installScriptParams) error {
	return fxutil.OneShot(bootstrap,
		fx.Provide(func() context.Context { return ctx }),
		fx.Supply(params),
		fx.Supply(installScriptParams),
		fx.Supply(core.BundleParams{
			ConfigParams:         config.NewAgentParams(params.GlobalParams.ConfFilePath),
			SecretParams:         secrets.NewEnabledParams(),
			SysprobeConfigParams: sysprobeconfigimpl.NewParams(),
			LogParams:            logimpl.ForOneShot("INSTALLER", "info", true),
		}),
		core.Bundle(),
		telemetryimpl.Module(),
	)
}

<<<<<<< HEAD
func bootstrap(ctx context.Context, params *cliParams, config config.Component) error {
	if params.pkg == "" && params.url == "" {
		return installer.Bootstrap(ctx, config)
	}
=======
func bootstrap(ctx context.Context, params *cliParams, installScriptParams *installScriptParams, config config.Component, log log.Component, _ telemetry.Component) error {
>>>>>>> cfdd8e7a
	url := packageURL(config.GetString("site"), params.pkg, params.version)
	if params.url != "" {
		url = params.url
	}
	ctxCarrier := tracer.TextMapCarrier{
		tracer.DefaultTraceIDHeader:  fmt.Sprint(installScriptParams.Telemetry.TraceID),
		tracer.DefaultParentIDHeader: fmt.Sprint(installScriptParams.Telemetry.ParentID),
		tracer.DefaultPriorityHeader: fmt.Sprint(installScriptParams.Telemetry.Priority),
	}
	spanCtx, err := tracer.Extract(ctxCarrier)
	if err != nil {
		log.Errorf("failed to extract span context from install script params: %v", err)
	}
	span, ctx := tracer.StartSpanFromContext(ctx, "cmd/bootstrap", tracer.ChildOf(spanCtx))
	defer span.Finish()
	span.SetTag(ext.ManualKeep, true)
	span.SetTag("params.url", params.url)
	span.SetTag("params.pkg", params.pkg)
	span.SetTag("params.version", params.version)
	span.SetTag("script_params.telemetry.trace_id", installScriptParams.Telemetry.TraceID)
	span.SetTag("script_params.telemetry.span_id", installScriptParams.Telemetry.ParentID)
	span.SetTag("script_params.features.apm_instrumentation", installScriptParams.Features.APMInstrumentation)

	return installer.BootstrapURL(ctx, url, config)
}

func packageURL(site string, pkg string, version string) string {
	if site == "datad0g.com" {
		return stagingPackageURL(pkg, version)
	}
	return prodPackageURL(pkg, version)
}

func stagingPackageURL(pkg string, version string) string {
	return fmt.Sprintf("oci://docker.io/datadog/%s-package-dev:%s", strings.TrimPrefix(pkg, "datadog-"), version)
}

func prodPackageURL(pkg string, version string) string {
	return fmt.Sprintf("oci://public.ecr.aws/datadoghq/%s-package:%s", strings.TrimPrefix(pkg, "datadog-"), version)
}

func readInstallScriptParams() (*installScriptParams, error) {
	params := &installScriptParams{}
	file, err := os.Open(installScriptParamsFile)
	if errors.Is(err, os.ErrNotExist) {
		return params, nil
	}
	if err != nil {
		return nil, fmt.Errorf("failed to open install script params file: %w", err)
	}
	defer file.Close()
	cfg, err := ini.Load(file)
	if err != nil {
		return nil, fmt.Errorf("failed to load install script params file: %w", err)
	}
	err = cfg.MapTo(params)
	if err != nil {
		return nil, fmt.Errorf("failed to map install script params: %w", err)
	}
	return params, nil
}<|MERGE_RESOLUTION|>--- conflicted
+++ resolved
@@ -112,18 +112,7 @@
 	)
 }
 
-<<<<<<< HEAD
-func bootstrap(ctx context.Context, params *cliParams, config config.Component) error {
-	if params.pkg == "" && params.url == "" {
-		return installer.Bootstrap(ctx, config)
-	}
-=======
 func bootstrap(ctx context.Context, params *cliParams, installScriptParams *installScriptParams, config config.Component, log log.Component, _ telemetry.Component) error {
->>>>>>> cfdd8e7a
-	url := packageURL(config.GetString("site"), params.pkg, params.version)
-	if params.url != "" {
-		url = params.url
-	}
 	ctxCarrier := tracer.TextMapCarrier{
 		tracer.DefaultTraceIDHeader:  fmt.Sprint(installScriptParams.Telemetry.TraceID),
 		tracer.DefaultParentIDHeader: fmt.Sprint(installScriptParams.Telemetry.ParentID),
@@ -136,13 +125,21 @@
 	span, ctx := tracer.StartSpanFromContext(ctx, "cmd/bootstrap", tracer.ChildOf(spanCtx))
 	defer span.Finish()
 	span.SetTag(ext.ManualKeep, true)
-	span.SetTag("params.url", params.url)
 	span.SetTag("params.pkg", params.pkg)
 	span.SetTag("params.version", params.version)
 	span.SetTag("script_params.telemetry.trace_id", installScriptParams.Telemetry.TraceID)
 	span.SetTag("script_params.telemetry.span_id", installScriptParams.Telemetry.ParentID)
 	span.SetTag("script_params.features.apm_instrumentation", installScriptParams.Features.APMInstrumentation)
 
+	if params.pkg == "" && params.url == "" {
+		return installer.Bootstrap(ctx, config)
+	}
+
+	url := packageURL(config.GetString("site"), params.pkg, params.version)
+	if params.url != "" {
+		url = params.url
+	}
+	span.SetTag("params.url", params.url)
 	return installer.BootstrapURL(ctx, url, config)
 }
 
