--- conflicted
+++ resolved
@@ -29,15 +29,9 @@
 	err := cmd.Execute()
 	if err != nil {
 		if rootCauseErr := dig.RootCause(err); rootCauseErr != err {
-<<<<<<< HEAD
-			fmt.Fprintln(cmd.ErrOrStderr(), installerErrors.FromErr(rootCauseErr).ToJSON())
-		} else {
-			fmt.Fprintln(cmd.ErrOrStderr(), installerErrors.FromErr(err).ToJSON())
-=======
 			fmt.Fprintln(cmd.ErrOrStderr(), installerErrors.ToJSON(rootCauseErr))
 		} else {
 			fmt.Fprintln(cmd.ErrOrStderr(), installerErrors.ToJSON(err))
->>>>>>> 3db398a4
 		}
 		return -1
 	}
