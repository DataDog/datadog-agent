// Unless explicitly stated otherwise all files in this repository are licensed
// under the Apache License Version 2.0.
// This product includes software developed at Datadog (https://www.datadoghq.com/).
// Copyright 2016-2020 Datadog, Inc.

/*
Package api implements the agent IPC api. Using HTTP
calls, it's possible to communicate with the agent,
sending commands and receiving infos.
*/
package api

import (
	"context"
	"crypto/tls"
	"fmt"
	stdLog "log"
	"net"
	"net/http"
	"strings"

	grpc_auth "github.com/grpc-ecosystem/go-grpc-middleware/auth"
	"github.com/grpc-ecosystem/grpc-gateway/runtime"
	"google.golang.org/grpc"
	"google.golang.org/grpc/credentials"

	"github.com/DataDog/datadog-agent/cmd/agent/api/agent"
	"github.com/DataDog/datadog-agent/cmd/agent/api/check"
	pb "github.com/DataDog/datadog-agent/cmd/agent/api/pb"
	"github.com/DataDog/datadog-agent/pkg/api/util"
	"github.com/DataDog/datadog-agent/pkg/config"
	gorilla "github.com/gorilla/mux"
)

var (
	listener net.Listener
)

// grpcHandlerFunc returns an http.Handler that delegates to grpcServer on incoming gRPC
// connections or otherHandler otherwise. Copied from cockroachdb.
func grpcHandlerFunc(grpcServer *grpc.Server, otherHandler http.Handler) http.Handler {
	return http.HandlerFunc(func(w http.ResponseWriter, r *http.Request) {

		// This is a partial recreation of gRPC's internal checks https://github.com/grpc/grpc-go/pull/514/files#diff-95e9a25b738459a2d3030e1e6fa2a718R61
		if r.ProtoMajor == 2 && strings.Contains(r.Header.Get("Content-Type"), "application/grpc") {
			grpcServer.ServeHTTP(w, r)
		} else {
			otherHandler.ServeHTTP(w, r)
		}
	})
}

// StartServer creates the router and starts the HTTP server
func StartServer() error {

	initializeTLS()

	// get the transport we're going to use under HTTP
	var err error
	listener, err = getListener()
	if err != nil {
		// we use the listener to handle commands for the Agent, there's
		// no way we can recover from this error
		return fmt.Errorf("Unable to create the api server: %v", err)
	}

	err = util.CreateAndSetAuthToken()
	if err != nil {
		return err
	}

	// gRPC server
	mux := http.NewServeMux()
	opts := []grpc.ServerOption{
		grpc.Creds(credentials.NewClientTLSFromCert(tlsCertPool, tlsAddr)),
		grpc.StreamInterceptor(grpc_auth.StreamServerInterceptor(grpcAuth)),
		grpc.UnaryInterceptor(grpc_auth.UnaryServerInterceptor(grpcAuth)),
	}

	s := grpc.NewServer(opts...)
	pb.RegisterAgentServer(s, &server{})
	pb.RegisterAgentSecureServer(s, &serverSecure{})

	dcreds := credentials.NewTLS(&tls.Config{
		ServerName: tlsAddr,
		RootCAs:    tlsCertPool,
	})
	dopts := []grpc.DialOption{grpc.WithTransportCredentials(dcreds)}

	// starting grpc gateway
	ctx := context.Background()
	gwmux := runtime.NewServeMux()
	err = pb.RegisterAgentHandlerFromEndpoint(
		ctx, gwmux, tlsAddr, dopts)
	if err != nil {
		panic(err)
	}

	err = pb.RegisterAgentSecureHandlerFromEndpoint(
		ctx, gwmux, tlsAddr, dopts)
	if err != nil {
		panic(err)
	}

	// Setup multiplexer
	// create the REST HTTP router
	agentMux := gorilla.NewRouter()
	checkMux := gorilla.NewRouter()
	// Validate token for every request
	agentMux.Use(validateToken)
	checkMux.Use(validateToken)

	mux.Handle("/agent/", http.StripPrefix("/agent", agent.SetupHandlers(agentMux)))
	mux.Handle("/check/", http.StripPrefix("/check", check.SetupHandlers(checkMux)))
	mux.Handle("/", gwmux)

	srv := &http.Server{
		Addr:    tlsAddr,
		Handler: grpcHandlerFunc(s, mux),
		// Handler: grpcHandlerFunc(s, r),
		TLSConfig: &tls.Config{
			Certificates: []tls.Certificate{*tlsKeyPair},
			NextProtos:   []string{"h2"},
		},
		ErrorLog: stdLog.New(&config.ErrorLogWriter{
			AdditionalDepth: 5, // Use a stack depth of 5 on top of the default one to get a relevant filename in the stdlib
		}, "Error from the agent http API server: ", 0), // log errors to seelog,
<<<<<<< HEAD
		WriteTimeout: config.Datadog.GetDuration("server_timeout") * time.Second,
		ConnContext: func(ctx context.Context, c net.Conn) context.Context {
			// Store the connection in the context so requests can reference it if needed
			return context.WithValue(ctx, agent.ConnContextKey, c)
		},
=======
		// TODO: WriteTimeout closes gRPC streams every $server_timeout
		// seconds, need to find a solution for that before
		// re-enabling.
		// WriteTimeout: config.Datadog.GetDuration("server_timeout") * time.Second,
>>>>>>> 01506ab3
	}

	tlsListener := tls.NewListener(listener, srv.TLSConfig)

	go srv.Serve(tlsListener) //nolint:errcheck
	return nil
}

// StopServer closes the connection and the server
// stops listening to new commands.
func StopServer() {
	if listener != nil {
		listener.Close()
	}
}

// ServerAddress retruns the server address.
func ServerAddress() *net.TCPAddr {
	return listener.Addr().(*net.TCPAddr)
}<|MERGE_RESOLUTION|>--- conflicted
+++ resolved
@@ -125,18 +125,14 @@
 		ErrorLog: stdLog.New(&config.ErrorLogWriter{
 			AdditionalDepth: 5, // Use a stack depth of 5 on top of the default one to get a relevant filename in the stdlib
 		}, "Error from the agent http API server: ", 0), // log errors to seelog,
-<<<<<<< HEAD
-		WriteTimeout: config.Datadog.GetDuration("server_timeout") * time.Second,
+		// TODO: WriteTimeout closes gRPC streams every $server_timeout
+		// seconds, need to find a solution for that before
+		// re-enabling.
+		// WriteTimeout: config.Datadog.GetDuration("server_timeout") * time.Second,
 		ConnContext: func(ctx context.Context, c net.Conn) context.Context {
 			// Store the connection in the context so requests can reference it if needed
 			return context.WithValue(ctx, agent.ConnContextKey, c)
 		},
-=======
-		// TODO: WriteTimeout closes gRPC streams every $server_timeout
-		// seconds, need to find a solution for that before
-		// re-enabling.
-		// WriteTimeout: config.Datadog.GetDuration("server_timeout") * time.Second,
->>>>>>> 01506ab3
 	}
 
 	tlsListener := tls.NewListener(listener, srv.TLSConfig)
