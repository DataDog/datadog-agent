// Unless explicitly stated otherwise all files in this repository are licensed
// under the Apache License Version 2.0.
// This product includes software developed at Datadog (https://www.datadoghq.com/).
// Copyright 2016-present Datadog, Inc.

/*
Package api implements the agent IPC api. Using HTTP
calls, it's possible to communicate with the agent,
sending commands and receiving infos.
*/
package api

import (
	"context"
	"crypto/tls"
	"fmt"
	stdLog "log"
	"net"
	"net/http"
	"time"

	"github.com/cihub/seelog"
	gorilla "github.com/gorilla/mux"
	grpc_auth "github.com/grpc-ecosystem/go-grpc-middleware/auth"
	"github.com/grpc-ecosystem/grpc-gateway/runtime"
	"google.golang.org/grpc"
	"google.golang.org/grpc/credentials"

	"github.com/DataDog/datadog-agent/cmd/agent/api/internal/agent"
	"github.com/DataDog/datadog-agent/cmd/agent/api/internal/check"
	"github.com/DataDog/datadog-agent/comp/aggregator/demultiplexer"
	"github.com/DataDog/datadog-agent/comp/core/flare"
	"github.com/DataDog/datadog-agent/comp/core/workloadmeta"
	workloadmetaServer "github.com/DataDog/datadog-agent/comp/core/workloadmeta/server"
	"github.com/DataDog/datadog-agent/comp/dogstatsd/replay"
	dogstatsdServer "github.com/DataDog/datadog-agent/comp/dogstatsd/server"
	dogstatsddebug "github.com/DataDog/datadog-agent/comp/dogstatsd/serverDebug"
	logsAgent "github.com/DataDog/datadog-agent/comp/logs/agent"
	"github.com/DataDog/datadog-agent/comp/metadata/host"
	"github.com/DataDog/datadog-agent/comp/metadata/inventoryagent"
	"github.com/DataDog/datadog-agent/comp/metadata/inventoryhost"
	"github.com/DataDog/datadog-agent/pkg/aggregator/sender"
	"github.com/DataDog/datadog-agent/pkg/api/util"
	"github.com/DataDog/datadog-agent/pkg/config"
	remoteconfig "github.com/DataDog/datadog-agent/pkg/config/remote/service"
	pb "github.com/DataDog/datadog-agent/pkg/proto/pbgo/core"
	"github.com/DataDog/datadog-agent/pkg/tagger"
	taggerserver "github.com/DataDog/datadog-agent/pkg/tagger/server"
	grpcutil "github.com/DataDog/datadog-agent/pkg/util/grpc"
	"github.com/DataDog/datadog-agent/pkg/util/optional"
)

var listener net.Listener

// StartServer creates the router and starts the HTTP server
func StartServer(
	configService *remoteconfig.Service,
	flare flare.Component,
	dogstatsdServer dogstatsdServer.Component,
	capture replay.Component,
	serverDebug dogstatsddebug.Component,
	wmeta workloadmeta.Component,
	logsAgent optional.Option[logsAgent.Component],
	senderManager sender.DiagnoseSenderManager,
	hostMetadata host.Component,
	invAgent inventoryagent.Component,
<<<<<<< HEAD
	demux demultiplexer.Component,
=======
	invHost inventoryhost.Component,
>>>>>>> 9ff294de
) error {
	err := initializeTLS()
	if err != nil {
		return fmt.Errorf("unable to initialize TLS: %v", err)
	}

	// get the transport we're going to use under HTTP
	listener, err = getListener()
	if err != nil {
		// we use the listener to handle commands for the Agent, there's
		// no way we can recover from this error
		return fmt.Errorf("Unable to create the api server: %v", err)
	}

	err = util.CreateAndSetAuthToken()
	if err != nil {
		return err
	}

	// gRPC server
	authInterceptor := grpcutil.AuthInterceptor(parseToken)
	opts := []grpc.ServerOption{
		grpc.Creds(credentials.NewClientTLSFromCert(tlsCertPool, tlsAddr)),
		grpc.StreamInterceptor(grpc_auth.StreamServerInterceptor(authInterceptor)),
		grpc.UnaryInterceptor(grpc_auth.UnaryServerInterceptor(authInterceptor)),
	}

	s := grpc.NewServer(opts...)
	pb.RegisterAgentServer(s, &server{})
	pb.RegisterAgentSecureServer(s, &serverSecure{
		configService: configService,
		taggerServer:  taggerserver.NewServer(tagger.GetDefaultTagger()),
		// TODO(components): decide if workloadmetaServer should be componentized itself
		workloadmetaServer: workloadmetaServer.NewServer(wmeta),
		dogstatsdServer:    dogstatsdServer,
		capture:            capture,
	})

	dcreds := credentials.NewTLS(&tls.Config{
		ServerName: tlsAddr,
		RootCAs:    tlsCertPool,
	})
	dopts := []grpc.DialOption{grpc.WithTransportCredentials(dcreds)}

	// starting grpc gateway
	ctx := context.Background()
	gwmux := runtime.NewServeMux()
	err = pb.RegisterAgentHandlerFromEndpoint(
		ctx, gwmux, tlsAddr, dopts)
	if err != nil {
		return fmt.Errorf("error registering agent handler from endpoint %s: %v", tlsAddr, err)
	}

	err = pb.RegisterAgentSecureHandlerFromEndpoint(
		ctx, gwmux, tlsAddr, dopts)
	if err != nil {
		return fmt.Errorf("error registering agent secure handler from endpoint %s: %v", tlsAddr, err)
	}

	// Setup multiplexer
	// create the REST HTTP router
	agentMux := gorilla.NewRouter()
	checkMux := gorilla.NewRouter()
	// Validate token for every request
	agentMux.Use(validateToken)
	checkMux.Use(validateToken)

	mux := http.NewServeMux()
	mux.Handle(
		"/agent/",
		http.StripPrefix("/agent",
			agent.SetupHandlers(
				agentMux,
				flare,
				dogstatsdServer,
				serverDebug,
				wmeta,
				logsAgent,
				senderManager,
				hostMetadata,
				invAgent,
<<<<<<< HEAD
				demux,
=======
				invHost,
>>>>>>> 9ff294de
			)))
	mux.Handle("/check/", http.StripPrefix("/check", check.SetupHandlers(checkMux)))
	mux.Handle("/", gwmux)

	// Use a stack depth of 4 on top of the default one to get a relevant filename in the stdlib
	logWriter, _ := config.NewLogWriter(5, seelog.ErrorLvl)

	srv := grpcutil.NewMuxedGRPCServer(
		tlsAddr,
		&tls.Config{
			Certificates: []tls.Certificate{*tlsKeyPair},
			NextProtos:   []string{"h2"},
			MinVersion:   tls.VersionTLS12,
		},
		s,
		grpcutil.TimeoutHandlerFunc(mux, time.Duration(config.Datadog.GetInt64("server_timeout"))*time.Second),
	)

	srv.ErrorLog = stdLog.New(logWriter, "Error from the agent http API server: ", 0) // log errors to seelog

	tlsListener := tls.NewListener(listener, srv.TLSConfig)

	go srv.Serve(tlsListener) //nolint:errcheck
	return nil
}

// StopServer closes the connection and the server
// stops listening to new commands.
func StopServer() {
	if listener != nil {
		listener.Close()
	}
}

// ServerAddress retruns the server address.
func ServerAddress() *net.TCPAddr {
	return listener.Addr().(*net.TCPAddr)
}<|MERGE_RESOLUTION|>--- conflicted
+++ resolved
@@ -64,11 +64,8 @@
 	senderManager sender.DiagnoseSenderManager,
 	hostMetadata host.Component,
 	invAgent inventoryagent.Component,
-<<<<<<< HEAD
 	demux demultiplexer.Component,
-=======
 	invHost inventoryhost.Component,
->>>>>>> 9ff294de
 ) error {
 	err := initializeTLS()
 	if err != nil {
@@ -150,11 +147,8 @@
 				senderManager,
 				hostMetadata,
 				invAgent,
-<<<<<<< HEAD
 				demux,
-=======
 				invHost,
->>>>>>> 9ff294de
 			)))
 	mux.Handle("/check/", http.StripPrefix("/check", check.SetupHandlers(checkMux)))
 	mux.Handle("/", gwmux)
