// Unless explicitly stated otherwise all files in this repository are licensed
// under the Apache License Version 2.0.
// This product includes software developed at Datadog (https://www.datadoghq.com/).
// Copyright 2016-present Datadog, Inc.

/*
Package api implements the agent IPC api. Using HTTP
calls, it's possible to communicate with the agent,
sending commands and receiving infos.
*/
package api

import (
	"context"
	"fmt"
	"time"

	"google.golang.org/grpc/codes"
	"google.golang.org/grpc/grpclog"
	"google.golang.org/grpc/status"
	"google.golang.org/protobuf/types/known/emptypb"

	workloadmetaServer "github.com/DataDog/datadog-agent/comp/core/workloadmeta/server"

	dsdReplay "github.com/DataDog/datadog-agent/comp/dogstatsd/replay"
	dogstatsdServer "github.com/DataDog/datadog-agent/comp/dogstatsd/server"
	remoteconfig "github.com/DataDog/datadog-agent/pkg/config/remote/service"
	pb "github.com/DataDog/datadog-agent/pkg/proto/pbgo/core"
	"github.com/DataDog/datadog-agent/pkg/tagger"
	"github.com/DataDog/datadog-agent/pkg/tagger/replay"
	taggerserver "github.com/DataDog/datadog-agent/pkg/tagger/server"
	"github.com/DataDog/datadog-agent/pkg/util/grpc"
	"github.com/DataDog/datadog-agent/pkg/util/hostname"
	"github.com/DataDog/datadog-agent/pkg/util/log"
)

type server struct {
	pb.UnimplementedAgentServer
}

type serverSecure struct {
	pb.UnimplementedAgentSecureServer
	taggerServer       *taggerserver.Server
	workloadmetaServer *workloadmetaServer.Server
	configService      *remoteconfig.Service
	dogstatsdServer    dogstatsdServer.Component
	capture            dsdReplay.Component
}

<<<<<<< HEAD
// GetHostname returns the hostname of the host
=======
//nolint:revive // TODO(ASC) Fix revive linter
>>>>>>> 22d5d995
func (s *server) GetHostname(ctx context.Context, in *pb.HostnameRequest) (*pb.HostnameReply, error) {
	h, err := hostname.Get(ctx)
	if err != nil {
		return &pb.HostnameReply{}, err
	}
	return &pb.HostnameReply{Hostname: h}, nil
}

// AuthFuncOverride implements the `grpc_auth.ServiceAuthFuncOverride` interface which allows
// override of the AuthFunc registered with the unary interceptor.
//
// see: https://godoc.org/github.com/grpc-ecosystem/go-grpc-middleware/auth#ServiceAuthFuncOverride
//
//nolint:revive // TODO(ASC) Fix revive linter
func (s *server) AuthFuncOverride(ctx context.Context, fullMethodName string) (context.Context, error) {
	return ctx, nil
}

func (s *serverSecure) TaggerStreamEntities(req *pb.StreamTagsRequest, srv pb.AgentSecure_TaggerStreamEntitiesServer) error {
	return s.taggerServer.TaggerStreamEntities(req, srv)
}

func (s *serverSecure) TaggerFetchEntity(ctx context.Context, req *pb.FetchEntityRequest) (*pb.FetchEntityResponse, error) {
	return s.taggerServer.TaggerFetchEntity(ctx, req)
}

// DogstatsdCaptureTrigger triggers a dogstatsd traffic capture for the
// duration specified in the request. If a capture is already in progress,
// an error response is sent back.
//
//nolint:revive // TODO(ASC) Fix revive linter
func (s *serverSecure) DogstatsdCaptureTrigger(ctx context.Context, req *pb.CaptureTriggerRequest) (*pb.CaptureTriggerResponse, error) {
	d, err := time.ParseDuration(req.GetDuration())
	if err != nil {
		return &pb.CaptureTriggerResponse{}, err
	}

	p, err := s.capture.Start(req.GetPath(), d, req.GetCompressed())
	if err != nil {
		return &pb.CaptureTriggerResponse{}, err
	}

	return &pb.CaptureTriggerResponse{Path: p}, nil
}

// DogstatsdSetTaggerState allows setting a captured tagger state in the
// Tagger facilities. This endpoint is used when traffic replays are in
// progress. An empty state or nil request will result in the Tagger
// capture state being reset to nil.
//
//nolint:revive // TODO(ASC) Fix revive linter
func (s *serverSecure) DogstatsdSetTaggerState(ctx context.Context, req *pb.TaggerState) (*pb.TaggerStateResponse, error) {
	// Reset and return if no state pushed
	if req == nil || req.State == nil {
		log.Debugf("API: empty request or state")
		tagger.ResetCaptureTagger()
		dsdReplay.SetPidMap(nil)
		return &pb.TaggerStateResponse{Loaded: false}, nil
	}

	// FiXME: we should perhaps lock the capture processing while doing this...
	t := replay.NewTagger()
	if t == nil {
		return &pb.TaggerStateResponse{Loaded: false}, fmt.Errorf("unable to instantiate state")
	}
	t.LoadState(req.State)

	log.Debugf("API: setting capture state tagger")
	tagger.SetCaptureTagger(t)
	dsdReplay.SetPidMap(req.PidMap)

	log.Debugf("API: loaded state successfully")

	return &pb.TaggerStateResponse{Loaded: true}, nil
}

var rcNotInitializedErr = status.Error(codes.Unimplemented, "remote configuration service not initialized")

func (s *serverSecure) ClientGetConfigs(ctx context.Context, in *pb.ClientGetConfigsRequest) (*pb.ClientGetConfigsResponse, error) {
	if s.configService == nil {
		log.Debug(rcNotInitializedErr.Error())
		return nil, rcNotInitializedErr
	}
	return s.configService.ClientGetConfigs(ctx, in)
}

//nolint:revive // TODO(ASC) Fix revive linter
func (s *serverSecure) GetConfigState(ctx context.Context, e *emptypb.Empty) (*pb.GetStateConfigResponse, error) {
	if s.configService == nil {
		log.Debug(rcNotInitializedErr.Error())
		return nil, rcNotInitializedErr
	}
	return s.configService.ConfigGetState()
}

// WorkloadmetaStreamEntities streams entities from the workloadmeta store applying the given filter
func (s *serverSecure) WorkloadmetaStreamEntities(in *pb.WorkloadmetaStreamRequest, out pb.AgentSecure_WorkloadmetaStreamEntitiesServer) error {
	return s.workloadmetaServer.StreamEntities(in, out)
}

func init() {
	grpclog.SetLoggerV2(grpc.NewLogger())
}<|MERGE_RESOLUTION|>--- conflicted
+++ resolved
@@ -47,11 +47,9 @@
 	capture            dsdReplay.Component
 }
 
-<<<<<<< HEAD
 // GetHostname returns the hostname of the host
-=======
+//
 //nolint:revive // TODO(ASC) Fix revive linter
->>>>>>> 22d5d995
 func (s *server) GetHostname(ctx context.Context, in *pb.HostnameRequest) (*pb.HostnameReply, error) {
 	h, err := hostname.Get(ctx)
 	if err != nil {
