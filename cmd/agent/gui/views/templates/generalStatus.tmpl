--- conflicted
+++ resolved
@@ -303,7 +303,6 @@
             {{- end }}
             {{- if .inputs }}
             Inputs: {{ range $input := .inputs }}{{$input}} {{ end }}</br>
-<<<<<<< HEAD
             BytesRead: {{ .bytes_read }}</br>
             {{- if .info }}
             Container Info:</br>
@@ -313,8 +312,6 @@
                 {{- end }}
               </span>
             {{- end }}
-=======
->>>>>>> cc2e1026
             {{- end }}
             BytesRead: {{ .bytes_read }}</br>
           {{- end }}
