// Unless explicitly stated otherwise all files in this repository are licensed
// under the Apache License Version 2.0.
// This product includes software developed at Datadog (https://www.datadoghq.com/).
// Copyright 2016-2020 Datadog, Inc.

package commands

import (
	"bytes"
	"encoding/json"
	"errors"
	"fmt"
	"io/ioutil"
	"os"
	"path/filepath"
	"runtime"
	"strconv"
	"strings"
	"time"

	"github.com/fatih/color"
	"github.com/olekukonko/tablewriter"
	"github.com/spf13/cobra"
	"gopkg.in/yaml.v2"

	"github.com/DataDog/datadog-agent/cmd/agent/app/standalone"
	"github.com/DataDog/datadog-agent/cmd/agent/common"
	"github.com/DataDog/datadog-agent/pkg/aggregator"
	"github.com/DataDog/datadog-agent/pkg/autodiscovery"
	"github.com/DataDog/datadog-agent/pkg/autodiscovery/integration"
	"github.com/DataDog/datadog-agent/pkg/collector"
	"github.com/DataDog/datadog-agent/pkg/collector/check"
	"github.com/DataDog/datadog-agent/pkg/config"
	"github.com/DataDog/datadog-agent/pkg/flare"
	"github.com/DataDog/datadog-agent/pkg/metadata"
	"github.com/DataDog/datadog-agent/pkg/serializer"
	"github.com/DataDog/datadog-agent/pkg/status"
	"github.com/DataDog/datadog-agent/pkg/util"
	"github.com/DataDog/datadog-agent/pkg/util/flavor"
)

var (
	checkRate            bool
	checkTimes           int
	checkPause           int
	checkName            string
	checkDelay           int
	logLevel             string
	formatJSON           bool
	formatTable          bool
	breakPoint           string
	fullSketches         bool
	saveFlare            bool
	profileMemory        bool
	profileMemoryDir     string
	profileMemoryFrames  string
	profileMemoryGC      string
	profileMemoryCombine string
	profileMemorySort    string
	profileMemoryLimit   string
	profileMemoryDiff    string
	profileMemoryFilters string
	profileMemoryUnit    string
	profileMemoryVerbose string
)

func setupCmd(cmd *cobra.Command) {
	cmd.Flags().BoolVarP(&checkRate, "check-rate", "r", false, "check rates by running the check twice with a 1sec-pause between the 2 runs")
	cmd.Flags().IntVarP(&checkTimes, "check-times", "t", 1, "number of times to run the check")
	cmd.Flags().IntVar(&checkPause, "pause", 0, "pause between multiple runs of the check, in milliseconds")
	cmd.Flags().StringVarP(&logLevel, "log-level", "l", "", "set the log level (default 'off') (deprecated, use the env var DD_LOG_LEVEL instead)")
	cmd.Flags().IntVarP(&checkDelay, "delay", "d", 100, "delay between running the check and grabbing the metrics in milliseconds")
	cmd.Flags().BoolVarP(&formatJSON, "json", "", false, "format aggregator and check runner output as json")
	cmd.Flags().BoolVarP(&formatTable, "table", "", false, "format aggregator and check runner output as an ascii table")
	cmd.Flags().StringVarP(&breakPoint, "breakpoint", "b", "", "set a breakpoint at a particular line number (Python checks only)")
	cmd.Flags().BoolVarP(&profileMemory, "profile-memory", "m", false, "run the memory profiler (Python checks only)")
	cmd.Flags().BoolVar(&fullSketches, "full-sketches", false, "output sketches with bins information")
	cmd.Flags().BoolVarP(&saveFlare, "flare", "", false, "save check results to the log dir so it may be reported in a flare")
	config.Datadog.BindPFlag("cmd.check.fullsketches", cmd.Flags().Lookup("full-sketches")) //nolint:errcheck

	// Power user flags - mark as hidden
	createHiddenStringFlag(cmd, &profileMemoryDir, "m-dir", "", "an existing directory in which to store memory profiling data, ignoring clean-up")
	createHiddenStringFlag(cmd, &profileMemoryFrames, "m-frames", "", "the number of stack frames to consider")
	createHiddenStringFlag(cmd, &profileMemoryGC, "m-gc", "", "whether or not to run the garbage collector to remove noise")
	createHiddenStringFlag(cmd, &profileMemoryCombine, "m-combine", "", "whether or not to aggregate over all traceback frames")
	createHiddenStringFlag(cmd, &profileMemorySort, "m-sort", "", "what to sort by between: lineno | filename | traceback")
	createHiddenStringFlag(cmd, &profileMemoryLimit, "m-limit", "", "the maximum number of sorted results to show")
	createHiddenStringFlag(cmd, &profileMemoryDiff, "m-diff", "", "how to order diff results between: absolute | positive")
	createHiddenStringFlag(cmd, &profileMemoryFilters, "m-filters", "", "comma-separated list of file path glob patterns to filter by")
	createHiddenStringFlag(cmd, &profileMemoryUnit, "m-unit", "", "the binary unit to represent memory usage (kib, mb, etc.). the default is dynamic")
	createHiddenStringFlag(cmd, &profileMemoryVerbose, "m-verbose", "", "whether or not to include potentially noisy sources")

	cmd.SetArgs([]string{"checkName"})
}

// Check returns a cobra command to run checks
func Check(loggerName config.LoggerName, confFilePath *string, flagNoColor *bool) *cobra.Command {
	cmd := &cobra.Command{
		Use:   "check <check_name>",
		Short: "Run the specified check",
		Long:  `Use this to run a specific check with a specific rate`,
		RunE: func(cmd *cobra.Command, args []string) error {
			configName := ""
			if flavor.GetFlavor() == flavor.ClusterAgent {
				// we'll search for a config file named `datadog-cluster.yaml`
				configName = "datadog-cluster"
			}
			resolvedLogLevel, warnings, err := standalone.SetupCLI(loggerName, *confFilePath, configName, logLevel, "off")
			if err != nil {
				fmt.Printf("Cannot initialize command: %v\n", err)
				return err
			}

			if *flagNoColor {
				color.NoColor = true
			}

			if len(args) != 0 {
				checkName = args[0]
			} else {
				cmd.Help() //nolint:errcheck
				return nil
			}

			hostname, err := util.GetHostname()
			if err != nil {
				fmt.Printf("Cannot get hostname, exiting: %v\n", err)
				return err
			}

			s := serializer.NewSerializer(common.Forwarder)
			// Initializing the aggregator with a flush interval of 0 (which disable the flush goroutine)
			agg := aggregator.InitAggregatorWithFlushInterval(s, hostname, 0)
			common.LoadComponents(config.Datadog.GetString("confd_path"))

			if config.Datadog.GetBool("inventories_enabled") {
				metadata.SetupInventoriesExpvar(common.AC, common.Coll)
			}

			allConfigs := common.AC.GetAllConfigs()

			// make sure the checks in cs are not JMX checks
			for idx := range allConfigs {
				conf := &allConfigs[idx]
				if conf.Name != checkName {
					continue
				}

				if check.IsJMXConfig(*conf) {
					// we'll mimic the check command behavior with JMXFetch by running
					// it with the JSON reporter and the list_with_metrics command.
					fmt.Println("Please consider using the 'jmx' command instead of 'check jmx'")
					selectedChecks := []string{checkName}
					if checkRate {
						if err := standalone.ExecJmxListWithRateMetricsJSON(selectedChecks, resolvedLogLevel); err != nil {
							return fmt.Errorf("while running the jmx check: %v", err)
						}
					} else {
						if err := standalone.ExecJmxListWithMetricsJSON(selectedChecks, resolvedLogLevel); err != nil {
							return fmt.Errorf("while running the jmx check: %v", err)
						}
					}

					instances := []integration.Data{}

					// Retain only non-JMX instances for later
					for _, instance := range conf.Instances {
						if check.IsJMXInstance(conf.Name, instance, conf.InitConfig) {
							continue
						}
						instances = append(instances, instance)
					}

					if len(instances) == 0 {
						fmt.Printf("All instances of '%s' are JMXFetch instances, and have completed running\n", checkName)
						return nil
					}

					conf.Instances = instances
				}
			}

			if profileMemory {
				// If no directory is specified, make a temporary one
				if profileMemoryDir == "" {
					profileMemoryDir, err = ioutil.TempDir("", "datadog-agent-memory-profiler")
					if err != nil {
						return err
					}

					defer func() {
						cleanupErr := os.RemoveAll(profileMemoryDir)
						if cleanupErr != nil {
							fmt.Printf("%s\n", cleanupErr)
						}
					}()
				}

				for idx := range allConfigs {
					conf := &allConfigs[idx]
					if conf.Name != checkName {
						continue
					}

					var data map[string]interface{}

					err = yaml.Unmarshal(conf.InitConfig, &data)
					if err != nil {
						return err
					}

					if data == nil {
						data = make(map[string]interface{})
					}

					data["profile_memory"] = profileMemoryDir
					err = populateMemoryProfileConfig(data)
					if err != nil {
						return err
					}

					y, _ := yaml.Marshal(data)
					conf.InitConfig = y

					break
				}
			} else if breakPoint != "" {
				breakPointLine, err := strconv.Atoi(breakPoint)
				if err != nil {
					fmt.Printf("breakpoint must be an integer\n")
					return err
				}

				for idx := range allConfigs {
					conf := &allConfigs[idx]
					if conf.Name != checkName {
						continue
					}

					var data map[string]interface{}

					err = yaml.Unmarshal(conf.InitConfig, &data)
					if err != nil {
						return err
					}

					if data == nil {
						data = make(map[string]interface{})
					}

					data["set_breakpoint"] = breakPointLine

					y, _ := yaml.Marshal(data)
					conf.InitConfig = y

					break
				}
			}

			cs := collector.GetChecksByNameForConfigs(checkName, allConfigs)

			// something happened while getting the check(s), display some info.
			if len(cs) == 0 {
				for check, error := range autodiscovery.GetConfigErrors() {
					if checkName == check {
						fmt.Fprintln(color.Output, fmt.Sprintf("\n%s: invalid config for %s: %s", color.RedString("Error"), color.YellowString(check), error))
					}
				}
				for check, errors := range collector.GetLoaderErrors() {
					if checkName == check {
						fmt.Fprintln(color.Output, fmt.Sprintf("\n%s: could not load %s:", color.RedString("Error"), color.YellowString(checkName)))
						for loader, error := range errors {
							fmt.Fprintln(color.Output, fmt.Sprintf("* %s: %s", color.YellowString(loader), error))
						}
					}
				}
				for check, warnings := range autodiscovery.GetResolveWarnings() {
					if checkName == check {
						fmt.Fprintln(color.Output, fmt.Sprintf("\n%s: could not resolve %s config:", color.YellowString("Warning"), color.YellowString(check)))
						for _, warning := range warnings {
							fmt.Fprintln(color.Output, fmt.Sprintf("* %s", warning))
						}
					}
				}
				return fmt.Errorf("no valid check found")
			}

			if len(cs) > 1 {
				fmt.Println("Multiple check instances found, running each of them")
			}

			var checkFileOutput bytes.Buffer
			var instancesData []interface{}
			for _, c := range cs {
				s := runCheck(c, agg)

				// Sleep for a while to allow the aggregator to finish ingesting all the metrics/events/sc
				time.Sleep(time.Duration(checkDelay) * time.Millisecond)

				if formatJSON {
					aggregatorData := getMetricsData(agg)
					var collectorData map[string]interface{}

					collectorJSON, _ := status.GetCheckStatusJSON(c, s)
					err = json.Unmarshal(collectorJSON, &collectorData)
					if err != nil {
						return err
					}

					checkRuns := collectorData["runnerStats"].(map[string]interface{})["Checks"].(map[string]interface{})[checkName].(map[string]interface{})

					// There is only one checkID per run so we'll just access that
					var runnerData map[string]interface{}
					for _, checkIDData := range checkRuns {
						runnerData = checkIDData.(map[string]interface{})
						break
					}

					instanceData := map[string]interface{}{
						"aggregator":  aggregatorData,
						"runner":      runnerData,
						"inventories": collectorData["inventories"],
					}
					instancesData = append(instancesData, instanceData)
				} else if profileMemory {
					// Every instance will create its own directory
					instanceID := strings.SplitN(string(c.ID()), ":", 2)[1]
					// Colons can't be part of Windows file paths
					instanceID = strings.Replace(instanceID, ":", "_", -1)
					profileDataDir := filepath.Join(profileMemoryDir, checkName, instanceID)

					snapshotDir := filepath.Join(profileDataDir, "snapshots")
					if _, err := os.Stat(snapshotDir); !os.IsNotExist(err) {
						snapshots, err := ioutil.ReadDir(snapshotDir)
						if err != nil {
							return err
						}

						numSnapshots := len(snapshots)
						if numSnapshots > 0 {
							lastSnapshot := snapshots[numSnapshots-1]
							snapshotContents, err := ioutil.ReadFile(filepath.Join(snapshotDir, lastSnapshot.Name()))
							if err != nil {
								return err
							}

							color.HiWhite(string(snapshotContents))
						} else {
							return fmt.Errorf("no snapshots found in %s", snapshotDir)
						}
					} else {
						return fmt.Errorf("no snapshot data found in %s", profileDataDir)
					}

					diffDir := filepath.Join(profileDataDir, "diffs")
					if _, err := os.Stat(diffDir); !os.IsNotExist(err) {
						diffs, err := ioutil.ReadDir(diffDir)
						if err != nil {
							return err
						}

						numDiffs := len(diffs)
						if numDiffs > 0 {
							lastDiff := diffs[numDiffs-1]
							diffContents, err := ioutil.ReadFile(filepath.Join(diffDir, lastDiff.Name()))
							if err != nil {
								return err
							}

							color.HiCyan(fmt.Sprintf("\n%s\n\n", strings.Repeat("=", 50)))
							color.HiWhite(string(diffContents))
						} else {
							return fmt.Errorf("no diffs found in %s", diffDir)
						}
					} else if !singleCheckRun() {
						return fmt.Errorf("no diff data found in %s", profileDataDir)
					}
				} else {
					printMetrics(agg, &checkFileOutput)
					checkStatus, _ := status.GetCheckStatus(c, s)
					statusString := string(checkStatus)
					fmt.Println(statusString)
					checkFileOutput.WriteString(statusString + "\n")
				}
			}

			if runtime.GOOS == "windows" {
				standalone.PrintWindowsUserWarning("check")
			}

			if formatJSON {
				fmt.Fprintln(color.Output, fmt.Sprintf("=== %s ===", color.BlueString("JSON")))
				checkFileOutput.WriteString("=== JSON ===\n")

				instancesJSON, _ := json.MarshalIndent(instancesData, "", "  ")
				instanceJSONString := string(instancesJSON)

				fmt.Println(instanceJSONString)
				checkFileOutput.WriteString(instanceJSONString + "\n")
			} else if singleCheckRun() {
				if profileMemory {
					color.Yellow("Check has run only once, to collect diff data run the check multiple times with the -t/--check-times flag.")
				} else {
					color.Yellow("Check has run only once, if some metrics are missing you can try again with --check-rate to see any other metric if available.")
				}
			}

			if warnings != nil && warnings.TraceMallocEnabledWithPy2 {
				return errors.New("tracemalloc is enabled but unavailable with python version 2")
			}

			if saveFlare {
				writeCheckToFile(checkName, &checkFileOutput)
			}

			return nil
		},
	}
	setupCmd(cmd)
	return cmd
}

func runCheck(c check.Check, agg *aggregator.BufferedAggregator) *check.Stats {
	s := check.NewStats(c)
	times := checkTimes
	pause := checkPause
	if checkRate {
		if checkTimes > 2 {
			color.Yellow("The check-rate option is overriding check-times to 2")
		}
		if pause > 0 {
			color.Yellow("The check-rate option is overriding pause to 1000ms")
		}
		times = 2
		pause = 1000
	}
	for i := 0; i < times; i++ {
		t0 := time.Now()
		err := c.Run()
		warnings := c.GetWarnings()
		mStats, _ := c.GetMetricStats()
		s.Add(time.Since(t0), err, warnings, mStats)
		if pause > 0 && i < times-1 {
			time.Sleep(time.Duration(pause) * time.Millisecond)
		}
	}

	return s
}

<<<<<<< HEAD
func printMetrics(agg *aggregator.BufferedAggregator) {
=======
func printMetrics(agg *aggregator.BufferedAggregator, checkFileOutput *bytes.Buffer) {
>>>>>>> a3f7bcc4
	series, sketches := agg.GetSeriesAndSketches(time.Now())
	if len(series) != 0 {
		fmt.Fprintln(color.Output, fmt.Sprintf("=== %s ===", color.BlueString("Series")))

		if formatTable {
			headers, data := series.MarshalStrings()
			var buffer bytes.Buffer

			// plain table with no borders
			table := tablewriter.NewWriter(&buffer)
			table.SetHeader(headers)
			table.SetAutoWrapText(false)
			table.SetAutoFormatHeaders(true)
			table.SetHeaderAlignment(tablewriter.ALIGN_LEFT)
			table.SetAlignment(tablewriter.ALIGN_LEFT)
			table.SetCenterSeparator("")
			table.SetColumnSeparator("")
			table.SetRowSeparator("")
			table.SetHeaderLine(false)
			table.SetBorder(false)
			table.SetTablePadding("\t")

			table.AppendBulk(data)
			table.Render()
			fmt.Println(buffer.String())
			checkFileOutput.WriteString(buffer.String() + "\n")
		} else {
			j, _ := json.MarshalIndent(series, "", "  ")
			fmt.Println(string(j))
			checkFileOutput.WriteString(string(j) + "\n")
		}
	}
	if len(sketches) != 0 {
		fmt.Fprintln(color.Output, fmt.Sprintf("=== %s ===", color.BlueString("Sketches")))
		j, _ := json.MarshalIndent(sketches, "", "  ")
		fmt.Println(string(j))
		checkFileOutput.WriteString(string(j) + "\n")
	}

	serviceChecks := agg.GetServiceChecks()
	if len(serviceChecks) != 0 {
		fmt.Fprintln(color.Output, fmt.Sprintf("=== %s ===", color.BlueString("Service Checks")))

		if formatTable {
			headers, data := serviceChecks.MarshalStrings()
			var buffer bytes.Buffer

			// plain table with no borders
			table := tablewriter.NewWriter(&buffer)
			table.SetHeader(headers)
			table.SetAutoWrapText(false)
			table.SetAutoFormatHeaders(true)
			table.SetHeaderAlignment(tablewriter.ALIGN_LEFT)
			table.SetAlignment(tablewriter.ALIGN_LEFT)
			table.SetCenterSeparator("")
			table.SetColumnSeparator("")
			table.SetRowSeparator("")
			table.SetHeaderLine(false)
			table.SetBorder(false)
			table.SetTablePadding("\t")

			table.AppendBulk(data)
			table.Render()
			fmt.Println(buffer.String())
			checkFileOutput.WriteString(buffer.String() + "\n")
		} else {
			j, _ := json.MarshalIndent(serviceChecks, "", "  ")
			fmt.Println(string(j))
			checkFileOutput.WriteString(string(j) + "\n")
		}
	}

	events := agg.GetEvents()
	if len(events) != 0 {
		fmt.Fprintln(color.Output, fmt.Sprintf("=== %s ===", color.BlueString("Events")))
		checkFileOutput.WriteString("=== Events ===\n")
		j, _ := json.MarshalIndent(events, "", "  ")
		fmt.Println(string(j))
		checkFileOutput.WriteString(string(j) + "\n")
	}
}

func writeCheckToFile(checkName string, checkFileOutput *bytes.Buffer) {
	_ = os.Mkdir(common.DefaultCheckFlareDirectory, os.ModeDir)

	// Windows cannot accept ":" in file names
	filenameSafeTimeStamp := strings.ReplaceAll(time.Now().Format(time.RFC3339), ":", "_")
	flarePath := filepath.Join(common.DefaultCheckFlareDirectory, "check_"+checkName+"_"+filenameSafeTimeStamp+".log")

	w, err := flare.NewRedactingWriter(flarePath, os.ModePerm, true)
	if err != nil {
		fmt.Println("Error while writing the check file:", err)
		return
	}
	defer w.Close()

	_, err = w.Write(checkFileOutput.Bytes())

	if err != nil {
		fmt.Println("Error while writing the check file (is the location writable by the dd-agent user?):", err)
	} else {
		fmt.Println("check written to:", flarePath)
	}
}

func getMetricsData(agg *aggregator.BufferedAggregator) map[string]interface{} {
	aggData := make(map[string]interface{})

	series, sketches := agg.GetSeriesAndSketches(time.Now())
	if len(series) != 0 {
		// Workaround to get the raw sequence of metrics, see:
		// https://github.com/DataDog/datadog-agent/blob/b2d9527ec0ec0eba1a7ae64585df443c5b761610/pkg/metrics/series.go#L109-L122
		var data map[string]interface{}
		sj, _ := json.Marshal(series)
		json.Unmarshal(sj, &data) //nolint:errcheck

		aggData["metrics"] = data["series"]
	}
	if len(sketches) != 0 {
		aggData["sketches"] = sketches
	}

	serviceChecks := agg.GetServiceChecks()
	if len(serviceChecks) != 0 {
		aggData["service_checks"] = serviceChecks
	}

	events := agg.GetEvents()
	if len(events) != 0 {
		aggData["events"] = events
	}

	return aggData
}

func singleCheckRun() bool {
	return checkRate == false && checkTimes < 2
}

func createHiddenStringFlag(cmd *cobra.Command, p *string, name string, value string, usage string) {
	cmd.Flags().StringVar(p, name, value, usage)
	cmd.Flags().MarkHidden(name) //nolint:errcheck
}

func populateMemoryProfileConfig(initConfig map[string]interface{}) error {
	if profileMemoryFrames != "" {
		profileMemoryFrames, err := strconv.Atoi(profileMemoryFrames)
		if err != nil {
			return fmt.Errorf("--m-frames must be an integer")
		}
		initConfig["profile_memory_frames"] = profileMemoryFrames
	}

	if profileMemoryGC != "" {
		profileMemoryGC, err := strconv.Atoi(profileMemoryGC)
		if err != nil {
			return fmt.Errorf("--m-gc must be an integer")
		}

		initConfig["profile_memory_gc"] = profileMemoryGC
	}

	if profileMemoryCombine != "" {
		profileMemoryCombine, err := strconv.Atoi(profileMemoryCombine)
		if err != nil {
			return fmt.Errorf("--m-combine must be an integer")
		}

		if profileMemoryCombine != 0 && profileMemorySort == "traceback" {
			return fmt.Errorf("--m-combine cannot be sorted (--m-sort) by traceback")
		}

		initConfig["profile_memory_combine"] = profileMemoryCombine
	}

	if profileMemorySort != "" {
		if profileMemorySort != "lineno" && profileMemorySort != "filename" && profileMemorySort != "traceback" {
			return fmt.Errorf("--m-sort must one of: lineno | filename | traceback")
		}
		initConfig["profile_memory_sort"] = profileMemorySort
	}

	if profileMemoryLimit != "" {
		profileMemoryLimit, err := strconv.Atoi(profileMemoryLimit)
		if err != nil {
			return fmt.Errorf("--m-limit must be an integer")
		}
		initConfig["profile_memory_limit"] = profileMemoryLimit
	}

	if profileMemoryDiff != "" {
		if profileMemoryDiff != "absolute" && profileMemoryDiff != "positive" {
			return fmt.Errorf("--m-diff must one of: absolute | positive")
		}
		initConfig["profile_memory_diff"] = profileMemoryDiff
	}

	if profileMemoryFilters != "" {
		initConfig["profile_memory_filters"] = profileMemoryFilters
	}

	if profileMemoryUnit != "" {
		initConfig["profile_memory_unit"] = profileMemoryUnit
	}

	if profileMemoryVerbose != "" {
		profileMemoryVerbose, err := strconv.Atoi(profileMemoryVerbose)
		if err != nil {
			return fmt.Errorf("--m-verbose must be an integer")
		}
		initConfig["profile_memory_verbose"] = profileMemoryVerbose
	}

	return nil
}<|MERGE_RESOLUTION|>--- conflicted
+++ resolved
@@ -448,11 +448,7 @@
 	return s
 }
 
-<<<<<<< HEAD
-func printMetrics(agg *aggregator.BufferedAggregator) {
-=======
 func printMetrics(agg *aggregator.BufferedAggregator, checkFileOutput *bytes.Buffer) {
->>>>>>> a3f7bcc4
 	series, sketches := agg.GetSeriesAndSketches(time.Now())
 	if len(series) != 0 {
 		fmt.Fprintln(color.Output, fmt.Sprintf("=== %s ===", color.BlueString("Series")))
