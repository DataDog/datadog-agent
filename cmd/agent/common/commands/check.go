--- conflicted
+++ resolved
@@ -133,14 +133,6 @@
 				return err
 			}
 
-<<<<<<< HEAD
-			// use the "noop" forwarder because we want the events to be buffered in memory instead of being flushed to the intake
-			eventPlatformForwarder := epforwarder.NewNoopEventPlatformForwarder()
-			eventPlatformForwarder.Start()
-
-			s := serializer.NewSerializer(common.Forwarder, nil, nil)
-=======
->>>>>>> 6a1a6a3a
 			// Initializing the aggregator with a flush interval of 0 (which disable the flush goroutine)
 			opts := aggregator.DefaultDemultiplexerOptions(nil)
 			opts.FlushInterval = 0
