--- conflicted
+++ resolved
@@ -11,98 +11,6 @@
 	"github.com/DataDog/datadog-agent/pkg/config"
 )
 
-<<<<<<< HEAD
-// SetupAutoConfig configures the global AutoConfig:
-//   1. add the configuration providers
-//   2. add the check loaders
-func SetupAutoConfig(confdPath string) {
-	// setup docker (for now we enable everything, we might add more option if needed)
-	docker.InitDockerUtil(&docker.Config{
-		CacheDuration:  10 * time.Second,
-		CollectNetwork: true,
-		Whitelist:      config.Datadog.GetStringSlice("ac_include"),
-		Blacklist:      config.Datadog.GetStringSlice("ac_exclude"),
-	})
-
-	// start tagging system for containers
-	err := tagger.Init()
-	if err != nil {
-		fmt.Printf("Unable to start tagging system: %s", err)
-	}
-
-	// create the Collector instance and start all the components
-	// NOTICE: this will also setup the Python environment
-	Coll = collector.NewCollector(GetPythonPaths()...)
-
-	// create the Autoconfig instance
-	AC = autodiscovery.NewAutoConfig(Coll)
-
-	// add the check loaders
-	for _, loader := range loaders.LoaderCatalog() {
-		AC.AddLoader(loader)
-		log.Debugf("Added %s to AutoConfig", loader)
-	}
-
-	// Add the configuration providers
-	// File Provider is hardocded and always enabled
-	confSearchPaths := []string{
-		confdPath,
-		filepath.Join(GetDistPath(), "conf.d"),
-	}
-	AC.AddProvider(providers.NewFileConfigProvider(confSearchPaths), false)
-
-	// Register additional configuration providers
-	var CP []config.ConfigurationProviders
-	err = config.Datadog.UnmarshalKey("config_providers", &CP)
-	if err == nil {
-		for _, cp := range CP {
-			factory, found := providers.ProviderCatalog[cp.Name]
-			if found {
-				configProvider, err := factory(cp)
-				if err == nil {
-					AC.AddProvider(configProvider, cp.Polling)
-					log.Infof("Registering %s config provider", cp.Name)
-				} else {
-					log.Errorf("Error while adding config provider %v: %v", cp.Name, err)
-				}
-			} else {
-				log.Errorf("Unable to find this provider in the catalog: %v", cp.Name)
-			}
-		}
-	} else {
-		log.Errorf("Error while reading 'config_providers' settings: %v", err)
-	}
-
-	// Autodiscovery listeners
-	// for now, no need to implement a registry of available listeners since we
-	// have only docker
-	var Listeners []config.Listeners
-	if err = config.Datadog.UnmarshalKey("listeners", &Listeners); err == nil {
-		for _, l := range Listeners {
-			if l.Name == "docker" {
-				docker, err := listeners.NewDockerListener()
-				if err != nil {
-					log.Errorf("Failed to create a Docker listener. Is Docker accessible by the agent? %s", err)
-				} else {
-					AC.AddListener(docker)
-				}
-				break
-			}
-		}
-	}
-}
-
-// StartAutoConfig starts the autoconfig:
-//   1. start polling the providers
-//   2. load all the configurations available at startup
-//   3. run all the Checks for each configuration found
-func StartAutoConfig() {
-	AC.StartPolling()
-	AC.LoadAndRun()
-}
-
-=======
->>>>>>> f049761e
 // SetupConfig fires up the configuration system
 func SetupConfig(confFilePath string) error {
 	// set the paths where a config file is expected
