// Unless explicitly stated otherwise all files in this repository are licensed
// under the Apache License Version 2.0.
// This product includes software developed at Datadog (https://www.datadoghq.com/).
// Copyright 2016-present Datadog, Inc.

// Package common provides a set of common symbols needed by different packages,
// to avoid circular dependencies.
package common

import (
	"encoding/json"
	"fmt"
	"net/http"
	"path/filepath"

	"github.com/DataDog/datadog-agent/cmd/agent/common/path"
	"github.com/DataDog/datadog-agent/pkg/api/util"
	"github.com/DataDog/datadog-agent/pkg/config"
	"github.com/DataDog/datadog-agent/pkg/config/settings"
	settingshttp "github.com/DataDog/datadog-agent/pkg/config/settings/http"
	"github.com/DataDog/datadog-agent/pkg/version"
)

var (
<<<<<<< HEAD
	// MetadataScheduler is responsible to orchestrate metadata collection
	MetadataScheduler *metadata.Scheduler
=======
	// ExpvarServer is the global expvar server
	ExpvarServer *http.Server
>>>>>>> 866d753a
)

// GetPythonPaths returns the paths (in order of precedence) from where the agent
// should load python modules and checks
func GetPythonPaths() []string {
	// wheels install in default site - already in sys.path; takes precedence over any additional location
	return []string{
		path.GetDistPath(), // common modules are shipped in the dist path directly or under the "checks/" sub-dir
		path.PyChecksPath,  // integrations-core legacy checks
		filepath.Join(path.GetDistPath(), "checks.d"),  // custom checks in the "checks.d/" sub-dir of the dist path
		config.Datadog.GetString("additional_checksd"), // custom checks, least precedent check location
	}
}

// GetVersion returns the version of the agent in a http response json
func GetVersion(w http.ResponseWriter, _ *http.Request) {
	w.Header().Set("Content-Type", "application/json")
	av, _ := version.Agent()
	j, _ := json.Marshal(av)
	w.Write(j)
}

// NewSettingsClient returns a configured runtime settings client.
func NewSettingsClient() (settings.Client, error) {
	ipcAddress, err := config.GetIPCAddress()
	if err != nil {
		return nil, err
	}
	hc := util.GetClient(false)
	return settingshttp.NewClient(hc, fmt.Sprintf("https://%v:%v/agent/config", ipcAddress, config.Datadog.GetInt("cmd_port")), "agent", settingshttp.NewHTTPClientOptions(util.LeaveConnectionOpen)), nil
}<|MERGE_RESOLUTION|>--- conflicted
+++ resolved
@@ -19,16 +19,6 @@
 	"github.com/DataDog/datadog-agent/pkg/config/settings"
 	settingshttp "github.com/DataDog/datadog-agent/pkg/config/settings/http"
 	"github.com/DataDog/datadog-agent/pkg/version"
-)
-
-var (
-<<<<<<< HEAD
-	// MetadataScheduler is responsible to orchestrate metadata collection
-	MetadataScheduler *metadata.Scheduler
-=======
-	// ExpvarServer is the global expvar server
-	ExpvarServer *http.Server
->>>>>>> 866d753a
 )
 
 // GetPythonPaths returns the paths (in order of precedence) from where the agent
