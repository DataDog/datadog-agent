--- conflicted
+++ resolved
@@ -14,10 +14,7 @@
 )
 
 const defaultConfPath = "c:\\programdata\\datadog"
-<<<<<<< HEAD
-=======
 const defaultLogPath = "c:\\programdata\\datadog\\logs\\agent.log"
->>>>>>> 631086db
 
 // EnableLoggingToFile -- set up logging to file
 func EnableLoggingToFile() {
