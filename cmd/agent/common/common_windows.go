// Unless explicitly stated otherwise all files in this repository are licensed
// under the Apache License Version 2.0.
// This product includes software developed at Datadog (https://www.datadoghq.com/).
// Copyright 2018 Datadog, Inc.

package common

import (
	"fmt"
	"io/ioutil"
	"net/url"
	"os"
	"strconv"
	"strings"

	"path/filepath"

	"github.com/DataDog/datadog-agent/pkg/config"

	"github.com/DataDog/datadog-agent/pkg/util/log"
	"github.com/DataDog/datadog-agent/pkg/util/winutil"
	"github.com/cihub/seelog"
	"golang.org/x/sys/windows/registry"
	yaml "gopkg.in/yaml.v2"
)

var (
	// PyChecksPath holds the path to the python checks from integrations-core shipped with the agent
	PyChecksPath = filepath.Join(_here, "..", "checks.d")
	distPath     string
	// ViewsPath holds the path to the folder containing the GUI support files
	viewsPath   string
	enabledVals = map[string]bool{"yes": true, "true": true, "1": true,
		"no": false, "false": false, "0": false}
	subServices = map[string]string{"logs_enabled": "logs_enabled",
		"apm_enabled":     "apm_config.enabled",
		"process_enabled": "process_config.enabled"}
)

var (
	// DefaultConfPath points to the folder containing datadog.yaml
	DefaultConfPath = "c:\\programdata\\datadog"
	// DefaultLogFile points to the log file that will be used if not configured
	DefaultLogFile = "c:\\programdata\\datadog\\logs\\agent.log"
	// DefaultDCALogFile points to the log file that will be used if not configured
	DefaultDCALogFile = "c:\\programdata\\datadog\\logs\\cluster-agent.log"
)

func init() {
	pd, err := winutil.GetProgramDataDir()
	if err == nil {
		DefaultConfPath = filepath.Join(pd, "Datadog")
		DefaultLogFile = filepath.Join(pd, "Datadog", "logs", "agent.log")
		DefaultDCALogFile = filepath.Join(pd, "Datadog", "logs", "cluster-agent.log")
	} else {
		winutil.LogEventViewer(config.ServiceName, 0x8000000F, DefaultConfPath)
	}
}

// EnableLoggingToFile -- set up logging to file
func EnableLoggingToFile() {
	seeConfig := `
<seelog>
	<outputs>
		<rollingfile type="size" filename="c:\\ProgramData\\DataDog\\Logs\\agent.log" maxsize="1000000" maxrolls="2" />
	</outputs>
</seelog>`
	logger, _ := seelog.LoggerFromConfigAsBytes([]byte(seeConfig))
	log.ReplaceLogger(logger)
}

func getInstallPath() string {
	// fetch the installation path from the registry
	installpath := filepath.Join(_here, "..")
	var s string
	k, err := registry.OpenKey(registry.LOCAL_MACHINE, `SOFTWARE\DataDog\Datadog Agent`, registry.QUERY_VALUE)
	if err != nil {
		log.Warn("Failed to open registry key %s", err)
	} else {
		defer k.Close()
		s, _, err = k.GetStringValue("InstallPath")
		if err != nil {
			log.Warn("Installpath not found in registry %s", err)
		}
	}
	// if unable to figure out the install path from the registry,
	// just compute it relative to the executable.
	if s == "" {
		s = installpath
	}
	return s
}

// GetDistPath returns the fully qualified path to the 'dist' directory
func GetDistPath() string {
	if len(distPath) == 0 {
		var s string
		if s = getInstallPath(); s == "" {
			return ""
		}
		distPath = filepath.Join(s, `bin/agent/dist`)
	}
	return distPath
}

// GetViewsPath returns the fully qualified path to the GUI's 'views' directory
func GetViewsPath() string {
	if len(viewsPath) == 0 {
		var s string
		if s = getInstallPath(); s == "" {
			return ""
		}
		viewsPath = filepath.Join(s, "bin", "agent", "dist", "views")
		log.Debug("ViewsPath is now %s", viewsPath)
	}
	return viewsPath
}

// CheckAndUpgradeConfig checks to see if there's an old datadog.conf, and if
// datadog.yaml is either missing or incomplete (no API key).  If so, upgrade it
func CheckAndUpgradeConfig() error {
	datadogConfPath := filepath.Join(DefaultConfPath, "datadog.conf")
	if _, err := os.Stat(datadogConfPath); os.IsNotExist(err) {
		log.Debug("Previous config file not found, not upgrading")
		return nil
	}
	config.Datadog.AddConfigPath(DefaultConfPath)
	err := config.Load()
	if err == nil {
		// was able to read config, check for api key
		if config.Datadog.GetString("api_key") != "" {
			log.Debug("Datadog.yaml found, and API key present.  Not upgrading config")
			return nil
		}
	}
	return ImportConfig(DefaultConfPath, DefaultConfPath, false)
}

// ImportRegistryConfig imports settings from Windows registry into datadog.yaml
func ImportRegistryConfig() error {

	k, err := registry.OpenKey(registry.LOCAL_MACHINE,
		"SOFTWARE\\Datadog\\Datadog Agent",
		registry.ALL_ACCESS)
	if err != nil {
		if err == registry.ErrNotExist {
			log.Debug("Windows installation key not found, not updating config")
			return nil
		}
		// otherwise, unexpected error
		log.Warn("Unexpected error getting registry config %s", err.Error())
		return err
	}
	defer k.Close()

	err = SetupConfig("")
	if err != nil {
		return fmt.Errorf("unable to set up global agent configuration: %v", err)
	}

	// store the current datadog.yaml path
	datadogYamlPath := config.Datadog.ConfigFileUsed()

	if config.Datadog.GetString("api_key") != "" {
		return fmt.Errorf("%s seems to contain a valid configuration, not overwriting config",
			datadogYamlPath)
	}

	overrides := make(map[string]interface{})

	var val string

	if val, _, err = k.GetStringValue("api_key"); err == nil {
		overrides["api_key"] = val
		log.Debug("Setting API key")
	} else {
		log.Debug("API key not found, not setting")
	}
	if val, _, err = k.GetStringValue("tags"); err == nil {
		overrides["tags"] = strings.Split(val, ",")
		log.Debugf("Setting tags %s", val)
	} else {
		log.Debug("Tags not found, not setting")
	}
	if val, _, err = k.GetStringValue("hostname"); err == nil {
		overrides["hostname"] = val
		log.Debugf("Setting hostname %s", val)
	} else {
		log.Debug("hostname not found in registry: using default value")
	}
	if val, _, err = k.GetStringValue("cmd_port"); err == nil && val != "" {
		cmdPortInt, err := strconv.Atoi(val)
		if err != nil {
			log.Warnf("Not setting api port, invalid configuration %s %v", val, err)
		} else if cmdPortInt <= 0 || cmdPortInt > 65534 {
			log.Warnf("Not setting api port, invalid configuration %s", val)
		} else {
			overrides["cmd_port"] = cmdPortInt
			log.Debugf("Setting cmd_port  %d", cmdPortInt)
		}
	} else {
		log.Debug("cmd_port not found, not setting")
	}
	for key, cfg := range subServices {
		if val, _, err = k.GetStringValue(key); err == nil {
			val = strings.ToLower(val)
			if enabled, ok := enabledVals[val]; ok {
				// some of the entries require booleans, some
				// of the entries require strings.
				if enabled {
					switch cfg {
					case "logs_enabled":
						overrides[cfg] = true
					case "apm_config.enabled":
						overrides[cfg] = true
					case "process_config.enabled":
						overrides[cfg] = "true"
					}
					log.Debugf("Setting %s to true", cfg)
				} else {
					switch cfg {
					case "logs_enabled":
						overrides[cfg] = false
					case "apm_config.enabled":
						overrides[cfg] = false
					case "process_config.enabled":
<<<<<<< HEAD
						overrides[cfg] = "false"
=======
						config.Datadog.Set(cfg, "disabled")
>>>>>>> 0c6202f6
					}
					log.Debugf("Setting %s to false", cfg)
				}
			} else {
				log.Warnf("Unknown setting %s = %s", key, val)
			}
		}
	}
	if val, _, err = k.GetStringValue("proxy_host"); err == nil && val != "" {
		var u *url.URL
		if u, err = url.Parse(val); err != nil {
			log.Warnf("unable to import value of settings 'proxy_host': %v", err)
		} else {
			// set scheme if missing
			if u.Scheme == "" {
				u, _ = url.Parse("http://" + val)
			}
			if val, _, err = k.GetStringValue("proxy_port"); err == nil && val != "" {
				u.Host = u.Host + ":" + val
			}
			if user, _, _ := k.GetStringValue("proxy_user"); err == nil && user != "" {
				if pass, _, _ := k.GetStringValue("proxy_password"); err == nil && pass != "" {
					u.User = url.UserPassword(user, pass)
				} else {
					u.User = url.User(user)
				}
			}
		}
		proxyMap := make(map[string]string)
		proxyMap["http"] = u.String()
		proxyMap["https"] = u.String()
		overrides["proxy"] = proxyMap
	} else {
		log.Debug("proxy key not found, not setting proxy config")
	}
	if val, _, err = k.GetStringValue("site"); err == nil && val != "" {
		overrides["site"] = val
		log.Debugf("Setting site to %s", val)
	}
	if val, _, err = k.GetStringValue("dd_url"); err == nil && val != "" {
		overrides["dd_url"] = val
		log.Debugf("Setting dd_url to %s", val)
	}
	if val, _, err = k.GetStringValue("logs_dd_url"); err == nil && val != "" {
		overrides["logs_dd_url"] = val
		log.Debugf("Setting logs_config.dd_url to %s", val)
	}
	if val, _, err = k.GetStringValue("process_dd_url"); err == nil && val != "" {
		overrides["process_config.process_dd_url"] = val
		log.Debugf("Setting process_config.process_dd_url to %s", val)
	}
	if val, _, err = k.GetStringValue("trace_dd_url"); err == nil && val != "" {
		overrides["apm_config.apm_dd_url"] = val
		log.Debugf("Setting apm_config.apm_dd_url to %s", val)
	}

	// apply overrides to the config
	config.SetOverrides(overrides)

	// build the global agent configuration
	err = SetupConfig("")
	if err != nil {
		return fmt.Errorf("unable to set up global agent configuration: %v", err)
	}

	// dump the current configuration to datadog.yaml
	b, err := yaml.Marshal(config.Datadog.AllSettings())
	if err != nil {
		log.Errorf("unable to unmarshal config to YAML: %v", err)
		return fmt.Errorf("unable to unmarshal config to YAML: %v", err)
	}
	// file permissions will be used only to create the file if doesn't exist,
	// please note on Windows such permissions have no effect.
	if err = ioutil.WriteFile(datadogYamlPath, b, 0640); err != nil {
		log.Errorf("unable to unmarshal config to %s: %v", datadogYamlPath, err)
		return fmt.Errorf("unable to unmarshal config to %s: %v", datadogYamlPath, err)
	}

	valuenames := []string{"api_key", "tags", "hostname",
		"proxy_host", "proxy_port", "proxy_user", "proxy_password", "cmd_port"}
	for _, valuename := range valuenames {
		k.DeleteValue(valuename)
	}
	for valuename := range subServices {
		k.DeleteValue(valuename)
	}
	log.Debugf("Successfully wrote the config into %s\n", datadogYamlPath)

	return nil
}<|MERGE_RESOLUTION|>--- conflicted
+++ resolved
@@ -224,11 +224,7 @@
 					case "apm_config.enabled":
 						overrides[cfg] = false
 					case "process_config.enabled":
-<<<<<<< HEAD
-						overrides[cfg] = "false"
-=======
-						config.Datadog.Set(cfg, "disabled")
->>>>>>> 0c6202f6
+						overrides[cfg] = "disabled"
 					}
 					log.Debugf("Setting %s to false", cfg)
 				}
