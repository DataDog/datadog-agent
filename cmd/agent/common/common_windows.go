--- conflicted
+++ resolved
@@ -68,8 +68,6 @@
 	return distPath
 }
 
-<<<<<<< HEAD
-=======
 // CheckAndUpgradeConfig checks to see if there's an old datadog.conf, and if
 // datadog.yaml is either missing or incomplete (no API key).  If so, upgrade it
 func CheckAndUpgradeConfig() error {
@@ -90,7 +88,6 @@
 	return ImportConfig(DefaultConfPath, DefaultConfPath, false)
 }
 
->>>>>>> b09898b4
 // ImportRegistryConfig imports settings from Windows registry into datadog.yaml
 func ImportRegistryConfig() error {
 
