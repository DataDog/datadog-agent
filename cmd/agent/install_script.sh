#!/bin/bash
# (C) Datadog, Inc. 2010-2016
# All rights reserved
# Licensed under Simplified BSD License (see LICENSE)
# Datadog Agent installation script: install and set up the Agent on supported Linux distributions
# using the package manager and Datadog repositories.

set -e
logfile="ddagent-install.log"
gist_request=/tmp/agent-gist-request.tmp
gist_response=/tmp/agent-gist-response.tmp

LEGACY_ETCDIR="/etc/dd-agent"
LEGACY_CONF="$LEGACY_ETCDIR/datadog.conf"
ETCDIR="/etc/datadog-agent"
CONF="$ETCDIR/datadog.yaml"

if [ $(command -v curl) ]; then
    dl_cmd="curl -f"
else
    dl_cmd="wget --quiet"
fi

# Set up a named pipe for logging
npipe=/tmp/$$.tmp
mknod $npipe p

# Log all output to a log for error checking
tee <$npipe $logfile &
exec 1>&-
exec 1>$npipe 2>&1
trap "rm -f $npipe" EXIT


function on_error() {
    printf "\033[31m$ERROR_MESSAGE
It looks like you hit an issue when trying to install the Agent.

Troubleshooting and basic usage information for the Agent are available at:

    https://docs.datadoghq.com/agent/basic_agent_usage/

If you're still having problems, please send an email to support@datadoghq.com
with the contents of ddagent-install.log and we'll do our very best to help you
solve your problem.\n\033[0m\n"
}
trap on_error ERR

if [ -n "$DD_HOSTNAME" ]; then
    dd_hostname=$DD_HOSTNAME
fi

if [ -n "$DD_API_KEY" ]; then
    apikey=$DD_API_KEY
fi

no_start=
if [ -n "$DD_INSTALL_ONLY" ]; then
    no_start=true
fi

# comma-separated list of tags
if [ -n "$DD_HOST_TAGS" ]; then
    host_tags=$DD_HOST_TAGS
fi

if [ -n "$REPO_URL" ]; then
  repo_url=$REPO_URL
else
  repo_url="datadoghq.com"
fi

dd_upgrade=
if [ -n "$DD_UPGRADE" ]; then
  dd_upgrade=$DD_UPGRADE
fi

if [ ! $apikey ]; then
  # if it's an upgrade, then we will use the transition script
  if [ ! $dd_upgrade ]; then
    printf "\033[31mAPI key not available in DD_API_KEY environment variable.\033[0m\n"
    exit 1;
  fi
fi

# OS/Distro Detection
# Try lsb_release, fallback with /etc/issue then uname command
KNOWN_DISTRIBUTION="(Debian|Ubuntu|RedHat|CentOS|openSUSE|Amazon|Arista|SUSE)"
DISTRIBUTION=$(lsb_release -d 2>/dev/null | grep -Eo $KNOWN_DISTRIBUTION  || grep -Eo $KNOWN_DISTRIBUTION /etc/issue 2>/dev/null || grep -Eo $KNOWN_DISTRIBUTION /etc/Eos-release 2>/dev/null || grep -m1 -Eo $KNOWN_DISTRIBUTION /etc/os-release 2>/dev/null || uname -s)

if [ $DISTRIBUTION = "Darwin" ]; then
    printf "\033[31mThis script does not support installing on the Mac.

Please use the 1-step script available at https://app.datadoghq.com/account/settings#agent/mac.\033[0m\n"
    exit 1;

elif [ -f /etc/debian_version -o "$DISTRIBUTION" == "Debian" -o "$DISTRIBUTION" == "Ubuntu" ]; then
    OS="Debian"
elif [ -f /etc/redhat-release -o "$DISTRIBUTION" == "RedHat" -o "$DISTRIBUTION" == "CentOS" -o "$DISTRIBUTION" == "Amazon" ]; then
    OS="RedHat"
# Some newer distros like Amazon may not have a redhat-release file
elif [ -f /etc/system-release -o "$DISTRIBUTION" == "Amazon" ]; then
    OS="RedHat"
# Arista is based off of Fedora14/18 but do not have /etc/redhat-release
elif [ -f /etc/Eos-release -o "$DISTRIBUTION" == "Arista" ]; then
    OS="RedHat"
# openSUSE and SUSE use /etc/SuSE-release or /etc/os-release
elif [ -f /etc/SuSE-release -o "$DISTRIBUTION" == "SUSE" -o "$DISTRIBUTION" == "openSUSE" ]; then
    OS="SUSE"
fi

# Root user detection
if [ $(echo "$UID") = "0" ]; then
    sudo_cmd=''
else
    sudo_cmd='sudo'
fi

# Install the necessary package sources
if [ $OS = "RedHat" ]; then
    echo -e "\033[34m\n* Installing YUM sources for Datadog\n\033[0m"

    UNAME_M=$(uname -m)
    if [ "$UNAME_M"  == "i686" -o "$UNAME_M"  == "i386" -o "$UNAME_M"  == "x86" ]; then
        ARCHI="i386"
    else
        ARCHI="x86_64"
    fi

    $sudo_cmd sh -c "echo -e '[datadog]\nname = Datadog, Inc.\nbaseurl = https://yum.${repo_url}/stable/6/$ARCHI/\nenabled=1\ngpgcheck=1\npriority=1\ngpgkey=https://yum.${repo_url}/DATADOG_RPM_KEY.public\n       https://yum.${repo_url}/DATADOG_RPM_KEY_E09422B3.public' > /etc/yum.repos.d/datadog.repo"

    printf "\033[34m* Installing the Datadog Agent package\n\033[0m\n"
    $sudo_cmd yum -y clean metadata
    $sudo_cmd yum -y --disablerepo='*' --enablerepo='datadog' install datadog-agent || $sudo_cmd yum -y install datadog-agent
elif [ $OS = "Debian" ]; then
    printf "\033[34m\n* Installing apt-transport-https\n\033[0m\n"
    $sudo_cmd apt-get update || printf "\033[31m'apt-get update' failed, the script will not install the latest version of apt-transport-https.\033[0m\n"
    $sudo_cmd apt-get install -y apt-transport-https
    # Only install dirmngr if it's available in the cache
    # it may not be available on Ubuntu <= 14.04 but it's not required there
    cache_output=`apt-cache search dirmngr`
    if [ ! -z "$cache_output" ]; then
      $sudo_cmd apt-get install -y dirmngr
    fi
    printf "\033[34m\n* Installing APT package sources for Datadog\n\033[0m\n"
    $sudo_cmd sh -c "echo 'deb https://apt.${repo_url}/ stable 6' > /etc/apt/sources.list.d/datadog.list"
    $sudo_cmd apt-key adv --recv-keys --keyserver hkp://keyserver.ubuntu.com:80 382E94DE

    printf "\033[34m\n* Installing the Datadog Agent package\n\033[0m\n"
    ERROR_MESSAGE="ERROR
Failed to update the sources after adding the Datadog repository.
This may be due to any of the configured APT sources failing -
see the logs above to determine the cause.
If the failing repository is Datadog, please contact Datadog support.
*****
"
    $sudo_cmd apt-get update -o Dir::Etc::sourcelist="sources.list.d/datadog.list" -o Dir::Etc::sourceparts="-" -o APT::Get::List-Cleanup="0"
    ERROR_MESSAGE="ERROR
Failed to install the Datadog package, sometimes it may be
due to another APT source failing. See the logs above to
determine the cause.
If the cause is unclear, please contact Datadog support.
*****
"
    $sudo_cmd apt-get install -y --force-yes datadog-agent
    ERROR_MESSAGE=""
elif [ $OS = "SUSE" ]; then

  UNAME_M=$(uname -m)
  if [ "$UNAME_M"  == "i686" -o "$UNAME_M"  == "i386" -o "$UNAME_M"  == "x86" ]; then
      printf "\033[31mThe Datadog Agent installer is only available for 64 bit SUSE Enterprise machines.\033[0m\n"
      exit;
  fi

  echo -e "\033[34m\n* Installing YUM Repository for Datadog\n\033[0m"
  $sudo_cmd sh -c "echo -e '[datadog]\nname=datadog\nenabled=1\nbaseurl=https://yum.${repo_url}/suse/stable/6/x86_64\ntype=rpm-md\ngpgcheck=1\nrepo_gpgcheck=0\ngpgkey=https://yum.${repo_url}/DATADOG_RPM_KEY.public' > /etc/zypp/repos.d/datadog.repo"

  echo -e "\033[34m\n* Importing the Datadog GPG Key\n\033[0m"
  $sudo_cmd rpm --import https://yum.${repo_url}/DATADOG_RPM_KEY.public

  echo -e "\033[34m\n* Refreshing repositories\n\033[0m"
  $sudo_cmd zypper --non-interactive --no-gpg-check refresh datadog

  echo -e "\033[34m\n* Installing Datadog Agent\n\033[0m"
  $sudo_cmd zypper --non-interactive install datadog-agent

else
    printf "\033[31mYour OS or distribution are not supported by this install script.
Please follow the instructions on the Agent setup page:

    https://app.datadoghq.com/account/settings#agent\033[0m\n"
    exit;
fi

if [ $dd_upgrade ]; then
  if [ -e $LEGACY_CONF ]; then
    # try to import the config file from the previous version
    icmd="datadog-agent import $LEGACY_ETCDIR $ETCDIR"
    $sudo_cmd $icmd || printf "\033[31mAutomatic import failed, you can still try to manually run: $icmd\n\033[0m\n"
    # fix file owner and permissions since the script moves around some files
    $sudo_cmd chown -R dd-agent:dd-agent $ETCDIR
    $sudo_cmd find $ETCDIR/ -type f -exec chmod 640 {} \;
  else
    printf "\033[31mYou don't have a datadog.conf file to convert.\n\033[0m\n"
  fi
fi

# Set the configuration
if [ -e $CONF -a -z "$dd_upgrade" ]; then
  printf "\033[34m\n* Keeping old datadog.yaml configuration file\n\033[0m\n"
else
  if [ ! -e $CONF ]; then
    $sudo_cmd cp $CONF.example $CONF
  fi
  if [ $apikey ]; then
    printf "\033[34m\n* Adding your API key to the Agent configuration: $CONF\n\033[0m\n"
    $sudo_cmd sh -c "sed -i 's/api_key:.*/api_key: $apikey/' $CONF"
  else
    # If the import script failed for any reason, we might end here also in case
    # of upgrade, let's not start the agent or it would fail because the api key
    # is missing
    if ! $sudo_cmd grep -q -E '^api_key: .+' $CONF; then
      printf "\033[31mThe Agent won't start automatically at the end of the script because the Api key is missing, please add one in datadog.yaml and start the agent manually.\n\033[0m\n"
      no_start=true
    fi
  fi
<<<<<<< HEAD
  if [ $dd_url ]; then
    $sudo_cmd sh -c "sed -i 's/# dd_url:.*/dd_url: $dd_url/' $CONF"
=======
  if [ -n "$DD_URL" ]; then
    $sudo_cmd sh -c "sed -i 's/# dd_url:.*/dd_url: $DD_URL/' $CONF"
>>>>>>> 6f2d901a
  fi
  if [ $dd_hostname ]; then
    printf "\033[34m\n* Adding your HOSTNAME to the Agent configuration: $CONF\n\033[0m\n"
    $sudo_cmd sh -c "sed -i 's/# hostname:.*/hostname: $dd_hostname/' $CONF"
  fi
  if [ $host_tags ]; then
      printf "\033[34m\n* Adding your HOST TAGS to the Agent configuration: $CONF\n\033[0m\n"
      formatted_host_tags="['"$( echo "$host_tags" | sed "s/,/','/g" )"']"  # format `env:prod,foo:bar` to yaml-compliant `['env:prod','foo:bar']`
      $sudo_cmd sh -c "sed -i \"s/# tags:.*/tags: "$formatted_host_tags"/\" $CONF"
  fi
  $sudo_cmd chown dd-agent:dd-agent $CONF
  $sudo_cmd chmod 640 $CONF
fi


# Use systemd by default
restart_cmd="$sudo_cmd systemctl restart datadog-agent.service"
stop_instructions="$sudo_cmd systemctl stop datadog-agent"
start_instructions="$sudo_cmd systemctl start datadog-agent"

# Try to detect Upstart, this works most of the times but still a best effort
if /sbin/init --version 2>&1 | grep -q upstart; then
    restart_cmd="$sudo_cmd start datadog-agent"
    stop_instructions="$sudo_cmd stop datadog-agent"
    start_instructions="$sudo_cmd start datadog-agent"
fi

if [ $no_start ]; then
    printf "\033[34m
* DD_INSTALL_ONLY environment variable set: the newly installed version of the agent
will not be started. You will have to do it manually using the following
command:

    $restart_cmd

\033[0m\n"
    exit
fi

printf "\033[34m* Starting the Agent...\n\033[0m\n"
eval $restart_cmd


# Metrics are submitted, echo some instructions and exit
printf "\033[32m

Your Agent is running and functioning properly. It will continue to run in the
background and submit metrics to Datadog.

If you ever want to stop the Agent, run:

    $stop_instructions

And to run it again run:

    $start_instructions

\033[0m"<|MERGE_RESOLUTION|>--- conflicted
+++ resolved
@@ -224,13 +224,8 @@
       no_start=true
     fi
   fi
-<<<<<<< HEAD
-  if [ $dd_url ]; then
-    $sudo_cmd sh -c "sed -i 's/# dd_url:.*/dd_url: $dd_url/' $CONF"
-=======
   if [ -n "$DD_URL" ]; then
     $sudo_cmd sh -c "sed -i 's/# dd_url:.*/dd_url: $DD_URL/' $CONF"
->>>>>>> 6f2d901a
   fi
   if [ $dd_hostname ]; then
     printf "\033[34m\n* Adding your HOSTNAME to the Agent configuration: $CONF\n\033[0m\n"
