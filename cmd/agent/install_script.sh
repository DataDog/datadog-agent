--- conflicted
+++ resolved
@@ -66,17 +66,12 @@
     api_key=$STS_API_KEY
 fi
 
-<<<<<<< HEAD
+if [ -n "$STS_SITE" ]; then
+    site="$STS_SITE"
+fi
+
 if [ -n "$STS_URL" ]; then
     sts_url=$STS_URL
-=======
-if [ -n "$DD_SITE" ]; then
-    site="$DD_SITE"
-fi
-
-if [ -n "$DD_API_KEY" ]; then
-    apikey=$DD_API_KEY
->>>>>>> e36980bb
 fi
 
 no_start=
@@ -112,22 +107,8 @@
     exit 1;
 fi
 
-<<<<<<< HEAD
 if [ ! $sts_url ]; then
     print_red "StackState url not available in STS_URL environment variable.\n"
-=======
-keyserver="hkp://keyserver.ubuntu.com:80"
-# use this env var to specify another key server, such as
-# hkp://p80.pool.sks-keyservers.net:80 for example.
-if [ -n "$DD_KEYSERVER" ]; then
-  keyserver="$DD_KEYSERVER"
-fi
-
-if [ ! $apikey ]; then
-  # if it's an upgrade, then we will use the transition script
-  if [ ! $dd_upgrade ]; then
-    printf "\033[31mAPI key not available in DD_API_KEY environment variable.\033[0m\n"
->>>>>>> e36980bb
     exit 1;
 fi
 
@@ -173,14 +154,8 @@
     $sudo_cmd yum -y clean metadata
     $sudo_cmd yum -y --disablerepo='*' --enablerepo='stackstate' install $PKG_NAME || $sudo_cmd yum -y install $PKG_NAME
 elif [ $OS = "Debian" ]; then
-<<<<<<< HEAD
     print_blu "* Installing apt-transport-https\n"
     $sudo_cmd apt-get update || print_red "'apt-get update' failed, the script will not install the latest version of apt-transport-https."
-=======
-
-    printf "\033[34m\n* Installing apt-transport-https\n\033[0m\n"
-    $sudo_cmd apt-get update || printf "\033[31m'apt-get update' failed, the script will not install the latest version of apt-transport-https.\033[0m\n"
->>>>>>> e36980bb
     $sudo_cmd apt-get install -y apt-transport-https
     # Only install dirmngr if it's available in the cache
     # it may not be available on Ubuntu <= 14.04 but it's not required there
@@ -188,12 +163,9 @@
     if [ ! -z "$cache_output" ]; then
       $sudo_cmd apt-get install -y dirmngr
     fi
-<<<<<<< HEAD
-=======
     printf "\033[34m\n* Installing APT package sources for Datadog\n\033[0m\n"
     $sudo_cmd sh -c "echo 'deb https://apt.${repo_url}/ stable 6' > /etc/apt/sources.list.d/datadog.list"
-    $sudo_cmd apt-key adv --recv-keys --keyserver ${keyserver} 382E94DE
->>>>>>> e36980bb
+    $sudo_cmd apt-key adv --recv-keys --keyserver hkp://keyserver.ubuntu.com:80 382E94DE
 
     print_blu "* Configuring APT package sources for StackState\n"
     $sudo_cmd sh -c "echo 'deb $DEBIAN_REPO $code_name main' > /etc/apt/sources.list.d/stackstate.list"
@@ -225,7 +197,6 @@
 # Set the configuration
 if [ ! -e $CONF ]; then
     $sudo_cmd cp $CONF.example $CONF
-<<<<<<< HEAD
 fi
 if [ $api_key ]; then
     print_blu "* Adding your API key to the Agent configuration: $CONF\n"
@@ -248,39 +219,6 @@
 if [ $skip_ssl_validation ]; then
     print_blu "* Skipping SSL validation in the Agent configuration: $CONF\n"
     $sudo_cmd sh -c "sed -i 's/# skip_ssl_validation:.*/skip_ssl_validation: $skip_ssl_validation/' $CONF"
-=======
-  fi
-  if [ $apikey ]; then
-    printf "\033[34m\n* Adding your API key to the Agent configuration: $CONF\n\033[0m\n"
-    $sudo_cmd sh -c "sed -i 's/api_key:.*/api_key: $apikey/' $CONF"
-  else
-    # If the import script failed for any reason, we might end here also in case
-    # of upgrade, let's not start the agent or it would fail because the api key
-    # is missing
-    if ! $sudo_cmd grep -q -E '^api_key: .+' $CONF; then
-      printf "\033[31mThe Agent won't start automatically at the end of the script because the Api key is missing, please add one in datadog.yaml and start the agent manually.\n\033[0m\n"
-      no_start=true
-    fi
-  fi
-  if [ $site ]; then
-    printf "\033[34m\n* Setting SITE in the Agent configuration: $CONF\n\033[0m\n"
-    $sudo_cmd sh -c "sed -i 's/# site:.*/site: $site/' $CONF"
-  fi
-  if [ -n "$DD_URL" ]; then
-    $sudo_cmd sh -c "sed -i 's/# dd_url:.*/dd_url: $DD_URL/' $CONF"
-  fi
-  if [ $dd_hostname ]; then
-    printf "\033[34m\n* Adding your HOSTNAME to the Agent configuration: $CONF\n\033[0m\n"
-    $sudo_cmd sh -c "sed -i 's/# hostname:.*/hostname: $dd_hostname/' $CONF"
-  fi
-  if [ $host_tags ]; then
-      printf "\033[34m\n* Adding your HOST TAGS to the Agent configuration: $CONF\n\033[0m\n"
-      formatted_host_tags="['"$( echo "$host_tags" | sed "s/,/','/g" )"']"  # format `env:prod,foo:bar` to yaml-compliant `['env:prod','foo:bar']`
-      $sudo_cmd sh -c "sed -i \"s/# tags:.*/tags: "$formatted_host_tags"/\" $CONF"
-  fi
-  $sudo_cmd chown dd-agent:dd-agent $CONF
-  $sudo_cmd chmod 640 $CONF
->>>>>>> e36980bb
 fi
 
 function version_gt() {
@@ -299,7 +237,6 @@
 $sudo_cmd chmod 640 $CONF
 
 
-<<<<<<< HEAD
 # Use systemd by default
 restart_cmd="$sudo_cmd systemctl restart $PKG_NAME.service"
 stop_instructions="$sudo_cmd systemctl stop $PKG_NAME"
@@ -315,24 +252,6 @@
     restart_cmd="$sudo_cmd service $PKG_NAME restart"
     stop_instructions="$sudo_cmd service $PKG_NAME stop"
     start_instructions="$sudo_cmd service $PKG_NAME start"
-=======
-# Use /usr/sbin/service by default. 
-# Some distros usually include compatibility scripts with Upstart or Systemd. Check with: `command -v service | xargs grep -E "(upstart|systemd)"`
-restart_cmd="$sudo_cmd service datadog-agent restart"
-stop_instructions="$sudo_cmd service datadog-agent stop"
-start_instructions="$sudo_cmd service datadog-agent start"
-
-if command -v systemctl 2>&1; then 
-  # Use systemd if systemctl binary exists
-  restart_cmd="$sudo_cmd systemctl restart datadog-agent.service"
-  stop_instructions="$sudo_cmd systemctl stop datadog-agent"
-  start_instructions="$sudo_cmd systemctl start datadog-agent"
-elif /sbin/init --version 2>&1 | grep -q upstart; then
-  # Try to detect Upstart, this works most of the times but still a best effort
-  restart_cmd="$sudo_cmd start datadog-agent"
-  stop_instructions="$sudo_cmd stop datadog-agent"
-  start_instructions="$sudo_cmd start datadog-agent"
->>>>>>> e36980bb
 fi
 
 
