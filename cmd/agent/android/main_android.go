--- conflicted
+++ resolved
@@ -38,11 +38,7 @@
 
 	// read the android-specific config in `assets`, which allows us
 	// to override config rather than using environment variables
-<<<<<<< HEAD
-	config.Datadog.AddConfigPath("datadog.yaml")
-=======
 	config.Datadog.SetConfigFile("datadog.yaml")
->>>>>>> 0c6202f6
 	config.SetOverrides(overrides)
 
 	ddapp.StartAgent()
