// Unless explicitly stated otherwise all files in this repository are licensed
// under the Apache License Version 2.0.
// This product includes software developed at Datadog (https://www.datadoghq.com/).
// Copyright 2016-2019 Datadog, Inc.

// +build !windows
// +build cpython

package app

import (
	"os"
	"path/filepath"
)

const (
	pythonBin = "python"
)

var (
	relPyPath              = filepath.Join("..", "..", "embedded", "bin", pythonBin)
	relChecksPath          = filepath.Join("..", "..", "embedded", "lib", "python2.7", "site-packages", "datadog_checks")
	relReqAgentReleasePath = filepath.Join("..", "..", reqAgentReleaseFile)
	relConstraintsPath     = filepath.Join("..", "..", constraintsFile)
)

func authorizedUser() bool {
	return (os.Geteuid() != 0)
<<<<<<< HEAD
=======
}

func isIntegrationUser() bool {
	return true
}

func getTUFPipCachePath() (string, error) {
	here, _ := executable.Folder()
	cPath := filepath.Join(here, relTufPipCache)

	if _, err := os.Stat(cPath); err != nil {
		if os.IsNotExist(err) {
			return cPath, err
		}
	}

	return cPath, nil
>>>>>>> dd999a4a
}<|MERGE_RESOLUTION|>--- conflicted
+++ resolved
@@ -26,24 +26,8 @@
 
 func authorizedUser() bool {
 	return (os.Geteuid() != 0)
-<<<<<<< HEAD
-=======
 }
 
 func isIntegrationUser() bool {
 	return true
-}
-
-func getTUFPipCachePath() (string, error) {
-	here, _ := executable.Folder()
-	cPath := filepath.Join(here, relTufPipCache)
-
-	if _, err := os.Stat(cPath); err != nil {
-		if os.IsNotExist(err) {
-			return cPath, err
-		}
-	}
-
-	return cPath, nil
->>>>>>> dd999a4a
 }