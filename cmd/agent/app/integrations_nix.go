--- conflicted
+++ resolved
@@ -11,11 +11,6 @@
 import (
 	"os"
 	"path/filepath"
-<<<<<<< HEAD
-
-	"github.com/StackVista/stackstate-agent/pkg/util/executable"
-=======
->>>>>>> e36980bb
 )
 
 const (
