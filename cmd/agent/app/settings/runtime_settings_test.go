--- conflicted
+++ resolved
@@ -20,16 +20,10 @@
 	assert := assert.New(t)
 	var err error
 
-<<<<<<< HEAD
-	serializer := serializer.NewSerializer(common.Forwarder, nil, nil)
-	agg := aggregator.InitAggregator(serializer, nil, "")
-	common.DSD, err = dogstatsd.NewServer(agg, nil)
-=======
 	opts := aggregator.DefaultDemultiplexerOptions(nil)
 	opts.DontStartForwarders = true
 	demux := aggregator.InitAndStartAgentDemultiplexer(opts, "hostname")
 	common.DSD, err = dogstatsd.NewServer(demux, nil)
->>>>>>> 6a1a6a3a
 	require.Nil(t, err)
 
 	s := DsdStatsRuntimeSetting("dogstatsd_stats")
