package app

import (
	"path"
	"path/filepath"

	"os"

	"github.com/DataDog/datadog-agent/cmd/agent/api"
	"github.com/DataDog/datadog-agent/cmd/agent/common"
	"github.com/DataDog/datadog-agent/pkg/aggregator"
	"github.com/DataDog/datadog-agent/pkg/collector"
	"github.com/DataDog/datadog-agent/pkg/collector/check"
	"github.com/DataDog/datadog-agent/pkg/collector/metadata"
	"github.com/DataDog/datadog-agent/pkg/config"
	"github.com/DataDog/datadog-agent/pkg/dogstatsd"
	"github.com/DataDog/datadog-agent/pkg/forwarder"
	"github.com/DataDog/datadog-agent/pkg/pidfile"
	"github.com/DataDog/datadog-agent/pkg/util"
	"github.com/DataDog/datadog-agent/pkg/version"
	log "github.com/cihub/seelog"

	// register core checks
	_ "github.com/DataDog/datadog-agent/pkg/collector/corechecks/embed"
	_ "github.com/DataDog/datadog-agent/pkg/collector/corechecks/network"
	_ "github.com/DataDog/datadog-agent/pkg/collector/corechecks/system"
)

var (
	// flags variables
	runForeground bool
	pidfilePath   string
	confdPath     string
	// ConfFilePath holds the path to the folder containing the configuration
	// file, for override from the command line
	confFilePath string
)

// StartAgent Initializes the agent process
func StartAgent() (*dogstatsd.Server, *metadata.Collector, *forwarder.Forwarder) {

	if pidfilePath != "" {
		err := pidfile.WritePID(pidfilePath)
		if err != nil {
			panic(err)
		}
	}

	// Global Agent configuration
	common.SetupConfig(confFilePath)

	// Setup logger
	err := config.SetupLogger(config.Datadog.GetString("log_level"), config.Datadog.GetString("log_file"))
	if err != nil {
		panic(err)
	}

	hostname := util.GetHostname()

	// store the computed hostname in the global cache
	key := path.Join(util.AgentCachePrefix, "hostname")
	util.Cache.Set(key, hostname, util.NoExpiration)

	log.Infof("Starting Datadog Agent v%v", version.AgentVersion)
	log.Infof("Hostname is: %s", hostname)

	// start the cmd HTTP server
	api.StartServer()

	// setup the forwarder
	// for now we handle only one key and one domain
	keysPerDomain := map[string][]string{
		config.Datadog.GetString("dd_url"): {
			config.Datadog.GetString("api_key"),
		},
	}
	fwd := forwarder.NewForwarder(keysPerDomain)
	log.Debugf("Starting forwarder")
	fwd.Start()
	log.Debugf("Forwarder startered")

	// setup the aggregator
	agg := aggregator.InitAggregator(fwd, hostname)
	agg.AddAgentStartupEvent(version.AgentVersion)

	// start dogstatsd
	var statsd *dogstatsd.Server
	if config.Datadog.GetBool("use_dogstatsd") {
		var err error
		statsd, err = dogstatsd.NewServer(agg.GetChannels())
		if err != nil {
			log.Errorf("Could not start dogstatsd: %s", err)
		}
	}
	log.Debugf("statsd started")
	// create the Collector instance and start all the components
	// NOTICE: this will also setup the Python environment
<<<<<<< HEAD
	common.Collector = collector.NewCollector(common.GetDistPath(), filepath.Join(common.GetDistPath(), "checks"))
=======
	common.Collector = collector.NewCollector(common.DistPath, filepath.Join(common.DistPath, "checks"), config.Datadog.GetString("additional_checksd"), common.PyChecksPath)
>>>>>>> f8b5739a

	log.Debugf("commonCollector created")
	// setup the metadata collector, this needs a working Python env to function
	metaCollector := metadata.NewCollector(fwd, config.Datadog.GetString("api_key"), hostname)
	log.Debugf("metaCollector created")
	// Get a list of config checks from the configured providers
	var configs []check.Config
	for _, provider := range common.GetConfigProviders(config.Datadog.GetString("confd_path")) {
		c, _ := provider.Collect()
		configs = append(configs, c...)
	}

	// given a list of configurations, try to load corresponding checks using different loaders
	// TODO add check type to the conf file so that we avoid the inner for
	log.Debugf("before checkloaders")
	loaders := common.GetCheckLoaders()
	for _, conf := range configs {
		for _, loader := range loaders {
			res, err := loader.Load(conf)
			if err != nil {
				log.Warnf("Unable to load the check '%s' from the configuration: %s", conf.Name, err)
				continue
			}

			for _, check := range res {
				err := common.Collector.RunCheck(check)
				if err != nil {
					log.Warnf("Unable to run check %v: %s", check, err)
				}
			}
		}
	}
	return statsd, metaCollector, fwd
}

// StopAgent Tears down the agent process
func StopAgent(statsd *dogstatsd.Server, metaCollector *metadata.Collector, fwd *forwarder.Forwarder) {
	// gracefully shut down any component
	if statsd != nil {
		statsd.Stop()
	}
	common.Collector.Stop()
	metaCollector.Stop()
	api.StopServer()
	fwd.Stop()
	os.Remove(pidfilePath)
	log.Info("See ya!")
	log.Flush()

}<|MERGE_RESOLUTION|>--- conflicted
+++ resolved
@@ -95,11 +95,8 @@
 	log.Debugf("statsd started")
 	// create the Collector instance and start all the components
 	// NOTICE: this will also setup the Python environment
-<<<<<<< HEAD
-	common.Collector = collector.NewCollector(common.GetDistPath(), filepath.Join(common.GetDistPath(), "checks"))
-=======
-	common.Collector = collector.NewCollector(common.DistPath, filepath.Join(common.DistPath, "checks"), config.Datadog.GetString("additional_checksd"), common.PyChecksPath)
->>>>>>> f8b5739a
+	common.Collector = collector.NewCollector(common.GetDistPath(), filepath.Join(common.GetDistPath(), "checks"),
+                                            config.Datadog.GetString("additional_checksd"), common.PyChecksPath)
 
 	log.Debugf("commonCollector created")
 	// setup the metadata collector, this needs a working Python env to function
