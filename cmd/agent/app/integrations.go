--- conflicted
+++ resolved
@@ -25,16 +25,10 @@
 )
 
 const (
-<<<<<<< HEAD
-	constraintsFile = "agent_requirements.txt"
-	tufConfigFile   = "public-tuf-config.json"
-	tufPkgPattern   = "datadog-.*"
-	tufIndex        = "https://dd-integrations-core-wheels-build-stable.s3.amazonaws.com/targets/simple/"
-=======
 	tufConfigFile          = "public-tuf-config.json"
 	tufPkgPattern          = "datadog-.*"
+	tufIndex        = "https://dd-integrations-core-wheels-build-stable.s3.amazonaws.com/targets/simple/"
 	pipFreezeOutputPattern = "%s==(\\d+\\.\\d+\\.\\d+)"
->>>>>>> 53b81066
 )
 
 var (
