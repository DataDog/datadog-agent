// under the Apache License Version 2.0.
// This product includes software developed at Datadog (https://www.datadoghq.com/).
// Copyright 2016-2019 Datadog, Inc.

// +build cpython

package app

import (
	"archive/zip"
	"bufio"
	"errors"
	"fmt"
	"io/ioutil"
	"os"
	"os/exec"
	"path/filepath"
	"regexp"
	"strings"

	"github.com/DataDog/datadog-agent/cmd/agent/common"
	"github.com/DataDog/datadog-agent/pkg/config"
	"github.com/DataDog/datadog-agent/pkg/util/executable"

	"github.com/fatih/color"
	"github.com/spf13/cobra"
)

const (
	reqAgentReleaseFile = "requirements-agent-release.txt"
	constraintsFile     = "final_constraints.txt"
	datadogPkgPattern   = "datadog-.*"
	reqLinePattern      = "%s==(\\d+\\.\\d+\\.\\d+)"
	// Matches version specifiers defined in https://packaging.python.org/specifications/core-metadata/#requires-dist-multiple-use
	versionSpecifiersPattern = "([><=!]{1,2})([0-9.]*)"
	yamlFilePattern          = "[\\w_]+\\.yaml.*"
	downloaderModule         = "datadog_checks.downloader"
	disclaimer               = "For your security, only use this to install wheels containing an Agent integration " +
		"and coming from a known source. The Agent cannot perform any verification on local wheels."
)

var (
	allowRoot    bool
	verbose      int
	useSysPython bool
	versionOnly  bool
	localWheel   bool
)

type integrationVersion struct {
	major int
	minor int
	fix   int
}

// Parse a version string.
// Return the version, or nil empty string
func parseVersion(version string) (*integrationVersion, error) {
	var major, minor, fix int
	if version == "" {
		return nil, nil
	}
	_, err := fmt.Sscanf(version, "%d.%d.%d", &major, &minor, &fix)
	if err != nil {
		return nil, fmt.Errorf("unable to parse version string %s: %v", version, err)
	}
	return &integrationVersion{major, minor, fix}, nil
}

func (v *integrationVersion) String() string {
	return fmt.Sprintf("%d.%d.%d", v.major, v.minor, v.fix)
}

func (v *integrationVersion) isAboveOrEqualTo(otherVersion *integrationVersion) bool {
	if otherVersion == nil {
		return true
	}

	if v.major > otherVersion.major {
		return true
	} else if v.major < otherVersion.major {
		return false
	}

	if v.minor > otherVersion.minor {
		return true
	} else if v.minor < otherVersion.minor {
		return false
	}

	if v.fix > otherVersion.fix {
		return true
	} else if v.fix < otherVersion.fix {
		return false
	}

	return true
}

func (v *integrationVersion) equals(otherVersion *integrationVersion) bool {
	if otherVersion == nil {
		return false
	}

	return v.major == otherVersion.major && v.minor == otherVersion.minor && v.fix == otherVersion.fix
}

func init() {
	AgentCmd.AddCommand(integrationCmd)
	integrationCmd.AddCommand(installCmd)
	integrationCmd.AddCommand(removeCmd)
	integrationCmd.AddCommand(freezeCmd)
	integrationCmd.AddCommand(showCmd)
	integrationCmd.PersistentFlags().CountVarP(&verbose, "verbose", "v", "enable verbose logging")
	integrationCmd.PersistentFlags().BoolVarP(&allowRoot, "allow-root", "r", false, "flag to enable root to install packages")
	integrationCmd.PersistentFlags().BoolVarP(&useSysPython, "use-sys-python", "p", false, "use system python instead [dev flag]")

	// Power user flags - mark as hidden
	integrationCmd.PersistentFlags().MarkHidden("use-sys-python")

	showCmd.Flags().BoolVarP(&versionOnly, "show-version-only", "q", false, "only display version information")
	installCmd.Flags().BoolVarP(
		&localWheel, "local-wheel", "w", false, fmt.Sprintf("install an agent check from a locally available wheel file. %s", disclaimer),
	)
}

var integrationCmd = &cobra.Command{
	Use:   "integration [command]",
	Short: "Datadog integration manager",
	Long:  ``,
}

var installCmd = &cobra.Command{
	Use:   "install [package==version]",
	Short: "Install Datadog integration core/extra packages",
	Long: `Install Datadog integration core/extra packages
You must specify a version of the package to install using the syntax: <package>==<version>, with
 - <package> of the form datadog-<integration-name>
 - <version> of the form x.y.z`,
	RunE: install,
}

var removeCmd = &cobra.Command{
	Use:   "remove [package]",
	Short: "Remove Datadog integration core/extra packages",
	Long:  ``,
	RunE:  remove,
}

var freezeCmd = &cobra.Command{
	Use:   "freeze",
	Short: "Print the list of installed packages in the agent's python environment",
	Long:  ``,
	RunE:  freeze,
}

var showCmd = &cobra.Command{
	Use:   "show [package]",
	Short: "Print out information about [package]",
	Args:  cobra.ExactArgs(1),
	Long:  ``,
	RunE:  show,
}

func getCommandPython() (string, error) {
	if useSysPython {
		return pythonBin, nil
	}

	here, _ := executable.Folder()
	pyPath := filepath.Join(here, relPyPath)

	if _, err := os.Stat(pyPath); err != nil {
		if os.IsNotExist(err) {
			return pyPath, errors.New("unable to find python executable")
		}
	}

	return pyPath, nil
}

func validateArgs(args []string, local bool) error {
	if len(args) > 1 {
		return fmt.Errorf("Too many arguments")
	} else if len(args) == 0 {
		return fmt.Errorf("Missing package argument")
	}

	if !local {
		exp, err := regexp.Compile(datadogPkgPattern)
		if err != nil {
			return fmt.Errorf("internal error: %v", err)
		}

		if !exp.MatchString(args[0]) {
			return fmt.Errorf("invalid package name - this manager only handles datadog packages")
		}
	} else {
		// Validate the wheel we try to install exists
		if _, err := os.Stat(args[0]); err == nil {
			return nil
		} else if os.IsNotExist(err) {
			return fmt.Errorf("local wheel %s does not exist", args[0])
		} else {
			return fmt.Errorf("cannot read local wheel %s: %v", args[0], err)
		}
	}

	return nil
}

func pip(args []string) error {
	if !allowRoot && !authorizedUser() {
		return errors.New("Please use this tool as the agent-running user")
	}

	if flagNoColor {
		color.NoColor = true
	}

	pythonPath, err := getCommandPython()
	if err != nil {
		return err
	}

	cmd := args[0]
	implicitFlags := args[1:]
	implicitFlags = append(implicitFlags, "--disable-pip-version-check")
	args = append([]string{"-mpip"}, cmd)

	if verbose > 0 {
		args = append(args, fmt.Sprintf("-%s", strings.Repeat("v", verbose)))
	}

	// Append implicit flags to the *pip* command
	args = append(args, implicitFlags...)

	pipCmd := exec.Command(pythonPath, args...)

	// forward the standard output to stdout
	stdout, err := pipCmd.StdoutPipe()
	if err != nil {
		return err
	}
	go func() {
		in := bufio.NewScanner(stdout)
		for in.Scan() {
			fmt.Println(in.Text())
		}
	}()

	// forward the standard error to stderr
	stderr, err := pipCmd.StderrPipe()
	if err != nil {
		return err
	}
	go func() {
		in := bufio.NewScanner(stderr)
		for in.Scan() {
			fmt.Fprintf(os.Stderr, "%s\n", color.RedString(in.Text()))
		}
	}()

	err = pipCmd.Run()
	if err != nil {
		return fmt.Errorf("error running command: %v", err)
	}

	return nil
}

func install(cmd *cobra.Command, args []string) error {
	if !isIntegrationUser() {
		return fmt.Errorf("Installation requires an elevated/root user")
	}
	if err := validateArgs(args, localWheel); err != nil {
		return err
	}

	here, err := executable.Folder()
	if err != nil {
		return err
	}
	constraintsPath := filepath.Join(here, relConstraintsPath)

	pipArgs := []string{
		"install",
		"--constraint", constraintsPath,
		// We don't use pip to download wheels, so we don't need a cache
		"--no-cache-dir",
		// Specify to not use any index since we won't/shouldn't download anything with pip anyway
		"--no-index",
		// Do *not* install dependencies by default. This is partly to prevent
		// accidental installation / updates of third-party dependencies from PyPI.
		"--no-deps",
	}

	if localWheel {
		// Specific case when installing from locally available wheel
		// No compatibility verifications are performed, just install the wheel (with --no-deps still)
		// Verify that the wheel depends on `datadog_checks_base` to decide if it's an agent check or not
		fmt.Println(disclaimer)
		if ok, err := validateBaseDependency(args[0], nil); err != nil {
			return fmt.Errorf("error while reading the wheel %s: %v", args[0], err)
		} else if !ok {
			return fmt.Errorf("the wheel %s is not an agent check, it will not be installed", args[0])
		}
		return pip(append(pipArgs, args[0]))
	}

	// Additional verification for installation
	if len(strings.Split(args[0], "==")) != 2 {
		return fmt.Errorf("you must specify a version to install with <package>==<version>")
	}

	intVer := strings.Split(args[0], "==")
	integration := strings.Replace(strings.TrimSpace(intVer[0]), "_", "-", -1)
	if integration == "datadog-checks-base" {
		return fmt.Errorf("this command does not allow installing datadog-checks-base")
	}
	versionToInstall, err := parseVersion(strings.TrimSpace(intVer[1]))
	if err != nil || versionToInstall == nil {
		return fmt.Errorf("unable to get version of %s to install: %v", integration, err)
	}
	currentVersion, err := installedVersion(integration)
	if err != nil {
		return fmt.Errorf("could not get current version of %s: %v", integration, err)
	}

	if versionToInstall.equals(currentVersion) {
		fmt.Printf("%s %s is already installed. Nothing to do.\n", integration, versionToInstall)
		return nil
	}

	minVersion, err := minAllowedVersion(integration)
	if err != nil {
		return fmt.Errorf("unable to get minimal version of %s: %v", integration, err)
	}
	if !versionToInstall.isAboveOrEqualTo(minVersion) {
		return fmt.Errorf(
			"this command does not allow installing version %s of %s older than version %s shipped with the agent",
			versionToInstall, integration, minVersion,
		)
	}

	// Download the wheel
	wheelPath, err := downloadWheel(integration, versionToInstall.String())
	if err != nil {
		return fmt.Errorf("error when downloading the wheel for %s %s: %v", integration, versionToInstall, err)
	}

	// Verify datadog_checks_base is compatible with the requirements
	shippedBaseVersion, err := installedVersion("datadog-checks-base")
	if err != nil {
		return fmt.Errorf("unable to get the version of datadog_checks_base: %v", err)
	}
	if ok, err := validateBaseDependency(wheelPath, shippedBaseVersion); err != nil {
		return fmt.Errorf("unable to validate compatibility of %s with the agent: %v", wheelPath, err)
	} else if !ok {
		return fmt.Errorf(
			"%s %s is not compatible with datadog_checks_base %s shipped in the agent",
			integration, versionToInstall, shippedBaseVersion,
		)
	}

	// Install the wheel
	if err := pip(append(pipArgs, wheelPath)); err != nil {
		return fmt.Errorf("error installing wheel %s: %v", wheelPath, err)
	}

	// Move configuration files
	if err := moveConfigurationFilesOf(integration); err != nil {
		fmt.Printf("Installed %s %s", integration, versionToInstall)
		return fmt.Errorf("Some errors prevented moving %s configuration files: %v", integration, err)
	}

	fmt.Println(color.GreenString(fmt.Sprintf(
		"Successfully installed %s %s", integration, versionToInstall,
	)))
	return nil
}

func downloadWheel(integration, version string) (string, error) {
	pyPath, err := getCommandPython()
	if err != nil {
		return "", err
	}

	args := []string{
		"-m", downloaderModule,
		integration,
		"--version", version,
	}
	if verbose > 0 {
		args = append(args, fmt.Sprintf("-%s", strings.Repeat("v", verbose)))
	}

	downloaderCmd := exec.Command(pyPath, args...)
<<<<<<< HEAD
	downloaderCmd.Env = os.Environ()
=======

	// Change the working directory to one the Datadog Agent can read, so that we
	// can switch to temporary working directories, and back, for in-toto.
	downloaderCmd.Dir, _ = executable.Folder()

	// We do all of the following so that when we call our downloader, which will
	// in turn call in-toto, which will in turn call Python to inspect the wheel,
	// we will use our embedded Python.
	// First, get the current PATH as an array.
	pathArr := filepath.SplitList(os.Getenv("PATH"))
	// Get the directory of our embedded Python.
	pythonDir := filepath.Dir(pyPath)
	// Prepend this dir to PATH array.
	pathArr = append([]string{pythonDir}, pathArr...)
	// Build a new PATH string from the array.
	pathStr := strings.Join(pathArr, string(os.PathListSeparator))
	// Make a copy of the current environment.
	environ := os.Environ()
	// Walk over the copy of the environment, and replace PATH.
	for key, value := range environ {
		if strings.HasPrefix(value, "PATH=") {
			environ[key] = "PATH=" + pathStr
			// NOTE: Don't break so that we replace duplicate PATH-s, too.
		}
	}
	// Now, while downloaderCmd itself won't use the new PATH, any child process,
	// such as in-toto subprocesses, will.
	downloaderCmd.Env = environ
>>>>>>> 7ac72479

	// Proxy support
	if err := common.SetupConfig(confFilePath); err != nil {
		fmt.Printf("Cannot setup config, exiting: %v\n", err)
		return "", err
	}
	proxies := config.GetProxies()
	if proxies != nil {
		downloaderCmd.Env = append(downloaderCmd.Env,
			fmt.Sprintf("HTTP_PROXY=%s", proxies.HTTP),
			fmt.Sprintf("HTTPS_PROXY=%s", proxies.HTTPS),
			fmt.Sprintf("NO_PROXY=%s", strings.Join(proxies.NoProxy, ",")),
		)
	}

	// forward the standard error to stderr
	stderr, err := downloaderCmd.StderrPipe()
	if err != nil {
		return "", err
	}
	go func() {
		in := bufio.NewScanner(stderr)
		for in.Scan() {
			fmt.Fprintf(os.Stderr, "%s\n", color.RedString(in.Text()))
		}
	}()

	stdout, err := downloaderCmd.StdoutPipe()
	if err != nil {
		return "", err
	}
	if err := downloaderCmd.Start(); err != nil {
		return "", fmt.Errorf("error running command: %v", err)
	}
	lastLine := ""
	go func() {
		in := bufio.NewScanner(stdout)
		for in.Scan() {
			lastLine = in.Text()
			fmt.Println(lastLine)
		}
	}()

	if err := downloaderCmd.Wait(); err != nil {
		return "", fmt.Errorf("error running command: %v", err)
	}

	// The path to the wheel will be at the last line of the output
	wheelPath := lastLine

	// Verify the availability of the wheel file
	if _, err := os.Stat(wheelPath); err != nil {
		if os.IsNotExist(err) {
			return "", fmt.Errorf("wheel %s does not exist", wheelPath)
		}
	}
	return wheelPath, nil
}

func validateBaseDependency(wheelPath string, baseVersion *integrationVersion) (bool, error) {
	reader, err := zip.OpenReader(wheelPath)
	if err != nil {
		return false, err
	}
	defer reader.Close()

	for _, file := range reader.File {
		if strings.HasSuffix(file.Name, "METADATA") {
			fileReader, err := file.Open()
			if err != nil {
				return false, err
			}
			defer fileReader.Close()
			scanner := bufio.NewScanner(fileReader)
			for scanner.Scan() {
				line := scanner.Text()
				if strings.Contains(line, "Requires-Dist: datadog-checks-base") {
					if baseVersion == nil {
						// Simply trying to verify that the base package is a dependency
						return true, nil
					}
					exp, err := regexp.Compile(versionSpecifiersPattern)
					if err != nil {
						return false, fmt.Errorf("internal error: %v", err)
					}
					matches := exp.FindAllStringSubmatch(line, -1)

					if matches == nil {
						// base check not pinned, so it is compatible with whatever version we pass
						return true, nil
					}

					compatible := true
					for _, groups := range matches {
						comp := groups[1]
						version, err := parseVersion(groups[2])
						if err != nil {
							return false, fmt.Errorf("unable to parse version specifier %s in %s: %v", groups[0], line, err)
						}
						compatible = compatible && validateRequirement(baseVersion, comp, version)
					}
					return compatible, nil
				}
			}
			if err := scanner.Err(); err != nil {
				return false, err
			}
		}
	}
	return false, nil
}

func validateRequirement(version *integrationVersion, comp string, versionReq *integrationVersion) bool {
	// Check for cases defined here: https://www.python.org/dev/peps/pep-0345/#version-specifiers
	switch comp {
	case "<": // version < versionReq
		return !version.isAboveOrEqualTo(versionReq)
	case "<=": // version <= versionReq
		return versionReq.isAboveOrEqualTo(version)
	case ">": // version > versionReq
		return !versionReq.isAboveOrEqualTo(version)
	case ">=": // version >= versionReq
		return version.isAboveOrEqualTo(versionReq)
	case "==": // version == versionReq
		return version.equals(versionReq)
	case "!=": // version != versionReq
		return !version.equals(versionReq)
	default:
		return false
	}
}

func minAllowedVersion(integration string) (*integrationVersion, error) {
	here, _ := executable.Folder()
	lines, err := ioutil.ReadFile(filepath.Join(here, relReqAgentReleasePath))
	if err != nil {
		return nil, err
	}
	version, err := getVersionFromReqLine(integration, string(lines))
	if err != nil {
		return nil, err
	}

	return version, nil
}

// Return the version of an installed integration, or nil if the integration isn't installed
func installedVersion(integration string) (*integrationVersion, error) {
	pythonPath, err := getCommandPython()
	if err != nil {
		return nil, err
	}

	freezeCmd := exec.Command(pythonPath, "-mpip", "freeze", "--no-cache-dir")
	output, err := freezeCmd.Output()

	if err != nil {
		errMsg := ""
		if exitErr, ok := err.(*exec.ExitError); ok {
			errMsg = string(exitErr.Stderr)
		} else {
			errMsg = err.Error()
		}

		return nil, fmt.Errorf("error executing pip freeze: %s", errMsg)
	}

	version, err := getVersionFromReqLine(integration, string(output))
	if err != nil {
		return nil, err
	}

	return version, nil
}

// Parse requirements lines to get a package version.
// Returns the version if found, or nil if package not present
func getVersionFromReqLine(integration string, lines string) (*integrationVersion, error) {
	exp, err := regexp.Compile(fmt.Sprintf(reqLinePattern, integration))
	if err != nil {
		return nil, fmt.Errorf("internal error: %v", err)
	}

	groups := exp.FindAllStringSubmatch(lines, 2)
	if groups == nil {
		return nil, nil
	}

	if len(groups) > 1 {
		return nil, fmt.Errorf("Found several matches for %s version in %s\nAborting", integration, lines)
	}

	version, err := parseVersion(groups[0][1])
	if err != nil {
		return nil, err
	}
	return version, nil
}

func pipCheck() error {
	pythonPath, err := getCommandPython()
	if err != nil {
		return err
	}

	checkCmd := exec.Command(pythonPath, "-mpip", "check", "--no-cache-dir")
	output, err := checkCmd.CombinedOutput()

	if err == nil {
		// Clean python environment
		return nil
	}

	if _, ok := err.(*exec.ExitError); ok {
		return fmt.Errorf("error executing pip check: %v", string(output))
	}

	return fmt.Errorf("error executing pip check: %v", err)
}

func moveConfigurationFilesOf(integration string) error {
	confFolder := config.Datadog.GetString("confd_path")
	check := strings.TrimPrefix(integration, "datadog-")
	if check != "go-metro" {
		check = strings.Replace(check, "-", "_", -1)
	}
	confFileDest := filepath.Join(confFolder, fmt.Sprintf("%s.d", check))
	if err := os.MkdirAll(confFileDest, os.ModeDir|0755); err != nil {
		return err
	}

	here, _ := executable.Folder()
	confFileSrc := filepath.Join(here, relChecksPath, check, "data")
	return moveConfigurationFiles(confFileSrc, confFileDest)
}

func moveConfigurationFiles(srcFolder string, dstFolder string) error {
	files, err := ioutil.ReadDir(srcFolder)
	if err != nil {
		return err
	}

	exp, err := regexp.Compile(yamlFilePattern)
	if err != nil {
		return fmt.Errorf("internal error: %v", err)
	}
	errorMsg := ""
	for _, file := range files {
		filename := file.Name()
		// Replace existing file
		if !exp.MatchString(filename) {
			continue
		}
		src := filepath.Join(srcFolder, filename)
		dst := filepath.Join(dstFolder, filename)
		srcContent, err := ioutil.ReadFile(src)
		if err != nil {
			errorMsg = fmt.Sprintf("%s\nError reading configuration file %s: %v", errorMsg, src, err)
			continue
		}
		err = ioutil.WriteFile(dst, srcContent, 0644)
		if err != nil {
			errorMsg = fmt.Sprintf("%s\nError writing configuration file %s: %v", errorMsg, dst, err)
			continue
		}
		fmt.Println(color.GreenString(fmt.Sprintf(
			"Successfully copied configuration file %s", filename,
		)))
	}
	if errorMsg != "" {
		return fmt.Errorf(errorMsg)
	}
	return nil
}

func remove(cmd *cobra.Command, args []string) error {
	if !isIntegrationUser() {
		return fmt.Errorf("Removal requires an elevated/root user")
	}

	if err := validateArgs(args, false); err != nil {
		return err
	}

	pipArgs := []string{
		"uninstall",
		"--no-cache-dir",
	}
	pipArgs = append(pipArgs, args...)
	pipArgs = append(pipArgs, "-y")

	return pip(pipArgs)
}

func freeze(cmd *cobra.Command, args []string) error {

	pipArgs := []string{
		"freeze",
	}

	return pip(pipArgs)
}

func show(cmd *cobra.Command, args []string) error {
	packageName := strings.Replace(args[0], "_", "-", -1)

	version, err := installedVersion(packageName)
	if err != nil {
		return fmt.Errorf("could not get current version of %s: %v", packageName, err)
	}

	if version == nil {
		// Package not installed, return 0 and print nothing
		return nil
	}

	if versionOnly {
		// Print only the version for easier parsing
		fmt.Println(version)
	} else {
		msg := `Package %s:
Installed version: %s
`
		fmt.Printf(msg, packageName, version)
	}

	return nil
}<|MERGE_RESOLUTION|>--- conflicted
+++ resolved
@@ -396,9 +396,6 @@
 	}
 
 	downloaderCmd := exec.Command(pyPath, args...)
-<<<<<<< HEAD
-	downloaderCmd.Env = os.Environ()
-=======
 
 	// Change the working directory to one the Datadog Agent can read, so that we
 	// can switch to temporary working directories, and back, for in-toto.
@@ -427,7 +424,6 @@
 	// Now, while downloaderCmd itself won't use the new PATH, any child process,
 	// such as in-toto subprocesses, will.
 	downloaderCmd.Env = environ
->>>>>>> 7ac72479
 
 	// Proxy support
 	if err := common.SetupConfig(confFilePath); err != nil {
