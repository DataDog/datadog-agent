--- conflicted
+++ resolved
@@ -1,10 +1,5 @@
 # Unless explicitly stated otherwise all files in this repository are licensed
 # under the Apache License Version 2.0.
 # This product includes software developed at Datadog (https://www.datadoghq.com/).
-<<<<<<< HEAD
-# Copyright 2016-2019 Datadog, Inc.
-from stackstate_checks.utils.platform import Platform
-=======
 # Copyright 2016-2020 Datadog, Inc.
-from datadog_checks.base.utils.platform import Platform  # noqa: F401
->>>>>>> bb51b8da
+from stackstate_checks.base.utils.platform import Platform  # noqa: F401