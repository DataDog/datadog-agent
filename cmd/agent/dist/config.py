# Unless explicitly stated otherwise all files in this repository are licensed
# under the Apache License Version 2.0.
# This product includes software developed at Datadog (https://www.datadoghq.com/).
<<<<<<< HEAD
# Copyright 2016-2019 Datadog, Inc.
from stackstate_checks.config import _is_affirmative
from stackstate_checks.log import _get_py_loglevel
=======
# Copyright 2016-2020 Datadog, Inc.
from datadog_checks.config import _is_affirmative  # noqa: F401
from datadog_checks.log import _get_py_loglevel  # noqa: F401
>>>>>>> bb51b8da
<|MERGE_RESOLUTION|>--- conflicted
+++ resolved
@@ -1,12 +1,6 @@
 # Unless explicitly stated otherwise all files in this repository are licensed
 # under the Apache License Version 2.0.
 # This product includes software developed at Datadog (https://www.datadoghq.com/).
-<<<<<<< HEAD
-# Copyright 2016-2019 Datadog, Inc.
-from stackstate_checks.config import _is_affirmative
-from stackstate_checks.log import _get_py_loglevel
-=======
 # Copyright 2016-2020 Datadog, Inc.
-from datadog_checks.config import _is_affirmative  # noqa: F401
-from datadog_checks.log import _get_py_loglevel  # noqa: F401
->>>>>>> bb51b8da
+from stackstate_checks.config import _is_affirmative  # noqa: F401
+from stackstate_checks.log import _get_py_loglevel  # noqa: F401