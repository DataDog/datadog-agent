--- conflicted
+++ resolved
@@ -143,8 +143,6 @@
       - path: splitter/TotalLoops
         type: rate
       - path: splitter/PayloadDrops
-<<<<<<< HEAD
-=======
         type: rate
 
       # datadog-agent logs-agent monitoring
@@ -157,5 +155,4 @@
       - path: logs-agent/LogsProcessed
         type: rate
       - path: logs-agent/LogsSent
->>>>>>> 6f2d901a
         type: rate