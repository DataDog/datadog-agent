--- conflicted
+++ resolved
@@ -126,11 +126,8 @@
 			_ expvarserver.Component,
 			jmxlogger jmxlogger.Component,
 			settings settings.Component,
-<<<<<<< HEAD
 			_ optional.Option[gui.Component],
-=======
 			_ agenttelemetry.Component,
->>>>>>> 958d5ced
 		) error {
 			defer StopAgentWithDefaults(agentAPI)
 
