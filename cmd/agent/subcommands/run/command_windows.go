// Unless explicitly stated otherwise all files in this repository are licensed
// under the Apache License Version 2.0.
// This product includes software developed at Datadog (https://www.datadoghq.com/).
// Copyright 2016-present Datadog, Inc.

//go:build windows

// Package run implements 'agent run' (and deprecated 'agent start').
package run

import (
	"context"
	_ "expvar"         // Blank import used because this isn't directly used in this file
	_ "net/http/pprof" // Blank import used because this isn't directly used in this file

<<<<<<< HEAD
	"github.com/DataDog/datadog-agent/comp/agent/cloudfoundrycontainer"
=======
	"github.com/DataDog/datadog-agent/comp/agent/autoexit"
>>>>>>> 700503ff
	"github.com/DataDog/datadog-agent/comp/agent/expvarserver"
	"github.com/DataDog/datadog-agent/comp/agent/jmxlogger"
	"github.com/DataDog/datadog-agent/comp/agent/metadatascheduler"
	"github.com/DataDog/datadog-agent/comp/collector/collector"
	etwimpl "github.com/DataDog/datadog-agent/comp/etw/impl"
	"github.com/DataDog/datadog-agent/comp/trace/etwtracer"
	"github.com/DataDog/datadog-agent/comp/trace/etwtracer/etwtracerimpl"

	"github.com/DataDog/datadog-agent/comp/checks/winregistry"
	winregistryimpl "github.com/DataDog/datadog-agent/comp/checks/winregistry/impl"

	"go.uber.org/fx"

	"github.com/DataDog/datadog-agent/cmd/agent/command"
	"github.com/DataDog/datadog-agent/cmd/agent/common/path"
	"github.com/DataDog/datadog-agent/cmd/agent/common/signals"

	// checks implemented as components
	"github.com/DataDog/datadog-agent/comp/aggregator/demultiplexer"
	"github.com/DataDog/datadog-agent/comp/checks/agentcrashdetect"
	"github.com/DataDog/datadog-agent/comp/checks/agentcrashdetect/agentcrashdetectimpl"
	"github.com/DataDog/datadog-agent/comp/checks/windowseventlog"
	"github.com/DataDog/datadog-agent/comp/checks/windowseventlog/windowseventlogimpl"
	trapserver "github.com/DataDog/datadog-agent/comp/snmptraps/server"
	comptraceconfig "github.com/DataDog/datadog-agent/comp/trace/config"

	// core components
	internalAPI "github.com/DataDog/datadog-agent/comp/api/api"
	"github.com/DataDog/datadog-agent/comp/core"
	"github.com/DataDog/datadog-agent/comp/core/autodiscovery"
	"github.com/DataDog/datadog-agent/comp/core/config"
	"github.com/DataDog/datadog-agent/comp/core/flare"
	"github.com/DataDog/datadog-agent/comp/core/log"
	"github.com/DataDog/datadog-agent/comp/core/log/logimpl"
	"github.com/DataDog/datadog-agent/comp/core/secrets"
	"github.com/DataDog/datadog-agent/comp/core/settings"
	"github.com/DataDog/datadog-agent/comp/core/status"
	"github.com/DataDog/datadog-agent/comp/core/sysprobeconfig"
	"github.com/DataDog/datadog-agent/comp/core/sysprobeconfig/sysprobeconfigimpl"
	"github.com/DataDog/datadog-agent/comp/core/tagger"
	"github.com/DataDog/datadog-agent/comp/core/telemetry"
	"github.com/DataDog/datadog-agent/comp/core/workloadmeta"
	"github.com/DataDog/datadog-agent/comp/dogstatsd/replay"
	dogstatsdServer "github.com/DataDog/datadog-agent/comp/dogstatsd/server"
	"github.com/DataDog/datadog-agent/comp/forwarder/defaultforwarder"
	logsAgent "github.com/DataDog/datadog-agent/comp/logs/agent"
	"github.com/DataDog/datadog-agent/comp/metadata/host"
	"github.com/DataDog/datadog-agent/comp/metadata/inventoryagent"
	"github.com/DataDog/datadog-agent/comp/metadata/inventorychecks"
	"github.com/DataDog/datadog-agent/comp/metadata/inventoryhost"
	"github.com/DataDog/datadog-agent/comp/metadata/packagesigning"
	"github.com/DataDog/datadog-agent/comp/metadata/runner"
	netflowServer "github.com/DataDog/datadog-agent/comp/netflow/server"
	otelcollector "github.com/DataDog/datadog-agent/comp/otelcol/collector"
	processAgent "github.com/DataDog/datadog-agent/comp/process/agent"
	"github.com/DataDog/datadog-agent/comp/remote-config/rcclient"
	"github.com/DataDog/datadog-agent/pkg/serializer"
	"github.com/DataDog/datadog-agent/pkg/util/fxutil"
	"github.com/DataDog/datadog-agent/pkg/util/optional"
	// runtime init routines
)

// StartAgentWithDefaults is a temporary way for the windows service to use startAgent.
// Starts the agent in the background and then returns.
//
// @ctxChan
//   - After starting the agent the background goroutine waits for a context from
//     this channel, then stops the agent when the context is cancelled.
//
// Returns an error channel that can be used to wait for the agent to stop and get the result.
func StartAgentWithDefaults(ctxChan <-chan context.Context) (<-chan error, error) {
	errChan := make(chan error)

	// run startAgent in an app, so that the log and config components get initialized
	go func() {
		err := fxutil.OneShot(func(
			log log.Component,
			config config.Component,
			flare flare.Component,
			telemetry telemetry.Component,
			sysprobeconfig sysprobeconfig.Component,
			server dogstatsdServer.Component,
			_ replay.Component,
			wmeta workloadmeta.Component,
			taggerComp tagger.Component,
			ac autodiscovery.Component,
			rcclient rcclient.Component,
			forwarder defaultforwarder.Component,
			logsAgent optional.Option[logsAgent.Component],
			processAgent processAgent.Component,
			metadataRunner runner.Component,
			sharedSerializer serializer.MetricSerializer,
			otelcollector otelcollector.Component,
			demultiplexer demultiplexer.Component,
			_ host.Component,
			_ inventoryagent.Component,
			_ inventoryhost.Component,
			_ secrets.Component,
			invChecks inventorychecks.Component,
			_ netflowServer.Component,
			_ trapserver.Component,
			agentAPI internalAPI.Component,
			pkgSigning packagesigning.Component,
			statusComponent status.Component,
			collector collector.Component,
<<<<<<< HEAD
			cloudfoundrycontainer cloudfoundrycontainer.Component,
=======
			_ autoexit.Component,
>>>>>>> 700503ff
			_ expvarserver.Component,
			metadatascheduler metadatascheduler.Component,
			jmxlogger jmxlogger.Component,
			settings settings.Component,
		) error {

			defer StopAgentWithDefaults(agentAPI)

			err := startAgent(
				log,
				flare,
				telemetry,
				sysprobeconfig,
				server,
				wmeta,
				taggerComp,
				ac,
				rcclient,
				logsAgent,
				processAgent,
				forwarder,
				sharedSerializer,
				otelcollector,
				demultiplexer,
				agentAPI,
				invChecks,
				statusComponent,
				collector,
				cloudfoundrycontainer,
				metadatascheduler,
				jmxlogger,
				settings,
			)
			if err != nil {
				return err
			}

			// notify outer that startAgent finished
			errChan <- err
			// wait for context
			ctx := <-ctxChan

			// Wait for stop signal
			select {
			case <-signals.Stopper:
				log.Info("Received stop command, shutting down...")
			case <-signals.ErrorStopper:
				_ = log.Critical("The Agent has encountered an error, shutting down...")
			case <-ctx.Done():
				log.Info("Received stop from service manager, shutting down...")
			}

			return nil
		},
			// no config file path specification in this situation
			fx.Supply(core.BundleParams{
				ConfigParams:         config.NewAgentParams(""),
				SecretParams:         secrets.NewEnabledParams(),
				SysprobeConfigParams: sysprobeconfigimpl.NewParams(),
				LogParams:            logimpl.ForDaemon(command.LoggerName, "log_file", path.DefaultLogFile),
			}),
			getSharedFxOption(),
			getPlatformModules(),
		)
		// notify caller that fx.OneShot is done
		errChan <- err
	}()

	// Wait for startAgent to complete, or for an error
	err := <-errChan
	if err != nil {
		// startAgent or fx.OneShot failed, caller does not need errChan
		return nil, err
	}

	// startAgent succeeded. provide errChan to caller so they can wait for fxutil.OneShot to stop
	return errChan, nil
}

func getPlatformModules() fx.Option {
	return fx.Options(
		agentcrashdetectimpl.Module(),
		etwtracerimpl.Module,
		windowseventlogimpl.Module(),
		winregistryimpl.Module(),
		etwimpl.Module,
		comptraceconfig.Module(),
		fx.Replace(comptraceconfig.Params{
			FailIfAPIKeyMissing: false,
		}),
		// Force the instantiation of the components
		fx.Invoke(func(_ agentcrashdetect.Component) {}),
		fx.Invoke(func(_ etwtracer.Component) {}),
		fx.Invoke(func(_ windowseventlog.Component) {}),
		fx.Invoke(func(_ winregistry.Component) {}),
	)
}<|MERGE_RESOLUTION|>--- conflicted
+++ resolved
@@ -13,11 +13,8 @@
 	_ "expvar"         // Blank import used because this isn't directly used in this file
 	_ "net/http/pprof" // Blank import used because this isn't directly used in this file
 
-<<<<<<< HEAD
+	"github.com/DataDog/datadog-agent/comp/agent/autoexit"
 	"github.com/DataDog/datadog-agent/comp/agent/cloudfoundrycontainer"
-=======
-	"github.com/DataDog/datadog-agent/comp/agent/autoexit"
->>>>>>> 700503ff
 	"github.com/DataDog/datadog-agent/comp/agent/expvarserver"
 	"github.com/DataDog/datadog-agent/comp/agent/jmxlogger"
 	"github.com/DataDog/datadog-agent/comp/agent/metadatascheduler"
@@ -123,11 +120,8 @@
 			pkgSigning packagesigning.Component,
 			statusComponent status.Component,
 			collector collector.Component,
-<<<<<<< HEAD
 			cloudfoundrycontainer cloudfoundrycontainer.Component,
-=======
 			_ autoexit.Component,
->>>>>>> 700503ff
 			_ expvarserver.Component,
 			metadatascheduler metadatascheduler.Component,
 			jmxlogger jmxlogger.Component,
