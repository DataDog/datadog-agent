// Unless explicitly stated otherwise all files in this repository are licensed
// under the Apache License Version 2.0.
// This product includes software developed at Datadog (https://www.datadoghq.com/).
// Copyright 2016-present Datadog, Inc.

//go:build windows

// Package run implements 'agent run' (and deprecated 'agent start').
package run

import (
	"context"
	_ "expvar"         // Blank import used because this isn't directly used in this file
	_ "net/http/pprof" // Blank import used because this isn't directly used in this file

<<<<<<< HEAD
	"github.com/DataDog/datadog-agent/comp/agent/cloudfoundrycontainer"
=======
	"github.com/DataDog/datadog-agent/comp/agent/expvarserver"
	"github.com/DataDog/datadog-agent/comp/agent/jmxlogger"
	"github.com/DataDog/datadog-agent/comp/agent/metadatascheduler"
>>>>>>> 4f9d8fa3
	"github.com/DataDog/datadog-agent/comp/collector/collector"
	etwimpl "github.com/DataDog/datadog-agent/comp/etw/impl"
	"github.com/DataDog/datadog-agent/comp/trace/etwtracer"
	"github.com/DataDog/datadog-agent/comp/trace/etwtracer/etwtracerimpl"

	"github.com/DataDog/datadog-agent/comp/checks/winregistry"
	winregistryimpl "github.com/DataDog/datadog-agent/comp/checks/winregistry/impl"

	"go.uber.org/fx"

	"github.com/DataDog/datadog-agent/cmd/agent/command"
	"github.com/DataDog/datadog-agent/cmd/agent/common/path"
	"github.com/DataDog/datadog-agent/cmd/agent/common/signals"

	// checks implemented as components
	"github.com/DataDog/datadog-agent/comp/aggregator/demultiplexer"
	"github.com/DataDog/datadog-agent/comp/checks/agentcrashdetect"
	"github.com/DataDog/datadog-agent/comp/checks/agentcrashdetect/agentcrashdetectimpl"
	"github.com/DataDog/datadog-agent/comp/checks/windowseventlog"
	"github.com/DataDog/datadog-agent/comp/checks/windowseventlog/windowseventlogimpl"
	trapserver "github.com/DataDog/datadog-agent/comp/snmptraps/server"
	comptraceconfig "github.com/DataDog/datadog-agent/comp/trace/config"

	// core components
	internalAPI "github.com/DataDog/datadog-agent/comp/api/api"
	"github.com/DataDog/datadog-agent/comp/core"
	"github.com/DataDog/datadog-agent/comp/core/autodiscovery"
	"github.com/DataDog/datadog-agent/comp/core/config"
	"github.com/DataDog/datadog-agent/comp/core/flare"
	"github.com/DataDog/datadog-agent/comp/core/log"
	"github.com/DataDog/datadog-agent/comp/core/log/logimpl"
	"github.com/DataDog/datadog-agent/comp/core/secrets"
	"github.com/DataDog/datadog-agent/comp/core/status"
	"github.com/DataDog/datadog-agent/comp/core/sysprobeconfig"
	"github.com/DataDog/datadog-agent/comp/core/sysprobeconfig/sysprobeconfigimpl"
	"github.com/DataDog/datadog-agent/comp/core/tagger"
	"github.com/DataDog/datadog-agent/comp/core/telemetry"
	"github.com/DataDog/datadog-agent/comp/core/workloadmeta"
	"github.com/DataDog/datadog-agent/comp/dogstatsd/replay"
	dogstatsdServer "github.com/DataDog/datadog-agent/comp/dogstatsd/server"
	dogstatsddebug "github.com/DataDog/datadog-agent/comp/dogstatsd/serverDebug"
	"github.com/DataDog/datadog-agent/comp/forwarder/defaultforwarder"
	logsAgent "github.com/DataDog/datadog-agent/comp/logs/agent"
	"github.com/DataDog/datadog-agent/comp/metadata/host"
	"github.com/DataDog/datadog-agent/comp/metadata/inventoryagent"
	"github.com/DataDog/datadog-agent/comp/metadata/inventorychecks"
	"github.com/DataDog/datadog-agent/comp/metadata/inventoryhost"
	"github.com/DataDog/datadog-agent/comp/metadata/packagesigning"
	"github.com/DataDog/datadog-agent/comp/metadata/runner"
	netflowServer "github.com/DataDog/datadog-agent/comp/netflow/server"
	otelcollector "github.com/DataDog/datadog-agent/comp/otelcol/collector"
	processAgent "github.com/DataDog/datadog-agent/comp/process/agent"
	"github.com/DataDog/datadog-agent/comp/remote-config/rcclient"
	"github.com/DataDog/datadog-agent/pkg/serializer"
	"github.com/DataDog/datadog-agent/pkg/util/fxutil"
	"github.com/DataDog/datadog-agent/pkg/util/optional"
	// runtime init routines
)

// StartAgentWithDefaults is a temporary way for the windows service to use startAgent.
// Starts the agent in the background and then returns.
//
// @ctxChan
//   - After starting the agent the background goroutine waits for a context from
//     this channel, then stops the agent when the context is cancelled.
//
// Returns an error channel that can be used to wait for the agent to stop and get the result.
func StartAgentWithDefaults(ctxChan <-chan context.Context) (<-chan error, error) {
	errChan := make(chan error)

	// run startAgent in an app, so that the log and config components get initialized
	go func() {
		err := fxutil.OneShot(func(
			log log.Component,
			config config.Component,
			flare flare.Component,
			telemetry telemetry.Component,
			sysprobeconfig sysprobeconfig.Component,
			server dogstatsdServer.Component,
			_ replay.Component,
			serverDebug dogstatsddebug.Component,
			wmeta workloadmeta.Component,
			taggerComp tagger.Component,
			ac autodiscovery.Component,
			rcclient rcclient.Component,
			forwarder defaultforwarder.Component,
			logsAgent optional.Option[logsAgent.Component],
			processAgent processAgent.Component,
			metadataRunner runner.Component,
			sharedSerializer serializer.MetricSerializer,
			otelcollector otelcollector.Component,
			demultiplexer demultiplexer.Component,
			_ host.Component,
			_ inventoryagent.Component,
			_ inventoryhost.Component,
			_ secrets.Component,
			invChecks inventorychecks.Component,
			_ netflowServer.Component,
			_ trapserver.Component,
			agentAPI internalAPI.Component,
			pkgSigning packagesigning.Component,
			statusComponent status.Component,
			collector collector.Component,
<<<<<<< HEAD
			containerTagger containertagger.Component,
=======
			_ expvarserver.Component,
			metadatascheduler metadatascheduler.Component,
			jmxlogger jmxlogger.Component,
>>>>>>> 4f9d8fa3
		) error {

			defer StopAgentWithDefaults(agentAPI)

			err := startAgent(
				log,
				flare,
				telemetry,
				sysprobeconfig,
				server,
				serverDebug,
				wmeta,
				taggerComp,
				ac,
				rcclient,
				logsAgent,
				processAgent,
				forwarder,
				sharedSerializer,
				otelcollector,
				demultiplexer,
				agentAPI,
				invChecks,
				statusComponent,
				collector,
<<<<<<< HEAD
				containerTagger,
=======
				metadatascheduler,
				jmxlogger,
>>>>>>> 4f9d8fa3
			)
			if err != nil {
				return err
			}

			// notify outer that startAgent finished
			errChan <- err
			// wait for context
			ctx := <-ctxChan

			// Wait for stop signal
			select {
			case <-signals.Stopper:
				log.Info("Received stop command, shutting down...")
			case <-signals.ErrorStopper:
				_ = log.Critical("The Agent has encountered an error, shutting down...")
			case <-ctx.Done():
				log.Info("Received stop from service manager, shutting down...")
			}

			return nil
		},
			// no config file path specification in this situation
			fx.Supply(core.BundleParams{
				ConfigParams:         config.NewAgentParams(""),
				SecretParams:         secrets.NewEnabledParams(),
				SysprobeConfigParams: sysprobeconfigimpl.NewParams(),
				LogParams:            logimpl.ForDaemon(command.LoggerName, "log_file", path.DefaultLogFile),
			}),
			getSharedFxOption(),
			getPlatformModules(),
		)
		// notify caller that fx.OneShot is done
		errChan <- err
	}()

	// Wait for startAgent to complete, or for an error
	err := <-errChan
	if err != nil {
		// startAgent or fx.OneShot failed, caller does not need errChan
		return nil, err
	}

	// startAgent succeeded. provide errChan to caller so they can wait for fxutil.OneShot to stop
	return errChan, nil
}

func getPlatformModules() fx.Option {
	return fx.Options(
		agentcrashdetectimpl.Module(),
		etwtracerimpl.Module,
		windowseventlogimpl.Module(),
		winregistryimpl.Module(),
		etwimpl.Module,
		comptraceconfig.Module(),
		fx.Replace(comptraceconfig.Params{
			FailIfAPIKeyMissing: false,
		}),
		// Force the instantiation of the components
		fx.Invoke(func(_ agentcrashdetect.Component) {}),
		fx.Invoke(func(_ etwtracer.Component) {}),
		fx.Invoke(func(_ windowseventlog.Component) {}),
		fx.Invoke(func(_ winregistry.Component) {}),
	)
}<|MERGE_RESOLUTION|>--- conflicted
+++ resolved
@@ -13,13 +13,9 @@
 	_ "expvar"         // Blank import used because this isn't directly used in this file
 	_ "net/http/pprof" // Blank import used because this isn't directly used in this file
 
-<<<<<<< HEAD
-	"github.com/DataDog/datadog-agent/comp/agent/cloudfoundrycontainer"
-=======
 	"github.com/DataDog/datadog-agent/comp/agent/expvarserver"
 	"github.com/DataDog/datadog-agent/comp/agent/jmxlogger"
 	"github.com/DataDog/datadog-agent/comp/agent/metadatascheduler"
->>>>>>> 4f9d8fa3
 	"github.com/DataDog/datadog-agent/comp/collector/collector"
 	etwimpl "github.com/DataDog/datadog-agent/comp/etw/impl"
 	"github.com/DataDog/datadog-agent/comp/trace/etwtracer"
@@ -123,13 +119,10 @@
 			pkgSigning packagesigning.Component,
 			statusComponent status.Component,
 			collector collector.Component,
-<<<<<<< HEAD
 			containerTagger containertagger.Component,
-=======
 			_ expvarserver.Component,
 			metadatascheduler metadatascheduler.Component,
 			jmxlogger jmxlogger.Component,
->>>>>>> 4f9d8fa3
 		) error {
 
 			defer StopAgentWithDefaults(agentAPI)
@@ -155,12 +148,9 @@
 				invChecks,
 				statusComponent,
 				collector,
-<<<<<<< HEAD
 				containerTagger,
-=======
 				metadatascheduler,
 				jmxlogger,
->>>>>>> 4f9d8fa3
 			)
 			if err != nil {
 				return err
