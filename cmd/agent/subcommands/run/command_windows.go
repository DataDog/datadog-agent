--- conflicted
+++ resolved
@@ -13,11 +13,8 @@
 	_ "expvar"         // Blank import used because this isn't directly used in this file
 	_ "net/http/pprof" // Blank import used because this isn't directly used in this file
 
-<<<<<<< HEAD
+	"github.com/DataDog/datadog-agent/comp/agent/jmxlogger"
 	"github.com/DataDog/datadog-agent/comp/agent/metadatascheduler"
-=======
-	"github.com/DataDog/datadog-agent/comp/agent/jmxlogger"
->>>>>>> 46bc2c35
 	"github.com/DataDog/datadog-agent/comp/collector/collector"
 	etwimpl "github.com/DataDog/datadog-agent/comp/etw/impl"
 	"github.com/DataDog/datadog-agent/comp/trace/etwtracer"
@@ -119,11 +116,8 @@
 			pkgSigning packagesigning.Component,
 			statusComponent status.Component,
 			collector collector.Component,
-<<<<<<< HEAD
 			metadatascheduler metadatascheduler.Component,
-=======
 			jmxlogger jmxlogger.Component,
->>>>>>> 46bc2c35
 		) error {
 
 			defer StopAgentWithDefaults(agentAPI)
@@ -150,11 +144,8 @@
 				invChecks,
 				statusComponent,
 				collector,
-<<<<<<< HEAD
 				metadatascheduler,
-=======
 				jmxlogger,
->>>>>>> 46bc2c35
 			)
 			if err != nil {
 				return err
