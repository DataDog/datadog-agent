// Unless explicitly stated otherwise all files in this repository are licensed
// under the Apache License Version 2.0.
// This product includes software developed at Datadog (https://www.datadoghq.com/).
// Copyright 2016-present Datadog, Inc.

//go:build windows

// Package run implements 'agent run' (and deprecated 'agent start').
package run

import (
	"context"
	_ "expvar"         // Blank import used because this isn't directly used in this file
	_ "net/http/pprof" // Blank import used because this isn't directly used in this file

	"github.com/DataDog/datadog-agent/comp/checks/winregistry"
	winregistryimpl "github.com/DataDog/datadog-agent/comp/checks/winregistry/impl"

	"go.uber.org/fx"

	"github.com/DataDog/datadog-agent/cmd/agent/command"
	"github.com/DataDog/datadog-agent/cmd/agent/common/path"
	"github.com/DataDog/datadog-agent/cmd/agent/common/signals"

	// checks implemented as components
	"github.com/DataDog/datadog-agent/comp/aggregator/demultiplexer"
	"github.com/DataDog/datadog-agent/comp/checks/agentcrashdetect"
	"github.com/DataDog/datadog-agent/comp/checks/agentcrashdetect/agentcrashdetectimpl"
	comptraceconfig "github.com/DataDog/datadog-agent/comp/trace/config"

	// core components
	"github.com/DataDog/datadog-agent/comp/core"
	internalAPI "github.com/DataDog/datadog-agent/comp/core/api"
	"github.com/DataDog/datadog-agent/comp/core/config"
	"github.com/DataDog/datadog-agent/comp/core/flare"
	"github.com/DataDog/datadog-agent/comp/core/log"
	"github.com/DataDog/datadog-agent/comp/core/secrets"
	"github.com/DataDog/datadog-agent/comp/core/sysprobeconfig"
	"github.com/DataDog/datadog-agent/comp/core/sysprobeconfig/sysprobeconfigimpl"
	"github.com/DataDog/datadog-agent/comp/core/telemetry"
	"github.com/DataDog/datadog-agent/comp/core/workloadmeta"
	"github.com/DataDog/datadog-agent/comp/dogstatsd/replay"
	dogstatsdServer "github.com/DataDog/datadog-agent/comp/dogstatsd/server"
	dogstatsddebug "github.com/DataDog/datadog-agent/comp/dogstatsd/serverDebug"
	"github.com/DataDog/datadog-agent/comp/forwarder/defaultforwarder"
	logsAgent "github.com/DataDog/datadog-agent/comp/logs/agent"
	"github.com/DataDog/datadog-agent/comp/metadata/host"
	"github.com/DataDog/datadog-agent/comp/metadata/inventoryagent"
	"github.com/DataDog/datadog-agent/comp/metadata/inventoryhost"
	"github.com/DataDog/datadog-agent/comp/metadata/runner"
	netflowServer "github.com/DataDog/datadog-agent/comp/netflow/server"
	otelcollector "github.com/DataDog/datadog-agent/comp/otelcol/collector"
	"github.com/DataDog/datadog-agent/comp/remote-config/rcclient"
	"github.com/DataDog/datadog-agent/pkg/serializer"
	"github.com/DataDog/datadog-agent/pkg/util/fxutil"
	"github.com/DataDog/datadog-agent/pkg/util/optional"
	// runtime init routines
)

// StartAgentWithDefaults is a temporary way for the windows service to use startAgent.
// Starts the agent in the background and then returns.
//
// @ctxChan
//   - After starting the agent the background goroutine waits for a context from
//     this channel, then stops the agent when the context is cancelled.
//
// Returns an error channel that can be used to wait for the agent to stop and get the result.
func StartAgentWithDefaults(ctxChan <-chan context.Context) (<-chan error, error) {
	errChan := make(chan error)

	// run startAgent in an app, so that the log and config components get initialized
	go func() {
		err := fxutil.OneShot(func(
			log log.Component,
			config config.Component,
			flare flare.Component,
			telemetry telemetry.Component,
			sysprobeconfig sysprobeconfig.Component,
			server dogstatsdServer.Component,
			serverDebug dogstatsddebug.Component,
			capture replay.Component,
			wmeta workloadmeta.Component,
			rcclient rcclient.Component,
			forwarder defaultforwarder.Component,
			logsAgent optional.Option[logsAgent.Component],
			metadataRunner runner.Component,
			sharedSerializer serializer.MetricSerializer,
			otelcollector otelcollector.Component,
			demultiplexer demultiplexer.Component,
			hostMetadata host.Component,
			invAgent inventoryagent.Component,
			invHost inventoryhost.Component,
			secretResolver secrets.Component,
			_ netflowServer.Component,
			agentAPI internalAPI.Component,
		) error {

			defer StopAgentWithDefaults(server, demultiplexer, agentAPI)

			err := startAgent(
				&cliParams{GlobalParams: &command.GlobalParams{}},
				log,
				flare,
				telemetry,
				sysprobeconfig,
				server,
				capture,
				serverDebug,
				wmeta,
				rcclient,
				logsAgent,
				forwarder,
				sharedSerializer,
				otelcollector,
				demultiplexer,
				hostMetadata,
				invAgent,
				invHost,
<<<<<<< HEAD
				agentAPI,
=======
				secretResolver,
>>>>>>> 16c849ad
			)
			if err != nil {
				return err
			}

			// notify outer that startAgent finished
			errChan <- err
			// wait for context
			ctx := <-ctxChan

			// Wait for stop signal
			select {
			case <-signals.Stopper:
				log.Info("Received stop command, shutting down...")
			case <-signals.ErrorStopper:
				_ = log.Critical("The Agent has encountered an error, shutting down...")
			case <-ctx.Done():
				log.Info("Received stop from service manager, shutting down...")
			}

			return nil
		},
			// no config file path specification in this situation
			fx.Supply(core.BundleParams{
				ConfigParams:         config.NewAgentParams(""),
				SecretParams:         secrets.NewEnabledParams(),
				SysprobeConfigParams: sysprobeconfigimpl.NewParams(),
				LogParams:            log.ForDaemon(command.LoggerName, "log_file", path.DefaultLogFile),
			}),
			getSharedFxOption(),
			getPlatformModules(),
		)
		// notify caller that fx.OneShot is done
		errChan <- err
	}()

	// Wait for startAgent to complete, or for an error
	err := <-errChan
	if err != nil {
		// startAgent or fx.OneShot failed, caller does not need errChan
		return nil, err
	}

	// startAgent succeeded. provide errChan to caller so they can wait for fxutil.OneShot to stop
	return errChan, nil
}

func getPlatformModules() fx.Option {
	return fx.Options(
		agentcrashdetectimpl.Module,
		winregistryimpl.Module,
		comptraceconfig.Module,
		fx.Replace(comptraceconfig.Params{
			FailIfAPIKeyMissing: false,
		}),
		// Force the instantiation of the components
		fx.Invoke(func(_ agentcrashdetect.Component) {}),
		fx.Invoke(func(_ winregistry.Component) {}),
	)
}<|MERGE_RESOLUTION|>--- conflicted
+++ resolved
@@ -116,11 +116,8 @@
 				hostMetadata,
 				invAgent,
 				invHost,
-<<<<<<< HEAD
+				secretResolver,
 				agentAPI,
-=======
-				secretResolver,
->>>>>>> 16c849ad
 			)
 			if err != nil {
 				return err
