--- conflicted
+++ resolved
@@ -145,11 +145,8 @@
 			agenttelemetryComponent agenttelemetry.Component,
 			hostname hostnameinterface.Component,
 			ipc ipc.Component,
-<<<<<<< HEAD
 			delegatedAuthComp option.Option[delegatedauth.Component],
-=======
 			snmpScanManager snmpscanmanager.Component,
->>>>>>> dbf6d1b9
 		) error {
 			defer StopAgentWithDefaults()
 
@@ -173,11 +170,8 @@
 				agenttelemetryComponent,
 				hostname,
 				ipc,
-<<<<<<< HEAD
 				delegatedAuthComp,
-=======
 				snmpScanManager,
->>>>>>> dbf6d1b9
 			)
 			if err != nil {
 				return err
