--- conflicted
+++ resolved
@@ -171,22 +171,16 @@
 func getPlatformModules() fx.Option {
 	return fx.Options(
 		agentcrashdetectimpl.Module,
-<<<<<<< HEAD
 		apmetwtracerimpl.Module,
+		winregistryimpl.Module,
 		etwimpl.Module,
-=======
-		winregistryimpl.Module,
->>>>>>> 3ba5ff5c
 		comptraceconfig.Module,
 		fx.Replace(comptraceconfig.Params{
 			FailIfAPIKeyMissing: false,
 		}),
 		// Force the instantiation of the components
 		fx.Invoke(func(_ agentcrashdetect.Component) {}),
-<<<<<<< HEAD
 		fx.Invoke(func(_ apmetwtracer.Component) {}),
-=======
 		fx.Invoke(func(_ winregistry.Component) {}),
->>>>>>> 3ba5ff5c
 	)
 }