// Unless explicitly stated otherwise all files in this repository are licensed
// under the Apache License Version 2.0.
// This product includes software developed at Datadog (https://www.datadoghq.com/).
// Copyright 2016-present Datadog, Inc.

package settings

import (
	"testing"

	"github.com/stretchr/testify/assert"
	"github.com/stretchr/testify/require"
	"go.uber.org/fx"

	"github.com/DataDog/datadog-agent/comp/aggregator/demultiplexer"
	"github.com/DataDog/datadog-agent/comp/aggregator/demultiplexer/demultiplexerimpl"
	"github.com/DataDog/datadog-agent/comp/core"
	"github.com/DataDog/datadog-agent/comp/dogstatsd"
	"github.com/DataDog/datadog-agent/comp/dogstatsd/server"
	serverdebug "github.com/DataDog/datadog-agent/comp/dogstatsd/serverDebug"
	"github.com/DataDog/datadog-agent/comp/forwarder/defaultforwarder"

	"github.com/DataDog/datadog-agent/pkg/config/model"
	"github.com/DataDog/datadog-agent/pkg/util/fxutil"
)

type testDeps struct {
	fx.In
	Server        server.Component
	Debug         serverdebug.Component
	Demultiplexer demultiplexer.Mock
}

func TestDogstatsdMetricsStats(t *testing.T) {
	assert := assert.New(t)
	var err error

	deps := fxutil.Test[testDeps](t, fx.Options(
		core.MockBundle(),
		fx.Supply(core.BundleParams{}),
		fx.Supply(server.Params{
			Serverless: false,
		}),
		dogstatsd.Bundle(),
		defaultforwarder.MockModule(),
		demultiplexerimpl.MockModule(),
	))

<<<<<<< HEAD
	global.DSD = deps.Server
=======
	demux := deps.Demultiplexer
	deps.Server.Start(demux)
>>>>>>> 505170c4

	require.Nil(t, err)

	s := DsdStatsRuntimeSetting{
		ServerDebug: deps.Debug,
	}

	// runtime settings set/get underlying implementation

	// true string

	err = s.Set("true", model.SourceDefault)
	assert.Nil(err)
	assert.Equal(deps.Debug.IsDebugEnabled(), true)
	v, err := s.Get()
	assert.Nil(err)
	assert.Equal(v, true)

	// false string

	err = s.Set("false", model.SourceDefault)
	assert.Nil(err)
	assert.Equal(deps.Debug.IsDebugEnabled(), false)
	v, err = s.Get()
	assert.Nil(err)
	assert.Equal(v, false)

	// true boolean

	err = s.Set(true, model.SourceDefault)
	assert.Nil(err)
	assert.Equal(deps.Debug.IsDebugEnabled(), true)
	v, err = s.Get()
	assert.Nil(err)
	assert.Equal(v, true)

	// false boolean

	err = s.Set(false, model.SourceDefault)
	assert.Nil(err)
	assert.Equal(deps.Debug.IsDebugEnabled(), false)
	v, err = s.Get()
	assert.Nil(err)
	assert.Equal(v, false)

	// ensure the getter uses the value from the actual server

	deps.Debug.SetMetricStatsEnabled(true)
	v, err = s.Get()
	assert.Nil(err)
	assert.Equal(v, true)
}<|MERGE_RESOLUTION|>--- conflicted
+++ resolved
@@ -40,19 +40,14 @@
 		fx.Supply(core.BundleParams{}),
 		fx.Supply(server.Params{
 			Serverless: false,
-		}),
+		}), 
+		demultiplexerimpl.MockModule(),
 		dogstatsd.Bundle(),
 		defaultforwarder.MockModule(),
-		demultiplexerimpl.MockModule(),
 	))
 
-<<<<<<< HEAD
-	global.DSD = deps.Server
-=======
-	demux := deps.Demultiplexer
-	deps.Server.Start(demux)
->>>>>>> 505170c4
-
+	// demux := deps.Demultiplexer
+	// deps.Server.Start(demux)
 	require.Nil(t, err)
 
 	s := DsdStatsRuntimeSetting{
