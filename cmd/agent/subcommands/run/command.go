--- conflicted
+++ resolved
@@ -33,13 +33,9 @@
 	// checks implemented as components
 
 	// core components
-<<<<<<< HEAD
-	"github.com/DataDog/datadog-agent/comp/agent"
 	"github.com/DataDog/datadog-agent/comp/agent/autoexit"
-=======
 
 	"github.com/DataDog/datadog-agent/comp/agent/expvarserver"
->>>>>>> 3c853796
 	"github.com/DataDog/datadog-agent/comp/agent/jmxlogger"
 	"github.com/DataDog/datadog-agent/comp/agent/jmxlogger/jmxloggerimpl"
 	"github.com/DataDog/datadog-agent/comp/aggregator/demultiplexer"
@@ -480,20 +476,6 @@
 
 	ctx, _ := pkgcommon.GetMainCtxCancel()
 
-<<<<<<< HEAD
-	if cliParams.pidfilePath != "" {
-		err = pidfile.WritePID(cliParams.pidfilePath)
-		if err != nil {
-			return log.Errorf("Error while writing PID file, exiting: %v", err)
-		}
-		log.Infof("pid '%d' written to pid file '%s'", os.Getpid(), cliParams.pidfilePath)
-=======
-	err = manager.ConfigureAutoExit(ctx, pkgconfig.Datadog)
-	if err != nil {
-		return log.Errorf("Unable to configure auto-exit, err: %v", err)
->>>>>>> 3c853796
-	}
-
 	hostnameDetected, err := hostname.Get(context.TODO())
 	if err != nil {
 		return log.Errorf("Error while getting hostname, exiting: %v", err)
