--- conflicted
+++ resolved
@@ -36,11 +36,8 @@
 
 	// core components
 	"github.com/DataDog/datadog-agent/comp/agent"
-<<<<<<< HEAD
-=======
 	"github.com/DataDog/datadog-agent/comp/agent/jmxlogger"
 	"github.com/DataDog/datadog-agent/comp/agent/jmxlogger/jmxloggerimpl"
->>>>>>> 46bc2c35
 	"github.com/DataDog/datadog-agent/comp/aggregator/demultiplexer"
 	"github.com/DataDog/datadog-agent/comp/aggregator/demultiplexer/demultiplexerimpl"
 	internalAPI "github.com/DataDog/datadog-agent/comp/api/api"
@@ -225,11 +222,8 @@
 	_ packagesigning.Component,
 	statusComponent status.Component,
 	collector collector.Component,
-<<<<<<< HEAD
 	metadatascheduler metadatascheduler.Component,
-=======
 	jmxlogger jmxlogger.Component,
->>>>>>> 46bc2c35
 	_ healthprobe.Component,
 ) error {
 	defer func() {
@@ -294,11 +288,8 @@
 		invChecks,
 		statusComponent,
 		collector,
-<<<<<<< HEAD
 		metadatascheduler,
-=======
 		jmxlogger,
->>>>>>> 46bc2c35
 	); err != nil {
 		return err
 	}
@@ -412,10 +403,7 @@
 		collectorimpl.Module(),
 		process.Bundle(),
 		agent.Bundle(),
-<<<<<<< HEAD
-=======
 		fx.Supply(jmxloggerimpl.NewDefaultParams()),
->>>>>>> 46bc2c35
 		fx.Provide(func(config config.Component) healthprobe.Options {
 			return healthprobe.Options{
 				Port:           config.GetInt("health_port"),
@@ -449,11 +437,8 @@
 	invChecks inventorychecks.Component,
 	statusComponent status.Component,
 	collector collector.Component,
-<<<<<<< HEAD
 	_ metadatascheduler.Component,
-=======
 	jmxLogger jmxlogger.Component,
->>>>>>> 46bc2c35
 ) error {
 
 	var err error
