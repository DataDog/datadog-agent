--- conflicted
+++ resolved
@@ -191,12 +191,9 @@
 	cliParams *cliParams,
 	logsAgent util.Optional[logsAgent.Component],
 	otelcollector otelcollector.Component,
-<<<<<<< HEAD
 	langDetectionCl langDetectionCl.Component,
-=======
 	hostMetadata host.Component,
 	_ netflowServer.Component,
->>>>>>> 37e4f9b1
 ) error {
 	defer func() {
 		stopAgent(cliParams, server, demultiplexer)
@@ -238,98 +235,13 @@
 		}
 	}()
 
-<<<<<<< HEAD
-	if err := startAgent(cliParams, log, flare, telemetry, sysprobeconfig, server, capture, serverDebug, rcclient, logsAgent, forwarder, sharedSerializer, otelcollector, langDetectionCl); err != nil {
-=======
-	if err := startAgent(cliParams, log, flare, telemetry, sysprobeconfig, server, capture, serverDebug, rcclient, logsAgent, forwarder, sharedSerializer, otelcollector, demultiplexer, hostMetadata); err != nil {
->>>>>>> 37e4f9b1
+	if err := startAgent(cliParams, log, flare, telemetry, sysprobeconfig, server, capture, serverDebug, rcclient, logsAgent, forwarder, sharedSerializer, otelcollector, demultiplexer, hostMetadata, langDetectionCl); err != nil {
 		return err
 	}
 
 	return <-stopCh
 }
 
-<<<<<<< HEAD
-// StartAgentWithDefaults is a temporary way for other packages to use startAgent.
-// Starts the agent in the background and then returns.
-//
-// @ctxChan
-//   - After starting the agent the background goroutine waits for a context from
-//     this channel, then stops the agent when the context is cancelled.
-//
-// Returns an error channel that can be used to wait for the agent to stop and get the result.
-func StartAgentWithDefaults(ctxChan <-chan context.Context) (<-chan error, error) {
-	errChan := make(chan error)
-
-	// run startAgent in an app, so that the log and config components get initialized
-	go func() {
-		err := fxutil.OneShot(func(
-			log log.Component,
-			config config.Component,
-			flare flare.Component,
-			telemetry telemetry.Component,
-			sysprobeconfig sysprobeconfig.Component,
-			server dogstatsdServer.Component,
-			serverDebug dogstatsdDebug.Component,
-			capture replay.Component,
-			rcclient rcclient.Component,
-			forwarder defaultforwarder.Component,
-			logsAgent util.Optional[logsAgent.Component],
-			metadataRunner runner.Component,
-			sharedSerializer serializer.MetricSerializer,
-			otelcollector otelcollector.Component,
-			langDetectionCl langDetectionCl.Component,
-		) error {
-
-			defer StopAgentWithDefaults(server)
-
-			err := startAgent(&cliParams{GlobalParams: &command.GlobalParams{}}, log, flare, telemetry, sysprobeconfig, server, capture, serverDebug, rcclient, logsAgent, forwarder, sharedSerializer, otelcollector, langDetectionCl)
-			if err != nil {
-				return err
-			}
-
-			// notify outer that startAgent finished
-			errChan <- err
-			// wait for context
-			ctx := <-ctxChan
-
-			// Wait for stop signal
-			select {
-			case <-signals.Stopper:
-				log.Info("Received stop command, shutting down...")
-			case <-signals.ErrorStopper:
-				_ = log.Critical("The Agent has encountered an error, shutting down...")
-			case <-ctx.Done():
-				log.Info("Received stop from service manager, shutting down...")
-			}
-
-			return nil
-		},
-			// no config file path specification in this situation
-			fx.Supply(core.BundleParams{
-				ConfigParams:         config.NewAgentParamsWithSecrets(""),
-				SysprobeConfigParams: sysprobeconfig.NewParams(),
-				LogParams:            log.LogForDaemon(command.LoggerName, "log_file", path.DefaultLogFile),
-			}),
-			getSharedFxOption(),
-		)
-		// notify caller that fx.OneShot is done
-		errChan <- err
-	}()
-
-	// Wait for startAgent to complete, or for an error
-	err := <-errChan
-	if err != nil {
-		// startAgent or fx.OneShot failed, caller does not need errChan
-		return nil, err
-	}
-
-	// startAgent succeeded. provide errChan to caller so they can wait for fxutil.OneShot to stop
-	return errChan, nil
-}
-
-=======
->>>>>>> 37e4f9b1
 func getSharedFxOption() fx.Option {
 	return fx.Options(
 		fx.Supply(flare.NewParams(
@@ -408,12 +320,9 @@
 	sharedForwarder defaultforwarder.Component,
 	sharedSerializer serializer.MetricSerializer,
 	otelcollector otelcollector.Component,
-<<<<<<< HEAD
-	langDetectionCl langDetectionCl.Component,
-=======
 	demultiplexer demultiplexer.Component,
 	hostMetadata host.Component,
->>>>>>> 37e4f9b1
+	langDetectionCl langDetectionCl.Component,
 ) error {
 
 	var err error
