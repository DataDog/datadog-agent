// Unless explicitly stated otherwise all files in this repository are licensed
// under the Apache License Version 2.0.
// This product includes software developed at Datadog (https://www.datadoghq.com/).
// Copyright 2016-present Datadog, Inc.

// Package run implements 'agent run' (and deprecated 'agent start').
package run

import (
	"context"
	"errors"
	_ "expvar" // Blank import used because this isn't directly used in this file
	"fmt"
	"net/http"
	_ "net/http/pprof" // Blank import used because this isn't directly used in this file
	"os"
	"os/signal"
	"runtime"
	"syscall"
	"time"

	"github.com/spf13/cobra"
	"go.uber.org/fx"
	"gopkg.in/DataDog/dd-trace-go.v1/profiler"

	"github.com/DataDog/datadog-agent/cmd/agent/command"
	"github.com/DataDog/datadog-agent/cmd/agent/common"
	"github.com/DataDog/datadog-agent/cmd/agent/common/misconfig"
	"github.com/DataDog/datadog-agent/cmd/agent/common/path"
	"github.com/DataDog/datadog-agent/cmd/agent/common/signals"
	global "github.com/DataDog/datadog-agent/cmd/agent/dogstatsd"
	"github.com/DataDog/datadog-agent/cmd/agent/gui"
	"github.com/DataDog/datadog-agent/cmd/agent/subcommands/run/internal/clcrunnerapi"
	"github.com/DataDog/datadog-agent/cmd/manager"
	"github.com/DataDog/datadog-agent/comp/aggregator/demultiplexer"
	"github.com/DataDog/datadog-agent/comp/aggregator/demultiplexer/demultiplexerimpl"
	netflowServer "github.com/DataDog/datadog-agent/comp/netflow/server"

	// checks implemented as components

	// core components
	internalAPI "github.com/DataDog/datadog-agent/comp/api/api"
	"github.com/DataDog/datadog-agent/comp/api/api/apiimpl"
	"github.com/DataDog/datadog-agent/comp/core"
	"github.com/DataDog/datadog-agent/comp/core/config"
	"github.com/DataDog/datadog-agent/comp/core/flare"
	"github.com/DataDog/datadog-agent/comp/core/log"
	"github.com/DataDog/datadog-agent/comp/core/log/logimpl"
	"github.com/DataDog/datadog-agent/comp/core/secrets"
	"github.com/DataDog/datadog-agent/comp/core/sysprobeconfig"
	"github.com/DataDog/datadog-agent/comp/core/sysprobeconfig/sysprobeconfigimpl"
	"github.com/DataDog/datadog-agent/comp/core/telemetry"
	"github.com/DataDog/datadog-agent/comp/core/workloadmeta"
	"github.com/DataDog/datadog-agent/comp/core/workloadmeta/collectors"
	"github.com/DataDog/datadog-agent/comp/dogstatsd"
	"github.com/DataDog/datadog-agent/comp/dogstatsd/replay"
	dogstatsdServer "github.com/DataDog/datadog-agent/comp/dogstatsd/server"
	dogstatsddebug "github.com/DataDog/datadog-agent/comp/dogstatsd/serverDebug"
	"github.com/DataDog/datadog-agent/comp/forwarder"
	"github.com/DataDog/datadog-agent/comp/forwarder/defaultforwarder"

	//nolint:revive // TODO(ASC) Fix revive linter
	pkgforwarder "github.com/DataDog/datadog-agent/comp/forwarder/defaultforwarder"
	orchestratorForwarderImpl "github.com/DataDog/datadog-agent/comp/forwarder/orchestrator/orchestratorimpl"
	langDetectionCl "github.com/DataDog/datadog-agent/comp/languagedetection/client"
	langDetectionClimpl "github.com/DataDog/datadog-agent/comp/languagedetection/client/clientimpl"
	"github.com/DataDog/datadog-agent/comp/logs"
	logsAgent "github.com/DataDog/datadog-agent/comp/logs/agent"
	"github.com/DataDog/datadog-agent/comp/metadata"
	"github.com/DataDog/datadog-agent/comp/metadata/host"
	"github.com/DataDog/datadog-agent/comp/metadata/inventoryagent"
	"github.com/DataDog/datadog-agent/comp/metadata/inventorychecks"
	"github.com/DataDog/datadog-agent/comp/metadata/inventoryhost"
	"github.com/DataDog/datadog-agent/comp/metadata/packagesigning"
	"github.com/DataDog/datadog-agent/comp/metadata/runner"
	"github.com/DataDog/datadog-agent/comp/ndmtmp"
	"github.com/DataDog/datadog-agent/comp/netflow"
	"github.com/DataDog/datadog-agent/comp/otelcol"
	otelcollector "github.com/DataDog/datadog-agent/comp/otelcol/collector"
	"github.com/DataDog/datadog-agent/comp/remote-config/rcclient"
	"github.com/DataDog/datadog-agent/pkg/aggregator"
	"github.com/DataDog/datadog-agent/pkg/api/healthprobe"
	"github.com/DataDog/datadog-agent/pkg/autodiscovery/providers"
	"github.com/DataDog/datadog-agent/pkg/cloudfoundry/containertagger"
	"github.com/DataDog/datadog-agent/pkg/collector"
	"github.com/DataDog/datadog-agent/pkg/collector/check"
	"github.com/DataDog/datadog-agent/pkg/collector/corechecks/embed/jmx"
	pkgconfig "github.com/DataDog/datadog-agent/pkg/config"
	"github.com/DataDog/datadog-agent/pkg/config/remote/data"
	remoteconfig "github.com/DataDog/datadog-agent/pkg/config/remote/service"
	adScheduler "github.com/DataDog/datadog-agent/pkg/logs/schedulers/ad"
	pkgMetadata "github.com/DataDog/datadog-agent/pkg/metadata"
	"github.com/DataDog/datadog-agent/pkg/pidfile"
	"github.com/DataDog/datadog-agent/pkg/serializer"
	"github.com/DataDog/datadog-agent/pkg/snmp/traps"
	"github.com/DataDog/datadog-agent/pkg/status/health"
	otlpStatus "github.com/DataDog/datadog-agent/pkg/status/otlp"
	pkgTelemetry "github.com/DataDog/datadog-agent/pkg/telemetry"
	"github.com/DataDog/datadog-agent/pkg/util"
	pkgcommon "github.com/DataDog/datadog-agent/pkg/util/common"
	"github.com/DataDog/datadog-agent/pkg/util/flavor"
	"github.com/DataDog/datadog-agent/pkg/util/fxutil"
	"github.com/DataDog/datadog-agent/pkg/util/hostname"
	"github.com/DataDog/datadog-agent/pkg/util/installinfo"
	"github.com/DataDog/datadog-agent/pkg/util/kubernetes/apiserver/leaderelection"
	pkglog "github.com/DataDog/datadog-agent/pkg/util/log"
	"github.com/DataDog/datadog-agent/pkg/util/optional"
	"github.com/DataDog/datadog-agent/pkg/version"

	// runtime init routines
	ddruntime "github.com/DataDog/datadog-agent/pkg/runtime"

	// register core checks
	_ "github.com/DataDog/datadog-agent/pkg/collector/corechecks/cluster/helm"
	_ "github.com/DataDog/datadog-agent/pkg/collector/corechecks/cluster/ksm"
	_ "github.com/DataDog/datadog-agent/pkg/collector/corechecks/cluster/kubernetesapiserver"
	_ "github.com/DataDog/datadog-agent/pkg/collector/corechecks/cluster/orchestrator"
	_ "github.com/DataDog/datadog-agent/pkg/collector/corechecks/containerimage"
	_ "github.com/DataDog/datadog-agent/pkg/collector/corechecks/containerlifecycle"
	_ "github.com/DataDog/datadog-agent/pkg/collector/corechecks/containers/containerd"
	_ "github.com/DataDog/datadog-agent/pkg/collector/corechecks/containers/cri"
	_ "github.com/DataDog/datadog-agent/pkg/collector/corechecks/containers/docker"
	_ "github.com/DataDog/datadog-agent/pkg/collector/corechecks/containers/generic"
	_ "github.com/DataDog/datadog-agent/pkg/collector/corechecks/containers/kubelet"
	_ "github.com/DataDog/datadog-agent/pkg/collector/corechecks/ebpf"
	_ "github.com/DataDog/datadog-agent/pkg/collector/corechecks/embed"
	_ "github.com/DataDog/datadog-agent/pkg/collector/corechecks/net"
	_ "github.com/DataDog/datadog-agent/pkg/collector/corechecks/nvidia/jetson"
	_ "github.com/DataDog/datadog-agent/pkg/collector/corechecks/oracle-dbm"
	_ "github.com/DataDog/datadog-agent/pkg/collector/corechecks/orchestrator/pod"
	_ "github.com/DataDog/datadog-agent/pkg/collector/corechecks/sbom"
	_ "github.com/DataDog/datadog-agent/pkg/collector/corechecks/snmp"
	_ "github.com/DataDog/datadog-agent/pkg/collector/corechecks/system/cpu"
	_ "github.com/DataDog/datadog-agent/pkg/collector/corechecks/system/disk"
	_ "github.com/DataDog/datadog-agent/pkg/collector/corechecks/system/filehandles"
	_ "github.com/DataDog/datadog-agent/pkg/collector/corechecks/system/memory"
	_ "github.com/DataDog/datadog-agent/pkg/collector/corechecks/system/uptime"
	_ "github.com/DataDog/datadog-agent/pkg/collector/corechecks/system/wincrashdetect"
	_ "github.com/DataDog/datadog-agent/pkg/collector/corechecks/system/winkmem"
	_ "github.com/DataDog/datadog-agent/pkg/collector/corechecks/system/winproc"
	_ "github.com/DataDog/datadog-agent/pkg/collector/corechecks/systemd"
	_ "github.com/DataDog/datadog-agent/pkg/collector/corechecks/telemetry"
	_ "github.com/DataDog/datadog-agent/pkg/collector/corechecks/windows_event_log"

	// register metadata providers
	_ "github.com/DataDog/datadog-agent/pkg/collector/metadata"
)

type cliParams struct {
	*command.GlobalParams

	// pidfilePath contains the value of the --pidfile flag.
	pidfilePath string
}

// Commands returns a slice of subcommands for the 'agent' command.
func Commands(globalParams *command.GlobalParams) []*cobra.Command {
	cliParams := &cliParams{
		GlobalParams: globalParams,
	}
	runE := func(*cobra.Command, []string) error {
		// TODO: once the agent is represented as a component, and not a function (run),
		// this will use `fxutil.Run` instead of `fxutil.OneShot`.
		return fxutil.OneShot(run,
			fx.Supply(cliParams),
			fx.Supply(core.BundleParams{
				ConfigParams:         config.NewAgentParams(globalParams.ConfFilePath),
				SecretParams:         secrets.NewEnabledParams(),
				SysprobeConfigParams: sysprobeconfigimpl.NewParams(sysprobeconfigimpl.WithSysProbeConfFilePath(globalParams.SysProbeConfFilePath)),
				LogParams:            logimpl.ForDaemon(command.LoggerName, "log_file", path.DefaultLogFile),
			}),
			getSharedFxOption(),
			getPlatformModules(),
		)
	}

	runCmd := &cobra.Command{
		Use:   "run",
		Short: "Run the Agent",
		Long:  `Runs the agent in the foreground`,
		RunE:  runE,
	}
	runCmd.Flags().StringVarP(&cliParams.pidfilePath, "pidfile", "p", "", "path to the pidfile")

	startCmd := &cobra.Command{
		Use:        "start",
		Deprecated: "Use \"run\" instead to start the Agent",
		RunE:       runE,
	}
	startCmd.Flags().StringVarP(&cliParams.pidfilePath, "pidfile", "p", "", "path to the pidfile")

	return []*cobra.Command{startCmd, runCmd}
}

// run starts the main loop.
//
// This is exported because it also used from the deprecated `agent start` command.
func run(log log.Component,
	//nolint:revive // TODO(ASC) Fix revive linter
	config config.Component,
	flare flare.Component,
	telemetry telemetry.Component,
	sysprobeconfig sysprobeconfig.Component,
	server dogstatsdServer.Component,
	_ replay.Component,
	serverDebug dogstatsddebug.Component,
	forwarder defaultforwarder.Component,
	wmeta workloadmeta.Component,
	rcclient rcclient.Component,
	//nolint:revive // TODO(ASC) Fix revive linter
	metadataRunner runner.Component,
	demultiplexer demultiplexer.Component,
	sharedSerializer serializer.MetricSerializer,
	cliParams *cliParams,
	logsAgent optional.Option[logsAgent.Component],
	otelcollector otelcollector.Component,
	_ host.Component,
	invAgent inventoryagent.Component,
	_ inventoryhost.Component,
	_ secrets.Component,
	invChecks inventorychecks.Component,
	_ netflowServer.Component,
	_ langDetectionCl.Component,
	agentAPI internalAPI.Component,
	pkgSigning packagesigning.Component,
) error {
	defer func() {
		stopAgent(cliParams, server, demultiplexer, agentAPI)
	}()

	// prepare go runtime
	ddruntime.SetMaxProcs()

	// Setup a channel to catch OS signals
	signalCh := make(chan os.Signal, 1)
	signal.Notify(signalCh, os.Interrupt, syscall.SIGTERM)

	// Make a channel to exit the function
	stopCh := make(chan error)

	go func() {
		// Set up the signals async so we can Start the agent
		select {
		case <-signals.Stopper:
			log.Info("Received stop command, shutting down...")
			stopCh <- nil
		case <-signals.ErrorStopper:
			_ = log.Critical("The Agent has encountered an error, shutting down...")
			stopCh <- fmt.Errorf("shutting down because of an error")
		case sig := <-signalCh:
			log.Infof("Received signal '%s', shutting down...", sig)
			stopCh <- nil
		}
	}()

	// By default systemd redirects the stdout to journald. When journald is stopped or crashes we receive a SIGPIPE signal.
	// Go ignores SIGPIPE signals unless it is when stdout or stdout is closed, in this case the agent is stopped.
	// We never want the agent to stop upon receiving SIGPIPE, so we intercept the SIGPIPE signals and just discard them.
	sigpipeCh := make(chan os.Signal, 1)
	signal.Notify(sigpipeCh, syscall.SIGPIPE)
	go func() {
		//nolint:revive // TODO(ASC) Fix revive linter
		for range sigpipeCh {
			// do nothing
		}
	}()

	if err := startAgent(cliParams,
		log,
		flare,
		telemetry,
		sysprobeconfig,
		server,
		serverDebug,
		wmeta,
		rcclient,
		logsAgent,
		forwarder,
		sharedSerializer,
		otelcollector,
		demultiplexer,
		invAgent,
		agentAPI,
		invChecks,
		pkgSigning,
	); err != nil {
		return err
	}

	return <-stopCh
}

func getSharedFxOption() fx.Option {
	return fx.Options(
		fx.Supply(flare.NewParams(
			path.GetDistPath(),
			path.PyChecksPath,
			path.DefaultLogFile,
			path.DefaultJmxLogFile,
			path.DefaultDogstatsDLogFile,
		)),
		flare.Module(),
		core.Bundle(),
		fx.Supply(dogstatsdServer.Params{
			Serverless: false,
		}),
		forwarder.Bundle(),
		fx.Provide(func(config config.Component, log log.Component) defaultforwarder.Params {
			params := defaultforwarder.NewParams(config, log)
			// Enable core agent specific features like persistence-to-disk
			params.Options.EnabledFeatures = pkgforwarder.SetFeature(params.Options.EnabledFeatures, pkgforwarder.CoreFeatures)
			return params
		}),

		// workloadmeta setup
		collectors.GetCatalog(),
		fx.Provide(func(config config.Component) workloadmeta.Params {
			var agentType workloadmeta.AgentType
			if flavor.GetFlavor() == flavor.ClusterAgent {
				agentType = workloadmeta.ClusterAgent
			} else {
				agentType = workloadmeta.NodeAgent
			}

			return workloadmeta.Params{
				AgentType:  agentType,
				InitHelper: common.GetWorkloadmetaInit(),
			}
		}),
		workloadmeta.Module(),
		apiimpl.Module(),

		dogstatsd.Bundle(),
		otelcol.Bundle(),
		rcclient.Module(),

		// TODO: (components) - some parts of the agent (such as the logs agent) implicitly depend on the global state
		// set up by LoadComponents. In order for components to use lifecycle hooks that also depend on this global state, we
		// have to ensure this code gets run first. Once the common package is made into a component, this can be removed.
		//
		// Workloadmeta component needs to be initialized before this hook is executed, and thus is included
		// in the function args to order the execution. This pattern might be worth revising because it is
		// error prone.
		fx.Invoke(func(lc fx.Lifecycle, demultiplexer demultiplexer.Component, _ workloadmeta.Component, secretResolver secrets.Component) {
			lc.Append(fx.Hook{
				OnStart: func(ctx context.Context) error {

					// create and setup the Autoconfig instance
					common.LoadComponents(demultiplexer, secretResolver, pkgconfig.Datadog.GetString("confd_path"))
					return nil
				},
			})
		}),
		logs.Bundle(),
		langDetectionClimpl.Module(),
		metadata.Bundle(),
		// injecting the aggregator demultiplexer to FX until we migrate it to a proper component. This allows
		// other already migrated components to request it.
		fx.Provide(func(config config.Component) demultiplexerimpl.Params {
			opts := aggregator.DefaultAgentDemultiplexerOptions()
			opts.EnableNoAggregationPipeline = config.GetBool("dogstatsd_no_aggregation_pipeline")
			return demultiplexerimpl.Params{Options: opts}
		}),
		demultiplexerimpl.Module(),
		orchestratorForwarderImpl.Module(),
		fx.Supply(orchestratorForwarderImpl.NewDefaultParams()),
		// injecting the shared Serializer to FX until we migrate it to a prpoper component. This allows other
		// already migrated components to request it.
		fx.Provide(func(demuxInstance demultiplexer.Component) serializer.MetricSerializer {
			return demuxInstance.Serializer()
		}),
		ndmtmp.Bundle(),
		netflow.Bundle(),
		fx.Provide(func(demultiplexer demultiplexer.Component) optional.Option[collector.Collector] {
			return optional.NewOption(common.LoadCollector(demultiplexer))
		}),
	)
}

// startAgent Initializes the agent process
func startAgent(
	cliParams *cliParams,
	log log.Component,
	flare flare.Component,
	telemetry telemetry.Component,
	//nolint:revive // TODO(ASC) Fix revive linter
	sysprobeconfig sysprobeconfig.Component,
	server dogstatsdServer.Component,
	serverDebug dogstatsddebug.Component,
	wmeta workloadmeta.Component,
	rcclient rcclient.Component,
	logsAgent optional.Option[logsAgent.Component],
	//nolint:revive // TODO(ASC) Fix revive linter
	sharedForwarder defaultforwarder.Component,
	//nolint:revive // TODO(ASC) Fix revive linter
	sharedSerializer serializer.MetricSerializer,
	otelcollector otelcollector.Component,
	demultiplexer demultiplexer.Component,
	invAgent inventoryagent.Component,
	agentAPI internalAPI.Component,
	invChecks inventorychecks.Component,
	pkgSigning packagesigning.Component,
) error {

	var err error

	// Setup logger
	syslogURI := pkgconfig.GetSyslogURI()
	jmxLogFile := pkgconfig.Datadog.GetString("jmx_log_file")
	if jmxLogFile == "" {
		jmxLogFile = path.DefaultJmxLogFile
	}

	if pkgconfig.Datadog.GetBool("disable_file_logging") {
		// this will prevent any logging on file
		jmxLogFile = ""
	}

	// Setup JMX logger
	jmxLoggerSetupErr := pkgconfig.SetupJMXLogger(
		jmxLogFile,
		syslogURI,
		pkgconfig.Datadog.GetBool("syslog_rfc"),
		pkgconfig.Datadog.GetBool("log_to_console"),
		pkgconfig.Datadog.GetBool("log_format_json"),
	)

	if jmxLoggerSetupErr != nil {
		return fmt.Errorf("Error while setting up logging, exiting: %v", jmxLoggerSetupErr)
	}

	if flavor.GetFlavor() == flavor.IotAgent {
		log.Infof("Starting Datadog IoT Agent v%v", version.AgentVersion)
	} else {
		log.Infof("Starting Datadog Agent v%v", version.AgentVersion)
	}

	if err := util.SetupCoreDump(pkgconfig.Datadog); err != nil {
		log.Warnf("Can't setup core dumps: %v, core dumps might not be available after a crash", err)
	}

	if v := pkgconfig.Datadog.GetBool("internal_profiling.capture_all_allocations"); v {
		runtime.MemProfileRate = 1
		log.Infof("MemProfileRate set to 1, capturing every single memory allocation!")
	}

	// init settings that can be changed at runtime
	if err := initRuntimeSettings(serverDebug); err != nil {
		log.Warnf("Can't initiliaze the runtime settings: %v", err)
	}

	// Setup Internal Profiling
	common.SetupInternalProfiling(pkgconfig.Datadog, "")

	// Setup expvar server
	telemetryHandler := telemetry.Handler()

	expvarPort := pkgconfig.Datadog.GetString("expvar_port")
	http.Handle("/telemetry", telemetryHandler)
	go func() {
		common.ExpvarServer = &http.Server{
			Addr:    fmt.Sprintf("127.0.0.1:%s", expvarPort),
			Handler: http.DefaultServeMux,
		}
		if err := common.ExpvarServer.ListenAndServe(); err != nil && !errors.Is(err, http.ErrServerClosed) {
			log.Errorf("Error creating expvar server on %v: %v", common.ExpvarServer.Addr, err)
		}
	}()

	// Setup healthcheck port
	ctx, _ := pkgcommon.GetMainCtxCancel()
	healthPort := pkgconfig.Datadog.GetInt("health_port")
	if healthPort > 0 {
		err := healthprobe.Serve(ctx, healthPort)
		if err != nil {
			return log.Errorf("Error starting health port, exiting: %v", err)
		}
		log.Debugf("Health check listening on port %d", healthPort)
	}

	if cliParams.pidfilePath != "" {
		err = pidfile.WritePID(cliParams.pidfilePath)
		if err != nil {
			return log.Errorf("Error while writing PID file, exiting: %v", err)
		}
		log.Infof("pid '%d' written to pid file '%s'", os.Getpid(), cliParams.pidfilePath)
	}

	err = manager.ConfigureAutoExit(ctx, pkgconfig.Datadog)
	if err != nil {
		return log.Errorf("Unable to configure auto-exit, err: %v", err)
	}

	hostnameDetected, err := hostname.Get(context.TODO())
	if err != nil {
		return log.Errorf("Error while getting hostname, exiting: %v", err)
	}
	log.Infof("Hostname is: %s", hostnameDetected)

	// start remote configuration management
	var configService *remoteconfig.Service
	if pkgconfig.IsRemoteConfigEnabled(pkgconfig.Datadog) {
		configService, err = common.NewRemoteConfigService(hostnameDetected)
		if err != nil {
			log.Errorf("Failed to initialize config management service: %s", err)
		} else {
			configService.Start(context.Background())
		}

		if err := rcclient.Start("core-agent"); err != nil {
			pkglog.Errorf("Failed to start the RC client component: %s", err)
		} else {
			// Subscribe to `AGENT_TASK` product
			rcclient.SubscribeAgentTask()

			if pkgconfig.Datadog.GetBool("remote_configuration.agent_integrations.enabled") {
				// Spin up the config provider to schedule integrations through remote-config
				rcProvider := providers.NewRemoteConfigProvider()
				rcclient.Subscribe(data.ProductAgentIntegrations, rcProvider.IntegrationScheduleCallback)
				// LoadAndRun is called later on
				common.AC.AddConfigProvider(rcProvider, true, 10*time.Second)
			}
		}
	}

	if logsAgent, ok := logsAgent.Get(); ok {
		// TODO: (components) - once adScheduler is a component, inject it into the logs agent.
		logsAgent.AddScheduler(adScheduler.New(common.AC))
	}

	// start the cloudfoundry container tagger
	if pkgconfig.IsFeaturePresent(pkgconfig.CloudFoundry) && !pkgconfig.Datadog.GetBool("cloud_foundry_buildpack") {
		containerTagger, err := containertagger.NewContainerTagger()
		if err != nil {
			log.Errorf("Failed to create Cloud Foundry container tagger: %v", err)
		} else {
			containerTagger.Start(ctx)
		}
	}

	// start the cmd HTTP server
	if err = agentAPI.StartServer(
		configService,
		wmeta,
		logsAgent,
		demultiplexer,
<<<<<<< HEAD
		hostMetadata,
		invAgent,
		demultiplexer,
		invHost,
		secretResolver,
		invChecks,
		pkgSigning,
=======
>>>>>>> a339ad5c
	); err != nil {
		return log.Errorf("Error while starting api server, exiting: %v", err)
	}

	// start clc runner server
	// only start when the cluster agent is enabled and a cluster check runner host is enabled
	if pkgconfig.Datadog.GetBool("cluster_agent.enabled") && pkgconfig.Datadog.GetBool("clc_runner_enabled") {
		if err = clcrunnerapi.StartCLCRunnerServer(map[string]http.Handler{
			"/telemetry": telemetryHandler,
		}); err != nil {
			return log.Errorf("Error while starting clc runner api server, exiting: %v", err)
		}
	}

	// Create the Leader election engine without initializing it
	if pkgconfig.Datadog.GetBool("leader_election") {
		leaderelection.CreateGlobalLeaderEngine(ctx)
	}

	// start the GUI server
	guiPort := pkgconfig.Datadog.GetString("GUI_port")
	if guiPort == "-1" {
		log.Infof("GUI server port -1 specified: not starting the GUI.")
	} else if err = gui.StartGUIServer(guiPort, flare, invAgent); err != nil {
		log.Errorf("Error while starting GUI: %v", err)
	}

	// Setup stats telemetry handler
	if sender, err := demultiplexer.GetDefaultSender(); err == nil {
		// TODO: to be removed when default telemetry is enabled.
		pkgTelemetry.RegisterStatsSender(sender)
	}

	// Start SNMP trap server
	if traps.IsEnabled(pkgconfig.Datadog) {
		err = traps.StartServer(hostnameDetected, demultiplexer, pkgconfig.Datadog, log)
		if err != nil {
			log.Errorf("Failed to start snmp-traps server: %s", err)
		}
	}

	// Append version and timestamp to version history log file if this Agent is different than the last run version
	installinfo.LogVersionHistory()

	// TODO: (components) - Until the checks are components we set there context so they can depends on components.
	check.InitializeInventoryChecksContext(invChecks)

	// Set up check collector
	common.AC.AddScheduler("check", collector.InitCheckScheduler(common.Coll, demultiplexer), true)
	common.Coll.Start()

	demultiplexer.AddAgentStartupTelemetry(version.AgentVersion)

	// start dogstatsd
	if pkgconfig.Datadog.GetBool("use_dogstatsd") {
		global.DSD = server
		err := server.Start(demultiplexer)
		if err != nil {
			log.Errorf("Could not start dogstatsd: %s", err)
		} else {
			log.Debugf("dogstatsd started")
		}
	}

	// load and run all configs in AD
	common.AC.LoadAndRun(ctx)

	// check for common misconfigurations and report them to log
	misconfig.ToLog(misconfig.CoreAgent)

	// setup the metadata collection
	//
	// The last metadata provider relying on `pkg/metadata` is "agent_checks" from the collector.
	// TODO: (components) - Remove this once the collector and its metadata provider are a component.
	common.MetadataScheduler = pkgMetadata.NewScheduler(demultiplexer)
	if err := pkgMetadata.SetupMetadataCollection(common.MetadataScheduler, pkgMetadata.AllDefaultCollectors); err != nil {
		return err
	}

	// start dependent services
	go startDependentServices()

	if err := otelcollector.Start(); err != nil {
		return err
	}
	// TODO: (components) remove this once migrating the status package to components
	otlpStatus.SetOtelCollector(otelcollector)

	return nil
}

// StopAgentWithDefaults is a temporary way for other packages to use stopAgent.
func StopAgentWithDefaults(server dogstatsdServer.Component, demultiplexer demultiplexer.Component, agentAPI internalAPI.Component) {
	stopAgent(&cliParams{GlobalParams: &command.GlobalParams{}}, server, demultiplexer, agentAPI)
}

// stopAgent Tears down the agent process
func stopAgent(cliParams *cliParams, server dogstatsdServer.Component, demultiplexer demultiplexer.Component, agentAPI internalAPI.Component) {
	// retrieve the agent health before stopping the components
	// GetReadyNonBlocking has a 100ms timeout to avoid blocking
	health, err := health.GetReadyNonBlocking()
	if err != nil {
		pkglog.Warnf("Agent health unknown: %s", err)
	} else if len(health.Unhealthy) > 0 {
		pkglog.Warnf("Some components were unhealthy: %v", health.Unhealthy)
	}

	if common.ExpvarServer != nil {
		if err := common.ExpvarServer.Shutdown(context.Background()); err != nil {
			pkglog.Errorf("Error shutting down expvar server: %v", err)
		}
	}
	server.Stop()
	if common.AC != nil {
		common.AC.Stop()
	}
	if common.MetadataScheduler != nil {
		common.MetadataScheduler.Stop()
	}
	traps.StopServer()
	agentAPI.StopServer()
	clcrunnerapi.StopCLCRunnerServer()
	jmx.StopJmxfetch()

	if demultiplexer != nil {
		demultiplexer.Stop(true)
	}

	gui.StopGUIServer()
	profiler.Stop()

	os.Remove(cliParams.pidfilePath)

	// gracefully shut down any component
	_, cancel := pkgcommon.GetMainCtxCancel()
	cancel()

	pkglog.Info("See ya!")
	pkglog.Flush()
}<|MERGE_RESOLUTION|>--- conflicted
+++ resolved
@@ -544,16 +544,6 @@
 		wmeta,
 		logsAgent,
 		demultiplexer,
-<<<<<<< HEAD
-		hostMetadata,
-		invAgent,
-		demultiplexer,
-		invHost,
-		secretResolver,
-		invChecks,
-		pkgSigning,
-=======
->>>>>>> a339ad5c
 	); err != nil {
 		return log.Errorf("Error while starting api server, exiting: %v", err)
 	}
