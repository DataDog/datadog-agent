--- conflicted
+++ resolved
@@ -536,11 +536,8 @@
 		demultiplexer,
 		hostMetadata,
 		invAgent,
-<<<<<<< HEAD
 		demultiplexer,
-=======
 		invHost,
->>>>>>> 9ff294de
 	); err != nil {
 		return log.Errorf("Error while starting api server, exiting: %v", err)
 	}
