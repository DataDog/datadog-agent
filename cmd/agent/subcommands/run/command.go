// Unless explicitly stated otherwise all files in this repository are licensed
// under the Apache License Version 2.0.
// This product includes software developed at Datadog (https://www.datadoghq.com/).
// Copyright 2016-present Datadog, Inc.

// Package run implements 'agent run' (and deprecated 'agent start').
package run

import (
	"context"
	"errors"
	_ "expvar" // Blank import used because this isn't directly used in this file
	"fmt"
	"net/http"
	_ "net/http/pprof" // Blank import used because this isn't directly used in this file
	"os"
	"os/signal"
	"runtime"
	"syscall"

	"github.com/spf13/cobra"
	"go.uber.org/fx"
	"gopkg.in/DataDog/dd-trace-go.v1/profiler"

	"github.com/DataDog/datadog-agent/cmd/agent/api"
	"github.com/DataDog/datadog-agent/cmd/agent/command"
	"github.com/DataDog/datadog-agent/cmd/agent/common"
	"github.com/DataDog/datadog-agent/cmd/agent/common/misconfig"
	"github.com/DataDog/datadog-agent/cmd/agent/common/path"
	"github.com/DataDog/datadog-agent/cmd/agent/common/signals"
	global "github.com/DataDog/datadog-agent/cmd/agent/dogstatsd"
	"github.com/DataDog/datadog-agent/cmd/agent/gui"
	"github.com/DataDog/datadog-agent/cmd/agent/subcommands/run/internal/clcrunnerapi"
	"github.com/DataDog/datadog-agent/cmd/manager"
	"github.com/DataDog/datadog-agent/comp/core"
	"github.com/DataDog/datadog-agent/comp/core/config"
	"github.com/DataDog/datadog-agent/comp/core/flare"
	"github.com/DataDog/datadog-agent/comp/core/log"
	"github.com/DataDog/datadog-agent/comp/core/sysprobeconfig"
	"github.com/DataDog/datadog-agent/comp/core/telemetry"
	"github.com/DataDog/datadog-agent/comp/dogstatsd"
	"github.com/DataDog/datadog-agent/comp/dogstatsd/replay"
	dogstatsdServer "github.com/DataDog/datadog-agent/comp/dogstatsd/server"
	dogstatsdDebug "github.com/DataDog/datadog-agent/comp/dogstatsd/serverDebug"
	"github.com/DataDog/datadog-agent/comp/forwarder"
	"github.com/DataDog/datadog-agent/comp/forwarder/defaultforwarder"
	pkgforwarder "github.com/DataDog/datadog-agent/comp/forwarder/defaultforwarder"
<<<<<<< HEAD
	"github.com/DataDog/datadog-agent/comp/logs"
	logsAgent "github.com/DataDog/datadog-agent/comp/logs/agent"
=======
	"github.com/DataDog/datadog-agent/comp/metadata"
	"github.com/DataDog/datadog-agent/comp/metadata/runner"
>>>>>>> e4697657
	"github.com/DataDog/datadog-agent/comp/remote-config/rcclient"
	"github.com/DataDog/datadog-agent/pkg/aggregator"
	"github.com/DataDog/datadog-agent/pkg/api/healthprobe"
	"github.com/DataDog/datadog-agent/pkg/cloudfoundry/containertagger"
	"github.com/DataDog/datadog-agent/pkg/collector"
	"github.com/DataDog/datadog-agent/pkg/collector/corechecks/embed/jmx"
	pkgconfig "github.com/DataDog/datadog-agent/pkg/config"
	"github.com/DataDog/datadog-agent/pkg/config/remote/data"
	remoteconfig "github.com/DataDog/datadog-agent/pkg/config/remote/service"
<<<<<<< HEAD
	adScheduler "github.com/DataDog/datadog-agent/pkg/logs/schedulers/ad"
	"github.com/DataDog/datadog-agent/pkg/metadata"
=======
	"github.com/DataDog/datadog-agent/pkg/logs"
	"github.com/DataDog/datadog-agent/pkg/logs/message"
	pkgMetadata "github.com/DataDog/datadog-agent/pkg/metadata"
>>>>>>> e4697657
	"github.com/DataDog/datadog-agent/pkg/metadata/host"
	"github.com/DataDog/datadog-agent/pkg/metadata/inventories"
	"github.com/DataDog/datadog-agent/pkg/netflow"
	"github.com/DataDog/datadog-agent/pkg/otlp"
	"github.com/DataDog/datadog-agent/pkg/pidfile"
	"github.com/DataDog/datadog-agent/pkg/serializer"
	"github.com/DataDog/datadog-agent/pkg/snmp/traps"
	"github.com/DataDog/datadog-agent/pkg/status/health"
	pkgTelemetry "github.com/DataDog/datadog-agent/pkg/telemetry"
	"github.com/DataDog/datadog-agent/pkg/util"
	"github.com/DataDog/datadog-agent/pkg/util/cloudproviders"
	"github.com/DataDog/datadog-agent/pkg/util/flavor"
	"github.com/DataDog/datadog-agent/pkg/util/fxutil"
	"github.com/DataDog/datadog-agent/pkg/util/hostname"
	pkglog "github.com/DataDog/datadog-agent/pkg/util/log"
	"github.com/DataDog/datadog-agent/pkg/version"

	// runtime init routines
	ddruntime "github.com/DataDog/datadog-agent/pkg/runtime"

	// register core checks
	_ "github.com/DataDog/datadog-agent/pkg/collector/corechecks/cluster/helm"
	_ "github.com/DataDog/datadog-agent/pkg/collector/corechecks/cluster/ksm"
	_ "github.com/DataDog/datadog-agent/pkg/collector/corechecks/cluster/kubernetesapiserver"
	_ "github.com/DataDog/datadog-agent/pkg/collector/corechecks/cluster/orchestrator"
	_ "github.com/DataDog/datadog-agent/pkg/collector/corechecks/containerimage"
	_ "github.com/DataDog/datadog-agent/pkg/collector/corechecks/containerlifecycle"
	_ "github.com/DataDog/datadog-agent/pkg/collector/corechecks/containers/containerd"
	_ "github.com/DataDog/datadog-agent/pkg/collector/corechecks/containers/cri"
	_ "github.com/DataDog/datadog-agent/pkg/collector/corechecks/containers/docker"
	_ "github.com/DataDog/datadog-agent/pkg/collector/corechecks/containers/generic"
	_ "github.com/DataDog/datadog-agent/pkg/collector/corechecks/containers/kubelet"
	_ "github.com/DataDog/datadog-agent/pkg/collector/corechecks/ebpf"
	_ "github.com/DataDog/datadog-agent/pkg/collector/corechecks/embed"
	_ "github.com/DataDog/datadog-agent/pkg/collector/corechecks/net"
	_ "github.com/DataDog/datadog-agent/pkg/collector/corechecks/nvidia/jetson"
	_ "github.com/DataDog/datadog-agent/pkg/collector/corechecks/oracle-dbm"
	_ "github.com/DataDog/datadog-agent/pkg/collector/corechecks/sbom"
	_ "github.com/DataDog/datadog-agent/pkg/collector/corechecks/snmp"
	_ "github.com/DataDog/datadog-agent/pkg/collector/corechecks/system/cpu"
	_ "github.com/DataDog/datadog-agent/pkg/collector/corechecks/system/disk"
	_ "github.com/DataDog/datadog-agent/pkg/collector/corechecks/system/filehandles"
	_ "github.com/DataDog/datadog-agent/pkg/collector/corechecks/system/memory"
	_ "github.com/DataDog/datadog-agent/pkg/collector/corechecks/system/uptime"
	_ "github.com/DataDog/datadog-agent/pkg/collector/corechecks/system/winkmem"
	_ "github.com/DataDog/datadog-agent/pkg/collector/corechecks/system/winproc"
	_ "github.com/DataDog/datadog-agent/pkg/collector/corechecks/systemd"

	// register metadata providers
	_ "github.com/DataDog/datadog-agent/pkg/collector/metadata"
)

// demux is shared between StartAgent and StopAgent.
var demux *aggregator.AgentDemultiplexer

type cliParams struct {
	*command.GlobalParams

	// pidfilePath contains the value of the --pidfile flag.
	pidfilePath string
}

// Commands returns a slice of subcommands for the 'agent' command.
func Commands(globalParams *command.GlobalParams) []*cobra.Command {
	cliParams := &cliParams{
		GlobalParams: globalParams,
	}
	runE := func(*cobra.Command, []string) error {
		// TODO: once the agent is represented as a component, and not a function (run),
		// this will use `fxutil.Run` instead of `fxutil.OneShot`.
		return fxutil.OneShot(run,
			fx.Supply(cliParams),
			fx.Supply(core.BundleParams{
				ConfigParams:         config.NewAgentParamsWithSecrets(globalParams.ConfFilePath),
				SysprobeConfigParams: sysprobeconfig.NewParams(sysprobeconfig.WithSysProbeConfFilePath(globalParams.SysProbeConfFilePath)),
				LogParams:            log.LogForDaemon(command.LoggerName, "log_file", path.DefaultLogFile),
			}),
			getSharedFxOption(),
		)
	}

	runCmd := &cobra.Command{
		Use:   "run",
		Short: "Run the Agent",
		Long:  `Runs the agent in the foreground`,
		RunE:  runE,
	}
	runCmd.Flags().StringVarP(&cliParams.pidfilePath, "pidfile", "p", "", "path to the pidfile")

	startCmd := &cobra.Command{
		Use:        "start",
		Deprecated: "Use \"run\" instead to start the Agent",
		RunE:       runE,
	}
	startCmd.Flags().StringVarP(&cliParams.pidfilePath, "pidfile", "p", "", "path to the pidfile")

	return []*cobra.Command{startCmd, runCmd}
}

// run starts the main loop.
//
// This is exported because it also used from the deprecated `agent start` command.
func run(log log.Component,
	config config.Component,
	flare flare.Component,
	telemetry telemetry.Component,
	sysprobeconfig sysprobeconfig.Component,
	server dogstatsdServer.Component,
	capture replay.Component,
	serverDebug dogstatsdDebug.Component,
	forwarder defaultforwarder.Component,
	rcclient rcclient.Component,
	metadataRunner runner.Component,
	demux *aggregator.AgentDemultiplexer,
	sharedSerializer serializer.MetricSerializer,
	cliParams *cliParams,
	logsAgent logsAgent.Component,
) error {
	defer func() {
		stopAgent(cliParams, server)
	}()

	// prepare go runtime
	ddruntime.SetMaxProcs()

	// Setup a channel to catch OS signals
	signalCh := make(chan os.Signal, 1)
	signal.Notify(signalCh, os.Interrupt, syscall.SIGTERM)

	// Make a channel to exit the function
	stopCh := make(chan error)

	go func() {
		// Set up the signals async so we can Start the agent
		select {
		case <-signals.Stopper:
			log.Info("Received stop command, shutting down...")
			stopCh <- nil
		case <-signals.ErrorStopper:
			_ = log.Critical("The Agent has encountered an error, shutting down...")
			stopCh <- fmt.Errorf("shutting down because of an error")
		case sig := <-signalCh:
			log.Infof("Received signal '%s', shutting down...", sig)
			stopCh <- nil
		}
	}()

	// By default systemd redirects the stdout to journald. When journald is stopped or crashes we receive a SIGPIPE signal.
	// Go ignores SIGPIPE signals unless it is when stdout or stdout is closed, in this case the agent is stopped.
	// We never want the agent to stop upon receiving SIGPIPE, so we intercept the SIGPIPE signals and just discard them.
	sigpipeCh := make(chan os.Signal, 1)
	signal.Notify(sigpipeCh, syscall.SIGPIPE)
	go func() {
		for range sigpipeCh {
			// do nothing
		}
	}()

<<<<<<< HEAD
	if err := startAgent(cliParams, log, flare, telemetry, sysprobeconfig, server, capture, serverDebug, rcclient, forwarder, logsAgent); err != nil {
=======
	if err := startAgent(cliParams, log, flare, telemetry, sysprobeconfig, server, capture, serverDebug, rcclient, forwarder, sharedSerializer); err != nil {
>>>>>>> e4697657
		return err
	}

	select {
	case err := <-stopCh:
		return err
	}
}

// StartAgentWithDefaults is a temporary way for other packages to use startAgent.
func StartAgentWithDefaults() (dogstatsdServer.Component, error) {
	var dsdServer dogstatsdServer.Component
	// run startAgent in an app, so that the log and config components get initialized
	err := fxutil.OneShot(func(log log.Component,
		config config.Component,
		flare flare.Component,
		telemetry telemetry.Component,
		sysprobeconfig sysprobeconfig.Component,
		server dogstatsdServer.Component,
		serverDebug dogstatsdDebug.Component,
		capture replay.Component,
		rcclient rcclient.Component,
		forwarder defaultforwarder.Component,
<<<<<<< HEAD
		logsAgent logsAgent.Component,
	) error {
		dsdServer = server

		return startAgent(&cliParams{GlobalParams: &command.GlobalParams{}}, log, flare, telemetry, sysprobeconfig, server, capture, serverDebug, rcclient, forwarder, logsAgent)
=======
		metadataRunner runner.Component,
		sharedSerializer serializer.MetricSerializer,
	) error {
		dsdServer = server

		return startAgent(&cliParams{GlobalParams: &command.GlobalParams{}}, log, flare, telemetry, sysprobeconfig, server, capture, serverDebug, rcclient, forwarder, sharedSerializer)
>>>>>>> e4697657
	},
		// no config file path specification in this situation
		fx.Supply(core.BundleParams{
			ConfigParams:         config.NewAgentParamsWithSecrets(""),
			SysprobeConfigParams: sysprobeconfig.NewParams(),
			LogParams:            log.LogForDaemon(command.LoggerName, "log_file", path.DefaultLogFile),
		}),
		getSharedFxOption(),
	)

	if err != nil {
		return nil, err
	}
	return dsdServer, nil
}

func getSharedFxOption() fx.Option {
	return fx.Options(
		fx.Supply(flare.NewParams(
			path.GetDistPath(),
			path.PyChecksPath,
			path.DefaultLogFile,
			path.DefaultJmxLogFile,
			path.DefaultDogstatsDLogFile,
		)),
		flare.Module,
		core.Bundle,
		fx.Supply(dogstatsdServer.Params{
			Serverless: false,
		}),
		forwarder.Bundle,
		fx.Provide(func(config config.Component, log log.Component) defaultforwarder.Params {
			params := defaultforwarder.NewParams(config, log)
			// Enable core agent specific features like persistence-to-disk
			params.Options.EnabledFeatures = pkgforwarder.SetFeature(params.Options.EnabledFeatures, pkgforwarder.CoreFeatures)
			return params
		}),
		dogstatsd.Bundle,
		rcclient.Module,
<<<<<<< HEAD
		logs.Bundle,
=======
		metadata.Bundle,
		// injecting the aggregator demultiplexer to FX until we migrate it to a proper component. This allows
		// other already migrated components to request it.
		fx.Provide(func(config config.Component, log log.Component, sharedForwarder defaultforwarder.Component) (*aggregator.AgentDemultiplexer, error) {
			opts := aggregator.DefaultAgentDemultiplexerOptions()
			opts.EnableNoAggregationPipeline = config.GetBool("dogstatsd_no_aggregation_pipeline")
			opts.UseDogstatsdContextLimiter = true
			opts.DogstatsdMaxMetricsTags = config.GetInt("dogstatsd_max_metrics_tags")
			hostnameDetected, err := hostname.Get(context.TODO())
			if err != nil {
				return nil, log.Errorf("Error while getting hostname, exiting: %v", err)
			}
			// demux is currently a global used by start/stop. It will need to be migrated at some point
			demux = aggregator.InitAndStartAgentDemultiplexer(log, sharedForwarder, opts, hostnameDetected)
			return demux, nil
		}),
		// injecting the shared Serializer to FX until we migrate it to a prpoper component. This allows other
		// already migrated components to request it.
		fx.Provide(func(demux *aggregator.AgentDemultiplexer) serializer.MetricSerializer {
			return demux.Serializer()
		}),
>>>>>>> e4697657
	)
}

// startAgent Initializes the agent process
func startAgent(
	cliParams *cliParams,
	log log.Component,
	flare flare.Component,
	telemetry telemetry.Component,
	sysprobeconfig sysprobeconfig.Component,
	server dogstatsdServer.Component,
	capture replay.Component,
	serverDebug dogstatsdDebug.Component,
	rcclient rcclient.Component,
	sharedForwarder defaultforwarder.Component,
<<<<<<< HEAD
	logsAgent logsAgent.Component,
=======
	sharedSerializer serializer.MetricSerializer,
>>>>>>> e4697657
) error {

	var err error

	// Main context passed to components
	common.MainCtx, common.MainCtxCancel = context.WithCancel(context.Background())

	// Setup logger
	syslogURI := pkgconfig.GetSyslogURI()
	jmxLogFile := pkgconfig.Datadog.GetString("jmx_log_file")
	if jmxLogFile == "" {
		jmxLogFile = path.DefaultJmxLogFile
	}

	if pkgconfig.Datadog.GetBool("disable_file_logging") {
		// this will prevent any logging on file
		jmxLogFile = ""
	}

	// Setup JMX logger
	jmxLoggerSetupErr := pkgconfig.SetupJMXLogger(
		jmxLogFile,
		syslogURI,
		pkgconfig.Datadog.GetBool("syslog_rfc"),
		pkgconfig.Datadog.GetBool("log_to_console"),
		pkgconfig.Datadog.GetBool("log_format_json"),
	)

	if jmxLoggerSetupErr != nil {
		return fmt.Errorf("Error while setting up logging, exiting: %v", jmxLoggerSetupErr)
	}

	if flavor.GetFlavor() == flavor.IotAgent {
		log.Infof("Starting Datadog IoT Agent v%v", version.AgentVersion)
	} else {
		log.Infof("Starting Datadog Agent v%v", version.AgentVersion)
	}

	if err := util.SetupCoreDump(pkgconfig.Datadog); err != nil {
		log.Warnf("Can't setup core dumps: %v, core dumps might not be available after a crash", err)
	}

	if v := pkgconfig.Datadog.GetBool("internal_profiling.capture_all_allocations"); v {
		runtime.MemProfileRate = 1
		log.Infof("MemProfileRate set to 1, capturing every single memory allocation!")
	}

	// init settings that can be changed at runtime
	if err := initRuntimeSettings(serverDebug); err != nil {
		log.Warnf("Can't initiliaze the runtime settings: %v", err)
	}

	// Setup Internal Profiling
	common.SetupInternalProfiling(pkgconfig.Datadog, "")

	// Setup expvar server
	telemetryHandler := telemetry.Handler()

	expvarPort := pkgconfig.Datadog.GetString("expvar_port")
	http.Handle("/telemetry", telemetryHandler)
	go func() {
		common.ExpvarServer = &http.Server{
			Addr:    fmt.Sprintf("127.0.0.1:%s", expvarPort),
			Handler: http.DefaultServeMux,
		}
		if err := common.ExpvarServer.ListenAndServe(); err != nil && !errors.Is(err, http.ErrServerClosed) {
			log.Errorf("Error creating expvar server on %v: %v", common.ExpvarServer.Addr, err)
		}
	}()

	// Setup healthcheck port
	healthPort := pkgconfig.Datadog.GetInt("health_port")
	if healthPort > 0 {
		err := healthprobe.Serve(common.MainCtx, healthPort)
		if err != nil {
			return log.Errorf("Error starting health port, exiting: %v", err)
		}
		log.Debugf("Health check listening on port %d", healthPort)
	}

	if cliParams.pidfilePath != "" {
		err = pidfile.WritePID(cliParams.pidfilePath)
		if err != nil {
			return log.Errorf("Error while writing PID file, exiting: %v", err)
		}
		log.Infof("pid '%d' written to pid file '%s'", os.Getpid(), cliParams.pidfilePath)
	}

	err = manager.ConfigureAutoExit(common.MainCtx, pkgconfig.Datadog)
	if err != nil {
		return log.Errorf("Unable to configure auto-exit, err: %v", err)
	}

	hostnameDetected, err := hostname.Get(context.TODO())
	if err != nil {
		return log.Errorf("Error while getting hostname, exiting: %v", err)
	}
	log.Infof("Hostname is: %s", hostnameDetected)

	// HACK: init host metadata module (CPU) early to avoid any
	//       COM threading model conflict with the python checks
	err = host.InitHostMetadata()
	if err != nil {
		log.Errorf("Unable to initialize host metadata: %v", err)
	}

	// start remote configuration management
	var configService *remoteconfig.Service
	if pkgconfig.IsRemoteConfigEnabled(pkgconfig.Datadog) {
		configService, err = remoteconfig.NewService()
		if err != nil {
			log.Errorf("Failed to initialize config management service: %s", err)
		} else if err := configService.Start(context.Background()); err != nil {
			log.Errorf("Failed to start config management service: %s", err)
		}

		if err := rcclient.Listen("core-agent", []data.Product{data.ProductAgentTask, data.ProductAgentConfig}); err != nil {
			pkglog.Errorf("Failed to start the RC client component: %s", err)
		}
	}

	// create and setup the Autoconfig instance
	common.LoadComponents(common.MainCtx, pkgconfig.Datadog.GetString("confd_path"))
	logsAgent.AddScheduler(adScheduler.New(common.AC))

	// start the cloudfoundry container tagger
	if pkgconfig.IsFeaturePresent(pkgconfig.CloudFoundry) && !pkgconfig.Datadog.GetBool("cloud_foundry_buildpack") {
		containerTagger, err := containertagger.NewContainerTagger()
		if err != nil {
			log.Errorf("Failed to create Cloud Foundry container tagger: %v", err)
		} else {
			containerTagger.Start(common.MainCtx)
		}
	}

	// start the cmd HTTP server
	if err = api.StartServer(configService, flare, server, capture, serverDebug, logsAgent); err != nil {
		return log.Errorf("Error while starting api server, exiting: %v", err)
	}

	// start clc runner server
	// only start when the cluster agent is enabled and a cluster check runner host is enabled
	if pkgconfig.Datadog.GetBool("cluster_agent.enabled") && pkgconfig.Datadog.GetBool("clc_runner_enabled") {
		if err = clcrunnerapi.StartCLCRunnerServer(map[string]http.Handler{
			"/telemetry": telemetryHandler,
		}); err != nil {
			return log.Errorf("Error while starting clc runner api server, exiting: %v", err)
		}
	}

	// start the GUI server
	guiPort := pkgconfig.Datadog.GetString("GUI_port")
	if guiPort == "-1" {
		log.Infof("GUI server port -1 specified: not starting the GUI.")
	} else if err = gui.StartGUIServer(guiPort, flare); err != nil {
		log.Errorf("Error while starting GUI: %v", err)
	}

	// Setup stats telemetry handler
	if sender, err := demux.GetDefaultSender(); err == nil {
		// TODO: to be removed when default telemetry is enabled.
		pkgTelemetry.RegisterStatsSender(sender)
	}

	// Start SNMP trap server
	if traps.IsEnabled() {
		err = traps.StartServer(hostnameDetected, demux)
		if err != nil {
			log.Errorf("Failed to start snmp-traps server: %s", err)
		}
	}

	// Detect Cloud Provider
	go cloudproviders.DetectCloudProvider(context.Background())

	// Append version and timestamp to version history log file if this Agent is different than the last run version
	util.LogVersionHistory()

	// Set up check collector
	common.AC.AddScheduler("check", collector.InitCheckScheduler(common.Coll), true)
	common.Coll.Start()

	demux.AddAgentStartupTelemetry(version.AgentVersion)

	// start dogstatsd
	if pkgconfig.Datadog.GetBool("use_dogstatsd") {
		global.DSD = server
		err := server.Start(demux)
		if err != nil {
			log.Errorf("Could not start dogstatsd: %s", err)
		} else {
			log.Debugf("dogstatsd started")
		}
	}

<<<<<<< HEAD
=======
	var logsAgentChannel chan *message.Message

	// start logs-agent.  This must happen after AutoConfig is set up (via common.LoadComponents)
	if pkgconfig.Datadog.GetBool("logs_enabled") || pkgconfig.Datadog.GetBool("log_enabled") {
		if pkgconfig.Datadog.GetBool("log_enabled") {
			log.Warn(`"log_enabled" is deprecated, use "logs_enabled" instead`)
		}
		if logsAgent, err := logs.Start(common.AC); err != nil {
			log.Error("Could not start logs-agent: ", err)
		} else {
			logsAgentChannel = logsAgent.GetPipelineProvider().NextPipelineChan()
		}
	} else {
		log.Info("logs-agent disabled")
	}

	// Start OTLP intake
	otlpEnabled := otlp.IsEnabled(pkgconfig.Datadog)
	inventories.SetAgentMetadata(inventories.AgentOTLPEnabled, otlpEnabled)
	if otlpEnabled {
		var err error
		common.OTLP, err = otlp.BuildAndStart(common.MainCtx, pkgconfig.Datadog, sharedSerializer, logsAgentChannel)
		if err != nil {
			log.Errorf("Could not start OTLP: %s", err)
		} else {
			log.Debug("OTLP pipeline started")
		}
	}

>>>>>>> e4697657
	// Start NetFlow server
	// This must happen after LoadComponents is set up (via common.LoadComponents).
	// netflow.StartServer uses AgentDemultiplexer, that uses ContextResolver, that uses the tagger (initialized by LoadComponents)
	if netflow.IsEnabled() {
		if err = netflow.StartServer(demux); err != nil {
			log.Errorf("Failed to start NetFlow server: %s", err)
		}
	}

	// load and run all configs in AD
	common.AC.LoadAndRun(common.MainCtx)

	// check for common misconfigurations and report them to log
	misconfig.ToLog(misconfig.CoreAgent)

	// setup the metadata collector
	common.MetadataScheduler = pkgMetadata.NewScheduler(demux)
	if err := pkgMetadata.SetupMetadataCollection(common.MetadataScheduler, pkgMetadata.AllDefaultCollectors); err != nil {
		return err
	}

	if err := pkgMetadata.SetupInventories(common.MetadataScheduler, common.Coll); err != nil {
		return err
	}

	// start dependent services
	go startDependentServices()

	return nil
}

// StopAgentWithDefaults is a temporary way for other packages to use stopAgent.
func StopAgentWithDefaults(server dogstatsdServer.Component) {
	stopAgent(&cliParams{GlobalParams: &command.GlobalParams{}}, server)
}

// stopAgent Tears down the agent process
func stopAgent(cliParams *cliParams, server dogstatsdServer.Component) {
	// retrieve the agent health before stopping the components
	// GetReadyNonBlocking has a 100ms timeout to avoid blocking
	health, err := health.GetReadyNonBlocking()
	if err != nil {
		pkglog.Warnf("Agent health unknown: %s", err)
	} else if len(health.Unhealthy) > 0 {
		pkglog.Warnf("Some components were unhealthy: %v", health.Unhealthy)
	}

	if common.ExpvarServer != nil {
		if err := common.ExpvarServer.Shutdown(context.Background()); err != nil {
			pkglog.Errorf("Error shutting down expvar server: %v", err)
		}
	}
	server.Stop()
	if common.OTLP != nil {
		common.OTLP.Stop()
	}
	if common.AC != nil {
		common.AC.Stop()
	}
	if common.MetadataScheduler != nil {
		common.MetadataScheduler.Stop()
	}
	traps.StopServer()
	netflow.StopServer()
	api.StopServer()
	clcrunnerapi.StopCLCRunnerServer()
	jmx.StopJmxfetch()

	if demux != nil {
		demux.Stop(true)
	}

	gui.StopGUIServer()
	profiler.Stop()

	os.Remove(cliParams.pidfilePath)

	// gracefully shut down any component
	common.MainCtxCancel()

	pkglog.Info("See ya!")
	pkglog.Flush()
}<|MERGE_RESOLUTION|>--- conflicted
+++ resolved
@@ -45,13 +45,10 @@
 	"github.com/DataDog/datadog-agent/comp/forwarder"
 	"github.com/DataDog/datadog-agent/comp/forwarder/defaultforwarder"
 	pkgforwarder "github.com/DataDog/datadog-agent/comp/forwarder/defaultforwarder"
-<<<<<<< HEAD
 	"github.com/DataDog/datadog-agent/comp/logs"
 	logsAgent "github.com/DataDog/datadog-agent/comp/logs/agent"
-=======
 	"github.com/DataDog/datadog-agent/comp/metadata"
 	"github.com/DataDog/datadog-agent/comp/metadata/runner"
->>>>>>> e4697657
 	"github.com/DataDog/datadog-agent/comp/remote-config/rcclient"
 	"github.com/DataDog/datadog-agent/pkg/aggregator"
 	"github.com/DataDog/datadog-agent/pkg/api/healthprobe"
@@ -61,18 +58,10 @@
 	pkgconfig "github.com/DataDog/datadog-agent/pkg/config"
 	"github.com/DataDog/datadog-agent/pkg/config/remote/data"
 	remoteconfig "github.com/DataDog/datadog-agent/pkg/config/remote/service"
-<<<<<<< HEAD
 	adScheduler "github.com/DataDog/datadog-agent/pkg/logs/schedulers/ad"
-	"github.com/DataDog/datadog-agent/pkg/metadata"
-=======
-	"github.com/DataDog/datadog-agent/pkg/logs"
-	"github.com/DataDog/datadog-agent/pkg/logs/message"
 	pkgMetadata "github.com/DataDog/datadog-agent/pkg/metadata"
->>>>>>> e4697657
 	"github.com/DataDog/datadog-agent/pkg/metadata/host"
-	"github.com/DataDog/datadog-agent/pkg/metadata/inventories"
 	"github.com/DataDog/datadog-agent/pkg/netflow"
-	"github.com/DataDog/datadog-agent/pkg/otlp"
 	"github.com/DataDog/datadog-agent/pkg/pidfile"
 	"github.com/DataDog/datadog-agent/pkg/serializer"
 	"github.com/DataDog/datadog-agent/pkg/snmp/traps"
@@ -227,11 +216,7 @@
 		}
 	}()
 
-<<<<<<< HEAD
-	if err := startAgent(cliParams, log, flare, telemetry, sysprobeconfig, server, capture, serverDebug, rcclient, forwarder, logsAgent); err != nil {
-=======
-	if err := startAgent(cliParams, log, flare, telemetry, sysprobeconfig, server, capture, serverDebug, rcclient, forwarder, sharedSerializer); err != nil {
->>>>>>> e4697657
+	if err := startAgent(cliParams, log, flare, telemetry, sysprobeconfig, server, capture, serverDebug, rcclient, logsAgent, forwarder, sharedSerializer); err != nil {
 		return err
 	}
 
@@ -255,20 +240,13 @@
 		capture replay.Component,
 		rcclient rcclient.Component,
 		forwarder defaultforwarder.Component,
-<<<<<<< HEAD
 		logsAgent logsAgent.Component,
-	) error {
-		dsdServer = server
-
-		return startAgent(&cliParams{GlobalParams: &command.GlobalParams{}}, log, flare, telemetry, sysprobeconfig, server, capture, serverDebug, rcclient, forwarder, logsAgent)
-=======
 		metadataRunner runner.Component,
 		sharedSerializer serializer.MetricSerializer,
 	) error {
 		dsdServer = server
 
-		return startAgent(&cliParams{GlobalParams: &command.GlobalParams{}}, log, flare, telemetry, sysprobeconfig, server, capture, serverDebug, rcclient, forwarder, sharedSerializer)
->>>>>>> e4697657
+		return startAgent(&cliParams{GlobalParams: &command.GlobalParams{}}, log, flare, telemetry, sysprobeconfig, server, capture, serverDebug, rcclient, logsAgent, forwarder, sharedSerializer)
 	},
 		// no config file path specification in this situation
 		fx.Supply(core.BundleParams{
@@ -308,9 +286,7 @@
 		}),
 		dogstatsd.Bundle,
 		rcclient.Module,
-<<<<<<< HEAD
 		logs.Bundle,
-=======
 		metadata.Bundle,
 		// injecting the aggregator demultiplexer to FX until we migrate it to a proper component. This allows
 		// other already migrated components to request it.
@@ -332,7 +308,6 @@
 		fx.Provide(func(demux *aggregator.AgentDemultiplexer) serializer.MetricSerializer {
 			return demux.Serializer()
 		}),
->>>>>>> e4697657
 	)
 }
 
@@ -347,12 +322,9 @@
 	capture replay.Component,
 	serverDebug dogstatsdDebug.Component,
 	rcclient rcclient.Component,
+	logsAgent logsAgent.Component,
 	sharedForwarder defaultforwarder.Component,
-<<<<<<< HEAD
-	logsAgent logsAgent.Component,
-=======
 	sharedSerializer serializer.MetricSerializer,
->>>>>>> e4697657
 ) error {
 
 	var err error
@@ -548,38 +520,6 @@
 		}
 	}
 
-<<<<<<< HEAD
-=======
-	var logsAgentChannel chan *message.Message
-
-	// start logs-agent.  This must happen after AutoConfig is set up (via common.LoadComponents)
-	if pkgconfig.Datadog.GetBool("logs_enabled") || pkgconfig.Datadog.GetBool("log_enabled") {
-		if pkgconfig.Datadog.GetBool("log_enabled") {
-			log.Warn(`"log_enabled" is deprecated, use "logs_enabled" instead`)
-		}
-		if logsAgent, err := logs.Start(common.AC); err != nil {
-			log.Error("Could not start logs-agent: ", err)
-		} else {
-			logsAgentChannel = logsAgent.GetPipelineProvider().NextPipelineChan()
-		}
-	} else {
-		log.Info("logs-agent disabled")
-	}
-
-	// Start OTLP intake
-	otlpEnabled := otlp.IsEnabled(pkgconfig.Datadog)
-	inventories.SetAgentMetadata(inventories.AgentOTLPEnabled, otlpEnabled)
-	if otlpEnabled {
-		var err error
-		common.OTLP, err = otlp.BuildAndStart(common.MainCtx, pkgconfig.Datadog, sharedSerializer, logsAgentChannel)
-		if err != nil {
-			log.Errorf("Could not start OTLP: %s", err)
-		} else {
-			log.Debug("OTLP pipeline started")
-		}
-	}
-
->>>>>>> e4697657
 	// Start NetFlow server
 	// This must happen after LoadComponents is set up (via common.LoadComponents).
 	// netflow.StartServer uses AgentDemultiplexer, that uses ContextResolver, that uses the tagger (initialized by LoadComponents)
