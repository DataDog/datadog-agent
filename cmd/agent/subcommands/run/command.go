--- conflicted
+++ resolved
@@ -296,14 +296,11 @@
 		invChecks,
 		statusComponent,
 		collector,
-<<<<<<< HEAD
 		cfg,
-=======
 		cloudfoundrycontainer,
 		metadatascheduler,
 		jmxlogger,
 		settings,
->>>>>>> 15f7259e
 	); err != nil {
 		return err
 	}
@@ -473,14 +470,11 @@
 	invChecks inventorychecks.Component,
 	_ status.Component,
 	collector collector.Component,
-<<<<<<< HEAD
 	cfg config.Component,
-=======
 	_ cloudfoundrycontainer.Component,
 	_ metadatascheduler.Component,
 	jmxLogger jmxlogger.Component,
 	settings settings.Component,
->>>>>>> 15f7259e
 ) error {
 
 	var err error
