--- conflicted
+++ resolved
@@ -405,9 +405,7 @@
 		snmptraps.Bundle(),
 		collectorimpl.Module(),
 		process.Bundle(),
-<<<<<<< HEAD
 		guiimpl.Module(),
-=======
 		agent.Bundle(),
 		fx.Supply(jmxloggerimpl.NewDefaultParams()),
 		fx.Provide(func(config config.Component) healthprobe.Options {
@@ -417,7 +415,6 @@
 			}
 		}),
 		healthprobeimpl.Module(),
->>>>>>> 182707ba
 	)
 }
 
