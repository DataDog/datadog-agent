// Unless explicitly stated otherwise all files in this repository are licensed
// under the Apache License Version 2.0.
// This product includes software developed at Datadog (https://www.datadoghq.com/).
// Copyright 2016-present Datadog, Inc.

// Package run implements 'agent run' (and deprecated 'agent start').
package run

import (
	"context"
	_ "expvar" // Blank import used because this isn't directly used in this file
	"fmt"
	"net/http"
	_ "net/http/pprof" // Blank import used because this isn't directly used in this file
	"os"
	"os/signal"
	"runtime"
	"syscall"
	"time"

	"github.com/DataDog/datadog-agent/comp/core/delegatedauth"
	delegatedauthfx "github.com/DataDog/datadog-agent/comp/core/delegatedauth/fx"
	ddgostatsd "github.com/DataDog/datadog-go/v5/statsd"
	"github.com/spf13/cobra"
	"go.uber.org/fx"

	"gopkg.in/DataDog/dd-trace-go.v1/profiler"

	"github.com/DataDog/datadog-agent/cmd/agent/command"
	"github.com/DataDog/datadog-agent/cmd/agent/common"
	"github.com/DataDog/datadog-agent/cmd/agent/common/misconfig"
	"github.com/DataDog/datadog-agent/cmd/agent/common/signals"
	"github.com/DataDog/datadog-agent/cmd/agent/subcommands/run/internal/clcrunnerapi"
	internalsettings "github.com/DataDog/datadog-agent/cmd/agent/subcommands/run/internal/settings"
	agenttelemetry "github.com/DataDog/datadog-agent/comp/core/agenttelemetry/def"
	agenttelemetryfx "github.com/DataDog/datadog-agent/comp/core/agenttelemetry/fx"
	"github.com/DataDog/datadog-agent/comp/core/autodiscovery/providers/datastreams"
	fxinstrumentation "github.com/DataDog/datadog-agent/comp/core/fxinstrumentation/fx"
	ssistatusfx "github.com/DataDog/datadog-agent/comp/updater/ssistatus/fx"
	workloadselectionfx "github.com/DataDog/datadog-agent/comp/workloadselection/fx"

	haagentfx "github.com/DataDog/datadog-agent/comp/haagent/fx"
	snmpscanfx "github.com/DataDog/datadog-agent/comp/snmpscan/fx"
	snmpscanmanagerfx "github.com/DataDog/datadog-agent/comp/snmpscanmanager/fx"
	"github.com/DataDog/datadog-agent/pkg/aggregator"
	"github.com/DataDog/datadog-agent/pkg/diagnose/connectivity"
	"github.com/DataDog/datadog-agent/pkg/diagnose/firewallscanner"
	"github.com/DataDog/datadog-agent/pkg/diagnose/ports"

	// checks implemented as components

	"github.com/DataDog/datadog-agent/comp/agent"
	// core components
	"github.com/DataDog/datadog-agent/comp/agent/autoexit"
	"github.com/DataDog/datadog-agent/comp/agent/cloudfoundrycontainer"
	"github.com/DataDog/datadog-agent/comp/agent/expvarserver"
	"github.com/DataDog/datadog-agent/comp/agent/jmxlogger"
	"github.com/DataDog/datadog-agent/comp/agent/jmxlogger/jmxloggerimpl"
	"github.com/DataDog/datadog-agent/comp/aggregator/demultiplexer"
	"github.com/DataDog/datadog-agent/comp/aggregator/demultiplexer/demultiplexerimpl"
	demultiplexerendpointfx "github.com/DataDog/datadog-agent/comp/aggregator/demultiplexerendpoint/fx"
	"github.com/DataDog/datadog-agent/comp/api/api/apiimpl"
	internalAPI "github.com/DataDog/datadog-agent/comp/api/api/def"
	commonendpoints "github.com/DataDog/datadog-agent/comp/api/commonendpoints/fx"
	grpcAgentfx "github.com/DataDog/datadog-agent/comp/api/grpcserver/fx-agent"
	"github.com/DataDog/datadog-agent/comp/collector/collector"
	"github.com/DataDog/datadog-agent/comp/collector/collector/collectorimpl"
	connectivitycheckerfx "github.com/DataDog/datadog-agent/comp/connectivitychecker/fx"
	"github.com/DataDog/datadog-agent/comp/core"
	"github.com/DataDog/datadog-agent/comp/core/autodiscovery"
	"github.com/DataDog/datadog-agent/comp/core/autodiscovery/autodiscoveryimpl"
	"github.com/DataDog/datadog-agent/comp/core/autodiscovery/providers"
	"github.com/DataDog/datadog-agent/comp/core/config"
	configstreamfx "github.com/DataDog/datadog-agent/comp/core/configstream/fx"
	diagnose "github.com/DataDog/datadog-agent/comp/core/diagnose/def"
	diagnosefx "github.com/DataDog/datadog-agent/comp/core/diagnose/fx"
	"github.com/DataDog/datadog-agent/comp/core/flare"
	flaretypes "github.com/DataDog/datadog-agent/comp/core/flare/types"
	"github.com/DataDog/datadog-agent/comp/core/gui"
	"github.com/DataDog/datadog-agent/comp/core/gui/guiimpl"
	healthprobe "github.com/DataDog/datadog-agent/comp/core/healthprobe/def"
	healthprobefx "github.com/DataDog/datadog-agent/comp/core/healthprobe/fx"
	"github.com/DataDog/datadog-agent/comp/core/hostname/hostnameinterface"
	ipc "github.com/DataDog/datadog-agent/comp/core/ipc/def"
	ipcfx "github.com/DataDog/datadog-agent/comp/core/ipc/fx"
	log "github.com/DataDog/datadog-agent/comp/core/log/def"
	lsof "github.com/DataDog/datadog-agent/comp/core/lsof/fx"
	"github.com/DataDog/datadog-agent/comp/core/pid"
	"github.com/DataDog/datadog-agent/comp/core/pid/pidimpl"
	flareprofiler "github.com/DataDog/datadog-agent/comp/core/profiler/fx"
	remoteagentregistryfx "github.com/DataDog/datadog-agent/comp/core/remoteagentregistry/fx"
	secrets "github.com/DataDog/datadog-agent/comp/core/secrets/def"
	secretsfx "github.com/DataDog/datadog-agent/comp/core/secrets/fx"
	"github.com/DataDog/datadog-agent/comp/core/settings"
	"github.com/DataDog/datadog-agent/comp/core/settings/settingsimpl"
	"github.com/DataDog/datadog-agent/comp/core/status"
	"github.com/DataDog/datadog-agent/comp/core/status/statusimpl"
	"github.com/DataDog/datadog-agent/comp/core/sysprobeconfig"
	"github.com/DataDog/datadog-agent/comp/core/sysprobeconfig/sysprobeconfigimpl"
	tagger "github.com/DataDog/datadog-agent/comp/core/tagger/def"
	dualTaggerfx "github.com/DataDog/datadog-agent/comp/core/tagger/fx-dual"
	"github.com/DataDog/datadog-agent/comp/core/telemetry"
	workloadfilter "github.com/DataDog/datadog-agent/comp/core/workloadfilter/def"
	workloadfilterfx "github.com/DataDog/datadog-agent/comp/core/workloadfilter/fx"
	wmcatalog "github.com/DataDog/datadog-agent/comp/core/workloadmeta/collectors/catalog-core"
	workloadmeta "github.com/DataDog/datadog-agent/comp/core/workloadmeta/def"
	"github.com/DataDog/datadog-agent/comp/core/workloadmeta/defaults"
	workloadmetafx "github.com/DataDog/datadog-agent/comp/core/workloadmeta/fx"
	"github.com/DataDog/datadog-agent/comp/dogstatsd"
	replay "github.com/DataDog/datadog-agent/comp/dogstatsd/replay/def"
	dogstatsdServer "github.com/DataDog/datadog-agent/comp/dogstatsd/server"
	dogstatsddebug "github.com/DataDog/datadog-agent/comp/dogstatsd/serverDebug"
	"github.com/DataDog/datadog-agent/comp/dogstatsd/statsd"
	dogstatsdStatusimpl "github.com/DataDog/datadog-agent/comp/dogstatsd/status/statusimpl"
	fleetfx "github.com/DataDog/datadog-agent/comp/fleetstatus/fx"
	"github.com/DataDog/datadog-agent/comp/forwarder"
	"github.com/DataDog/datadog-agent/comp/forwarder/defaultforwarder"
	"github.com/DataDog/datadog-agent/comp/forwarder/eventplatform/eventplatformimpl"
	"github.com/DataDog/datadog-agent/comp/forwarder/eventplatformreceiver/eventplatformreceiverimpl"
	orchestratorForwarderImpl "github.com/DataDog/datadog-agent/comp/forwarder/orchestrator/orchestratorimpl"
	healthplatform "github.com/DataDog/datadog-agent/comp/healthplatform/def"
	healthplatformfx "github.com/DataDog/datadog-agent/comp/healthplatform/fx"
	hostProfilerFlareFx "github.com/DataDog/datadog-agent/comp/host-profiler/flare/fx"
	langDetectionCl "github.com/DataDog/datadog-agent/comp/languagedetection/client"
	langDetectionClimpl "github.com/DataDog/datadog-agent/comp/languagedetection/client/clientimpl"
	"github.com/DataDog/datadog-agent/comp/logs"
	"github.com/DataDog/datadog-agent/comp/logs/adscheduler/adschedulerimpl"
	logsAgent "github.com/DataDog/datadog-agent/comp/logs/agent"
	integrations "github.com/DataDog/datadog-agent/comp/logs/integrations/def"
	"github.com/DataDog/datadog-agent/comp/metadata"
	haagentmetadata "github.com/DataDog/datadog-agent/comp/metadata/haagent/def"
	"github.com/DataDog/datadog-agent/comp/metadata/host"
	"github.com/DataDog/datadog-agent/comp/metadata/inventoryagent"
	"github.com/DataDog/datadog-agent/comp/metadata/inventorychecks"
	"github.com/DataDog/datadog-agent/comp/metadata/inventoryhost"
	"github.com/DataDog/datadog-agent/comp/metadata/inventoryotel"
	"github.com/DataDog/datadog-agent/comp/metadata/packagesigning"
	"github.com/DataDog/datadog-agent/comp/metadata/runner"
	securityagentmetadata "github.com/DataDog/datadog-agent/comp/metadata/securityagent/def"
	systemprobemetadata "github.com/DataDog/datadog-agent/comp/metadata/systemprobe/def"
	"github.com/DataDog/datadog-agent/comp/ndmtmp"
	"github.com/DataDog/datadog-agent/comp/netflow"
	netflowServer "github.com/DataDog/datadog-agent/comp/netflow/server"
	"github.com/DataDog/datadog-agent/comp/networkpath"
	"github.com/DataDog/datadog-agent/comp/otelcol"
	otelcollector "github.com/DataDog/datadog-agent/comp/otelcol/collector/def"
	"github.com/DataDog/datadog-agent/comp/otelcol/logsagentpipeline"
	otelagentStatusfx "github.com/DataDog/datadog-agent/comp/otelcol/status/fx"
	"github.com/DataDog/datadog-agent/comp/process"
	processAgent "github.com/DataDog/datadog-agent/comp/process/agent"
	processagentStatusImpl "github.com/DataDog/datadog-agent/comp/process/status/statusimpl"
	rdnsquerierfx "github.com/DataDog/datadog-agent/comp/rdnsquerier/fx"
	remoteconfig "github.com/DataDog/datadog-agent/comp/remote-config"
	"github.com/DataDog/datadog-agent/comp/remote-config/rcclient"
	"github.com/DataDog/datadog-agent/comp/remote-config/rcservice/rcserviceimpl"
	"github.com/DataDog/datadog-agent/comp/remote-config/rcservicemrf/rcservicemrfimpl"
	"github.com/DataDog/datadog-agent/comp/remote-config/rctelemetryreporter/rctelemetryreporterimpl"
	metricscompressorfx "github.com/DataDog/datadog-agent/comp/serializer/metricscompression/fx"
	snmpscanmanager "github.com/DataDog/datadog-agent/comp/snmpscanmanager/def"
	"github.com/DataDog/datadog-agent/comp/snmptraps"
	snmptrapsServer "github.com/DataDog/datadog-agent/comp/snmptraps/server"
	syntheticsTestsfx "github.com/DataDog/datadog-agent/comp/syntheticstestscheduler/fx"
	tracetelemetryfx "github.com/DataDog/datadog-agent/comp/trace-telemetry/fx"
	traceagentStatusImpl "github.com/DataDog/datadog-agent/comp/trace/status/statusimpl"
	daemoncheckerfx "github.com/DataDog/datadog-agent/comp/updater/daemonchecker/fx"
	pkgcollector "github.com/DataDog/datadog-agent/pkg/collector"
	"github.com/DataDog/datadog-agent/pkg/collector/check"
	"github.com/DataDog/datadog-agent/pkg/collector/corechecks/net"
	profileStatus "github.com/DataDog/datadog-agent/pkg/collector/corechecks/snmp/status"
	"github.com/DataDog/datadog-agent/pkg/collector/python"
	"github.com/DataDog/datadog-agent/pkg/commonchecks"
	"github.com/DataDog/datadog-agent/pkg/config/remote/data"
	commonsettings "github.com/DataDog/datadog-agent/pkg/config/settings"
	pkgconfigsetup "github.com/DataDog/datadog-agent/pkg/config/setup"
	configUtils "github.com/DataDog/datadog-agent/pkg/config/utils"
	"github.com/DataDog/datadog-agent/pkg/jmxfetch"
	proccontainers "github.com/DataDog/datadog-agent/pkg/process/util/containers"
	hostSbom "github.com/DataDog/datadog-agent/pkg/sbom/collectors/host"
	"github.com/DataDog/datadog-agent/pkg/serializer"
	clusteragentStatus "github.com/DataDog/datadog-agent/pkg/status/clusteragent"
	endpointsStatus "github.com/DataDog/datadog-agent/pkg/status/endpoints"
	"github.com/DataDog/datadog-agent/pkg/status/health"
	httpproxyStatus "github.com/DataDog/datadog-agent/pkg/status/httpproxy"
	jmxStatus "github.com/DataDog/datadog-agent/pkg/status/jmx"
	systemprobeStatus "github.com/DataDog/datadog-agent/pkg/status/systemprobe"
	pkgTelemetry "github.com/DataDog/datadog-agent/pkg/telemetry"
	pkgcommon "github.com/DataDog/datadog-agent/pkg/util/common"
	"github.com/DataDog/datadog-agent/pkg/util/coredump"
	"github.com/DataDog/datadog-agent/pkg/util/defaultpaths"
	"github.com/DataDog/datadog-agent/pkg/util/flavor"
	"github.com/DataDog/datadog-agent/pkg/util/fxutil"
	"github.com/DataDog/datadog-agent/pkg/util/fxutil/logging"
	"github.com/DataDog/datadog-agent/pkg/util/installinfo"
	"github.com/DataDog/datadog-agent/pkg/util/kubernetes/apiserver/leaderelection"
	pkglog "github.com/DataDog/datadog-agent/pkg/util/log"
	"github.com/DataDog/datadog-agent/pkg/util/option"
	"github.com/DataDog/datadog-agent/pkg/version"

	// runtime init routines
	ddruntime "github.com/DataDog/datadog-agent/pkg/runtime"
)

type cliParams struct {
	*command.GlobalParams

	// pidfilePath contains the value of the --pidfile flag.
	pidfilePath string
}

// Commands returns a slice of subcommands for the 'agent' command.
func Commands(globalParams *command.GlobalParams) []*cobra.Command {
	cliParams := &cliParams{
		GlobalParams: globalParams,
	}
	runE := func(*cobra.Command, []string) error {
		// TODO: once the agent is represented as a component, and not a function (run),
		// this will use `fxutil.Run` instead of `fxutil.OneShot`.
		return fxutil.OneShot(run,
			fx.Invoke(func(_ log.Component) {
				ddruntime.SetMaxProcs()
			}),
			fx.Supply(core.BundleParams{
				ConfigParams:         config.NewAgentParams(globalParams.ConfFilePath, config.WithExtraConfFiles(cliParams.ExtraConfFilePath), config.WithFleetPoliciesDirPath(cliParams.FleetPoliciesDirPath)),
				SysprobeConfigParams: sysprobeconfigimpl.NewParams(sysprobeconfigimpl.WithSysProbeConfFilePath(globalParams.SysProbeConfFilePath), sysprobeconfigimpl.WithFleetPoliciesDirPath(cliParams.FleetPoliciesDirPath)),
				LogParams:            log.ForDaemon(command.LoggerName, "log_file", defaultpaths.LogFile),
			}),
			secretsfx.Module(),
			fx.Supply(pidimpl.NewParams(cliParams.pidfilePath)),
			logging.EnableFxLoggingOnDebug[log.Component](),
			fxinstrumentation.Module(),
			getSharedFxOption(),
			getPlatformModules(),
		)
	}

	runCmd := &cobra.Command{
		Use:   "run",
		Short: "Run the Agent",
		Long:  `Runs the agent in the foreground`,
		RunE:  runE,
	}
	runCmd.Flags().StringVarP(&cliParams.pidfilePath, "pidfile", "p", "", "path to the pidfile")

	startCmd := &cobra.Command{
		Use:        "start",
		Deprecated: "Use \"run\" instead to start the Agent",
		RunE:       runE,
	}
	startCmd.Flags().StringVarP(&cliParams.pidfilePath, "pidfile", "p", "", "path to the pidfile")

	return []*cobra.Command{startCmd, runCmd}
}

// run starts the main loop.
func run(log log.Component,
	cfg config.Component,
	flare flare.Component,
	telemetry telemetry.Component,
	_ sysprobeconfig.Component,
	server dogstatsdServer.Component,
	_ replay.Component,
	_ defaultforwarder.Component,
	wmeta workloadmeta.Component,
	filterStore workloadfilter.Component,
	taggerComp tagger.Component,
	ac autodiscovery.Component,
	rcclient rcclient.Component,
	_ runner.Component,
	demultiplexer demultiplexer.Component,
	_ serializer.MetricSerializer,
	_ option.Option[logsAgent.Component],
	_ statsd.Component,
	_ processAgent.Component,
	_ otelcollector.Component,
	_ host.Component,
	_ inventoryagent.Component,
	_ inventoryhost.Component,
	_ inventoryotel.Component,
	_ haagentmetadata.Component,
	_ secrets.Component,
	invChecks inventorychecks.Component,
	logReceiver option.Option[integrations.Component],
	_ netflowServer.Component,
	_ snmptrapsServer.Component,
	_ langDetectionCl.Component,
	_ internalAPI.Component,
	_ packagesigning.Component,
	_ systemprobemetadata.Component,
	_ securityagentmetadata.Component,
	_ status.Component,
	collector collector.Component,
	_ cloudfoundrycontainer.Component,
	_ expvarserver.Component,
	_ pid.Component,
	jmxlogger jmxlogger.Component,
	_ healthprobe.Component,
	_ autoexit.Component,
	settings settings.Component,
	_ option.Option[gui.Component],
	agenttelemetryComponent agenttelemetry.Component,
	_ diagnose.Component,
	_ healthplatform.Component,
	hostname hostnameinterface.Component,
	ipc ipc.Component,
<<<<<<< HEAD
	delegatedAuthComp option.Option[delegatedauth.Component],
=======
	snmpScanManager snmpscanmanager.Component,
>>>>>>> dbf6d1b9
) error {
	defer func() {
		stopAgent()
	}()

	// Setup a channel to catch OS signals
	signalCh := make(chan os.Signal, 1)
	signal.Notify(signalCh, os.Interrupt, syscall.SIGTERM)

	// Make a channel to exit the function
	stopCh := make(chan error)

	go func() {
		// Set up the signals async so we can Start the agent
		select {
		case <-signals.Stopper:
			log.Info("Received stop command, shutting down...")
			stopCh <- nil
		case <-signals.ErrorStopper:
			_ = log.Critical("The Agent has encountered an error, shutting down...")
			stopCh <- fmt.Errorf("shutting down because of an error")
		case sig := <-signalCh:
			log.Infof("Received signal '%s', shutting down...", sig)
			stopCh <- nil
		}
	}()

	// By default systemd redirects the stdout to journald. When journald is stopped or crashes we receive a SIGPIPE signal.
	// Go ignores SIGPIPE signals unless it is when stdout or stdout is closed, in this case the agent is stopped.
	// We never want the agent to stop upon receiving SIGPIPE, so we intercept the SIGPIPE signals and just discard them.
	sigpipeCh := make(chan os.Signal, 1)
	signal.Notify(sigpipeCh, syscall.SIGPIPE)
	go func() {
		//nolint:revive
		for range sigpipeCh {
			// do nothing
		}
	}()

	if err := startAgent(
		log,
		flare,
		telemetry,
		server,
		wmeta,
		filterStore,
		taggerComp,
		ac,
		rcclient,
		demultiplexer,
		invChecks,
		logReceiver,
		collector,
		cfg,
		jmxlogger,
		settings,
		agenttelemetryComponent,
		hostname,
		ipc,
<<<<<<< HEAD
		delegatedAuthComp,
=======
		snmpScanManager,
>>>>>>> dbf6d1b9
	); err != nil {
		return err
	}

	agentStarted := telemetry.NewCounter(
		"runtime",
		"started",
		[]string{},
		"Establish if the agent has started",
	)
	agentRunning := telemetry.NewGauge(
		"runtime",
		"running",
		[]string{},
		"Establish if the agent is running",
	)

	// agentStarted and agentRunning are metrics used for Cross-org Agent Telemetry (COAT)
	// for more details on the scheduling config check comp/core/agenttelemetry/impl/config.go
	agentStarted.Inc()
	agentRunning.Set(1)

	return <-stopCh
}

func getSharedFxOption() fx.Option {
	return fx.Options(
		delegatedauthfx.Module(),
		flare.Module(flare.NewParams(
			defaultpaths.GetDistPath(),
			defaultpaths.PyChecksPath,
			defaultpaths.LogFile,
			defaultpaths.JmxLogFile,
			defaultpaths.DogstatsDLogFile,
			defaultpaths.StreamlogsLogFile,
		)),
		core.Bundle(),
		flareprofiler.Module(),
		fx.Provide(func(cfg config.Component) flaretypes.Provider {
			provider := &hostSbom.FlareProvider{
				Config: cfg,
			}
			return flaretypes.NewProvider(provider.ProvideFlare)
		}),
		lsof.Module(),
		// Enable core agent specific features like persistence-to-disk
		forwarder.Bundle(defaultforwarder.NewParams(defaultforwarder.WithFeatures(defaultforwarder.CoreFeatures))),
		// workloadmeta setup
		wmcatalog.GetCatalog(),
		workloadmetafx.Module(defaults.DefaultParams()),
		fx.Supply(
			status.Params{
				PythonVersionGetFunc: python.GetPythonVersion,
			},
			status.NewHeaderInformationProvider(net.Provider{}),
			status.NewInformationProvider(jmxStatus.Provider{}),
			status.NewInformationProvider(endpointsStatus.Provider{}),
			status.NewInformationProvider(profileStatus.Provider{}),
		),
		fx.Provide(func(config config.Component) status.InformationProvider {
			return status.NewInformationProvider(clusteragentStatus.GetProvider(config))
		}),
		fx.Provide(func(sysprobeconfig sysprobeconfig.Component) status.InformationProvider {
			return status.NewInformationProvider(systemprobeStatus.GetProvider(sysprobeconfig))
		}),
		fx.Provide(func(config config.Component) status.InformationProvider {
			return status.NewInformationProvider(httpproxyStatus.GetProvider(config))
		}),
		fx.Supply(
			rcclient.Params{
				AgentName:    "core-agent",
				AgentVersion: version.AgentVersion,
			},
		),
		otelagentStatusfx.Module(),
		traceagentStatusImpl.Module(),
		processagentStatusImpl.Module(),
		dogstatsdStatusimpl.Module(),
		statsd.Module(),
		statusimpl.Module(),
		apiimpl.Module(),
		grpcAgentfx.Module(),
		commonendpoints.Module(),
		demultiplexerimpl.Module(demultiplexerimpl.NewDefaultParams(demultiplexerimpl.WithDogstatsdNoAggregationPipelineConfig())),
		demultiplexerendpointfx.Module(),
		dogstatsd.Bundle(dogstatsdServer.Params{Serverless: false}),
		fx.Provide(func(logsagent option.Option[logsAgent.Component]) option.Option[logsagentpipeline.Component] {
			if la, ok := logsagent.Get(); ok {
				return option.New[logsagentpipeline.Component](la)
			}
			return option.None[logsagentpipeline.Component]()
		}),
		otelcol.Bundle(),
		hostProfilerFlareFx.Module(),
		rctelemetryreporterimpl.Module(),
		rcserviceimpl.Module(),
		rcservicemrfimpl.Module(),
		remoteconfig.Bundle(),
		daemoncheckerfx.Module(),
		fleetfx.Module(),
		dualTaggerfx.Module(common.DualTaggerParams()),
		autodiscoveryimpl.Module(),
		// InitSharedContainerProvider must be called before the application starts so the workloadmeta collector can be initiailized correctly.
		// Since the tagger depends on the workloadmeta collector, we can not make the tagger a dependency of workloadmeta as it would create a circular dependency.
		// TODO: (component) - once we remove the dependency of workloadmeta component from the tagger component
		// we can include the tagger as part of the workloadmeta component.
		fx.Invoke(func(wmeta workloadmeta.Component, tagger tagger.Component, filterStore workloadfilter.Component) {
			proccontainers.InitSharedContainerProvider(wmeta, tagger, filterStore)
		}),
		// TODO: (components) - some parts of the agent (such as the logs agent) implicitly depend on the global state
		// set up by LoadComponents. In order for components to use lifecycle hooks that also depend on this global state, we
		// have to ensure this code gets run first. Once the common package is made into a component, this can be removed.
		//
		// Workloadmeta component needs to be initialized before this hook is executed, and thus is included
		// in the function args to order the execution. This pattern might be worth revising because it is
		// error prone.
		fx.Invoke(func(lc fx.Lifecycle, wmeta workloadmeta.Component, tagger tagger.Component, filterStore workloadfilter.Component, ac autodiscovery.Component, secretResolver secrets.Component) {
			lc.Append(fx.Hook{
				OnStart: func(_ context.Context) error {
					//  setup the AutoConfig instance
					common.LoadComponents(secretResolver, wmeta, tagger, filterStore, ac, pkgconfigsetup.Datadog().GetString("confd_path"))
					return nil
				},
			})
		}),
		logs.Bundle(),
		langDetectionClimpl.Module(),
		metadata.Bundle(),
		orchestratorForwarderImpl.Module(orchestratorForwarderImpl.NewDefaultParams()),
		eventplatformimpl.Module(eventplatformimpl.NewDefaultParams()),
		eventplatformreceiverimpl.Module(),

		// injecting the shared Serializer to FX until we migrate it to a proper component. This allows other
		// already migrated components to request it.
		fx.Provide(func(demuxInstance demultiplexer.Component) serializer.MetricSerializer {
			return demuxInstance.Serializer()
		}),
		fx.Provide(func(ms serializer.MetricSerializer) option.Option[serializer.MetricSerializer] {
			return option.New[serializer.MetricSerializer](ms)
		}),
		ndmtmp.Bundle(),
		netflow.Bundle(),
		rdnsquerierfx.Module(),
		snmptraps.Bundle(),
		snmpscanfx.Module(),
		snmpscanmanagerfx.Module(),
		collectorimpl.Module(),
		fx.Provide(func(demux demultiplexer.Component, hostname hostnameinterface.Component) (ddgostatsd.ClientInterface, error) {
			return aggregator.NewStatsdDirect(demux, hostname)
		}),
		process.Bundle(),
		guiimpl.Module(),
		agent.Bundle(jmxloggerimpl.NewDefaultParams()),
		fx.Provide(func(config config.Component) healthprobe.Options {
			return healthprobe.Options{
				Port:           config.GetInt("health_port"),
				LogsGoroutines: config.GetBool("log_all_goroutines_when_unhealthy"),
			}
		}),
		healthprobefx.Module(),
		adschedulerimpl.Module(),
		fx.Provide(func(serverDebug dogstatsddebug.Component, config config.Component) settings.Params {
			return settings.Params{
				Settings: map[string]settings.RuntimeSetting{
					"log_level":                              commonsettings.NewLogLevelRuntimeSetting(),
					"runtime_mutex_profile_fraction":         commonsettings.NewRuntimeMutexProfileFraction(),
					"runtime_block_profile_rate":             commonsettings.NewRuntimeBlockProfileRate(),
					"dogstatsd_stats":                        internalsettings.NewDsdStatsRuntimeSetting(serverDebug),
					"dogstatsd_capture_duration":             internalsettings.NewDsdCaptureDurationRuntimeSetting("dogstatsd_capture_duration"),
					"log_payloads":                           commonsettings.NewLogPayloadsRuntimeSetting(),
					"internal_profiling_goroutines":          commonsettings.NewProfilingGoroutines(),
					"multi_region_failover.failover_metrics": internalsettings.NewMultiRegionFailoverRuntimeSetting("multi_region_failover.failover_metrics", "Enable/disable redirection of metrics to failover region."),
					"multi_region_failover.failover_logs":    internalsettings.NewMultiRegionFailoverRuntimeSetting("multi_region_failover.failover_logs", "Enable/disable redirection of logs to failover region."),
					"multi_region_failover.failover_apm":     internalsettings.NewMultiRegionFailoverRuntimeSetting("multi_region_failover.failover_apm", "Enable/disable redirection of APM to failover region."),
					"internal_profiling":                     commonsettings.NewProfilingRuntimeSetting("internal_profiling", "datadog-agent"),
				},
				Config: config,
			}
		}),
		settingsimpl.Module(),
		agenttelemetryfx.Module(),
		networkpath.Bundle(),
		syntheticsTestsfx.Module(),
		remoteagentregistryfx.Module(),
		haagentfx.Module(),
		metricscompressorfx.Module(),
		diagnosefx.Module(),
		ipcfx.ModuleReadWrite(),
		ssistatusfx.Module(),
		workloadselectionfx.Module(),
		workloadfilterfx.Module(),
		connectivitycheckerfx.Module(),
		configstreamfx.Module(),
		healthplatformfx.Module(),
		tracetelemetryfx.Module(),
	)
}

// startAgent Initializes the agent process
func startAgent(
	log log.Component,
	flare flare.Component,
	telemetry telemetry.Component,
	server dogstatsdServer.Component,
	wmeta workloadmeta.Component,
	filterStore workloadfilter.Component,
	tagger tagger.Component,
	ac autodiscovery.Component,
	rcclient rcclient.Component,
	demultiplexer demultiplexer.Component,
	invChecks inventorychecks.Component,
	logReceiver option.Option[integrations.Component],
	collectorComponent collector.Component,
	cfg config.Component,
	jmxLogger jmxlogger.Component,
	settings settings.Component,
	agenttelemetryComponent agenttelemetry.Component,
	hostname hostnameinterface.Component,
	ipc ipc.Component,
<<<<<<< HEAD
	_ option.Option[delegatedauth.Component],
=======
	snmpScanManager snmpscanmanager.Component,
>>>>>>> dbf6d1b9
) error {
	var err error

	span, _ := agenttelemetryComponent.StartStartupSpan("agent.startAgent")
	defer func() {
		span.Finish(err)
	}()

	if flavor.GetFlavor() == flavor.IotAgent {
		log.Infof("Starting Datadog IoT Agent v%v", version.AgentVersion)
	} else {
		log.Infof("Starting Datadog Agent v%v", version.AgentVersion)
	}

	if err := coredump.Setup(pkgconfigsetup.Datadog()); err != nil {
		log.Warnf("Can't setup core dumps: %v, core dumps might not be available after a crash", err)
	}

	if v := pkgconfigsetup.Datadog().GetBool("internal_profiling.capture_all_allocations"); v {
		runtime.MemProfileRate = 1
		log.Infof("MemProfileRate set to 1, capturing every single memory allocation!")
	}

	// Setup Internal Profiling
	common.SetupInternalProfiling(settings, pkgconfigsetup.Datadog(), "")

	ctx, _ := pkgcommon.GetMainCtxCancel()

	// Setup expvar server
	telemetryHandler := telemetry.Handler()

	http.Handle("/telemetry", telemetryHandler)

	hostnameDetected, err := hostname.Get(context.TODO())
	if err != nil {
		return log.Errorf("Error while getting hostname, exiting: %v", err)
	}
	log.Infof("Hostname is: %s", hostnameDetected)

	// start remote configuration management
	if configUtils.IsRemoteConfigEnabled(cfg) {
		// Subscribe to `AGENT_TASK` product
		rcclient.SubscribeAgentTask()
		liveMessagesController := datastreams.NewController(ac, rcclient)
		ac.AddConfigProvider(liveMessagesController, false, 0)
		actionsController := datastreams.NewActionsController(ac, rcclient)
		ac.AddConfigProvider(actionsController, false, 0)

		if pkgconfigsetup.Datadog().GetBool("remote_configuration.agent_integrations.enabled") {
			// Spin up the config provider to schedule integrations through remote-config
			rcProvider := providers.NewRemoteConfigProvider()
			rcclient.Subscribe(data.ProductAgentIntegrations, rcProvider.IntegrationScheduleCallback)
			// LoadAndRun is called later on
			ac.AddConfigProvider(rcProvider, true, 10*time.Second)
		}
	}

	// start clc runner server
	// only start when the cluster agent is enabled and a cluster check runner host is enabled
	if pkgconfigsetup.Datadog().GetBool("cluster_agent.enabled") && pkgconfigsetup.Datadog().GetBool("clc_runner_enabled") {
		if err = clcrunnerapi.StartCLCRunnerServer(map[string]http.Handler{
			"/telemetry": telemetryHandler,
		}, ac, ipc); err != nil {
			return log.Errorf("Error while starting clc runner api server, exiting: %v", err)
		}
	}

	// Create the Leader election engine without initializing it
	if pkgconfigsetup.Datadog().GetBool("leader_election") {
		leaderelection.CreateGlobalLeaderEngine(ctx)
	}

	// Setup stats telemetry handler
	if sender, err := demultiplexer.GetDefaultSender(); err == nil {
		// TODO: to be removed when default telemetry is enabled.
		pkgTelemetry.RegisterStatsSender(sender)
	}

	// Append version and timestamp to version history log file if this Agent is different than the last run version
	installinfo.LogVersionHistory()

	// TODO: (components) - Until the checks are components we set there context so they can depends on components.
	check.InitializeInventoryChecksContext(invChecks)

	// Init JMX runner and inject dogstatsd component
	jmxfetch.InitRunner(server, jmxLogger, ipc)
	jmxfetch.RegisterWith(ac)

	// Set up check collector
	commonchecks.RegisterChecks(wmeta, filterStore, tagger, cfg, telemetry, rcclient, flare, snmpScanManager)
	ac.AddScheduler("check", pkgcollector.InitCheckScheduler(option.New(collectorComponent), demultiplexer, logReceiver, tagger, filterStore), true)

	demultiplexer.AddAgentStartupTelemetry(version.AgentVersion)

	// load and run all configs in AD
	ac.LoadAndRun(ctx)

	// check for common misconfigurations and report them to log
	misconfig.ToLog(misconfig.CoreAgent)

	// Register Diagnose functions
	diagnosecatalog := diagnose.GetCatalog()

	diagnosecatalog.Register(diagnose.CheckDatadog, func(_ diagnose.Config) []diagnose.Diagnosis {
		return collector.Diagnose(collectorComponent, log)
	})

	diagnosecatalog.Register(diagnose.PortConflict, func(_ diagnose.Config) []diagnose.Diagnosis {
		return ports.DiagnosePortSuite()
	})

	diagnosecatalog.Register(diagnose.EventPlatformConnectivity, func(_ diagnose.Config) []diagnose.Diagnosis {
		return eventplatformimpl.Diagnose()
	})

	diagnosecatalog.Register(diagnose.AutodiscoveryConnectivity, func(_ diagnose.Config) []diagnose.Diagnosis {
		return connectivity.DiagnoseMetadataAutodiscoveryConnectivity()
	})

	diagnosecatalog.Register(diagnose.CoreEndpointsConnectivity, func(diagCfg diagnose.Config) []diagnose.Diagnosis {
		return connectivity.Diagnose(diagCfg, log)
	})

	diagnosecatalog.Register(diagnose.FirewallScan, func(_ diagnose.Config) []diagnose.Diagnosis {
		return firewallscanner.Diagnose(cfg)
	})

	// start dependent services
	// must run in background go command because the agent might be in service start pending
	// and not service running yet, and as such, the call will block or fail
	go startDependentServices()

	return nil
}

// StopAgentWithDefaults is a temporary way for other packages to use stopAgent.
func StopAgentWithDefaults() {
	stopAgent()
}

// stopAgent Tears down the agent process
func stopAgent() {
	// retrieve the agent health before stopping the components
	// GetReadyNonBlocking has a 100ms timeout to avoid blocking
	health, err := health.GetReadyNonBlocking()
	if err != nil {
		pkglog.Warnf("Agent health unknown: %s", err)
	} else if len(health.Unhealthy) > 0 {
		pkglog.Warnf("Some components were unhealthy: %v", health.Unhealthy)
	}

	clcrunnerapi.StopCLCRunnerServer()
	jmxfetch.StopJmxfetch()

	profiler.Stop()

	// gracefully shut down any component
	_, cancel := pkgcommon.GetMainCtxCancel()
	cancel()

	// shutdown dependent services
	stopDependentServices()

	pkglog.Info("See ya!")
	pkglog.Flush()
}<|MERGE_RESOLUTION|>--- conflicted
+++ resolved
@@ -302,11 +302,8 @@
 	_ healthplatform.Component,
 	hostname hostnameinterface.Component,
 	ipc ipc.Component,
-<<<<<<< HEAD
 	delegatedAuthComp option.Option[delegatedauth.Component],
-=======
 	snmpScanManager snmpscanmanager.Component,
->>>>>>> dbf6d1b9
 ) error {
 	defer func() {
 		stopAgent()
@@ -366,11 +363,8 @@
 		agenttelemetryComponent,
 		hostname,
 		ipc,
-<<<<<<< HEAD
 		delegatedAuthComp,
-=======
 		snmpScanManager,
->>>>>>> dbf6d1b9
 	); err != nil {
 		return err
 	}
@@ -590,11 +584,8 @@
 	agenttelemetryComponent agenttelemetry.Component,
 	hostname hostnameinterface.Component,
 	ipc ipc.Component,
-<<<<<<< HEAD
 	_ option.Option[delegatedauth.Component],
-=======
 	snmpScanManager snmpscanmanager.Component,
->>>>>>> dbf6d1b9
 ) error {
 	var err error
 
