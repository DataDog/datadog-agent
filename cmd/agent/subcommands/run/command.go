// Unless explicitly stated otherwise all files in this repository are licensed
// under the Apache License Version 2.0.
// This product includes software developed at Datadog (https://www.datadoghq.com/).
// Copyright 2016-present Datadog, Inc.

// Package run implements 'agent run' (and deprecated 'agent start').
package run

import (
	"context"
	_ "expvar" // Blank import used because this isn't directly used in this file
	"fmt"
	"net/http"
	_ "net/http/pprof" // Blank import used because this isn't directly used in this file
	"os"
	"os/signal"
	"runtime"
	"syscall"
	"time"

	"github.com/spf13/cobra"
	"go.uber.org/fx"
	"gopkg.in/DataDog/dd-trace-go.v1/profiler"

	"github.com/DataDog/datadog-agent/cmd/agent/command"
	"github.com/DataDog/datadog-agent/cmd/agent/common"
	"github.com/DataDog/datadog-agent/cmd/agent/common/misconfig"
	"github.com/DataDog/datadog-agent/cmd/agent/common/path"
	"github.com/DataDog/datadog-agent/cmd/agent/common/signals"
	"github.com/DataDog/datadog-agent/cmd/agent/gui"
	"github.com/DataDog/datadog-agent/cmd/agent/subcommands/run/internal/clcrunnerapi"
	"github.com/DataDog/datadog-agent/cmd/manager"

	// checks implemented as components

	// core components
	"github.com/DataDog/datadog-agent/comp/agent"
<<<<<<< HEAD
	"github.com/DataDog/datadog-agent/comp/agent/expvarserver"
=======
	"github.com/DataDog/datadog-agent/comp/agent/jmxlogger"
	"github.com/DataDog/datadog-agent/comp/agent/jmxlogger/jmxloggerimpl"
>>>>>>> 866d753a
	"github.com/DataDog/datadog-agent/comp/aggregator/demultiplexer"
	"github.com/DataDog/datadog-agent/comp/aggregator/demultiplexer/demultiplexerimpl"
	internalAPI "github.com/DataDog/datadog-agent/comp/api/api"
	"github.com/DataDog/datadog-agent/comp/api/api/apiimpl"
	authtokenimpl "github.com/DataDog/datadog-agent/comp/api/authtoken/createandfetchimpl"
	"github.com/DataDog/datadog-agent/comp/collector/collector"
	"github.com/DataDog/datadog-agent/comp/collector/collector/collectorimpl"
	"github.com/DataDog/datadog-agent/comp/core"
	"github.com/DataDog/datadog-agent/comp/core/autodiscovery"
	"github.com/DataDog/datadog-agent/comp/core/autodiscovery/autodiscoveryimpl"
	"github.com/DataDog/datadog-agent/comp/core/autodiscovery/providers"
	"github.com/DataDog/datadog-agent/comp/core/config"
	"github.com/DataDog/datadog-agent/comp/core/flare"
	"github.com/DataDog/datadog-agent/comp/core/log"
	"github.com/DataDog/datadog-agent/comp/core/log/logimpl"
	"github.com/DataDog/datadog-agent/comp/core/pid"
	"github.com/DataDog/datadog-agent/comp/core/pid/pidimpl"
	"github.com/DataDog/datadog-agent/comp/process"

	"github.com/DataDog/datadog-agent/comp/agent/metadatascheduler"
	"github.com/DataDog/datadog-agent/comp/core/healthprobe"
	"github.com/DataDog/datadog-agent/comp/core/healthprobe/healthprobeimpl"
	"github.com/DataDog/datadog-agent/comp/core/secrets"
	"github.com/DataDog/datadog-agent/comp/core/status"
	"github.com/DataDog/datadog-agent/comp/core/status/statusimpl"
	"github.com/DataDog/datadog-agent/comp/core/sysprobeconfig"
	"github.com/DataDog/datadog-agent/comp/core/sysprobeconfig/sysprobeconfigimpl"
	"github.com/DataDog/datadog-agent/comp/core/tagger"
	"github.com/DataDog/datadog-agent/comp/core/telemetry"
	"github.com/DataDog/datadog-agent/comp/core/workloadmeta"
	"github.com/DataDog/datadog-agent/comp/core/workloadmeta/collectors"
	"github.com/DataDog/datadog-agent/comp/core/workloadmeta/defaults"
	"github.com/DataDog/datadog-agent/comp/dogstatsd"
	"github.com/DataDog/datadog-agent/comp/dogstatsd/replay"
	dogstatsdServer "github.com/DataDog/datadog-agent/comp/dogstatsd/server"
	dogstatsddebug "github.com/DataDog/datadog-agent/comp/dogstatsd/serverDebug"
	dogstatsdStatusimpl "github.com/DataDog/datadog-agent/comp/dogstatsd/status/statusimpl"
	"github.com/DataDog/datadog-agent/comp/forwarder"
	"github.com/DataDog/datadog-agent/comp/forwarder/defaultforwarder"
	"github.com/DataDog/datadog-agent/comp/forwarder/eventplatform/eventplatformimpl"
	"github.com/DataDog/datadog-agent/comp/forwarder/eventplatformreceiver/eventplatformreceiverimpl"
	orchestratorForwarderImpl "github.com/DataDog/datadog-agent/comp/forwarder/orchestrator/orchestratorimpl"
	langDetectionCl "github.com/DataDog/datadog-agent/comp/languagedetection/client"
	langDetectionClimpl "github.com/DataDog/datadog-agent/comp/languagedetection/client/clientimpl"
	"github.com/DataDog/datadog-agent/comp/logs"
	logsAgent "github.com/DataDog/datadog-agent/comp/logs/agent"
	"github.com/DataDog/datadog-agent/comp/metadata"
	"github.com/DataDog/datadog-agent/comp/metadata/host"
	"github.com/DataDog/datadog-agent/comp/metadata/inventoryagent"
	"github.com/DataDog/datadog-agent/comp/metadata/inventorychecks"
	"github.com/DataDog/datadog-agent/comp/metadata/inventoryhost"
	"github.com/DataDog/datadog-agent/comp/metadata/packagesigning"
	"github.com/DataDog/datadog-agent/comp/metadata/runner"
	"github.com/DataDog/datadog-agent/comp/ndmtmp"
	"github.com/DataDog/datadog-agent/comp/netflow"
	netflowServer "github.com/DataDog/datadog-agent/comp/netflow/server"
	"github.com/DataDog/datadog-agent/comp/otelcol"
	otelcollector "github.com/DataDog/datadog-agent/comp/otelcol/collector"
	processAgent "github.com/DataDog/datadog-agent/comp/process/agent"
	processagentStatusImpl "github.com/DataDog/datadog-agent/comp/process/status/statusimpl"
	remoteconfig "github.com/DataDog/datadog-agent/comp/remote-config"
	"github.com/DataDog/datadog-agent/comp/remote-config/rcclient"
	"github.com/DataDog/datadog-agent/comp/remote-config/rcservice/rcserviceimpl"
	"github.com/DataDog/datadog-agent/comp/remote-config/rcserviceha/rcservicehaimpl"
	"github.com/DataDog/datadog-agent/comp/remote-config/rctelemetryreporter/rctelemetryreporterimpl"
	"github.com/DataDog/datadog-agent/comp/snmptraps"
	snmptrapsServer "github.com/DataDog/datadog-agent/comp/snmptraps/server"
	traceagentStatusImpl "github.com/DataDog/datadog-agent/comp/trace/status/statusimpl"
	"github.com/DataDog/datadog-agent/pkg/cloudfoundry/containertagger"
	pkgcollector "github.com/DataDog/datadog-agent/pkg/collector"
	"github.com/DataDog/datadog-agent/pkg/collector/check"
	"github.com/DataDog/datadog-agent/pkg/collector/corechecks/embed/jmx"
	"github.com/DataDog/datadog-agent/pkg/collector/corechecks/net"
	"github.com/DataDog/datadog-agent/pkg/collector/python"
	"github.com/DataDog/datadog-agent/pkg/commonchecks"
	pkgconfig "github.com/DataDog/datadog-agent/pkg/config"
	"github.com/DataDog/datadog-agent/pkg/config/remote/data"
	adScheduler "github.com/DataDog/datadog-agent/pkg/logs/schedulers/ad"
	"github.com/DataDog/datadog-agent/pkg/serializer"
	clusteragentStatus "github.com/DataDog/datadog-agent/pkg/status/clusteragent"
	endpointsStatus "github.com/DataDog/datadog-agent/pkg/status/endpoints"
	"github.com/DataDog/datadog-agent/pkg/status/health"
	httpproxyStatus "github.com/DataDog/datadog-agent/pkg/status/httpproxy"
	jmxStatus "github.com/DataDog/datadog-agent/pkg/status/jmx"
	systemprobeStatus "github.com/DataDog/datadog-agent/pkg/status/systemprobe"
	pkgTelemetry "github.com/DataDog/datadog-agent/pkg/telemetry"
	"github.com/DataDog/datadog-agent/pkg/util"
	pkgcommon "github.com/DataDog/datadog-agent/pkg/util/common"
	"github.com/DataDog/datadog-agent/pkg/util/flavor"
	"github.com/DataDog/datadog-agent/pkg/util/fxutil"
	"github.com/DataDog/datadog-agent/pkg/util/hostname"
	"github.com/DataDog/datadog-agent/pkg/util/installinfo"
	"github.com/DataDog/datadog-agent/pkg/util/kubernetes/apiserver/leaderelection"
	pkglog "github.com/DataDog/datadog-agent/pkg/util/log"
	"github.com/DataDog/datadog-agent/pkg/util/optional"
	"github.com/DataDog/datadog-agent/pkg/version"

	// runtime init routines
	ddruntime "github.com/DataDog/datadog-agent/pkg/runtime"

	// register metadata providers
	_ "github.com/DataDog/datadog-agent/pkg/collector/metadata"
)

type cliParams struct {
	*command.GlobalParams

	// pidfilePath contains the value of the --pidfile flag.
	pidfilePath string
}

// Commands returns a slice of subcommands for the 'agent' command.
func Commands(globalParams *command.GlobalParams) []*cobra.Command {
	cliParams := &cliParams{
		GlobalParams: globalParams,
	}
	runE := func(*cobra.Command, []string) error {
		// TODO: once the agent is represented as a component, and not a function (run),
		// this will use `fxutil.Run` instead of `fxutil.OneShot`.
		return fxutil.OneShot(run,
			fx.Supply(core.BundleParams{
				ConfigParams:         config.NewAgentParams(globalParams.ConfFilePath),
				SecretParams:         secrets.NewEnabledParams(),
				SysprobeConfigParams: sysprobeconfigimpl.NewParams(sysprobeconfigimpl.WithSysProbeConfFilePath(globalParams.SysProbeConfFilePath)),
				LogParams:            logimpl.ForDaemon(command.LoggerName, "log_file", path.DefaultLogFile),
			}),
			fx.Supply(pidimpl.NewParams(cliParams.pidfilePath)),
			getSharedFxOption(),
			getPlatformModules(),
		)
	}

	runCmd := &cobra.Command{
		Use:   "run",
		Short: "Run the Agent",
		Long:  `Runs the agent in the foreground`,
		RunE:  runE,
	}
	runCmd.Flags().StringVarP(&cliParams.pidfilePath, "pidfile", "p", "", "path to the pidfile")

	startCmd := &cobra.Command{
		Use:        "start",
		Deprecated: "Use \"run\" instead to start the Agent",
		RunE:       runE,
	}
	startCmd.Flags().StringVarP(&cliParams.pidfilePath, "pidfile", "p", "", "path to the pidfile")

	return []*cobra.Command{startCmd, runCmd}
}

// run starts the main loop.
//
// This is exported because it also used from the deprecated `agent start` command.
func run(log log.Component,
	_ config.Component,
	flare flare.Component,
	telemetry telemetry.Component,
	sysprobeconfig sysprobeconfig.Component,
	server dogstatsdServer.Component,
	_ replay.Component,
	serverDebug dogstatsddebug.Component,
	forwarder defaultforwarder.Component,
	wmeta workloadmeta.Component,
	taggerComp tagger.Component,
	ac autodiscovery.Component,
	rcclient rcclient.Component,
	_ runner.Component,
	demultiplexer demultiplexer.Component,
	sharedSerializer serializer.MetricSerializer,
	logsAgent optional.Option[logsAgent.Component],
	processAgent processAgent.Component,
	otelcollector otelcollector.Component,
	_ host.Component,
	_ inventoryagent.Component,
	_ inventoryhost.Component,
	_ secrets.Component,
	invChecks inventorychecks.Component,
	_ netflowServer.Component,
	_ snmptrapsServer.Component,
	_ langDetectionCl.Component,
	agentAPI internalAPI.Component,
	_ packagesigning.Component,
	statusComponent status.Component,
	collector collector.Component,
<<<<<<< HEAD
	_ expvarserver.Component,
=======
	_ pid.Component,
	metadatascheduler metadatascheduler.Component,
	jmxlogger jmxlogger.Component,
>>>>>>> 866d753a
	_ healthprobe.Component,
) error {
	defer func() {
		stopAgent(agentAPI)
	}()

	// prepare go runtime
	ddruntime.SetMaxProcs()

	// Setup a channel to catch OS signals
	signalCh := make(chan os.Signal, 1)
	signal.Notify(signalCh, os.Interrupt, syscall.SIGTERM)

	// Make a channel to exit the function
	stopCh := make(chan error)

	go func() {
		// Set up the signals async so we can Start the agent
		select {
		case <-signals.Stopper:
			log.Info("Received stop command, shutting down...")
			stopCh <- nil
		case <-signals.ErrorStopper:
			_ = log.Critical("The Agent has encountered an error, shutting down...")
			stopCh <- fmt.Errorf("shutting down because of an error")
		case sig := <-signalCh:
			log.Infof("Received signal '%s', shutting down...", sig)
			stopCh <- nil
		}
	}()

	// By default systemd redirects the stdout to journald. When journald is stopped or crashes we receive a SIGPIPE signal.
	// Go ignores SIGPIPE signals unless it is when stdout or stdout is closed, in this case the agent is stopped.
	// We never want the agent to stop upon receiving SIGPIPE, so we intercept the SIGPIPE signals and just discard them.
	sigpipeCh := make(chan os.Signal, 1)
	signal.Notify(sigpipeCh, syscall.SIGPIPE)
	go func() {
		//nolint:revive
		for range sigpipeCh {
			// do nothing
		}
	}()

	if err := startAgent(
		log,
		flare,
		telemetry,
		sysprobeconfig,
		server,
		serverDebug,
		wmeta,
		taggerComp,
		ac,
		rcclient,
		logsAgent,
		processAgent,
		forwarder,
		sharedSerializer,
		otelcollector,
		demultiplexer,
		agentAPI,
		invChecks,
		statusComponent,
		collector,
		metadatascheduler,
		jmxlogger,
	); err != nil {
		return err
	}

	return <-stopCh
}

func getSharedFxOption() fx.Option {
	return fx.Options(
		fx.Supply(flare.NewParams(
			path.GetDistPath(),
			path.PyChecksPath,
			path.DefaultLogFile,
			path.DefaultJmxLogFile,
			path.DefaultDogstatsDLogFile,
		)),
		flare.Module(),
		core.Bundle(),
		fx.Supply(dogstatsdServer.Params{
			Serverless: false,
		}),
		forwarder.Bundle(),
		fx.Provide(func(config config.Component, log log.Component) defaultforwarder.Params {
			params := defaultforwarder.NewParams(config, log)
			// Enable core agent specific features like persistence-to-disk
			params.Options.EnabledFeatures = defaultforwarder.SetFeature(params.Options.EnabledFeatures, defaultforwarder.CoreFeatures)
			return params
		}),

		// workloadmeta setup
		collectors.GetCatalog(),
		fx.Provide(defaults.DefaultParams),
		workloadmeta.Module(),
		fx.Supply(
			status.Params{
				PythonVersionGetFunc: python.GetPythonVersion,
			},
			status.NewHeaderInformationProvider(net.Provider{}),
			status.NewInformationProvider(jmxStatus.Provider{}),
			status.NewInformationProvider(endpointsStatus.Provider{}),
		),
		fx.Provide(func(config config.Component) status.InformationProvider {
			return status.NewInformationProvider(clusteragentStatus.GetProvider(config))
		}),
		fx.Provide(func(sysprobeconfig sysprobeconfig.Component) status.InformationProvider {
			return status.NewInformationProvider(systemprobeStatus.GetProvider(sysprobeconfig))
		}),
		fx.Provide(func(config config.Component) status.InformationProvider {
			return status.NewInformationProvider(httpproxyStatus.GetProvider(config))
		}),
		traceagentStatusImpl.Module(),
		processagentStatusImpl.Module(),
		dogstatsdStatusimpl.Module(),
		statusimpl.Module(),
		authtokenimpl.Module(),
		apiimpl.Module(),
		demultiplexerimpl.Module(),
		dogstatsd.Bundle(),
		otelcol.Bundle(),
		rctelemetryreporterimpl.Module(),
		rcserviceimpl.Module(),
		rcservicehaimpl.Module(),
		remoteconfig.Bundle(),
		fx.Provide(tagger.NewTaggerParamsForCoreAgent),
		tagger.Module(),
		autodiscoveryimpl.Module(),
		fx.Provide(func(ac autodiscovery.Component) optional.Option[autodiscovery.Component] {
			return optional.NewOption[autodiscovery.Component](ac)
		}),

		// TODO: (components) - some parts of the agent (such as the logs agent) implicitly depend on the global state
		// set up by LoadComponents. In order for components to use lifecycle hooks that also depend on this global state, we
		// have to ensure this code gets run first. Once the common package is made into a component, this can be removed.
		//
		// Workloadmeta component needs to be initialized before this hook is executed, and thus is included
		// in the function args to order the execution. This pattern might be worth revising because it is
		// error prone.
		fx.Invoke(func(lc fx.Lifecycle, wmeta workloadmeta.Component, _ tagger.Component, ac autodiscovery.Component, secretResolver secrets.Component) {
			lc.Append(fx.Hook{
				OnStart: func(ctx context.Context) error {
					//  setup the AutoConfig instance
					common.LoadComponents(secretResolver, wmeta, ac, pkgconfig.Datadog.GetString("confd_path"))
					return nil
				},
			})
		}),
		logs.Bundle(),
		langDetectionClimpl.Module(),
		metadata.Bundle(),
		// injecting the aggregator demultiplexer to FX until we migrate it to a proper component. This allows
		// other already migrated components to request it.
		fx.Provide(func(config config.Component) demultiplexerimpl.Params {
			params := demultiplexerimpl.NewDefaultParams()
			params.EnableNoAggregationPipeline = config.GetBool("dogstatsd_no_aggregation_pipeline")
			return params
		}),
		orchestratorForwarderImpl.Module(),
		fx.Supply(orchestratorForwarderImpl.NewDefaultParams()),
		eventplatformimpl.Module(),
		fx.Supply(eventplatformimpl.NewDefaultParams()),
		eventplatformreceiverimpl.Module(),

		// injecting the shared Serializer to FX until we migrate it to a proper component. This allows other
		// already migrated components to request it.
		fx.Provide(func(demuxInstance demultiplexer.Component) serializer.MetricSerializer {
			return demuxInstance.Serializer()
		}),
		ndmtmp.Bundle(),
		netflow.Bundle(),
		snmptraps.Bundle(),
		collectorimpl.Module(),
		process.Bundle(),
		agent.Bundle(),
<<<<<<< HEAD
=======
		fx.Supply(jmxloggerimpl.NewDefaultParams()),
>>>>>>> 866d753a
		fx.Provide(func(config config.Component) healthprobe.Options {
			return healthprobe.Options{
				Port:           config.GetInt("health_port"),
				LogsGoroutines: config.GetBool("log_all_goroutines_when_unhealthy"),
			}
		}),
		healthprobeimpl.Module(),
	)
}

// startAgent Initializes the agent process
func startAgent(
	log log.Component,
	flare flare.Component,
	telemetry telemetry.Component,
	_ sysprobeconfig.Component,
	server dogstatsdServer.Component,
	serverDebug dogstatsddebug.Component,
	wmeta workloadmeta.Component,
	taggerComp tagger.Component,
	ac autodiscovery.Component,
	rcclient rcclient.Component,
	logsAgent optional.Option[logsAgent.Component],
	_ processAgent.Component,
	_ defaultforwarder.Component,
	_ serializer.MetricSerializer,
	otelcollector otelcollector.Component,
	demultiplexer demultiplexer.Component,
	agentAPI internalAPI.Component,
	invChecks inventorychecks.Component,
	statusComponent status.Component,
	collector collector.Component,
	_ metadatascheduler.Component,
	jmxLogger jmxlogger.Component,
) error {

	var err error

	if flavor.GetFlavor() == flavor.IotAgent {
		log.Infof("Starting Datadog IoT Agent v%v", version.AgentVersion)
	} else {
		log.Infof("Starting Datadog Agent v%v", version.AgentVersion)
	}

	if err := util.SetupCoreDump(pkgconfig.Datadog); err != nil {
		log.Warnf("Can't setup core dumps: %v, core dumps might not be available after a crash", err)
	}

	if v := pkgconfig.Datadog.GetBool("internal_profiling.capture_all_allocations"); v {
		runtime.MemProfileRate = 1
		log.Infof("MemProfileRate set to 1, capturing every single memory allocation!")
	}

	// init settings that can be changed at runtime
	if err := initRuntimeSettings(serverDebug); err != nil {
		log.Warnf("Can't initiliaze the runtime settings: %v", err)
	}

	// Setup Internal Profiling
	common.SetupInternalProfiling(pkgconfig.Datadog, "")

	// Setup expvar server
	telemetryHandler := telemetry.Handler()

	http.Handle("/telemetry", telemetryHandler)

	ctx, _ := pkgcommon.GetMainCtxCancel()

	err = manager.ConfigureAutoExit(ctx, pkgconfig.Datadog)
	if err != nil {
		return log.Errorf("Unable to configure auto-exit, err: %v", err)
	}

	hostnameDetected, err := hostname.Get(context.TODO())
	if err != nil {
		return log.Errorf("Error while getting hostname, exiting: %v", err)
	}
	log.Infof("Hostname is: %s", hostnameDetected)

	// start remote configuration management
	if pkgconfig.IsRemoteConfigEnabled(pkgconfig.Datadog) {
		if err := rcclient.Start("core-agent"); err != nil {
			pkglog.Errorf("Failed to start the RC client component: %s", err)
		} else {
			// Subscribe to `AGENT_TASK` product
			rcclient.SubscribeAgentTask()

			// Subscribe to `APM_TRACING` product
			rcclient.SubscribeApmTracing()

			if pkgconfig.Datadog.GetBool("remote_configuration.agent_integrations.enabled") {
				// Spin up the config provider to schedule integrations through remote-config
				rcProvider := providers.NewRemoteConfigProvider()
				rcclient.Subscribe(data.ProductAgentIntegrations, rcProvider.IntegrationScheduleCallback)
				// LoadAndRun is called later on
				ac.AddConfigProvider(rcProvider, true, 10*time.Second)
			}
		}
	}

	if logsAgent, ok := logsAgent.Get(); ok {
		// TODO: (components) - once adScheduler is a component, inject it into the logs agent.
		logsAgent.AddScheduler(adScheduler.New(ac))
	}

	// start the cloudfoundry container tagger
	if pkgconfig.IsFeaturePresent(pkgconfig.CloudFoundry) && !pkgconfig.Datadog.GetBool("cloud_foundry_buildpack") {
		containerTagger, err := containertagger.NewContainerTagger(wmeta)
		if err != nil {
			log.Errorf("Failed to create Cloud Foundry container tagger: %v", err)
		} else {
			containerTagger.Start(ctx)
		}
	}

	// start the cmd HTTP server
	if err = agentAPI.StartServer(
		wmeta,
		taggerComp,
		ac,
		logsAgent,
		demultiplexer,
		optional.NewOption(collector),
	); err != nil {
		return log.Errorf("Error while starting api server, exiting: %v", err)
	}

	// start clc runner server
	// only start when the cluster agent is enabled and a cluster check runner host is enabled
	if pkgconfig.Datadog.GetBool("cluster_agent.enabled") && pkgconfig.Datadog.GetBool("clc_runner_enabled") {
		if err = clcrunnerapi.StartCLCRunnerServer(map[string]http.Handler{
			"/telemetry": telemetryHandler,
		}, ac); err != nil {
			return log.Errorf("Error while starting clc runner api server, exiting: %v", err)
		}
	}

	// Create the Leader election engine without initializing it
	if pkgconfig.Datadog.GetBool("leader_election") {
		leaderelection.CreateGlobalLeaderEngine(ctx)
	}

	// start the GUI server
	guiPort := pkgconfig.Datadog.GetString("GUI_port")
	if guiPort == "-1" {
		log.Infof("GUI server port -1 specified: not starting the GUI.")
	} else if err = gui.StartGUIServer(guiPort, flare, statusComponent, collector, ac); err != nil {
		log.Errorf("Error while starting GUI: %v", err)
	}

	// Setup stats telemetry handler
	if sender, err := demultiplexer.GetDefaultSender(); err == nil {
		// TODO: to be removed when default telemetry is enabled.
		pkgTelemetry.RegisterStatsSender(sender)
	}

	// Append version and timestamp to version history log file if this Agent is different than the last run version
	installinfo.LogVersionHistory()

	// TODO: (components) - Until the checks are components we set there context so they can depends on components.
	check.InitializeInventoryChecksContext(invChecks)

	// Init JMX runner and inject dogstatsd component
	jmx.InitRunner(server, jmxLogger)

	// Set up check collector
	commonchecks.RegisterChecks(wmeta)
	ac.AddScheduler("check", pkgcollector.InitCheckScheduler(optional.NewOption(collector), demultiplexer), true)

	demultiplexer.AddAgentStartupTelemetry(version.AgentVersion)

	// load and run all configs in AD
	ac.LoadAndRun(ctx)

	// check for common misconfigurations and report them to log
	misconfig.ToLog(misconfig.CoreAgent)

	// start dependent services
	go startDependentServices()

	return otelcollector.Start()
}

// StopAgentWithDefaults is a temporary way for other packages to use stopAgent.
func StopAgentWithDefaults(agentAPI internalAPI.Component) {
	stopAgent(agentAPI)
}

// stopAgent Tears down the agent process
func stopAgent(agentAPI internalAPI.Component) {
	// retrieve the agent health before stopping the components
	// GetReadyNonBlocking has a 100ms timeout to avoid blocking
	health, err := health.GetReadyNonBlocking()
	if err != nil {
		pkglog.Warnf("Agent health unknown: %s", err)
	} else if len(health.Unhealthy) > 0 {
		pkglog.Warnf("Some components were unhealthy: %v", health.Unhealthy)
	}

<<<<<<< HEAD
	if common.MetadataScheduler != nil {
		common.MetadataScheduler.Stop()
	}
=======
	if common.ExpvarServer != nil {
		if err := common.ExpvarServer.Shutdown(context.Background()); err != nil {
			pkglog.Errorf("Error shutting down expvar server: %v", err)
		}
	}

>>>>>>> 866d753a
	agentAPI.StopServer()
	clcrunnerapi.StopCLCRunnerServer()
	jmx.StopJmxfetch()

	gui.StopGUIServer()
	profiler.Stop()

	// gracefully shut down any component
	_, cancel := pkgcommon.GetMainCtxCancel()
	cancel()

	pkglog.Info("See ya!")
	pkglog.Flush()
}<|MERGE_RESOLUTION|>--- conflicted
+++ resolved
@@ -34,13 +34,10 @@
 	// checks implemented as components
 
 	// core components
-	"github.com/DataDog/datadog-agent/comp/agent"
-<<<<<<< HEAD
+
 	"github.com/DataDog/datadog-agent/comp/agent/expvarserver"
-=======
 	"github.com/DataDog/datadog-agent/comp/agent/jmxlogger"
 	"github.com/DataDog/datadog-agent/comp/agent/jmxlogger/jmxloggerimpl"
->>>>>>> 866d753a
 	"github.com/DataDog/datadog-agent/comp/aggregator/demultiplexer"
 	"github.com/DataDog/datadog-agent/comp/aggregator/demultiplexer/demultiplexerimpl"
 	internalAPI "github.com/DataDog/datadog-agent/comp/api/api"
@@ -225,13 +222,10 @@
 	_ packagesigning.Component,
 	statusComponent status.Component,
 	collector collector.Component,
-<<<<<<< HEAD
 	_ expvarserver.Component,
-=======
 	_ pid.Component,
 	metadatascheduler metadatascheduler.Component,
 	jmxlogger jmxlogger.Component,
->>>>>>> 866d753a
 	_ healthprobe.Component,
 ) error {
 	defer func() {
@@ -411,10 +405,7 @@
 		collectorimpl.Module(),
 		process.Bundle(),
 		agent.Bundle(),
-<<<<<<< HEAD
-=======
 		fx.Supply(jmxloggerimpl.NewDefaultParams()),
->>>>>>> 866d753a
 		fx.Provide(func(config config.Component) healthprobe.Options {
 			return healthprobe.Options{
 				Port:           config.GetInt("health_port"),
@@ -614,18 +605,6 @@
 		pkglog.Warnf("Some components were unhealthy: %v", health.Unhealthy)
 	}
 
-<<<<<<< HEAD
-	if common.MetadataScheduler != nil {
-		common.MetadataScheduler.Stop()
-	}
-=======
-	if common.ExpvarServer != nil {
-		if err := common.ExpvarServer.Shutdown(context.Background()); err != nil {
-			pkglog.Errorf("Error shutting down expvar server: %v", err)
-		}
-	}
-
->>>>>>> 866d753a
 	agentAPI.StopServer()
 	clcrunnerapi.StopCLCRunnerServer()
 	jmx.StopJmxfetch()
