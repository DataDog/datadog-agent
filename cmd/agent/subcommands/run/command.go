// Unless explicitly stated otherwise all files in this repository are licensed
// under the Apache License Version 2.0.
// This product includes software developed at Datadog (https://www.datadoghq.com/).
// Copyright 2016-present Datadog, Inc.

// Package run implements 'agent run' (and deprecated 'agent start').
package run

import (
	"context"
	"errors"
	_ "expvar" // Blank import used because this isn't directly used in this file
	"fmt"
	"net/http"
	_ "net/http/pprof" // Blank import used because this isn't directly used in this file
	"os"
	"os/signal"
	"runtime"
	"syscall"

	"github.com/spf13/cobra"
	"go.uber.org/fx"
	"gopkg.in/DataDog/dd-trace-go.v1/profiler"

	"github.com/DataDog/datadog-agent/cmd/agent/api"
	"github.com/DataDog/datadog-agent/cmd/agent/command"
	"github.com/DataDog/datadog-agent/cmd/agent/common"
	"github.com/DataDog/datadog-agent/cmd/agent/common/misconfig"
	"github.com/DataDog/datadog-agent/cmd/agent/common/path"
	"github.com/DataDog/datadog-agent/cmd/agent/common/signals"
	global "github.com/DataDog/datadog-agent/cmd/agent/dogstatsd"
	"github.com/DataDog/datadog-agent/cmd/agent/gui"
	"github.com/DataDog/datadog-agent/cmd/agent/subcommands/run/internal/clcrunnerapi"
	"github.com/DataDog/datadog-agent/cmd/manager"
	"github.com/DataDog/datadog-agent/comp/core"
	"github.com/DataDog/datadog-agent/comp/core/config"
	"github.com/DataDog/datadog-agent/comp/core/flare"
	"github.com/DataDog/datadog-agent/comp/core/log"
	"github.com/DataDog/datadog-agent/comp/core/sysprobeconfig"
	"github.com/DataDog/datadog-agent/comp/core/telemetry"
	"github.com/DataDog/datadog-agent/comp/dogstatsd"
	"github.com/DataDog/datadog-agent/comp/dogstatsd/replay"
	dogstatsdServer "github.com/DataDog/datadog-agent/comp/dogstatsd/server"
	dogstatsdDebug "github.com/DataDog/datadog-agent/comp/dogstatsd/serverDebug"
	"github.com/DataDog/datadog-agent/comp/forwarder"
	"github.com/DataDog/datadog-agent/comp/forwarder/defaultforwarder"
	pkgforwarder "github.com/DataDog/datadog-agent/comp/forwarder/defaultforwarder"
	"github.com/DataDog/datadog-agent/comp/logs"
	logsAgent "github.com/DataDog/datadog-agent/comp/logs/agent"
	"github.com/DataDog/datadog-agent/comp/metadata"
	"github.com/DataDog/datadog-agent/comp/metadata/runner"
	"github.com/DataDog/datadog-agent/comp/remote-config/rcclient"
	"github.com/DataDog/datadog-agent/pkg/aggregator"
	"github.com/DataDog/datadog-agent/pkg/api/healthprobe"
	"github.com/DataDog/datadog-agent/pkg/cloudfoundry/containertagger"
	"github.com/DataDog/datadog-agent/pkg/collector"
	"github.com/DataDog/datadog-agent/pkg/collector/corechecks/embed/jmx"
	pkgconfig "github.com/DataDog/datadog-agent/pkg/config"
	"github.com/DataDog/datadog-agent/pkg/config/remote/data"
	remoteconfig "github.com/DataDog/datadog-agent/pkg/config/remote/service"
	"github.com/DataDog/datadog-agent/pkg/logs/message"
	adScheduler "github.com/DataDog/datadog-agent/pkg/logs/schedulers/ad"
	pkgMetadata "github.com/DataDog/datadog-agent/pkg/metadata"
	"github.com/DataDog/datadog-agent/pkg/metadata/host"
	"github.com/DataDog/datadog-agent/pkg/metadata/inventories"
	"github.com/DataDog/datadog-agent/pkg/netflow"
	"github.com/DataDog/datadog-agent/pkg/otlp"
	"github.com/DataDog/datadog-agent/pkg/pidfile"
	"github.com/DataDog/datadog-agent/pkg/serializer"
	"github.com/DataDog/datadog-agent/pkg/snmp/traps"
	"github.com/DataDog/datadog-agent/pkg/status/health"
	pkgTelemetry "github.com/DataDog/datadog-agent/pkg/telemetry"
	"github.com/DataDog/datadog-agent/pkg/util"
	"github.com/DataDog/datadog-agent/pkg/util/cloudproviders"
	"github.com/DataDog/datadog-agent/pkg/util/flavor"
	"github.com/DataDog/datadog-agent/pkg/util/fxutil"
	"github.com/DataDog/datadog-agent/pkg/util/hostname"
	pkglog "github.com/DataDog/datadog-agent/pkg/util/log"
	"github.com/DataDog/datadog-agent/pkg/version"

	// runtime init routines
	ddruntime "github.com/DataDog/datadog-agent/pkg/runtime"

	// register core checks
	_ "github.com/DataDog/datadog-agent/pkg/collector/corechecks/cluster/helm"
	_ "github.com/DataDog/datadog-agent/pkg/collector/corechecks/cluster/ksm"
	_ "github.com/DataDog/datadog-agent/pkg/collector/corechecks/cluster/kubernetesapiserver"
	_ "github.com/DataDog/datadog-agent/pkg/collector/corechecks/cluster/orchestrator"
	_ "github.com/DataDog/datadog-agent/pkg/collector/corechecks/containerimage"
	_ "github.com/DataDog/datadog-agent/pkg/collector/corechecks/containerlifecycle"
	_ "github.com/DataDog/datadog-agent/pkg/collector/corechecks/containers/containerd"
	_ "github.com/DataDog/datadog-agent/pkg/collector/corechecks/containers/cri"
	_ "github.com/DataDog/datadog-agent/pkg/collector/corechecks/containers/docker"
	_ "github.com/DataDog/datadog-agent/pkg/collector/corechecks/containers/generic"
	_ "github.com/DataDog/datadog-agent/pkg/collector/corechecks/containers/kubelet"
	_ "github.com/DataDog/datadog-agent/pkg/collector/corechecks/ebpf"
	_ "github.com/DataDog/datadog-agent/pkg/collector/corechecks/embed"
	_ "github.com/DataDog/datadog-agent/pkg/collector/corechecks/net"
	_ "github.com/DataDog/datadog-agent/pkg/collector/corechecks/nvidia/jetson"
	_ "github.com/DataDog/datadog-agent/pkg/collector/corechecks/oracle-dbm"
	_ "github.com/DataDog/datadog-agent/pkg/collector/corechecks/sbom"
	_ "github.com/DataDog/datadog-agent/pkg/collector/corechecks/snmp"
	_ "github.com/DataDog/datadog-agent/pkg/collector/corechecks/system/cpu"
	_ "github.com/DataDog/datadog-agent/pkg/collector/corechecks/system/disk"
	_ "github.com/DataDog/datadog-agent/pkg/collector/corechecks/system/filehandles"
	_ "github.com/DataDog/datadog-agent/pkg/collector/corechecks/system/memory"
	_ "github.com/DataDog/datadog-agent/pkg/collector/corechecks/system/uptime"
	_ "github.com/DataDog/datadog-agent/pkg/collector/corechecks/system/winkmem"
	_ "github.com/DataDog/datadog-agent/pkg/collector/corechecks/system/winproc"
	_ "github.com/DataDog/datadog-agent/pkg/collector/corechecks/systemd"

	// register metadata providers
	_ "github.com/DataDog/datadog-agent/pkg/collector/metadata"
)

// demux is shared between StartAgent and StopAgent.
var demux *aggregator.AgentDemultiplexer

type cliParams struct {
	*command.GlobalParams

	// pidfilePath contains the value of the --pidfile flag.
	pidfilePath string
}

// Commands returns a slice of subcommands for the 'agent' command.
func Commands(globalParams *command.GlobalParams) []*cobra.Command {
	cliParams := &cliParams{
		GlobalParams: globalParams,
	}
	runE := func(*cobra.Command, []string) error {
		// TODO: once the agent is represented as a component, and not a function (run),
		// this will use `fxutil.Run` instead of `fxutil.OneShot`.
		return fxutil.OneShot(run,
			fx.Supply(cliParams),
			fx.Supply(core.BundleParams{
				ConfigParams:         config.NewAgentParamsWithSecrets(globalParams.ConfFilePath),
				SysprobeConfigParams: sysprobeconfig.NewParams(sysprobeconfig.WithSysProbeConfFilePath(globalParams.SysProbeConfFilePath)),
				LogParams:            log.LogForDaemon(command.LoggerName, "log_file", path.DefaultLogFile),
			}),
			getSharedFxOption(),
		)
	}

	runCmd := &cobra.Command{
		Use:   "run",
		Short: "Run the Agent",
		Long:  `Runs the agent in the foreground`,
		RunE:  runE,
	}
	runCmd.Flags().StringVarP(&cliParams.pidfilePath, "pidfile", "p", "", "path to the pidfile")

	startCmd := &cobra.Command{
		Use:        "start",
		Deprecated: "Use \"run\" instead to start the Agent",
		RunE:       runE,
	}
	startCmd.Flags().StringVarP(&cliParams.pidfilePath, "pidfile", "p", "", "path to the pidfile")

	return []*cobra.Command{startCmd, runCmd}
}

// run starts the main loop.
//
// This is exported because it also used from the deprecated `agent start` command.
func run(log log.Component,
	config config.Component,
	flare flare.Component,
	telemetry telemetry.Component,
	sysprobeconfig sysprobeconfig.Component,
	server dogstatsdServer.Component,
	capture replay.Component,
	serverDebug dogstatsdDebug.Component,
	forwarder defaultforwarder.Component,
	rcclient rcclient.Component,
	metadataRunner runner.Component,
	demux *aggregator.AgentDemultiplexer,
	sharedSerializer serializer.MetricSerializer,
	cliParams *cliParams,
	logsAgent util.Optional[logsAgent.Component],
) error {
	defer func() {
		stopAgent(cliParams, server)
	}()

	// prepare go runtime
	ddruntime.SetMaxProcs()

	// Setup a channel to catch OS signals
	signalCh := make(chan os.Signal, 1)
	signal.Notify(signalCh, os.Interrupt, syscall.SIGTERM)

	// Make a channel to exit the function
	stopCh := make(chan error)

	go func() {
		// Set up the signals async so we can Start the agent
		select {
		case <-signals.Stopper:
			log.Info("Received stop command, shutting down...")
			stopCh <- nil
		case <-signals.ErrorStopper:
			_ = log.Critical("The Agent has encountered an error, shutting down...")
			stopCh <- fmt.Errorf("shutting down because of an error")
		case sig := <-signalCh:
			log.Infof("Received signal '%s', shutting down...", sig)
			stopCh <- nil
		}
	}()

	// By default systemd redirects the stdout to journald. When journald is stopped or crashes we receive a SIGPIPE signal.
	// Go ignores SIGPIPE signals unless it is when stdout or stdout is closed, in this case the agent is stopped.
	// We never want the agent to stop upon receiving SIGPIPE, so we intercept the SIGPIPE signals and just discard them.
	sigpipeCh := make(chan os.Signal, 1)
	signal.Notify(sigpipeCh, syscall.SIGPIPE)
	go func() {
		for range sigpipeCh {
			// do nothing
		}
	}()

	if err := startAgent(cliParams, log, flare, telemetry, sysprobeconfig, server, capture, serverDebug, rcclient, logsAgent, forwarder, sharedSerializer); err != nil {
		return err
	}

	select {
	case err := <-stopCh:
		return err
	}
}

// StartAgentWithDefaults is a temporary way for other packages to use startAgent.
func StartAgentWithDefaults() (dogstatsdServer.Component, error) {
	var dsdServer dogstatsdServer.Component
	// run startAgent in an app, so that the log and config components get initialized
	err := fxutil.OneShot(func(log log.Component,
		config config.Component,
		flare flare.Component,
		telemetry telemetry.Component,
		sysprobeconfig sysprobeconfig.Component,
		server dogstatsdServer.Component,
		serverDebug dogstatsdDebug.Component,
		capture replay.Component,
		rcclient rcclient.Component,
		forwarder defaultforwarder.Component,
		logsAgent util.Optional[logsAgent.Component],
		metadataRunner runner.Component,
		sharedSerializer serializer.MetricSerializer,
	) error {
		dsdServer = server

		return startAgent(&cliParams{GlobalParams: &command.GlobalParams{}}, log, flare, telemetry, sysprobeconfig, server, capture, serverDebug, rcclient, logsAgent, forwarder, sharedSerializer)
	},
		// no config file path specification in this situation
		fx.Supply(core.BundleParams{
			ConfigParams:         config.NewAgentParamsWithSecrets(""),
			SysprobeConfigParams: sysprobeconfig.NewParams(),
			LogParams:            log.LogForDaemon(command.LoggerName, "log_file", path.DefaultLogFile),
		}),
		getSharedFxOption(),
	)

	if err != nil {
		return nil, err
	}
	return dsdServer, nil
}

func getSharedFxOption() fx.Option {
	return fx.Options(
		fx.Supply(flare.NewParams(
			path.GetDistPath(),
			path.PyChecksPath,
			path.DefaultLogFile,
			path.DefaultJmxLogFile,
			path.DefaultDogstatsDLogFile,
		)),
		flare.Module,
		core.Bundle,
		fx.Supply(dogstatsdServer.Params{
			Serverless: false,
		}),
		forwarder.Bundle,
		fx.Provide(func(config config.Component, log log.Component) defaultforwarder.Params {
			params := defaultforwarder.NewParams(config, log)
			// Enable core agent specific features like persistence-to-disk
			params.Options.EnabledFeatures = pkgforwarder.SetFeature(params.Options.EnabledFeatures, pkgforwarder.CoreFeatures)
			return params
		}),
		dogstatsd.Bundle,
		rcclient.Module,

		// TODO: (components) - some parts of the agent (such as the logs agent) implicitly depend on the global state
		// set up by LoadComponents. In order for components to use lifecycle hooks that also depend on this global state, we
		// have to ensure this code gets run first. Once the common package is made into a component, this can be removed.
		fx.Invoke(func(lc fx.Lifecycle) {
			lc.Append(fx.Hook{
				OnStart: func(ctx context.Context) error {
					// Main context passed to components
					common.MainCtx, common.MainCtxCancel = context.WithCancel(context.Background())

					// create and setup the Autoconfig instance
					common.LoadComponents(common.MainCtx, pkgconfig.Datadog.GetString("confd_path"))
					return nil
				},
			})
		}),
		logs.Bundle,
		metadata.Bundle,
		// injecting the aggregator demultiplexer to FX until we migrate it to a proper component. This allows
		// other already migrated components to request it.
		fx.Provide(func(config config.Component, log log.Component, sharedForwarder defaultforwarder.Component) (*aggregator.AgentDemultiplexer, error) {
			opts := aggregator.DefaultAgentDemultiplexerOptions()
			opts.EnableNoAggregationPipeline = config.GetBool("dogstatsd_no_aggregation_pipeline")
			opts.UseDogstatsdContextLimiter = true
			opts.DogstatsdMaxMetricsTags = config.GetInt("dogstatsd_max_metrics_tags")
			hostnameDetected, err := hostname.Get(context.TODO())
			if err != nil {
				return nil, log.Errorf("Error while getting hostname, exiting: %v", err)
			}
			// demux is currently a global used by start/stop. It will need to be migrated at some point
			demux = aggregator.InitAndStartAgentDemultiplexer(log, sharedForwarder, opts, hostnameDetected)
			return demux, nil
		}),
		// injecting the shared Serializer to FX until we migrate it to a prpoper component. This allows other
		// already migrated components to request it.
		fx.Provide(func(demux *aggregator.AgentDemultiplexer) serializer.MetricSerializer {
			return demux.Serializer()
		}),
	)
}

// startAgent Initializes the agent process
func startAgent(
	cliParams *cliParams,
	log log.Component,
	flare flare.Component,
	telemetry telemetry.Component,
	sysprobeconfig sysprobeconfig.Component,
	server dogstatsdServer.Component,
	capture replay.Component,
	serverDebug dogstatsdDebug.Component,
	rcclient rcclient.Component,
	logsAgent util.Optional[logsAgent.Component],
	sharedForwarder defaultforwarder.Component,
	sharedSerializer serializer.MetricSerializer,
) error {

	var err error

	// Setup logger
	syslogURI := pkgconfig.GetSyslogURI()
	jmxLogFile := pkgconfig.Datadog.GetString("jmx_log_file")
	if jmxLogFile == "" {
		jmxLogFile = path.DefaultJmxLogFile
	}

	if pkgconfig.Datadog.GetBool("disable_file_logging") {
		// this will prevent any logging on file
		jmxLogFile = ""
	}

	// Setup JMX logger
	jmxLoggerSetupErr := pkgconfig.SetupJMXLogger(
		jmxLogFile,
		syslogURI,
		pkgconfig.Datadog.GetBool("syslog_rfc"),
		pkgconfig.Datadog.GetBool("log_to_console"),
		pkgconfig.Datadog.GetBool("log_format_json"),
	)

	if jmxLoggerSetupErr != nil {
		return fmt.Errorf("Error while setting up logging, exiting: %v", jmxLoggerSetupErr)
	}

	if flavor.GetFlavor() == flavor.IotAgent {
		log.Infof("Starting Datadog IoT Agent v%v", version.AgentVersion)
	} else {
		log.Infof("Starting Datadog Agent v%v", version.AgentVersion)
	}

	if err := util.SetupCoreDump(pkgconfig.Datadog); err != nil {
		log.Warnf("Can't setup core dumps: %v, core dumps might not be available after a crash", err)
	}

	if v := pkgconfig.Datadog.GetBool("internal_profiling.capture_all_allocations"); v {
		runtime.MemProfileRate = 1
		log.Infof("MemProfileRate set to 1, capturing every single memory allocation!")
	}

	// init settings that can be changed at runtime
	if err := initRuntimeSettings(serverDebug); err != nil {
		log.Warnf("Can't initiliaze the runtime settings: %v", err)
	}

	// Setup Internal Profiling
	common.SetupInternalProfiling(pkgconfig.Datadog, "")

	// Setup expvar server
	telemetryHandler := telemetry.Handler()

	expvarPort := pkgconfig.Datadog.GetString("expvar_port")
	http.Handle("/telemetry", telemetryHandler)
	go func() {
		common.ExpvarServer = &http.Server{
			Addr:    fmt.Sprintf("127.0.0.1:%s", expvarPort),
			Handler: http.DefaultServeMux,
		}
		if err := common.ExpvarServer.ListenAndServe(); err != nil && !errors.Is(err, http.ErrServerClosed) {
			log.Errorf("Error creating expvar server on %v: %v", common.ExpvarServer.Addr, err)
		}
	}()

	// Setup healthcheck port
	healthPort := pkgconfig.Datadog.GetInt("health_port")
	if healthPort > 0 {
		err := healthprobe.Serve(common.MainCtx, healthPort)
		if err != nil {
			return log.Errorf("Error starting health port, exiting: %v", err)
		}
		log.Debugf("Health check listening on port %d", healthPort)
	}

	if cliParams.pidfilePath != "" {
		err = pidfile.WritePID(cliParams.pidfilePath)
		if err != nil {
			return log.Errorf("Error while writing PID file, exiting: %v", err)
		}
		log.Infof("pid '%d' written to pid file '%s'", os.Getpid(), cliParams.pidfilePath)
	}

	err = manager.ConfigureAutoExit(common.MainCtx, pkgconfig.Datadog)
	if err != nil {
		return log.Errorf("Unable to configure auto-exit, err: %v", err)
	}

	hostnameDetected, err := hostname.Get(context.TODO())
	if err != nil {
		return log.Errorf("Error while getting hostname, exiting: %v", err)
	}
	log.Infof("Hostname is: %s", hostnameDetected)

	// HACK: init host metadata module (CPU) early to avoid any
	//       COM threading model conflict with the python checks
	err = host.InitHostMetadata()
	if err != nil {
		log.Errorf("Unable to initialize host metadata: %v", err)
	}

	// start remote configuration management
	var configService *remoteconfig.Service
	if pkgconfig.IsRemoteConfigEnabled(pkgconfig.Datadog) {
		configService, err = remoteconfig.NewService()
		if err != nil {
			log.Errorf("Failed to initialize config management service: %s", err)
		} else if err := configService.Start(context.Background()); err != nil {
			log.Errorf("Failed to start config management service: %s", err)
		}

		if err := rcclient.Listen("core-agent", []data.Product{data.ProductAgentTask, data.ProductAgentConfig}); err != nil {
			pkglog.Errorf("Failed to start the RC client component: %s", err)
		}
	}

<<<<<<< HEAD
	// create and setup the Autoconfig instance
	common.LoadComponents(common.MainCtx, aggregator.GetSenderManager(), pkgconfig.Datadog.GetString("confd_path"))
=======
>>>>>>> e8e36439
	if logsAgent, ok := logsAgent.Get(); ok {
		// TODO: (components) - once adScheduler is a component, inject it into the logs agent.
		logsAgent.AddScheduler(adScheduler.New(common.AC))
	}

	// start the cloudfoundry container tagger
	if pkgconfig.IsFeaturePresent(pkgconfig.CloudFoundry) && !pkgconfig.Datadog.GetBool("cloud_foundry_buildpack") {
		containerTagger, err := containertagger.NewContainerTagger()
		if err != nil {
			log.Errorf("Failed to create Cloud Foundry container tagger: %v", err)
		} else {
			containerTagger.Start(common.MainCtx)
		}
	}

	// start the cmd HTTP server
	if err = api.StartServer(configService, flare, server, capture, serverDebug, logsAgent); err != nil {
		return log.Errorf("Error while starting api server, exiting: %v", err)
	}

	// start clc runner server
	// only start when the cluster agent is enabled and a cluster check runner host is enabled
	if pkgconfig.Datadog.GetBool("cluster_agent.enabled") && pkgconfig.Datadog.GetBool("clc_runner_enabled") {
		if err = clcrunnerapi.StartCLCRunnerServer(map[string]http.Handler{
			"/telemetry": telemetryHandler,
		}); err != nil {
			return log.Errorf("Error while starting clc runner api server, exiting: %v", err)
		}
	}

	// start the GUI server
	guiPort := pkgconfig.Datadog.GetString("GUI_port")
	if guiPort == "-1" {
		log.Infof("GUI server port -1 specified: not starting the GUI.")
	} else if err = gui.StartGUIServer(guiPort, flare); err != nil {
		log.Errorf("Error while starting GUI: %v", err)
	}

	// Setup stats telemetry handler
	if sender, err := demux.GetDefaultSender(); err == nil {
		// TODO: to be removed when default telemetry is enabled.
		pkgTelemetry.RegisterStatsSender(sender)
	}

	// Start SNMP trap server
	if traps.IsEnabled() {
		err = traps.StartServer(hostnameDetected, demux)
		if err != nil {
			log.Errorf("Failed to start snmp-traps server: %s", err)
		}
	}

	// Detect Cloud Provider
	go cloudproviders.DetectCloudProvider(context.Background())

	// Append version and timestamp to version history log file if this Agent is different than the last run version
	util.LogVersionHistory()

	// Set up check collector
	common.AC.AddScheduler("check", collector.InitCheckScheduler(common.Coll, aggregator.GetSenderManager()), true)
	common.Coll.Start()

	demux.AddAgentStartupTelemetry(version.AgentVersion)

	// start dogstatsd
	if pkgconfig.Datadog.GetBool("use_dogstatsd") {
		global.DSD = server
		err := server.Start(demux)
		if err != nil {
			log.Errorf("Could not start dogstatsd: %s", err)
		} else {
			log.Debugf("dogstatsd started")
		}
	}

	// Start OTLP intake
	otlpEnabled := otlp.IsEnabled(pkgconfig.Datadog)
	inventories.SetAgentMetadata(inventories.AgentOTLPEnabled, otlpEnabled)

	var pipelineChan chan *message.Message
	if logsAgent, ok := logsAgent.Get(); ok {
		pipelineChan = logsAgent.GetPipelineProvider().NextPipelineChan()
	}
	if otlpEnabled {
		var err error
		common.OTLP, err = otlp.BuildAndStart(common.MainCtx, pkgconfig.Datadog, sharedSerializer, pipelineChan)
		if err != nil {
			log.Errorf("Could not start OTLP: %s", err)
		} else {
			log.Debug("OTLP pipeline started")
		}
	}

	// Start NetFlow server
	// This must happen after LoadComponents is set up (via common.LoadComponents).
	// netflow.StartServer uses AgentDemultiplexer, that uses ContextResolver, that uses the tagger (initialized by LoadComponents)
	if netflow.IsEnabled() {
		if err = netflow.StartServer(demux); err != nil {
			log.Errorf("Failed to start NetFlow server: %s", err)
		}
	}

	// load and run all configs in AD
	common.AC.LoadAndRun(common.MainCtx)

	// check for common misconfigurations and report them to log
	misconfig.ToLog(misconfig.CoreAgent)

	// setup the metadata collector
	common.MetadataScheduler = pkgMetadata.NewScheduler(demux)
	if err := pkgMetadata.SetupMetadataCollection(common.MetadataScheduler, pkgMetadata.AllDefaultCollectors); err != nil {
		return err
	}

	if err := pkgMetadata.SetupInventories(common.MetadataScheduler, common.Coll); err != nil {
		return err
	}

	// start dependent services
	go startDependentServices()

	return nil
}

// StopAgentWithDefaults is a temporary way for other packages to use stopAgent.
func StopAgentWithDefaults(server dogstatsdServer.Component) {
	stopAgent(&cliParams{GlobalParams: &command.GlobalParams{}}, server)
}

// stopAgent Tears down the agent process
func stopAgent(cliParams *cliParams, server dogstatsdServer.Component) {
	// retrieve the agent health before stopping the components
	// GetReadyNonBlocking has a 100ms timeout to avoid blocking
	health, err := health.GetReadyNonBlocking()
	if err != nil {
		pkglog.Warnf("Agent health unknown: %s", err)
	} else if len(health.Unhealthy) > 0 {
		pkglog.Warnf("Some components were unhealthy: %v", health.Unhealthy)
	}

	if common.ExpvarServer != nil {
		if err := common.ExpvarServer.Shutdown(context.Background()); err != nil {
			pkglog.Errorf("Error shutting down expvar server: %v", err)
		}
	}
	server.Stop()
	if common.OTLP != nil {
		common.OTLP.Stop()
	}
	if common.AC != nil {
		common.AC.Stop()
	}
	if common.MetadataScheduler != nil {
		common.MetadataScheduler.Stop()
	}
	traps.StopServer()
	netflow.StopServer()
	api.StopServer()
	clcrunnerapi.StopCLCRunnerServer()
	jmx.StopJmxfetch()

	if demux != nil {
		demux.Stop(true)
	}

	gui.StopGUIServer()
	profiler.Stop()

	os.Remove(cliParams.pidfilePath)

	// gracefully shut down any component
	common.MainCtxCancel()

	pkglog.Info("See ya!")
	pkglog.Flush()
}<|MERGE_RESOLUTION|>--- conflicted
+++ resolved
@@ -300,7 +300,7 @@
 					common.MainCtx, common.MainCtxCancel = context.WithCancel(context.Background())
 
 					// create and setup the Autoconfig instance
-					common.LoadComponents(common.MainCtx, pkgconfig.Datadog.GetString("confd_path"))
+					common.LoadComponents(common.MainCtx, aggregator.GetSenderManager(), pkgconfig.Datadog.GetString("confd_path"))
 					return nil
 				},
 			})
@@ -462,11 +462,6 @@
 		}
 	}
 
-<<<<<<< HEAD
-	// create and setup the Autoconfig instance
-	common.LoadComponents(common.MainCtx, aggregator.GetSenderManager(), pkgconfig.Datadog.GetString("confd_path"))
-=======
->>>>>>> e8e36439
 	if logsAgent, ok := logsAgent.Get(); ok {
 		// TODO: (components) - once adScheduler is a component, inject it into the logs agent.
 		logsAgent.AddScheduler(adScheduler.New(common.AC))
