--- conflicted
+++ resolved
@@ -396,9 +396,7 @@
 		snmptraps.Bundle(),
 		collectorimpl.Module(),
 		process.Bundle(),
-<<<<<<< HEAD
 		agent.Bundle(),
-=======
 		fx.Provide(func(config config.Component) healthprobe.Options {
 			return healthprobe.Options{
 				Port:           config.GetInt("health_port"),
@@ -406,7 +404,6 @@
 			}
 		}),
 		healthprobeimpl.Module(),
->>>>>>> 13b8f0a7
 	)
 }
 
