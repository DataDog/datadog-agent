--- conflicted
+++ resolved
@@ -220,11 +220,8 @@
 	_ packagesigning.Component,
 	statusComponent status.Component,
 	collector collector.Component,
-<<<<<<< HEAD
 	_ expvarserver.Component,
-=======
 	_ healthprobe.Component,
->>>>>>> 3971afd5
 ) error {
 	defer func() {
 		stopAgent(cliParams, agentAPI)
