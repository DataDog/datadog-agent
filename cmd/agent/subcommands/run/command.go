--- conflicted
+++ resolved
@@ -233,11 +233,7 @@
 		}
 	}()
 
-<<<<<<< HEAD
-	if err := startAgent(cliParams, log, flare, telemetry, sysprobeconfig, server, capture, serverDebug, rcclient, logsAgent, forwarder, sharedSerializer, otelcollector, demultiplexer); err != nil {
-=======
-	if err := startAgent(cliParams, log, flare, telemetry, sysprobeconfig, server, capture, serverDebug, rcclient, logsAgent, forwarder, sharedSerializer, otelcollector, hostMetadata); err != nil {
->>>>>>> 8f03ffb6
+	if err := startAgent(cliParams, log, flare, telemetry, sysprobeconfig, server, capture, serverDebug, rcclient, logsAgent, forwarder, sharedSerializer, otelcollector, demultiplexer, hostMetadata); err != nil {
 		return err
 	}
 
@@ -321,11 +317,8 @@
 	sharedForwarder defaultforwarder.Component,
 	sharedSerializer serializer.MetricSerializer,
 	otelcollector otelcollector.Component,
-<<<<<<< HEAD
 	demultiplexer demultiplexer.Component,
-=======
 	hostMetadata host.Component,
->>>>>>> 8f03ffb6
 ) error {
 
 	var err error
@@ -464,11 +457,7 @@
 	}
 
 	// start the cmd HTTP server
-<<<<<<< HEAD
-	if err = api.StartServer(configService, flare, server, capture, serverDebug, logsAgent, demultiplexer); err != nil {
-=======
-	if err = api.StartServer(configService, flare, server, capture, serverDebug, logsAgent, aggregator.GetSenderManager(), hostMetadata); err != nil {
->>>>>>> 8f03ffb6
+	if err = api.StartServer(configService, flare, server, capture, serverDebug, logsAgent, demultiplexer, hostMetadata); err != nil {
 		return log.Errorf("Error while starting api server, exiting: %v", err)
 	}
 
@@ -497,13 +486,8 @@
 	}
 
 	// Start SNMP trap server
-<<<<<<< HEAD
-	if traps.IsEnabled() {
-		err = traps.StartServer(hostnameDetected, demultiplexer)
-=======
 	if traps.IsEnabled(pkgconfig.Datadog) {
-		err = traps.StartServer(hostnameDetected, demux, pkgconfig.Datadog, log)
->>>>>>> 8f03ffb6
+		err = traps.StartServer(hostnameDetected, demultiplexer, pkgconfig.Datadog, log)
 		if err != nil {
 			log.Errorf("Failed to start snmp-traps server: %s", err)
 		}
