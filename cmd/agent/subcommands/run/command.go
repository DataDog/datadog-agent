// Unless explicitly stated otherwise all files in this repository are licensed
// under the Apache License Version 2.0.
// This product includes software developed at Datadog (https://www.datadoghq.com/).
// Copyright 2016-present Datadog, Inc.

// Package run implements 'agent run' (and deprecated 'agent start').
package run

import (
	"context"
	_ "expvar" // Blank import used because this isn't directly used in this file
	"fmt"
	"net/http"
	_ "net/http/pprof" // Blank import used because this isn't directly used in this file
	"os"
	"os/signal"
	"runtime"
	"syscall"
	"time"

	ddgostatsd "github.com/DataDog/datadog-go/v5/statsd"
	"github.com/spf13/cobra"
	"go.uber.org/fx"

	"gopkg.in/DataDog/dd-trace-go.v1/profiler"

	"github.com/DataDog/datadog-agent/cmd/agent/command"
	"github.com/DataDog/datadog-agent/cmd/agent/common"
	"github.com/DataDog/datadog-agent/cmd/agent/common/misconfig"
	"github.com/DataDog/datadog-agent/cmd/agent/common/signals"
	"github.com/DataDog/datadog-agent/cmd/agent/subcommands/run/internal/clcrunnerapi"
	internalsettings "github.com/DataDog/datadog-agent/cmd/agent/subcommands/run/internal/settings"
	agenttelemetry "github.com/DataDog/datadog-agent/comp/core/agenttelemetry/def"
	agenttelemetryfx "github.com/DataDog/datadog-agent/comp/core/agenttelemetry/fx"
	"github.com/DataDog/datadog-agent/comp/core/autodiscovery/providers/datastreams"
	ssistatusfx "github.com/DataDog/datadog-agent/comp/updater/ssistatus/fx"

	haagentfx "github.com/DataDog/datadog-agent/comp/haagent/fx"
	snmpscanfx "github.com/DataDog/datadog-agent/comp/snmpscan/fx"
	"github.com/DataDog/datadog-agent/pkg/aggregator"
	"github.com/DataDog/datadog-agent/pkg/diagnose/connectivity"
	"github.com/DataDog/datadog-agent/pkg/diagnose/firewallscanner"
	"github.com/DataDog/datadog-agent/pkg/diagnose/ports"

	// checks implemented as components

	"github.com/DataDog/datadog-agent/comp/agent"
	// core components
	"github.com/DataDog/datadog-agent/comp/agent/autoexit"
	"github.com/DataDog/datadog-agent/comp/agent/cloudfoundrycontainer"
	"github.com/DataDog/datadog-agent/comp/agent/expvarserver"
	"github.com/DataDog/datadog-agent/comp/agent/jmxlogger"
	"github.com/DataDog/datadog-agent/comp/agent/jmxlogger/jmxloggerimpl"
	"github.com/DataDog/datadog-agent/comp/aggregator/demultiplexer"
	"github.com/DataDog/datadog-agent/comp/aggregator/demultiplexer/demultiplexerimpl"
	demultiplexerendpointfx "github.com/DataDog/datadog-agent/comp/aggregator/demultiplexerendpoint/fx"
	"github.com/DataDog/datadog-agent/comp/api/api/apiimpl"
	internalAPI "github.com/DataDog/datadog-agent/comp/api/api/def"
	commonendpoints "github.com/DataDog/datadog-agent/comp/api/commonendpoints/fx"
	grpcAgentfx "github.com/DataDog/datadog-agent/comp/api/grpcserver/fx-agent"
	"github.com/DataDog/datadog-agent/comp/collector/collector"
	"github.com/DataDog/datadog-agent/comp/collector/collector/collectorimpl"
	connectivitycheckerfx "github.com/DataDog/datadog-agent/comp/connectivitychecker/fx"
	"github.com/DataDog/datadog-agent/comp/core"
	"github.com/DataDog/datadog-agent/comp/core/autodiscovery"
	"github.com/DataDog/datadog-agent/comp/core/autodiscovery/autodiscoveryimpl"
	"github.com/DataDog/datadog-agent/comp/core/autodiscovery/providers"
	"github.com/DataDog/datadog-agent/comp/core/config"
	configstreamfx "github.com/DataDog/datadog-agent/comp/core/configstream/fx"
	diagnose "github.com/DataDog/datadog-agent/comp/core/diagnose/def"
	diagnosefx "github.com/DataDog/datadog-agent/comp/core/diagnose/fx"
	"github.com/DataDog/datadog-agent/comp/core/flare"
	flaretypes "github.com/DataDog/datadog-agent/comp/core/flare/types"
	"github.com/DataDog/datadog-agent/comp/core/gui"
	"github.com/DataDog/datadog-agent/comp/core/gui/guiimpl"
	healthplatformfx "github.com/DataDog/datadog-agent/comp/core/health-platform/fx"
	healthprobe "github.com/DataDog/datadog-agent/comp/core/healthprobe/def"
	healthprobefx "github.com/DataDog/datadog-agent/comp/core/healthprobe/fx"
	"github.com/DataDog/datadog-agent/comp/core/hostname/hostnameinterface"
	ipc "github.com/DataDog/datadog-agent/comp/core/ipc/def"
	ipcfx "github.com/DataDog/datadog-agent/comp/core/ipc/fx"
	log "github.com/DataDog/datadog-agent/comp/core/log/def"
	lsof "github.com/DataDog/datadog-agent/comp/core/lsof/fx"
	"github.com/DataDog/datadog-agent/comp/core/pid"
	"github.com/DataDog/datadog-agent/comp/core/pid/pidimpl"
	flareprofiler "github.com/DataDog/datadog-agent/comp/core/profiler/fx"
	remoteagentregistryfx "github.com/DataDog/datadog-agent/comp/core/remoteagentregistry/fx"
	secrets "github.com/DataDog/datadog-agent/comp/core/secrets/def"
	"github.com/DataDog/datadog-agent/comp/core/settings"
	"github.com/DataDog/datadog-agent/comp/core/settings/settingsimpl"
	"github.com/DataDog/datadog-agent/comp/core/status"
	"github.com/DataDog/datadog-agent/comp/core/status/statusimpl"
	"github.com/DataDog/datadog-agent/comp/core/sysprobeconfig"
	"github.com/DataDog/datadog-agent/comp/core/sysprobeconfig/sysprobeconfigimpl"
	tagger "github.com/DataDog/datadog-agent/comp/core/tagger/def"
	dualTaggerfx "github.com/DataDog/datadog-agent/comp/core/tagger/fx-dual"
	"github.com/DataDog/datadog-agent/comp/core/telemetry"
	workloadfilter "github.com/DataDog/datadog-agent/comp/core/workloadfilter/def"
	workloadfilterfx "github.com/DataDog/datadog-agent/comp/core/workloadfilter/fx"
	wmcatalog "github.com/DataDog/datadog-agent/comp/core/workloadmeta/collectors/catalog-core"
	workloadmeta "github.com/DataDog/datadog-agent/comp/core/workloadmeta/def"
	"github.com/DataDog/datadog-agent/comp/core/workloadmeta/defaults"
	workloadmetafx "github.com/DataDog/datadog-agent/comp/core/workloadmeta/fx"
	"github.com/DataDog/datadog-agent/comp/dogstatsd"
	replay "github.com/DataDog/datadog-agent/comp/dogstatsd/replay/def"
	dogstatsdServer "github.com/DataDog/datadog-agent/comp/dogstatsd/server"
	dogstatsddebug "github.com/DataDog/datadog-agent/comp/dogstatsd/serverDebug"
	"github.com/DataDog/datadog-agent/comp/dogstatsd/statsd"
	dogstatsdStatusimpl "github.com/DataDog/datadog-agent/comp/dogstatsd/status/statusimpl"
	fleetfx "github.com/DataDog/datadog-agent/comp/fleetstatus/fx"
	"github.com/DataDog/datadog-agent/comp/forwarder"
	"github.com/DataDog/datadog-agent/comp/forwarder/defaultforwarder"
	"github.com/DataDog/datadog-agent/comp/forwarder/eventplatform/eventplatformimpl"
	"github.com/DataDog/datadog-agent/comp/forwarder/eventplatformreceiver/eventplatformreceiverimpl"
	orchestratorForwarderImpl "github.com/DataDog/datadog-agent/comp/forwarder/orchestrator/orchestratorimpl"
	langDetectionCl "github.com/DataDog/datadog-agent/comp/languagedetection/client"
	langDetectionClimpl "github.com/DataDog/datadog-agent/comp/languagedetection/client/clientimpl"
	"github.com/DataDog/datadog-agent/comp/logs"
	"github.com/DataDog/datadog-agent/comp/logs/adscheduler/adschedulerimpl"
	logsAgent "github.com/DataDog/datadog-agent/comp/logs/agent"
	integrations "github.com/DataDog/datadog-agent/comp/logs/integrations/def"
	"github.com/DataDog/datadog-agent/comp/metadata"
	haagentmetadata "github.com/DataDog/datadog-agent/comp/metadata/haagent/def"
	"github.com/DataDog/datadog-agent/comp/metadata/host"
	"github.com/DataDog/datadog-agent/comp/metadata/inventoryagent"
	"github.com/DataDog/datadog-agent/comp/metadata/inventorychecks"
	"github.com/DataDog/datadog-agent/comp/metadata/inventoryhost"
	"github.com/DataDog/datadog-agent/comp/metadata/inventoryotel"
	"github.com/DataDog/datadog-agent/comp/metadata/packagesigning"
	"github.com/DataDog/datadog-agent/comp/metadata/runner"
	securityagentmetadata "github.com/DataDog/datadog-agent/comp/metadata/securityagent/def"
	systemprobemetadata "github.com/DataDog/datadog-agent/comp/metadata/systemprobe/def"
	"github.com/DataDog/datadog-agent/comp/ndmtmp"
	"github.com/DataDog/datadog-agent/comp/netflow"
	netflowServer "github.com/DataDog/datadog-agent/comp/netflow/server"
	"github.com/DataDog/datadog-agent/comp/networkpath"
	"github.com/DataDog/datadog-agent/comp/otelcol"
	otelcollector "github.com/DataDog/datadog-agent/comp/otelcol/collector/def"
	"github.com/DataDog/datadog-agent/comp/otelcol/logsagentpipeline"
	otelagentStatusfx "github.com/DataDog/datadog-agent/comp/otelcol/status/fx"
	"github.com/DataDog/datadog-agent/comp/process"
	processAgent "github.com/DataDog/datadog-agent/comp/process/agent"
	processagentStatusImpl "github.com/DataDog/datadog-agent/comp/process/status/statusimpl"
	rdnsquerierfx "github.com/DataDog/datadog-agent/comp/rdnsquerier/fx"
	remoteconfig "github.com/DataDog/datadog-agent/comp/remote-config"
	"github.com/DataDog/datadog-agent/comp/remote-config/rcclient"
	"github.com/DataDog/datadog-agent/comp/remote-config/rcservice/rcserviceimpl"
	"github.com/DataDog/datadog-agent/comp/remote-config/rcservicemrf/rcservicemrfimpl"
	"github.com/DataDog/datadog-agent/comp/remote-config/rctelemetryreporter/rctelemetryreporterimpl"
	metricscompressorfx "github.com/DataDog/datadog-agent/comp/serializer/metricscompression/fx"
	"github.com/DataDog/datadog-agent/comp/snmptraps"
	snmptrapsServer "github.com/DataDog/datadog-agent/comp/snmptraps/server"
	traceagentStatusImpl "github.com/DataDog/datadog-agent/comp/trace/status/statusimpl"
	daemoncheckerfx "github.com/DataDog/datadog-agent/comp/updater/daemonchecker/fx"
	pkgcollector "github.com/DataDog/datadog-agent/pkg/collector"
	"github.com/DataDog/datadog-agent/pkg/collector/check"
	"github.com/DataDog/datadog-agent/pkg/collector/corechecks/net"
	profileStatus "github.com/DataDog/datadog-agent/pkg/collector/corechecks/snmp/status"
	"github.com/DataDog/datadog-agent/pkg/collector/python"
	"github.com/DataDog/datadog-agent/pkg/commonchecks"
	"github.com/DataDog/datadog-agent/pkg/config/remote/data"
	commonsettings "github.com/DataDog/datadog-agent/pkg/config/settings"
	pkgconfigsetup "github.com/DataDog/datadog-agent/pkg/config/setup"
	"github.com/DataDog/datadog-agent/pkg/jmxfetch"
	proccontainers "github.com/DataDog/datadog-agent/pkg/process/util/containers"
	hostSbom "github.com/DataDog/datadog-agent/pkg/sbom/collectors/host"
	"github.com/DataDog/datadog-agent/pkg/serializer"
	clusteragentStatus "github.com/DataDog/datadog-agent/pkg/status/clusteragent"
	endpointsStatus "github.com/DataDog/datadog-agent/pkg/status/endpoints"
	"github.com/DataDog/datadog-agent/pkg/status/health"
	httpproxyStatus "github.com/DataDog/datadog-agent/pkg/status/httpproxy"
	jmxStatus "github.com/DataDog/datadog-agent/pkg/status/jmx"
	systemprobeStatus "github.com/DataDog/datadog-agent/pkg/status/systemprobe"
	pkgTelemetry "github.com/DataDog/datadog-agent/pkg/telemetry"
	pkgcommon "github.com/DataDog/datadog-agent/pkg/util/common"
	"github.com/DataDog/datadog-agent/pkg/util/coredump"
	"github.com/DataDog/datadog-agent/pkg/util/defaultpaths"
	"github.com/DataDog/datadog-agent/pkg/util/flavor"
	"github.com/DataDog/datadog-agent/pkg/util/fxutil"
	"github.com/DataDog/datadog-agent/pkg/util/fxutil/logging"
	"github.com/DataDog/datadog-agent/pkg/util/installinfo"
	"github.com/DataDog/datadog-agent/pkg/util/kubernetes/apiserver/leaderelection"
	pkglog "github.com/DataDog/datadog-agent/pkg/util/log"
	"github.com/DataDog/datadog-agent/pkg/util/option"
	"github.com/DataDog/datadog-agent/pkg/version"

	// runtime init routines
	ddruntime "github.com/DataDog/datadog-agent/pkg/runtime"
)

type cliParams struct {
	*command.GlobalParams

	// pidfilePath contains the value of the --pidfile flag.
	pidfilePath string
}

// Commands returns a slice of subcommands for the 'agent' command.
func Commands(globalParams *command.GlobalParams) []*cobra.Command {
	cliParams := &cliParams{
		GlobalParams: globalParams,
	}
	runE := func(*cobra.Command, []string) error {
		// TODO: once the agent is represented as a component, and not a function (run),
		// this will use `fxutil.Run` instead of `fxutil.OneShot`.
		return fxutil.OneShot(run,
			fx.Invoke(func(_ log.Component) {
				ddruntime.SetMaxProcs()
			}),
			fx.Supply(core.BundleParams{
				ConfigParams:         config.NewAgentParams(globalParams.ConfFilePath, config.WithExtraConfFiles(cliParams.ExtraConfFilePath), config.WithFleetPoliciesDirPath(cliParams.FleetPoliciesDirPath)),
				SecretParams:         secrets.NewEnabledParams(),
				SysprobeConfigParams: sysprobeconfigimpl.NewParams(sysprobeconfigimpl.WithSysProbeConfFilePath(globalParams.SysProbeConfFilePath), sysprobeconfigimpl.WithFleetPoliciesDirPath(cliParams.FleetPoliciesDirPath)),
				LogParams:            log.ForDaemon(command.LoggerName, "log_file", defaultpaths.LogFile),
			}),
			fx.Supply(pidimpl.NewParams(cliParams.pidfilePath)),
			logging.EnableFxLoggingOnDebug[log.Component](),
			getSharedFxOption(),
			getPlatformModules(),
		)
	}

	runCmd := &cobra.Command{
		Use:   "run",
		Short: "Run the Agent",
		Long:  `Runs the agent in the foreground`,
		RunE:  runE,
	}
	runCmd.Flags().StringVarP(&cliParams.pidfilePath, "pidfile", "p", "", "path to the pidfile")

	startCmd := &cobra.Command{
		Use:        "start",
		Deprecated: "Use \"run\" instead to start the Agent",
		RunE:       runE,
	}
	startCmd.Flags().StringVarP(&cliParams.pidfilePath, "pidfile", "p", "", "path to the pidfile")

	return []*cobra.Command{startCmd, runCmd}
}

// run starts the main loop.
func run(log log.Component,
	cfg config.Component,
	flare flare.Component,
	telemetry telemetry.Component,
	sysprobeconfig sysprobeconfig.Component,
	server dogstatsdServer.Component,
	_ replay.Component,
	forwarder defaultforwarder.Component,
	wmeta workloadmeta.Component,
	filterStore workloadfilter.Component,
	taggerComp tagger.Component,
	ac autodiscovery.Component,
	rcclient rcclient.Component,
	_ runner.Component,
	demultiplexer demultiplexer.Component,
	sharedSerializer serializer.MetricSerializer,
	logsAgent option.Option[logsAgent.Component],
	_ statsd.Component,
	processAgent processAgent.Component,
	otelcollector otelcollector.Component,
	_ host.Component,
	_ inventoryagent.Component,
	_ inventoryhost.Component,
	_ inventoryotel.Component,
	_ haagentmetadata.Component,
	_ secrets.Component,
	invChecks inventorychecks.Component,
	logReceiver option.Option[integrations.Component],
	_ netflowServer.Component,
	_ snmptrapsServer.Component,
	_ langDetectionCl.Component,
	agentAPI internalAPI.Component,
	_ packagesigning.Component,
	_ systemprobemetadata.Component,
	_ securityagentmetadata.Component,
	statusComponent status.Component,
	collector collector.Component,
	cloudfoundrycontainer cloudfoundrycontainer.Component,
	_ expvarserver.Component,
	_ pid.Component,
	jmxlogger jmxlogger.Component,
	_ healthprobe.Component,
	_ autoexit.Component,
	settings settings.Component,
	_ option.Option[gui.Component],
	agenttelemetryComponent agenttelemetry.Component,
	_ diagnose.Component,
	hostname hostnameinterface.Component,
	ipc ipc.Component,
) error {
	defer func() {
		stopAgent()
	}()

	// Setup a channel to catch OS signals
	signalCh := make(chan os.Signal, 1)
	signal.Notify(signalCh, os.Interrupt, syscall.SIGTERM)

	// Make a channel to exit the function
	stopCh := make(chan error)

	go func() {
		// Set up the signals async so we can Start the agent
		select {
		case <-signals.Stopper:
			log.Info("Received stop command, shutting down...")
			stopCh <- nil
		case <-signals.ErrorStopper:
			_ = log.Critical("The Agent has encountered an error, shutting down...")
			stopCh <- fmt.Errorf("shutting down because of an error")
		case sig := <-signalCh:
			log.Infof("Received signal '%s', shutting down...", sig)
			stopCh <- nil
		}
	}()

	// By default systemd redirects the stdout to journald. When journald is stopped or crashes we receive a SIGPIPE signal.
	// Go ignores SIGPIPE signals unless it is when stdout or stdout is closed, in this case the agent is stopped.
	// We never want the agent to stop upon receiving SIGPIPE, so we intercept the SIGPIPE signals and just discard them.
	sigpipeCh := make(chan os.Signal, 1)
	signal.Notify(sigpipeCh, syscall.SIGPIPE)
	go func() {
		//nolint:revive
		for range sigpipeCh {
			// do nothing
		}
	}()

	if err := startAgent(
		log,
		flare,
		telemetry,
		sysprobeconfig,
		server,
		wmeta,
		filterStore,
		taggerComp,
		ac,
		rcclient,
		logsAgent,
		processAgent,
		forwarder,
		sharedSerializer,
		otelcollector,
		demultiplexer,
		agentAPI,
		invChecks,
		logReceiver,
		statusComponent,
		collector,
		cfg,
		cloudfoundrycontainer,
		jmxlogger,
		settings,
		agenttelemetryComponent,
		hostname,
		ipc,
	); err != nil {
		return err
	}

	agentStarted := telemetry.NewCounter(
		"runtime",
		"started",
		[]string{},
		"Establish if the agent has started",
	)
	agentRunning := telemetry.NewGauge(
		"runtime",
		"running",
		[]string{},
		"Establish if the agent is running",
	)

	// agentStarted and agentRunning are metrics used for Cross-org Agent Telemetry (COAT)
	// for more details on the scheduling config check comp/core/agenttelemetry/impl/config.go
	agentStarted.Inc()
	agentRunning.Set(1)

	return <-stopCh
}

func getSharedFxOption() fx.Option {
	return fx.Options(
		flare.Module(flare.NewParams(
			defaultpaths.GetDistPath(),
			defaultpaths.PyChecksPath,
			defaultpaths.LogFile,
			defaultpaths.JmxLogFile,
			defaultpaths.DogstatsDLogFile,
			defaultpaths.StreamlogsLogFile,
		)),
		core.Bundle(),
		flareprofiler.Module(),
		fx.Provide(func() flaretypes.Provider {
			return flaretypes.NewProvider(hostSbom.FlareProvider)
		}),
		lsof.Module(),
		// Enable core agent specific features like persistence-to-disk
		forwarder.Bundle(defaultforwarder.NewParams(defaultforwarder.WithFeatures(defaultforwarder.CoreFeatures))),
		// workloadmeta setup
		wmcatalog.GetCatalog(),
		workloadmetafx.Module(defaults.DefaultParams()),
		fx.Supply(
			status.Params{
				PythonVersionGetFunc: python.GetPythonVersion,
			},
			status.NewHeaderInformationProvider(net.Provider{}),
			status.NewInformationProvider(jmxStatus.Provider{}),
			status.NewInformationProvider(endpointsStatus.Provider{}),
			status.NewInformationProvider(profileStatus.Provider{}),
		),
		fx.Provide(func(config config.Component) status.InformationProvider {
			return status.NewInformationProvider(clusteragentStatus.GetProvider(config))
		}),
		fx.Provide(func(sysprobeconfig sysprobeconfig.Component) status.InformationProvider {
			return status.NewInformationProvider(systemprobeStatus.GetProvider(sysprobeconfig))
		}),
		fx.Provide(func(config config.Component) status.InformationProvider {
			return status.NewInformationProvider(httpproxyStatus.GetProvider(config))
		}),
		fx.Supply(
			rcclient.Params{
				AgentName:    "core-agent",
				AgentVersion: version.AgentVersion,
			},
		),
		otelagentStatusfx.Module(),
		traceagentStatusImpl.Module(),
		processagentStatusImpl.Module(),
		dogstatsdStatusimpl.Module(),
		statsd.Module(),
		statusimpl.Module(),
		apiimpl.Module(),
		grpcAgentfx.Module(),
		commonendpoints.Module(),
		demultiplexerimpl.Module(demultiplexerimpl.NewDefaultParams(demultiplexerimpl.WithDogstatsdNoAggregationPipelineConfig())),
		demultiplexerendpointfx.Module(),
		dogstatsd.Bundle(dogstatsdServer.Params{Serverless: false}),
		fx.Provide(func(logsagent option.Option[logsAgent.Component]) option.Option[logsagentpipeline.Component] {
			if la, ok := logsagent.Get(); ok {
				return option.New[logsagentpipeline.Component](la)
			}
			return option.None[logsagentpipeline.Component]()
		}),
		otelcol.Bundle(),
		rctelemetryreporterimpl.Module(),
		rcserviceimpl.Module(),
		rcservicemrfimpl.Module(),
		remoteconfig.Bundle(),
		daemoncheckerfx.Module(),
		fleetfx.Module(),
		dualTaggerfx.Module(common.DualTaggerParams()),
		autodiscoveryimpl.Module(),
		// InitSharedContainerProvider must be called before the application starts so the workloadmeta collector can be initiailized correctly.
		// Since the tagger depends on the workloadmeta collector, we can not make the tagger a dependency of workloadmeta as it would create a circular dependency.
		// TODO: (component) - once we remove the dependency of workloadmeta component from the tagger component
		// we can include the tagger as part of the workloadmeta component.
		fx.Invoke(func(wmeta workloadmeta.Component, tagger tagger.Component) {
			proccontainers.InitSharedContainerProvider(wmeta, tagger)
		}),
		// TODO: (components) - some parts of the agent (such as the logs agent) implicitly depend on the global state
		// set up by LoadComponents. In order for components to use lifecycle hooks that also depend on this global state, we
		// have to ensure this code gets run first. Once the common package is made into a component, this can be removed.
		//
		// Workloadmeta component needs to be initialized before this hook is executed, and thus is included
		// in the function args to order the execution. This pattern might be worth revising because it is
		// error prone.
		fx.Invoke(func(lc fx.Lifecycle, wmeta workloadmeta.Component, _ tagger.Component, ac autodiscovery.Component, secretResolver secrets.Component) {
			lc.Append(fx.Hook{
				OnStart: func(_ context.Context) error {
					//  setup the AutoConfig instance
					common.LoadComponents(secretResolver, wmeta, ac, pkgconfigsetup.Datadog().GetString("confd_path"))
					return nil
				},
			})
		}),
		logs.Bundle(),
		langDetectionClimpl.Module(),
		metadata.Bundle(),
		orchestratorForwarderImpl.Module(orchestratorForwarderImpl.NewDefaultParams()),
		eventplatformimpl.Module(eventplatformimpl.NewDefaultParams()),
		eventplatformreceiverimpl.Module(),

		// injecting the shared Serializer to FX until we migrate it to a proper component. This allows other
		// already migrated components to request it.
		fx.Provide(func(demuxInstance demultiplexer.Component) serializer.MetricSerializer {
			return demuxInstance.Serializer()
		}),
		fx.Provide(func(ms serializer.MetricSerializer) option.Option[serializer.MetricSerializer] {
			return option.New[serializer.MetricSerializer](ms)
		}),
		ndmtmp.Bundle(),
		netflow.Bundle(),
		rdnsquerierfx.Module(),
		snmptraps.Bundle(),
		snmpscanfx.Module(),
		collectorimpl.Module(),
		fx.Provide(func(demux demultiplexer.Component, hostname hostnameinterface.Component) (ddgostatsd.ClientInterface, error) {
			return aggregator.NewStatsdDirect(demux, hostname)
		}),
		process.Bundle(),
		guiimpl.Module(),
		agent.Bundle(jmxloggerimpl.NewDefaultParams()),
		fx.Provide(func(config config.Component) healthprobe.Options {
			return healthprobe.Options{
				Port:           config.GetInt("health_port"),
				LogsGoroutines: config.GetBool("log_all_goroutines_when_unhealthy"),
			}
		}),
		healthprobefx.Module(),
		adschedulerimpl.Module(),
		fx.Provide(func(serverDebug dogstatsddebug.Component, config config.Component) settings.Params {
			return settings.Params{
				Settings: map[string]settings.RuntimeSetting{
					"log_level":                              commonsettings.NewLogLevelRuntimeSetting(),
					"runtime_mutex_profile_fraction":         commonsettings.NewRuntimeMutexProfileFraction(),
					"runtime_block_profile_rate":             commonsettings.NewRuntimeBlockProfileRate(),
					"dogstatsd_stats":                        internalsettings.NewDsdStatsRuntimeSetting(serverDebug),
					"dogstatsd_capture_duration":             internalsettings.NewDsdCaptureDurationRuntimeSetting("dogstatsd_capture_duration"),
					"log_payloads":                           commonsettings.NewLogPayloadsRuntimeSetting(),
					"internal_profiling_goroutines":          commonsettings.NewProfilingGoroutines(),
					"multi_region_failover.enabled":          internalsettings.NewMultiRegionFailoverRuntimeSetting("multi_region_failover.enabled", "Enable/disable Multi-Region Failover support."),
					"multi_region_failover.failover_metrics": internalsettings.NewMultiRegionFailoverRuntimeSetting("multi_region_failover.failover_metrics", "Enable/disable redirection of metrics to failover region."),
					"multi_region_failover.failover_logs":    internalsettings.NewMultiRegionFailoverRuntimeSetting("multi_region_failover.failover_logs", "Enable/disable redirection of logs to failover region."),
					"multi_region_failover.failover_apm":     internalsettings.NewMultiRegionFailoverRuntimeSetting("multi_region_failover.failover_apm", "Enable/disable redirection of APM to failover region."),
					"internal_profiling":                     commonsettings.NewProfilingRuntimeSetting("internal_profiling", "datadog-agent"),
				},
				Config: config,
			}
		}),
		settingsimpl.Module(),
		agenttelemetryfx.Module(),
		networkpath.Bundle(),
		remoteagentregistryfx.Module(),
		haagentfx.Module(),
		metricscompressorfx.Module(),
		diagnosefx.Module(),
		ipcfx.ModuleReadWrite(),
		ssistatusfx.Module(),
		workloadfilterfx.Module(),
		connectivitycheckerfx.Module(),
<<<<<<< HEAD
		// Health Platform - monitors and reports agent health issues
		healthplatformfx.Module(),
=======
		configstreamfx.Module(),
>>>>>>> b6d5666e
	)
}

// startAgent Initializes the agent process
func startAgent(
	log log.Component,
	flare flare.Component,
	telemetry telemetry.Component,
	_ sysprobeconfig.Component,
	server dogstatsdServer.Component,
	wmeta workloadmeta.Component,
	filterStore workloadfilter.Component,
	tagger tagger.Component,
	ac autodiscovery.Component,
	rcclient rcclient.Component,
	_ option.Option[logsAgent.Component],
	_ processAgent.Component,
	_ defaultforwarder.Component,
	_ serializer.MetricSerializer,
	_ otelcollector.Component,
	demultiplexer demultiplexer.Component,
	_ internalAPI.Component,
	invChecks inventorychecks.Component,
	logReceiver option.Option[integrations.Component],
	_ status.Component,
	collectorComponent collector.Component,
	cfg config.Component,
	_ cloudfoundrycontainer.Component,
	jmxLogger jmxlogger.Component,
	settings settings.Component,
	agenttelemetryComponent agenttelemetry.Component,
	hostname hostnameinterface.Component,
	ipc ipc.Component,
) error {
	var err error

	span, _ := agenttelemetryComponent.StartStartupSpan("agent.startAgent")
	defer func() {
		span.Finish(err)
	}()

	if flavor.GetFlavor() == flavor.IotAgent {
		log.Infof("Starting Datadog IoT Agent v%v", version.AgentVersion)
	} else {
		log.Infof("Starting Datadog Agent v%v", version.AgentVersion)
	}

	if err := coredump.Setup(pkgconfigsetup.Datadog()); err != nil {
		log.Warnf("Can't setup core dumps: %v, core dumps might not be available after a crash", err)
	}

	if v := pkgconfigsetup.Datadog().GetBool("internal_profiling.capture_all_allocations"); v {
		runtime.MemProfileRate = 1
		log.Infof("MemProfileRate set to 1, capturing every single memory allocation!")
	}

	// Setup Internal Profiling
	common.SetupInternalProfiling(settings, pkgconfigsetup.Datadog(), "")

	ctx, _ := pkgcommon.GetMainCtxCancel()

	// Setup expvar server
	telemetryHandler := telemetry.Handler()

	http.Handle("/telemetry", telemetryHandler)

	hostnameDetected, err := hostname.Get(context.TODO())
	if err != nil {
		return log.Errorf("Error while getting hostname, exiting: %v", err)
	}
	log.Infof("Hostname is: %s", hostnameDetected)

	// start remote configuration management
	if pkgconfigsetup.IsRemoteConfigEnabled(pkgconfigsetup.Datadog()) {
		// Subscribe to `AGENT_TASK` product
		rcclient.SubscribeAgentTask()
		controller := datastreams.NewController(ac, rcclient)
		ac.AddConfigProvider(controller, false, 0)

		if pkgconfigsetup.Datadog().GetBool("remote_configuration.agent_integrations.enabled") {
			// Spin up the config provider to schedule integrations through remote-config
			rcProvider := providers.NewRemoteConfigProvider()
			rcclient.Subscribe(data.ProductAgentIntegrations, rcProvider.IntegrationScheduleCallback)
			// LoadAndRun is called later on
			ac.AddConfigProvider(rcProvider, true, 10*time.Second)
		}
	}

	// start clc runner server
	// only start when the cluster agent is enabled and a cluster check runner host is enabled
	if pkgconfigsetup.Datadog().GetBool("cluster_agent.enabled") && pkgconfigsetup.Datadog().GetBool("clc_runner_enabled") {
		if err = clcrunnerapi.StartCLCRunnerServer(map[string]http.Handler{
			"/telemetry": telemetryHandler,
		}, ac); err != nil {
			return log.Errorf("Error while starting clc runner api server, exiting: %v", err)
		}
	}

	// Create the Leader election engine without initializing it
	if pkgconfigsetup.Datadog().GetBool("leader_election") {
		leaderelection.CreateGlobalLeaderEngine(ctx)
	}

	// Setup stats telemetry handler
	if sender, err := demultiplexer.GetDefaultSender(); err == nil {
		// TODO: to be removed when default telemetry is enabled.
		pkgTelemetry.RegisterStatsSender(sender)
	}

	// Append version and timestamp to version history log file if this Agent is different than the last run version
	installinfo.LogVersionHistory()

	// TODO: (components) - Until the checks are components we set there context so they can depends on components.
	check.InitializeInventoryChecksContext(invChecks)

	// Init JMX runner and inject dogstatsd component
	jmxfetch.InitRunner(server, jmxLogger, ipc)
	jmxfetch.RegisterWith(ac)

	// Set up check collector
	commonchecks.RegisterChecks(wmeta, filterStore, tagger, cfg, telemetry, rcclient, flare)
	ac.AddScheduler("check", pkgcollector.InitCheckScheduler(option.New(collectorComponent), demultiplexer, logReceiver, tagger), true)

	demultiplexer.AddAgentStartupTelemetry(version.AgentVersion)

	// load and run all configs in AD
	ac.LoadAndRun(ctx)

	// check for common misconfigurations and report them to log
	misconfig.ToLog(misconfig.CoreAgent)

	// Register Diagnose functions
	diagnosecatalog := diagnose.GetCatalog()

	diagnosecatalog.Register(diagnose.CheckDatadog, func(_ diagnose.Config) []diagnose.Diagnosis {
		return collector.Diagnose(collectorComponent, log)
	})

	diagnosecatalog.Register(diagnose.PortConflict, func(_ diagnose.Config) []diagnose.Diagnosis {
		return ports.DiagnosePortSuite()
	})

	diagnosecatalog.Register(diagnose.EventPlatformConnectivity, func(_ diagnose.Config) []diagnose.Diagnosis {
		return eventplatformimpl.Diagnose()
	})

	diagnosecatalog.Register(diagnose.AutodiscoveryConnectivity, func(_ diagnose.Config) []diagnose.Diagnosis {
		return connectivity.DiagnoseMetadataAutodiscoveryConnectivity()
	})

	diagnosecatalog.Register(diagnose.CoreEndpointsConnectivity, func(diagCfg diagnose.Config) []diagnose.Diagnosis {
		return connectivity.Diagnose(diagCfg, log)
	})

	diagnosecatalog.Register(diagnose.FirewallScan, func(_ diagnose.Config) []diagnose.Diagnosis {
		return firewallscanner.Diagnose(cfg)
	})

	// start dependent services
	// must run in background go command because the agent might be in service start pending
	// and not service running yet, and as such, the call will block or fail
	go startDependentServices()

	return nil
}

// StopAgentWithDefaults is a temporary way for other packages to use stopAgent.
func StopAgentWithDefaults() {
	stopAgent()
}

// stopAgent Tears down the agent process
func stopAgent() {
	// retrieve the agent health before stopping the components
	// GetReadyNonBlocking has a 100ms timeout to avoid blocking
	health, err := health.GetReadyNonBlocking()
	if err != nil {
		pkglog.Warnf("Agent health unknown: %s", err)
	} else if len(health.Unhealthy) > 0 {
		pkglog.Warnf("Some components were unhealthy: %v", health.Unhealthy)
	}

	clcrunnerapi.StopCLCRunnerServer()
	jmxfetch.StopJmxfetch()

	profiler.Stop()

	// gracefully shut down any component
	_, cancel := pkgcommon.GetMainCtxCancel()
	cancel()

	// shutdown dependent services
	stopDependentServices()

	pkglog.Info("See ya!")
	pkglog.Flush()
}<|MERGE_RESOLUTION|>--- conflicted
+++ resolved
@@ -541,12 +541,9 @@
 		ssistatusfx.Module(),
 		workloadfilterfx.Module(),
 		connectivitycheckerfx.Module(),
-<<<<<<< HEAD
 		// Health Platform - monitors and reports agent health issues
 		healthplatformfx.Module(),
-=======
 		configstreamfx.Module(),
->>>>>>> b6d5666e
 	)
 }
 
