--- conflicted
+++ resolved
@@ -599,11 +599,7 @@
 
 	// start dogstatsd
 	if pkgconfig.Datadog.GetBool("use_dogstatsd") {
-<<<<<<< HEAD
-		global.DSD = server
-=======
-		err := server.Start(demultiplexer)
->>>>>>> 505170c4
+		// err := server.Start(demultiplexer)
 		if err != nil {
 			log.Errorf("Could not start dogstatsd: %s", err)
 		} else {
