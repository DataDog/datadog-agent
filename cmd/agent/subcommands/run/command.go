--- conflicted
+++ resolved
@@ -208,11 +208,7 @@
 		}
 	}()
 
-<<<<<<< HEAD
-	if err := startAgent(cliParams, flare, telemetry, sysprobeconfig, server, capture, serverDebug, rcclient, forwarder); err != nil {
-=======
-	if err := startAgent(cliParams, log, flare, sysprobeconfig, server, capture, serverDebug, rcclient, forwarder); err != nil {
->>>>>>> 60298272
+	if err := startAgent(cliParams, log, flare, telemetry, sysprobeconfig, server, capture, serverDebug, rcclient, forwarder); err != nil {
 		return err
 	}
 
@@ -239,11 +235,7 @@
 	) error {
 		dsdServer = server
 
-<<<<<<< HEAD
-		return startAgent(&cliParams{GlobalParams: &command.GlobalParams{}}, flare, telemetry, sysprobeconfig, server, capture, serverDebug, rcclient, forwarder)
-=======
-		return startAgent(&cliParams{GlobalParams: &command.GlobalParams{}}, log, flare, sysprobeconfig, server, capture, serverDebug, rcclient, forwarder)
->>>>>>> 60298272
+		return startAgent(&cliParams{GlobalParams: &command.GlobalParams{}}, log, flare, telemetry, sysprobeconfig, server, capture, serverDebug, rcclient, forwarder)
 	},
 		// no config file path specification in this situation
 		fx.Supply(core.BundleParams{
