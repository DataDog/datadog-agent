// Unless explicitly stated otherwise all files in this repository are licensed
// under the Apache License Version 2.0.
// This product includes software developed at Datadog (https://www.datadoghq.com/).
// Copyright 2016-present Datadog, Inc.

// Package run implements 'agent run' (and deprecated 'agent start').
package run

import (
	"context"
	"errors"
	_ "expvar" // Blank import used because this isn't directly used in this file
	"fmt"
	"net/http"
	_ "net/http/pprof" // Blank import used because this isn't directly used in this file
	"os"
	"os/signal"
	"runtime"
	"syscall"
	"time"

	"github.com/spf13/cobra"
	"go.uber.org/fx"
	"gopkg.in/DataDog/dd-trace-go.v1/profiler"

	"github.com/DataDog/datadog-agent/cmd/agent/command"
	"github.com/DataDog/datadog-agent/cmd/agent/common"
	"github.com/DataDog/datadog-agent/cmd/agent/common/misconfig"
	"github.com/DataDog/datadog-agent/cmd/agent/common/path"
	"github.com/DataDog/datadog-agent/cmd/agent/common/signals"
	global "github.com/DataDog/datadog-agent/cmd/agent/dogstatsd"
	"github.com/DataDog/datadog-agent/cmd/agent/gui"
	"github.com/DataDog/datadog-agent/cmd/agent/subcommands/run/internal/clcrunnerapi"
	"github.com/DataDog/datadog-agent/cmd/manager"
	"github.com/DataDog/datadog-agent/comp/aggregator/demultiplexer"
	netflowServer "github.com/DataDog/datadog-agent/comp/netflow/server"

	// checks implemented as components

	// core components
	"github.com/DataDog/datadog-agent/comp/core"
	internalAPI "github.com/DataDog/datadog-agent/comp/core/api"
	"github.com/DataDog/datadog-agent/comp/core/api/apiimpl"
	"github.com/DataDog/datadog-agent/comp/core/config"
	"github.com/DataDog/datadog-agent/comp/core/flare"
	"github.com/DataDog/datadog-agent/comp/core/log"
	"github.com/DataDog/datadog-agent/comp/core/secrets"
	"github.com/DataDog/datadog-agent/comp/core/sysprobeconfig"
	"github.com/DataDog/datadog-agent/comp/core/sysprobeconfig/sysprobeconfigimpl"
	"github.com/DataDog/datadog-agent/comp/core/telemetry"
	"github.com/DataDog/datadog-agent/comp/core/workloadmeta"
	"github.com/DataDog/datadog-agent/comp/core/workloadmeta/collectors"
	"github.com/DataDog/datadog-agent/comp/dogstatsd"
	"github.com/DataDog/datadog-agent/comp/dogstatsd/replay"
	dogstatsdServer "github.com/DataDog/datadog-agent/comp/dogstatsd/server"
	dogstatsddebug "github.com/DataDog/datadog-agent/comp/dogstatsd/serverDebug"
	"github.com/DataDog/datadog-agent/comp/forwarder"
	"github.com/DataDog/datadog-agent/comp/forwarder/defaultforwarder"
	pkgforwarder "github.com/DataDog/datadog-agent/comp/forwarder/defaultforwarder"
	langDetectionCl "github.com/DataDog/datadog-agent/comp/languagedetection/client"
	"github.com/DataDog/datadog-agent/comp/logs"
	logsAgent "github.com/DataDog/datadog-agent/comp/logs/agent"
	"github.com/DataDog/datadog-agent/comp/metadata"
	"github.com/DataDog/datadog-agent/comp/metadata/host"
	"github.com/DataDog/datadog-agent/comp/metadata/inventoryagent"
	"github.com/DataDog/datadog-agent/comp/metadata/inventoryhost"
	"github.com/DataDog/datadog-agent/comp/metadata/runner"
	"github.com/DataDog/datadog-agent/comp/ndmtmp"
	"github.com/DataDog/datadog-agent/comp/netflow"
	"github.com/DataDog/datadog-agent/comp/otelcol"
	otelcollector "github.com/DataDog/datadog-agent/comp/otelcol/collector"
	"github.com/DataDog/datadog-agent/comp/remote-config/rcclient"
	"github.com/DataDog/datadog-agent/pkg/aggregator"
	"github.com/DataDog/datadog-agent/pkg/api/healthprobe"
	"github.com/DataDog/datadog-agent/pkg/autodiscovery/providers"
	"github.com/DataDog/datadog-agent/pkg/cloudfoundry/containertagger"
	"github.com/DataDog/datadog-agent/pkg/collector"
	"github.com/DataDog/datadog-agent/pkg/collector/corechecks/embed/jmx"
	pkgconfig "github.com/DataDog/datadog-agent/pkg/config"
	"github.com/DataDog/datadog-agent/pkg/config/remote/data"
	remoteconfig "github.com/DataDog/datadog-agent/pkg/config/remote/service"
	adScheduler "github.com/DataDog/datadog-agent/pkg/logs/schedulers/ad"
	pkgMetadata "github.com/DataDog/datadog-agent/pkg/metadata"
	"github.com/DataDog/datadog-agent/pkg/pidfile"
	"github.com/DataDog/datadog-agent/pkg/serializer"
	"github.com/DataDog/datadog-agent/pkg/snmp/traps"
	"github.com/DataDog/datadog-agent/pkg/status/health"
	otlpStatus "github.com/DataDog/datadog-agent/pkg/status/otlp"
	pkgTelemetry "github.com/DataDog/datadog-agent/pkg/telemetry"
	"github.com/DataDog/datadog-agent/pkg/util"
	pkgcommon "github.com/DataDog/datadog-agent/pkg/util/common"
	"github.com/DataDog/datadog-agent/pkg/util/flavor"
	"github.com/DataDog/datadog-agent/pkg/util/fxutil"
	"github.com/DataDog/datadog-agent/pkg/util/hostname"
	"github.com/DataDog/datadog-agent/pkg/util/installinfo"
	"github.com/DataDog/datadog-agent/pkg/util/kubernetes/apiserver/leaderelection"
	pkglog "github.com/DataDog/datadog-agent/pkg/util/log"
	"github.com/DataDog/datadog-agent/pkg/util/optional"
	"github.com/DataDog/datadog-agent/pkg/version"

	// runtime init routines
	ddruntime "github.com/DataDog/datadog-agent/pkg/runtime"

	// register core checks
	_ "github.com/DataDog/datadog-agent/pkg/collector/corechecks/cluster/helm"
	_ "github.com/DataDog/datadog-agent/pkg/collector/corechecks/cluster/ksm"
	_ "github.com/DataDog/datadog-agent/pkg/collector/corechecks/cluster/kubernetesapiserver"
	_ "github.com/DataDog/datadog-agent/pkg/collector/corechecks/cluster/orchestrator"
	_ "github.com/DataDog/datadog-agent/pkg/collector/corechecks/containerimage"
	_ "github.com/DataDog/datadog-agent/pkg/collector/corechecks/containerlifecycle"
	_ "github.com/DataDog/datadog-agent/pkg/collector/corechecks/containers/containerd"
	_ "github.com/DataDog/datadog-agent/pkg/collector/corechecks/containers/cri"
	_ "github.com/DataDog/datadog-agent/pkg/collector/corechecks/containers/docker"
	_ "github.com/DataDog/datadog-agent/pkg/collector/corechecks/containers/generic"
	_ "github.com/DataDog/datadog-agent/pkg/collector/corechecks/containers/kubelet"
	_ "github.com/DataDog/datadog-agent/pkg/collector/corechecks/ebpf"
	_ "github.com/DataDog/datadog-agent/pkg/collector/corechecks/embed"
	_ "github.com/DataDog/datadog-agent/pkg/collector/corechecks/net"
	_ "github.com/DataDog/datadog-agent/pkg/collector/corechecks/nvidia/jetson"
	_ "github.com/DataDog/datadog-agent/pkg/collector/corechecks/oracle-dbm"
	_ "github.com/DataDog/datadog-agent/pkg/collector/corechecks/orchestrator/pod"
	_ "github.com/DataDog/datadog-agent/pkg/collector/corechecks/sbom"
	_ "github.com/DataDog/datadog-agent/pkg/collector/corechecks/snmp"
	_ "github.com/DataDog/datadog-agent/pkg/collector/corechecks/system/cpu"
	_ "github.com/DataDog/datadog-agent/pkg/collector/corechecks/system/disk"
	_ "github.com/DataDog/datadog-agent/pkg/collector/corechecks/system/filehandles"
	_ "github.com/DataDog/datadog-agent/pkg/collector/corechecks/system/memory"
	_ "github.com/DataDog/datadog-agent/pkg/collector/corechecks/system/uptime"
	_ "github.com/DataDog/datadog-agent/pkg/collector/corechecks/system/wincrashdetect"
	_ "github.com/DataDog/datadog-agent/pkg/collector/corechecks/system/winkmem"
	_ "github.com/DataDog/datadog-agent/pkg/collector/corechecks/system/winproc"
	_ "github.com/DataDog/datadog-agent/pkg/collector/corechecks/systemd"
	_ "github.com/DataDog/datadog-agent/pkg/collector/corechecks/windows_event_log"

	// register metadata providers
	_ "github.com/DataDog/datadog-agent/pkg/collector/metadata"
)

type cliParams struct {
	*command.GlobalParams

	// pidfilePath contains the value of the --pidfile flag.
	pidfilePath string
}

// Commands returns a slice of subcommands for the 'agent' command.
func Commands(globalParams *command.GlobalParams) []*cobra.Command {
	cliParams := &cliParams{
		GlobalParams: globalParams,
	}
	runE := func(*cobra.Command, []string) error {
		// TODO: once the agent is represented as a component, and not a function (run),
		// this will use `fxutil.Run` instead of `fxutil.OneShot`.
		return fxutil.OneShot(run,
			fx.Supply(cliParams),
			fx.Supply(core.BundleParams{
				ConfigParams:         config.NewAgentParams(globalParams.ConfFilePath),
				SecretParams:         secrets.NewEnabledParams(),
				SysprobeConfigParams: sysprobeconfigimpl.NewParams(sysprobeconfigimpl.WithSysProbeConfFilePath(globalParams.SysProbeConfFilePath)),
				LogParams:            log.ForDaemon(command.LoggerName, "log_file", path.DefaultLogFile),
			}),
			getSharedFxOption(),
			getPlatformModules(),
		)
	}

	runCmd := &cobra.Command{
		Use:   "run",
		Short: "Run the Agent",
		Long:  `Runs the agent in the foreground`,
		RunE:  runE,
	}
	runCmd.Flags().StringVarP(&cliParams.pidfilePath, "pidfile", "p", "", "path to the pidfile")

	startCmd := &cobra.Command{
		Use:        "start",
		Deprecated: "Use \"run\" instead to start the Agent",
		RunE:       runE,
	}
	startCmd.Flags().StringVarP(&cliParams.pidfilePath, "pidfile", "p", "", "path to the pidfile")

	return []*cobra.Command{startCmd, runCmd}
}

// run starts the main loop.
//
// This is exported because it also used from the deprecated `agent start` command.
func run(log log.Component,
	config config.Component,
	flare flare.Component,
	telemetry telemetry.Component,
	sysprobeconfig sysprobeconfig.Component,
	server dogstatsdServer.Component,
	capture replay.Component,
	serverDebug dogstatsddebug.Component,
	forwarder defaultforwarder.Component,
	wmeta workloadmeta.Component,
	rcclient rcclient.Component,
	metadataRunner runner.Component,
	demultiplexer demultiplexer.Component,
	sharedSerializer serializer.MetricSerializer,
	cliParams *cliParams,
	logsAgent optional.Option[logsAgent.Component],
	otelcollector otelcollector.Component,
	hostMetadata host.Component,
	invAgent inventoryagent.Component,
	invHost inventoryhost.Component,
	secretResolver secrets.Component,
	_ netflowServer.Component,
	_ langDetectionCl.Component,
	agentAPI internalAPI.Component,
) error {
	defer func() {
		stopAgent(cliParams, server, demultiplexer, agentAPI)
	}()

	// prepare go runtime
	ddruntime.SetMaxProcs()

	// Setup a channel to catch OS signals
	signalCh := make(chan os.Signal, 1)
	signal.Notify(signalCh, os.Interrupt, syscall.SIGTERM)

	// Make a channel to exit the function
	stopCh := make(chan error)

	go func() {
		// Set up the signals async so we can Start the agent
		select {
		case <-signals.Stopper:
			log.Info("Received stop command, shutting down...")
			stopCh <- nil
		case <-signals.ErrorStopper:
			_ = log.Critical("The Agent has encountered an error, shutting down...")
			stopCh <- fmt.Errorf("shutting down because of an error")
		case sig := <-signalCh:
			log.Infof("Received signal '%s', shutting down...", sig)
			stopCh <- nil
		}
	}()

	// By default systemd redirects the stdout to journald. When journald is stopped or crashes we receive a SIGPIPE signal.
	// Go ignores SIGPIPE signals unless it is when stdout or stdout is closed, in this case the agent is stopped.
	// We never want the agent to stop upon receiving SIGPIPE, so we intercept the SIGPIPE signals and just discard them.
	sigpipeCh := make(chan os.Signal, 1)
	signal.Notify(sigpipeCh, syscall.SIGPIPE)
	go func() {
		for range sigpipeCh {
			// do nothing
		}
	}()

	if err := startAgent(cliParams,
		log,
		flare,
		telemetry,
		sysprobeconfig,
		server,
		capture,
		serverDebug,
		wmeta,
		rcclient,
		logsAgent,
		forwarder,
		sharedSerializer,
		otelcollector,
		demultiplexer,
		hostMetadata,
		invAgent,
		invHost,
<<<<<<< HEAD
		agentAPI,
=======
		secretResolver,
>>>>>>> 16c849ad
	); err != nil {
		return err
	}

	return <-stopCh
}

func getSharedFxOption() fx.Option {
	return fx.Options(
		fx.Supply(flare.NewParams(
			path.GetDistPath(),
			path.PyChecksPath,
			path.DefaultLogFile,
			path.DefaultJmxLogFile,
			path.DefaultDogstatsDLogFile,
		)),
		flare.Module,
		core.Bundle,
		fx.Supply(dogstatsdServer.Params{
			Serverless: false,
		}),
		forwarder.Bundle,
		fx.Provide(func(config config.Component, log log.Component) defaultforwarder.Params {
			params := defaultforwarder.NewParams(config, log)
			// Enable core agent specific features like persistence-to-disk
			params.Options.EnabledFeatures = pkgforwarder.SetFeature(params.Options.EnabledFeatures, pkgforwarder.CoreFeatures)
			return params
		}),

		// workloadmeta setup
		collectors.GetCatalog(),
		fx.Provide(func(config config.Component) workloadmeta.Params {
			var agentType workloadmeta.AgentType
			if flavor.GetFlavor() == flavor.ClusterAgent {
				agentType = workloadmeta.ClusterAgent
			} else {
				agentType = workloadmeta.NodeAgent
			}

			return workloadmeta.Params{
				AgentType:  agentType,
				InitHelper: common.GetWorkloadmetaInit(),
			}
		}),
		workloadmeta.Module,
		apiimpl.Module,

		dogstatsd.Bundle,
		otelcol.Bundle,
		rcclient.Module,

		// TODO: (components) - some parts of the agent (such as the logs agent) implicitly depend on the global state
		// set up by LoadComponents. In order for components to use lifecycle hooks that also depend on this global state, we
		// have to ensure this code gets run first. Once the common package is made into a component, this can be removed.
		//
		// Workloadmeta component needs to be initialized before this hook is executed, and thus is included
		// in the function args to order the execution. This pattern might be worth revising because it is
		// error prone.
		fx.Invoke(func(lc fx.Lifecycle, demultiplexer demultiplexer.Component, _ workloadmeta.Component, secretResolver secrets.Component) {
			lc.Append(fx.Hook{
				OnStart: func(ctx context.Context) error {

					// create and setup the Autoconfig instance
					common.LoadComponents(demultiplexer, secretResolver, pkgconfig.Datadog.GetString("confd_path"))
					return nil
				},
			})
		}),
		logs.Bundle,
		langDetectionCl.Module,
		metadata.Bundle,
		// injecting the aggregator demultiplexer to FX until we migrate it to a proper component. This allows
		// other already migrated components to request it.
		fx.Provide(func(config config.Component) demultiplexer.Params {
			opts := aggregator.DefaultAgentDemultiplexerOptions()
			opts.EnableNoAggregationPipeline = config.GetBool("dogstatsd_no_aggregation_pipeline")
			opts.UseDogstatsdContextLimiter = true
			opts.DogstatsdMaxMetricsTags = config.GetInt("dogstatsd_max_metrics_tags")
			return demultiplexer.Params{Options: opts}
		}),
		demultiplexer.Module,
		// injecting the shared Serializer to FX until we migrate it to a prpoper component. This allows other
		// already migrated components to request it.
		fx.Provide(func(demuxInstance demultiplexer.Component) serializer.MetricSerializer {
			return demuxInstance.Serializer()
		}),
		ndmtmp.Bundle,
		netflow.Bundle,
	)
}

// startAgent Initializes the agent process
func startAgent(
	cliParams *cliParams,
	log log.Component,
	flare flare.Component,
	telemetry telemetry.Component,
	sysprobeconfig sysprobeconfig.Component,
	server dogstatsdServer.Component,
	capture replay.Component,
	serverDebug dogstatsddebug.Component,
	wmeta workloadmeta.Component,
	rcclient rcclient.Component,
	logsAgent optional.Option[logsAgent.Component],
	sharedForwarder defaultforwarder.Component,
	sharedSerializer serializer.MetricSerializer,
	otelcollector otelcollector.Component,
	demultiplexer demultiplexer.Component,
	hostMetadata host.Component,
	invAgent inventoryagent.Component,
	invHost inventoryhost.Component,
<<<<<<< HEAD
	agentAPI internalAPI.Component,
=======
	secretResolver secrets.Component,
>>>>>>> 16c849ad
) error {

	var err error

	// Setup logger
	syslogURI := pkgconfig.GetSyslogURI()
	jmxLogFile := pkgconfig.Datadog.GetString("jmx_log_file")
	if jmxLogFile == "" {
		jmxLogFile = path.DefaultJmxLogFile
	}

	if pkgconfig.Datadog.GetBool("disable_file_logging") {
		// this will prevent any logging on file
		jmxLogFile = ""
	}

	// Setup JMX logger
	jmxLoggerSetupErr := pkgconfig.SetupJMXLogger(
		jmxLogFile,
		syslogURI,
		pkgconfig.Datadog.GetBool("syslog_rfc"),
		pkgconfig.Datadog.GetBool("log_to_console"),
		pkgconfig.Datadog.GetBool("log_format_json"),
	)

	if jmxLoggerSetupErr != nil {
		return fmt.Errorf("Error while setting up logging, exiting: %v", jmxLoggerSetupErr)
	}

	if flavor.GetFlavor() == flavor.IotAgent {
		log.Infof("Starting Datadog IoT Agent v%v", version.AgentVersion)
	} else {
		log.Infof("Starting Datadog Agent v%v", version.AgentVersion)
	}

	if err := util.SetupCoreDump(pkgconfig.Datadog); err != nil {
		log.Warnf("Can't setup core dumps: %v, core dumps might not be available after a crash", err)
	}

	if v := pkgconfig.Datadog.GetBool("internal_profiling.capture_all_allocations"); v {
		runtime.MemProfileRate = 1
		log.Infof("MemProfileRate set to 1, capturing every single memory allocation!")
	}

	// init settings that can be changed at runtime
	if err := initRuntimeSettings(serverDebug); err != nil {
		log.Warnf("Can't initiliaze the runtime settings: %v", err)
	}

	// Setup Internal Profiling
	common.SetupInternalProfiling(pkgconfig.Datadog, "")

	// Setup expvar server
	telemetryHandler := telemetry.Handler()

	expvarPort := pkgconfig.Datadog.GetString("expvar_port")
	http.Handle("/telemetry", telemetryHandler)
	go func() {
		common.ExpvarServer = &http.Server{
			Addr:    fmt.Sprintf("127.0.0.1:%s", expvarPort),
			Handler: http.DefaultServeMux,
		}
		if err := common.ExpvarServer.ListenAndServe(); err != nil && !errors.Is(err, http.ErrServerClosed) {
			log.Errorf("Error creating expvar server on %v: %v", common.ExpvarServer.Addr, err)
		}
	}()

	// Setup healthcheck port
	ctx, _ := pkgcommon.GetMainCtxCancel()
	healthPort := pkgconfig.Datadog.GetInt("health_port")
	if healthPort > 0 {
		err := healthprobe.Serve(ctx, healthPort)
		if err != nil {
			return log.Errorf("Error starting health port, exiting: %v", err)
		}
		log.Debugf("Health check listening on port %d", healthPort)
	}

	if cliParams.pidfilePath != "" {
		err = pidfile.WritePID(cliParams.pidfilePath)
		if err != nil {
			return log.Errorf("Error while writing PID file, exiting: %v", err)
		}
		log.Infof("pid '%d' written to pid file '%s'", os.Getpid(), cliParams.pidfilePath)
	}

	err = manager.ConfigureAutoExit(ctx, pkgconfig.Datadog)
	if err != nil {
		return log.Errorf("Unable to configure auto-exit, err: %v", err)
	}

	hostnameDetected, err := hostname.Get(context.TODO())
	if err != nil {
		return log.Errorf("Error while getting hostname, exiting: %v", err)
	}
	log.Infof("Hostname is: %s", hostnameDetected)

	// start remote configuration management
	var configService *remoteconfig.Service
	if pkgconfig.IsRemoteConfigEnabled(pkgconfig.Datadog) {
		configService, err = remoteconfig.NewService()
		if err != nil {
			log.Errorf("Failed to initialize config management service: %s", err)
		} else {
			configService.Start(context.Background())
		}

		if err := rcclient.Start("core-agent"); err != nil {
			pkglog.Errorf("Failed to start the RC client component: %s", err)
		} else {
			// Subscribe to `AGENT_TASK` product
			rcclient.SubscribeAgentTask()

			if pkgconfig.Datadog.GetBool("remote_configuration.agent_integrations.enabled") {
				// Spin up the config provider to schedule integrations through remote-config
				rcProvider := providers.NewRemoteConfigProvider()
				rcclient.Subscribe(data.ProductAgentIntegrations, rcProvider.IntegrationScheduleCallback)
				// LoadAndRun is called later on
				common.AC.AddConfigProvider(rcProvider, true, 10*time.Second)
			}
		}
	}

	if logsAgent, ok := logsAgent.Get(); ok {
		// TODO: (components) - once adScheduler is a component, inject it into the logs agent.
		logsAgent.AddScheduler(adScheduler.New(common.AC))
	}

	// start the cloudfoundry container tagger
	if pkgconfig.IsFeaturePresent(pkgconfig.CloudFoundry) && !pkgconfig.Datadog.GetBool("cloud_foundry_buildpack") {
		containerTagger, err := containertagger.NewContainerTagger()
		if err != nil {
			log.Errorf("Failed to create Cloud Foundry container tagger: %v", err)
		} else {
			containerTagger.Start(ctx)
		}
	}

	// start the cmd HTTP server
	if err = agentAPI.StartServer(
		configService,
		flare,
		server,
		capture,
		serverDebug,
		wmeta,
		logsAgent,
		demultiplexer,
		hostMetadata,
		invAgent,
		demultiplexer,
		invHost,
		secretResolver,
	); err != nil {
		return log.Errorf("Error while starting api server, exiting: %v", err)
	}

	// start clc runner server
	// only start when the cluster agent is enabled and a cluster check runner host is enabled
	if pkgconfig.Datadog.GetBool("cluster_agent.enabled") && pkgconfig.Datadog.GetBool("clc_runner_enabled") {
		if err = clcrunnerapi.StartCLCRunnerServer(map[string]http.Handler{
			"/telemetry": telemetryHandler,
		}); err != nil {
			return log.Errorf("Error while starting clc runner api server, exiting: %v", err)
		}
	}

	// Create the Leader election engine without initializing it
	if pkgconfig.Datadog.GetBool("leader_election") {
		leaderelection.CreateGlobalLeaderEngine(ctx)
	}

	// start the GUI server
	guiPort := pkgconfig.Datadog.GetString("GUI_port")
	if guiPort == "-1" {
		log.Infof("GUI server port -1 specified: not starting the GUI.")
	} else if err = gui.StartGUIServer(guiPort, flare, invAgent); err != nil {
		log.Errorf("Error while starting GUI: %v", err)
	}

	// Setup stats telemetry handler
	if sender, err := demultiplexer.GetDefaultSender(); err == nil {
		// TODO: to be removed when default telemetry is enabled.
		pkgTelemetry.RegisterStatsSender(sender)
	}

	// Start SNMP trap server
	if traps.IsEnabled(pkgconfig.Datadog) {
		err = traps.StartServer(hostnameDetected, demultiplexer, pkgconfig.Datadog, log)
		if err != nil {
			log.Errorf("Failed to start snmp-traps server: %s", err)
		}
	}

	// Append version and timestamp to version history log file if this Agent is different than the last run version
	installinfo.LogVersionHistory()

	// Set up check collector
	common.AC.AddScheduler("check", collector.InitCheckScheduler(common.Coll, demultiplexer), true)
	common.Coll.Start()

	demultiplexer.AddAgentStartupTelemetry(version.AgentVersion)

	// start dogstatsd
	if pkgconfig.Datadog.GetBool("use_dogstatsd") {
		global.DSD = server
		err := server.Start(demultiplexer)
		if err != nil {
			log.Errorf("Could not start dogstatsd: %s", err)
		} else {
			log.Debugf("dogstatsd started")
		}
	}

	// load and run all configs in AD
	common.AC.LoadAndRun(ctx)

	// check for common misconfigurations and report them to log
	misconfig.ToLog(misconfig.CoreAgent)

	// setup the metadata collector
	common.MetadataScheduler = pkgMetadata.NewScheduler(demultiplexer)
	if err := pkgMetadata.SetupMetadataCollection(common.MetadataScheduler, pkgMetadata.AllDefaultCollectors); err != nil {
		return err
	}

	if err := pkgMetadata.SetupInventories(common.MetadataScheduler, common.Coll); err != nil {
		return err
	}

	// start dependent services
	go startDependentServices()

	if err := otelcollector.Start(); err != nil {
		return err
	}
	// TODO: (components) remove this once migrating the status package to components
	otlpStatus.SetOtelCollector(otelcollector)

	return nil
}

// StopAgentWithDefaults is a temporary way for other packages to use stopAgent.
func StopAgentWithDefaults(server dogstatsdServer.Component, demultiplexer demultiplexer.Component, agentAPI internalAPI.Component) {
	stopAgent(&cliParams{GlobalParams: &command.GlobalParams{}}, server, demultiplexer, agentAPI)
}

// stopAgent Tears down the agent process
func stopAgent(cliParams *cliParams, server dogstatsdServer.Component, demultiplexer demultiplexer.Component, agentAPI internalAPI.Component) {
	// retrieve the agent health before stopping the components
	// GetReadyNonBlocking has a 100ms timeout to avoid blocking
	health, err := health.GetReadyNonBlocking()
	if err != nil {
		pkglog.Warnf("Agent health unknown: %s", err)
	} else if len(health.Unhealthy) > 0 {
		pkglog.Warnf("Some components were unhealthy: %v", health.Unhealthy)
	}

	if common.ExpvarServer != nil {
		if err := common.ExpvarServer.Shutdown(context.Background()); err != nil {
			pkglog.Errorf("Error shutting down expvar server: %v", err)
		}
	}
	server.Stop()
	if common.AC != nil {
		common.AC.Stop()
	}
	if common.MetadataScheduler != nil {
		common.MetadataScheduler.Stop()
	}
	traps.StopServer()
	agentAPI.StopServer()
	clcrunnerapi.StopCLCRunnerServer()
	jmx.StopJmxfetch()

	if demultiplexer != nil {
		demultiplexer.Stop(true)
	}

	gui.StopGUIServer()
	profiler.Stop()

	os.Remove(cliParams.pidfilePath)

	// gracefully shut down any component
	_, cancel := pkgcommon.GetMainCtxCancel()
	cancel()

	pkglog.Info("See ya!")
	pkglog.Flush()
}<|MERGE_RESOLUTION|>--- conflicted
+++ resolved
@@ -268,11 +268,8 @@
 		hostMetadata,
 		invAgent,
 		invHost,
-<<<<<<< HEAD
+		secretResolver,
 		agentAPI,
-=======
-		secretResolver,
->>>>>>> 16c849ad
 	); err != nil {
 		return err
 	}
@@ -384,11 +381,8 @@
 	hostMetadata host.Component,
 	invAgent inventoryagent.Component,
 	invHost inventoryhost.Component,
-<<<<<<< HEAD
+	secretResolver secrets.Component,
 	agentAPI internalAPI.Component,
-=======
-	secretResolver secrets.Component,
->>>>>>> 16c849ad
 ) error {
 
 	var err error
