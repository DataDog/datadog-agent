--- conflicted
+++ resolved
@@ -525,11 +525,7 @@
 	}
 
 	// start the cmd HTTP server
-<<<<<<< HEAD
-	if err = api.StartServers(
-=======
 	if err = agentAPI.StartServer(
->>>>>>> c58efaee
 		configService,
 		flare,
 		server,
@@ -661,11 +657,7 @@
 		common.MetadataScheduler.Stop()
 	}
 	traps.StopServer()
-<<<<<<< HEAD
-	api.StopServers()
-=======
 	agentAPI.StopServer()
->>>>>>> c58efaee
 	clcrunnerapi.StopCLCRunnerServer()
 	jmx.StopJmxfetch()
 
