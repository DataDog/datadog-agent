--- conflicted
+++ resolved
@@ -450,11 +450,8 @@
 			}
 		}),
 		settingsimpl.Module(),
-<<<<<<< HEAD
 		networkpath.Bundle(),
-=======
 		agenttelemetryimpl.Module(),
->>>>>>> ccf288b8
 	)
 }
 
