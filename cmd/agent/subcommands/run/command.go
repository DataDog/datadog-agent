--- conflicted
+++ resolved
@@ -421,8 +421,6 @@
 		rcserviceimpl.Module(),
 		rcservicemrfimpl.Module(),
 		remoteconfig.Bundle(),
-		installerexecfx.Module(),
-		ssistatusfx.Module(),
 		daemoncheckerfx.Module(),
 		fleetfx.Module(),
 		dualTaggerfx.Module(common.DualTaggerParams()),
@@ -512,10 +510,7 @@
 		metricscompressorfx.Module(),
 		diagnosefx.Module(),
 		ipcfx.ModuleReadWrite(),
-<<<<<<< HEAD
-=======
 		ssistatusfx.Module(),
->>>>>>> 21b33248
 	)
 }
 
