--- conflicted
+++ resolved
@@ -395,11 +395,8 @@
 		netflow.Bundle(),
 		snmptraps.Bundle(),
 		collectorimpl.Module(),
-<<<<<<< HEAD
+		process.Bundle(),
 		agenttelemetryimpl.Module(),
-=======
-		process.Bundle(),
->>>>>>> af00e793
 	)
 }
 
