// Unless explicitly stated otherwise all files in this repository are licensed
// under the Apache License Version 2.0.
// This product includes software developed at Datadog (https://www.datadoghq.com/).
// Copyright 2016-present Datadog, Inc.

// Package run implements 'agent run' (and deprecated 'agent start').
package run

import (
	"context"
	_ "expvar" // Blank import used because this isn't directly used in this file
	"fmt"
	"net/http"
	_ "net/http/pprof" // Blank import used because this isn't directly used in this file
	"os"
	"os/signal"
	"runtime"
	"syscall"
	"time"

	"github.com/spf13/cobra"
	"go.uber.org/fx"
	"gopkg.in/DataDog/dd-trace-go.v1/profiler"

	"github.com/DataDog/datadog-agent/cmd/agent/command"
	"github.com/DataDog/datadog-agent/cmd/agent/common"
	"github.com/DataDog/datadog-agent/cmd/agent/common/misconfig"
	"github.com/DataDog/datadog-agent/cmd/agent/common/path"
	"github.com/DataDog/datadog-agent/cmd/agent/common/signals"
	"github.com/DataDog/datadog-agent/cmd/agent/subcommands/run/internal/clcrunnerapi"
	internalsettings "github.com/DataDog/datadog-agent/cmd/agent/subcommands/run/internal/settings"

	// checks implemented as components

	// core components
	"github.com/DataDog/datadog-agent/comp/agent/autoexit"
	"github.com/DataDog/datadog-agent/comp/agent/expvarserver"
	"github.com/DataDog/datadog-agent/comp/agent/jmxlogger"
	"github.com/DataDog/datadog-agent/comp/agent/jmxlogger/jmxloggerimpl"
	"github.com/DataDog/datadog-agent/comp/aggregator/demultiplexer"
	"github.com/DataDog/datadog-agent/comp/aggregator/demultiplexer/demultiplexerimpl"
	internalAPI "github.com/DataDog/datadog-agent/comp/api/api"
	"github.com/DataDog/datadog-agent/comp/api/api/apiimpl"
	authtokenimpl "github.com/DataDog/datadog-agent/comp/api/authtoken/createandfetchimpl"
	"github.com/DataDog/datadog-agent/comp/collector/collector"
	"github.com/DataDog/datadog-agent/comp/collector/collector/collectorimpl"
	"github.com/DataDog/datadog-agent/comp/core"
	"github.com/DataDog/datadog-agent/comp/core/autodiscovery"
	"github.com/DataDog/datadog-agent/comp/core/autodiscovery/autodiscoveryimpl"
	"github.com/DataDog/datadog-agent/comp/core/autodiscovery/providers"
	"github.com/DataDog/datadog-agent/comp/core/config"
	"github.com/DataDog/datadog-agent/comp/core/flare"
	"github.com/DataDog/datadog-agent/comp/core/gui/guiimpl"
	"github.com/DataDog/datadog-agent/comp/core/log"
	"github.com/DataDog/datadog-agent/comp/core/log/logimpl"
	"github.com/DataDog/datadog-agent/comp/core/pid"
	"github.com/DataDog/datadog-agent/comp/core/pid/pidimpl"
	"github.com/DataDog/datadog-agent/comp/process"
	"github.com/DataDog/datadog-agent/comp/serializer/compression/compressionimpl"

	"github.com/DataDog/datadog-agent/comp/agent"
	"github.com/DataDog/datadog-agent/comp/agent/cloudfoundrycontainer"
	"github.com/DataDog/datadog-agent/comp/agent/metadatascheduler"
	"github.com/DataDog/datadog-agent/comp/core/healthprobe"
	"github.com/DataDog/datadog-agent/comp/core/healthprobe/healthprobeimpl"
	"github.com/DataDog/datadog-agent/comp/core/secrets"
	"github.com/DataDog/datadog-agent/comp/core/settings"
	"github.com/DataDog/datadog-agent/comp/core/settings/settingsimpl"
	"github.com/DataDog/datadog-agent/comp/core/status"
	"github.com/DataDog/datadog-agent/comp/core/status/statusimpl"
	"github.com/DataDog/datadog-agent/comp/core/sysprobeconfig"
	"github.com/DataDog/datadog-agent/comp/core/sysprobeconfig/sysprobeconfigimpl"
	"github.com/DataDog/datadog-agent/comp/core/tagger"
	"github.com/DataDog/datadog-agent/comp/core/telemetry"
	"github.com/DataDog/datadog-agent/comp/core/workloadmeta"
	"github.com/DataDog/datadog-agent/comp/core/workloadmeta/collectors"
	"github.com/DataDog/datadog-agent/comp/core/workloadmeta/defaults"
	"github.com/DataDog/datadog-agent/comp/dogstatsd"
	"github.com/DataDog/datadog-agent/comp/dogstatsd/replay"
	dogstatsdServer "github.com/DataDog/datadog-agent/comp/dogstatsd/server"
	dogstatsddebug "github.com/DataDog/datadog-agent/comp/dogstatsd/serverDebug"
	dogstatsdStatusimpl "github.com/DataDog/datadog-agent/comp/dogstatsd/status/statusimpl"
	"github.com/DataDog/datadog-agent/comp/forwarder"
	"github.com/DataDog/datadog-agent/comp/forwarder/defaultforwarder"
	"github.com/DataDog/datadog-agent/comp/forwarder/eventplatform/eventplatformimpl"
	"github.com/DataDog/datadog-agent/comp/forwarder/eventplatformreceiver/eventplatformreceiverimpl"
	orchestratorForwarderImpl "github.com/DataDog/datadog-agent/comp/forwarder/orchestrator/orchestratorimpl"
	langDetectionCl "github.com/DataDog/datadog-agent/comp/languagedetection/client"
	langDetectionClimpl "github.com/DataDog/datadog-agent/comp/languagedetection/client/clientimpl"
	"github.com/DataDog/datadog-agent/comp/logs"
	"github.com/DataDog/datadog-agent/comp/logs/adscheduler/adschedulerimpl"
	logsAgent "github.com/DataDog/datadog-agent/comp/logs/agent"
	"github.com/DataDog/datadog-agent/comp/metadata"
	"github.com/DataDog/datadog-agent/comp/metadata/host"
	"github.com/DataDog/datadog-agent/comp/metadata/inventoryagent"
	"github.com/DataDog/datadog-agent/comp/metadata/inventorychecks"
	"github.com/DataDog/datadog-agent/comp/metadata/inventoryhost"
	"github.com/DataDog/datadog-agent/comp/metadata/packagesigning"
	"github.com/DataDog/datadog-agent/comp/metadata/runner"
	"github.com/DataDog/datadog-agent/comp/ndmtmp"
	"github.com/DataDog/datadog-agent/comp/netflow"
	netflowServer "github.com/DataDog/datadog-agent/comp/netflow/server"
	"github.com/DataDog/datadog-agent/comp/otelcol"
	otelcollector "github.com/DataDog/datadog-agent/comp/otelcol/collector"
	processAgent "github.com/DataDog/datadog-agent/comp/process/agent"
	processagentStatusImpl "github.com/DataDog/datadog-agent/comp/process/status/statusimpl"
	remoteconfig "github.com/DataDog/datadog-agent/comp/remote-config"
	"github.com/DataDog/datadog-agent/comp/remote-config/rcclient"
	"github.com/DataDog/datadog-agent/comp/remote-config/rcservice/rcserviceimpl"
	"github.com/DataDog/datadog-agent/comp/remote-config/rcserviceha/rcservicehaimpl"
	"github.com/DataDog/datadog-agent/comp/remote-config/rctelemetryreporter/rctelemetryreporterimpl"
	"github.com/DataDog/datadog-agent/comp/snmptraps"
	snmptrapsServer "github.com/DataDog/datadog-agent/comp/snmptraps/server"
	traceagentStatusImpl "github.com/DataDog/datadog-agent/comp/trace/status/statusimpl"
	pkgcollector "github.com/DataDog/datadog-agent/pkg/collector"
	"github.com/DataDog/datadog-agent/pkg/collector/check"
	"github.com/DataDog/datadog-agent/pkg/collector/corechecks/net"
	"github.com/DataDog/datadog-agent/pkg/collector/python"
	"github.com/DataDog/datadog-agent/pkg/commonchecks"
	pkgconfig "github.com/DataDog/datadog-agent/pkg/config"
	"github.com/DataDog/datadog-agent/pkg/config/remote/data"
	commonsettings "github.com/DataDog/datadog-agent/pkg/config/settings"
	"github.com/DataDog/datadog-agent/pkg/jmxfetch"
	"github.com/DataDog/datadog-agent/pkg/serializer"
	clusteragentStatus "github.com/DataDog/datadog-agent/pkg/status/clusteragent"
	endpointsStatus "github.com/DataDog/datadog-agent/pkg/status/endpoints"
	"github.com/DataDog/datadog-agent/pkg/status/health"
	httpproxyStatus "github.com/DataDog/datadog-agent/pkg/status/httpproxy"
	jmxStatus "github.com/DataDog/datadog-agent/pkg/status/jmx"
	systemprobeStatus "github.com/DataDog/datadog-agent/pkg/status/systemprobe"
	pkgTelemetry "github.com/DataDog/datadog-agent/pkg/telemetry"
	"github.com/DataDog/datadog-agent/pkg/util"
	pkgcommon "github.com/DataDog/datadog-agent/pkg/util/common"
	"github.com/DataDog/datadog-agent/pkg/util/flavor"
	"github.com/DataDog/datadog-agent/pkg/util/fxutil"
	"github.com/DataDog/datadog-agent/pkg/util/hostname"
	"github.com/DataDog/datadog-agent/pkg/util/installinfo"
	"github.com/DataDog/datadog-agent/pkg/util/kubernetes/apiserver/leaderelection"
	pkglog "github.com/DataDog/datadog-agent/pkg/util/log"
	"github.com/DataDog/datadog-agent/pkg/util/optional"
	"github.com/DataDog/datadog-agent/pkg/version"

	// runtime init routines
	ddruntime "github.com/DataDog/datadog-agent/pkg/runtime"

	// register metadata providers
	_ "github.com/DataDog/datadog-agent/pkg/collector/metadata"
)

type cliParams struct {
	*command.GlobalParams

	// pidfilePath contains the value of the --pidfile flag.
	pidfilePath string
}

// Commands returns a slice of subcommands for the 'agent' command.
func Commands(globalParams *command.GlobalParams) []*cobra.Command {
	cliParams := &cliParams{
		GlobalParams: globalParams,
	}
	runE := func(*cobra.Command, []string) error {
		// TODO: once the agent is represented as a component, and not a function (run),
		// this will use `fxutil.Run` instead of `fxutil.OneShot`.
		return fxutil.OneShot(run,
			fx.Supply(core.BundleParams{
				ConfigParams:         config.NewAgentParams(globalParams.ConfFilePath),
				SecretParams:         secrets.NewEnabledParams(),
				SysprobeConfigParams: sysprobeconfigimpl.NewParams(sysprobeconfigimpl.WithSysProbeConfFilePath(globalParams.SysProbeConfFilePath)),
				LogParams:            logimpl.ForDaemon(command.LoggerName, "log_file", path.DefaultLogFile),
			}),
			fx.Supply(pidimpl.NewParams(cliParams.pidfilePath)),
			getSharedFxOption(),
			getPlatformModules(),
		)
	}

	runCmd := &cobra.Command{
		Use:   "run",
		Short: "Run the Agent",
		Long:  `Runs the agent in the foreground`,
		RunE:  runE,
	}
	runCmd.Flags().StringVarP(&cliParams.pidfilePath, "pidfile", "p", "", "path to the pidfile")

	startCmd := &cobra.Command{
		Use:        "start",
		Deprecated: "Use \"run\" instead to start the Agent",
		RunE:       runE,
	}
	startCmd.Flags().StringVarP(&cliParams.pidfilePath, "pidfile", "p", "", "path to the pidfile")

	return []*cobra.Command{startCmd, runCmd}
}

// run starts the main loop.
//
// This is exported because it also used from the deprecated `agent start` command.
func run(log log.Component,
	_ config.Component,
	flare flare.Component,
	telemetry telemetry.Component,
	sysprobeconfig sysprobeconfig.Component,
	server dogstatsdServer.Component,
	_ replay.Component,
	forwarder defaultforwarder.Component,
	wmeta workloadmeta.Component,
	taggerComp tagger.Component,
	ac autodiscovery.Component,
	rcclient rcclient.Component,
	_ runner.Component,
	demultiplexer demultiplexer.Component,
	sharedSerializer serializer.MetricSerializer,
	logsAgent optional.Option[logsAgent.Component],
	processAgent processAgent.Component,
	otelcollector otelcollector.Component,
	_ host.Component,
	_ inventoryagent.Component,
	_ inventoryhost.Component,
	_ secrets.Component,
	invChecks inventorychecks.Component,
	_ netflowServer.Component,
	_ snmptrapsServer.Component,
	_ langDetectionCl.Component,
	agentAPI internalAPI.Component,
	_ packagesigning.Component,
	statusComponent status.Component,
	collector collector.Component,
	cloudfoundrycontainer cloudfoundrycontainer.Component,
	_ expvarserver.Component,
	_ pid.Component,
	metadatascheduler metadatascheduler.Component,
	jmxlogger jmxlogger.Component,
	_ healthprobe.Component,
	_ autoexit.Component,
	settings settings.Component,
) error {
	defer func() {
		stopAgent(agentAPI)
	}()

	// prepare go runtime
	ddruntime.SetMaxProcs()

	// Setup a channel to catch OS signals
	signalCh := make(chan os.Signal, 1)
	signal.Notify(signalCh, os.Interrupt, syscall.SIGTERM)

	// Make a channel to exit the function
	stopCh := make(chan error)

	go func() {
		// Set up the signals async so we can Start the agent
		select {
		case <-signals.Stopper:
			log.Info("Received stop command, shutting down...")
			stopCh <- nil
		case <-signals.ErrorStopper:
			_ = log.Critical("The Agent has encountered an error, shutting down...")
			stopCh <- fmt.Errorf("shutting down because of an error")
		case sig := <-signalCh:
			log.Infof("Received signal '%s', shutting down...", sig)
			stopCh <- nil
		}
	}()

	// By default systemd redirects the stdout to journald. When journald is stopped or crashes we receive a SIGPIPE signal.
	// Go ignores SIGPIPE signals unless it is when stdout or stdout is closed, in this case the agent is stopped.
	// We never want the agent to stop upon receiving SIGPIPE, so we intercept the SIGPIPE signals and just discard them.
	sigpipeCh := make(chan os.Signal, 1)
	signal.Notify(sigpipeCh, syscall.SIGPIPE)
	go func() {
		//nolint:revive
		for range sigpipeCh {
			// do nothing
		}
	}()

	if err := startAgent(
		log,
		flare,
		telemetry,
		sysprobeconfig,
		server,
		wmeta,
		taggerComp,
		ac,
		rcclient,
		logsAgent,
		processAgent,
		forwarder,
		sharedSerializer,
		otelcollector,
		demultiplexer,
		agentAPI,
		invChecks,
		statusComponent,
		collector,
		cloudfoundrycontainer,
		metadatascheduler,
		jmxlogger,
		settings,
	); err != nil {
		return err
	}

	return <-stopCh
}

func getSharedFxOption() fx.Option {
	return fx.Options(
		fx.Supply(flare.NewParams(
			path.GetDistPath(),
			path.PyChecksPath,
			path.DefaultLogFile,
			path.DefaultJmxLogFile,
			path.DefaultDogstatsDLogFile,
		)),
		flare.Module(),
		core.Bundle(),
		fx.Supply(dogstatsdServer.Params{
			Serverless: false,
		}),
		forwarder.Bundle(),
		fx.Provide(func(config config.Component, log log.Component) defaultforwarder.Params {
			params := defaultforwarder.NewParams(config, log)
			// Enable core agent specific features like persistence-to-disk
			params.Options.EnabledFeatures = defaultforwarder.SetFeature(params.Options.EnabledFeatures, defaultforwarder.CoreFeatures)
			return params
		}),

		// workloadmeta setup
		collectors.GetCatalog(),
		fx.Provide(defaults.DefaultParams),
		workloadmeta.Module(),
		fx.Supply(
			status.Params{
				PythonVersionGetFunc: python.GetPythonVersion,
			},
			status.NewHeaderInformationProvider(net.Provider{}),
			status.NewInformationProvider(jmxStatus.Provider{}),
			status.NewInformationProvider(endpointsStatus.Provider{}),
		),
		fx.Provide(func(config config.Component) status.InformationProvider {
			return status.NewInformationProvider(clusteragentStatus.GetProvider(config))
		}),
		fx.Provide(func(sysprobeconfig sysprobeconfig.Component) status.InformationProvider {
			return status.NewInformationProvider(systemprobeStatus.GetProvider(sysprobeconfig))
		}),
		fx.Provide(func(config config.Component) status.InformationProvider {
			return status.NewInformationProvider(httpproxyStatus.GetProvider(config))
		}),
		fx.Supply(
			rcclient.Params{
				AgentName:    "core-agent",
				AgentVersion: version.AgentVersion,
			},
		),
		traceagentStatusImpl.Module(),
		processagentStatusImpl.Module(),
		dogstatsdStatusimpl.Module(),
		statusimpl.Module(),
		authtokenimpl.Module(),
		apiimpl.Module(),
		compressionimpl.Module(),
		demultiplexerimpl.Module(),
		dogstatsd.Bundle(),
		otelcol.Bundle(),
		rctelemetryreporterimpl.Module(),
		rcserviceimpl.Module(),
		rcservicehaimpl.Module(),
		remoteconfig.Bundle(),
		fx.Provide(tagger.NewTaggerParamsForCoreAgent),
		tagger.Module(),
		autodiscoveryimpl.Module(),
		fx.Provide(func(ac autodiscovery.Component) optional.Option[autodiscovery.Component] {
			return optional.NewOption[autodiscovery.Component](ac)
		}),

		// TODO: (components) - some parts of the agent (such as the logs agent) implicitly depend on the global state
		// set up by LoadComponents. In order for components to use lifecycle hooks that also depend on this global state, we
		// have to ensure this code gets run first. Once the common package is made into a component, this can be removed.
		//
		// Workloadmeta component needs to be initialized before this hook is executed, and thus is included
		// in the function args to order the execution. This pattern might be worth revising because it is
		// error prone.
		fx.Invoke(func(lc fx.Lifecycle, wmeta workloadmeta.Component, _ tagger.Component, ac autodiscovery.Component, secretResolver secrets.Component) {
			lc.Append(fx.Hook{
				OnStart: func(_ context.Context) error {
					//  setup the AutoConfig instance
					common.LoadComponents(secretResolver, wmeta, ac, pkgconfig.Datadog.GetString("confd_path"))
					return nil
				},
			})
		}),
		logs.Bundle(),
		langDetectionClimpl.Module(),
		metadata.Bundle(),
		// injecting the aggregator demultiplexer to FX until we migrate it to a proper component. This allows
		// other already migrated components to request it.
		fx.Provide(func(config config.Component) demultiplexerimpl.Params {
			params := demultiplexerimpl.NewDefaultParams()
			params.EnableNoAggregationPipeline = config.GetBool("dogstatsd_no_aggregation_pipeline")
			return params
		}),
		orchestratorForwarderImpl.Module(),
		fx.Supply(orchestratorForwarderImpl.NewDefaultParams()),
		eventplatformimpl.Module(),
		fx.Supply(eventplatformimpl.NewDefaultParams()),
		eventplatformreceiverimpl.Module(),

		// injecting the shared Serializer to FX until we migrate it to a proper component. This allows other
		// already migrated components to request it.
		fx.Provide(func(demuxInstance demultiplexer.Component) serializer.MetricSerializer {
			return demuxInstance.Serializer()
		}),
		ndmtmp.Bundle(),
		netflow.Bundle(),
		snmptraps.Bundle(),
		collectorimpl.Module(),
		process.Bundle(),
		guiimpl.Module(),
		agent.Bundle(),
		fx.Supply(jmxloggerimpl.NewDefaultParams()),
		fx.Provide(func(config config.Component) healthprobe.Options {
			return healthprobe.Options{
				Port:           config.GetInt("health_port"),
				LogsGoroutines: config.GetBool("log_all_goroutines_when_unhealthy"),
			}
		}),
		healthprobeimpl.Module(),
		adschedulerimpl.Module(),
		fx.Provide(func(serverDebug dogstatsddebug.Component) settings.Settings {
			return settings.Settings{
				"log_level":                      commonsettings.NewLogLevelRuntimeSetting(),
				"runtime_mutex_profile_fraction": commonsettings.NewRuntimeMutexProfileFraction(),
				"runtime_block_profile_rate":     commonsettings.NewRuntimeBlockProfileRate(),
				"dogstatsd_stats":                internalsettings.NewDsdStatsRuntimeSetting(serverDebug),
				"dogstatsd_capture_duration":     internalsettings.NewDsdCaptureDurationRuntimeSetting("dogstatsd_capture_duration"),
				"log_payloads":                   commonsettings.NewLogPayloadsRuntimeSetting(),
				"internal_profiling_goroutines":  commonsettings.NewProfilingGoroutines(),
				"ha.enabled":                     internalsettings.NewHighAvailabilityRuntimeSetting("ha.enabled", "Enable/disable High Availability support."),
				"ha.failover":                    internalsettings.NewHighAvailabilityRuntimeSetting("ha.failover", "Enable/disable redirection of telemetry data to failover region."),
				"internal_profiling":             commonsettings.NewProfilingRuntimeSetting("internal_profiling", "datadog-agent"),
			}
		}),
		settingsimpl.Module(),
	)
}

// startAgent Initializes the agent process
func startAgent(
	log log.Component,
	_ flare.Component,
	telemetry telemetry.Component,
	_ sysprobeconfig.Component,
	server dogstatsdServer.Component,
	wmeta workloadmeta.Component,
	taggerComp tagger.Component,
	ac autodiscovery.Component,
	rcclient rcclient.Component,
	logsAgent optional.Option[logsAgent.Component],
	_ processAgent.Component,
	_ defaultforwarder.Component,
	_ serializer.MetricSerializer,
	otelcollector otelcollector.Component,
	demultiplexer demultiplexer.Component,
	agentAPI internalAPI.Component,
	invChecks inventorychecks.Component,
	_ status.Component,
	collector collector.Component,
	_ cloudfoundrycontainer.Component,
	_ metadatascheduler.Component,
	jmxLogger jmxlogger.Component,
	settings settings.Component,
) error {

	var err error

	if flavor.GetFlavor() == flavor.IotAgent {
		log.Infof("Starting Datadog IoT Agent v%v", version.AgentVersion)
	} else {
		log.Infof("Starting Datadog Agent v%v", version.AgentVersion)
	}

	if err := util.SetupCoreDump(pkgconfig.Datadog); err != nil {
		log.Warnf("Can't setup core dumps: %v, core dumps might not be available after a crash", err)
	}

	if v := pkgconfig.Datadog.GetBool("internal_profiling.capture_all_allocations"); v {
		runtime.MemProfileRate = 1
		log.Infof("MemProfileRate set to 1, capturing every single memory allocation!")
	}

	// Setup Internal Profiling
	common.SetupInternalProfiling(settings, pkgconfig.Datadog, "")

	// Setup expvar server
	telemetryHandler := telemetry.Handler()

	http.Handle("/telemetry", telemetryHandler)

	ctx, _ := pkgcommon.GetMainCtxCancel()

	hostnameDetected, err := hostname.Get(context.TODO())
	if err != nil {
		return log.Errorf("Error while getting hostname, exiting: %v", err)
	}
	log.Infof("Hostname is: %s", hostnameDetected)

	// start remote configuration management
	if pkgconfig.IsRemoteConfigEnabled(pkgconfig.Datadog) {
		// Subscribe to `AGENT_TASK` product
		rcclient.SubscribeAgentTask()

		// Subscribe to `APM_TRACING` product
		rcclient.SubscribeApmTracing()

		if pkgconfig.Datadog.GetBool("remote_configuration.agent_integrations.enabled") {
			// Spin up the config provider to schedule integrations through remote-config
			rcProvider := providers.NewRemoteConfigProvider()
			rcclient.Subscribe(data.ProductAgentIntegrations, rcProvider.IntegrationScheduleCallback)
			// LoadAndRun is called later on
			ac.AddConfigProvider(rcProvider, true, 10*time.Second)
		}
	}

<<<<<<< HEAD
	if logsAgent, ok := logsAgent.Get(); ok {
		// TODO: (components) - once adScheduler is a component, inject it into the logs agent.
		logsAgent.AddScheduler(adScheduler.New(ac))
=======
	// start the cloudfoundry container tagger
	if pkgconfig.IsFeaturePresent(pkgconfig.CloudFoundry) && !pkgconfig.Datadog.GetBool("cloud_foundry_buildpack") {
		containerTagger, err := containertagger.NewContainerTagger(wmeta)
		if err != nil {
			log.Errorf("Failed to create Cloud Foundry container tagger: %v", err)
		} else {
			containerTagger.Start(ctx)
		}
>>>>>>> ddd33817
	}

	// start the cmd HTTP server
	if err = agentAPI.StartServer(
		wmeta,
		taggerComp,
		ac,
		logsAgent,
		demultiplexer,
		optional.NewOption(collector),
	); err != nil {
		return log.Errorf("Error while starting api server, exiting: %v", err)
	}

	// start clc runner server
	// only start when the cluster agent is enabled and a cluster check runner host is enabled
	if pkgconfig.Datadog.GetBool("cluster_agent.enabled") && pkgconfig.Datadog.GetBool("clc_runner_enabled") {
		if err = clcrunnerapi.StartCLCRunnerServer(map[string]http.Handler{
			"/telemetry": telemetryHandler,
		}, ac); err != nil {
			return log.Errorf("Error while starting clc runner api server, exiting: %v", err)
		}
	}

	// Create the Leader election engine without initializing it
	if pkgconfig.Datadog.GetBool("leader_election") {
		leaderelection.CreateGlobalLeaderEngine(ctx)
	}

	// Setup stats telemetry handler
	if sender, err := demultiplexer.GetDefaultSender(); err == nil {
		// TODO: to be removed when default telemetry is enabled.
		pkgTelemetry.RegisterStatsSender(sender)
	}

	// Append version and timestamp to version history log file if this Agent is different than the last run version
	installinfo.LogVersionHistory()

	// TODO: (components) - Until the checks are components we set there context so they can depends on components.
	check.InitializeInventoryChecksContext(invChecks)

	// Init JMX runner and inject dogstatsd component
	jmxfetch.InitRunner(server, jmxLogger)
	jmxfetch.RegisterWith(ac)

	// Set up check collector
	commonchecks.RegisterChecks(wmeta)
	ac.AddScheduler("check", pkgcollector.InitCheckScheduler(optional.NewOption(collector), demultiplexer), true)

	demultiplexer.AddAgentStartupTelemetry(version.AgentVersion)

	// load and run all configs in AD
	ac.LoadAndRun(ctx)

	// check for common misconfigurations and report them to log
	misconfig.ToLog(misconfig.CoreAgent)

	// start dependent services
	go startDependentServices()

	return otelcollector.Start()
}

// StopAgentWithDefaults is a temporary way for other packages to use stopAgent.
func StopAgentWithDefaults(agentAPI internalAPI.Component) {
	stopAgent(agentAPI)
}

// stopAgent Tears down the agent process
func stopAgent(agentAPI internalAPI.Component) {
	// retrieve the agent health before stopping the components
	// GetReadyNonBlocking has a 100ms timeout to avoid blocking
	health, err := health.GetReadyNonBlocking()
	if err != nil {
		pkglog.Warnf("Agent health unknown: %s", err)
	} else if len(health.Unhealthy) > 0 {
		pkglog.Warnf("Some components were unhealthy: %v", health.Unhealthy)
	}

	agentAPI.StopServer()
	clcrunnerapi.StopCLCRunnerServer()
	jmxfetch.StopJmxfetch()

	profiler.Stop()

	// gracefully shut down any component
	_, cancel := pkgcommon.GetMainCtxCancel()
	cancel()

	pkglog.Info("See ya!")
	pkglog.Flush()
}<|MERGE_RESOLUTION|>--- conflicted
+++ resolved
@@ -525,22 +525,6 @@
 		}
 	}
 
-<<<<<<< HEAD
-	if logsAgent, ok := logsAgent.Get(); ok {
-		// TODO: (components) - once adScheduler is a component, inject it into the logs agent.
-		logsAgent.AddScheduler(adScheduler.New(ac))
-=======
-	// start the cloudfoundry container tagger
-	if pkgconfig.IsFeaturePresent(pkgconfig.CloudFoundry) && !pkgconfig.Datadog.GetBool("cloud_foundry_buildpack") {
-		containerTagger, err := containertagger.NewContainerTagger(wmeta)
-		if err != nil {
-			log.Errorf("Failed to create Cloud Foundry container tagger: %v", err)
-		} else {
-			containerTagger.Start(ctx)
-		}
->>>>>>> ddd33817
-	}
-
 	// start the cmd HTTP server
 	if err = agentAPI.StartServer(
 		wmeta,
