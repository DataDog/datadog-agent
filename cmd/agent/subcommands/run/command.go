// Unless explicitly stated otherwise all files in this repository are licensed
// under the Apache License Version 2.0.
// This product includes software developed at Datadog (https://www.datadoghq.com/).
// Copyright 2016-present Datadog, Inc.

// Package run implements 'agent run' (and deprecated 'agent start').
package run

import (
	"context"
	_ "expvar" // Blank import used because this isn't directly used in this file
	"fmt"
	"net/http"
	_ "net/http/pprof" // Blank import used because this isn't directly used in this file
	"os"
	"os/signal"
	"runtime"
	"syscall"
	"time"

	ddgostatsd "github.com/DataDog/datadog-go/v5/statsd"
	"github.com/spf13/cobra"
	"go.uber.org/fx"

	"gopkg.in/DataDog/dd-trace-go.v1/profiler"

	"github.com/DataDog/datadog-agent/cmd/agent/command"
	"github.com/DataDog/datadog-agent/cmd/agent/common"
	"github.com/DataDog/datadog-agent/cmd/agent/common/misconfig"
	"github.com/DataDog/datadog-agent/cmd/agent/common/signals"
	"github.com/DataDog/datadog-agent/cmd/agent/subcommands/run/internal/clcrunnerapi"
	internalsettings "github.com/DataDog/datadog-agent/cmd/agent/subcommands/run/internal/settings"
	agenttelemetry "github.com/DataDog/datadog-agent/comp/core/agenttelemetry/def"
	agenttelemetryfx "github.com/DataDog/datadog-agent/comp/core/agenttelemetry/fx"
	"github.com/DataDog/datadog-agent/comp/core/autodiscovery/providers/datastreams"
	ssistatusfx "github.com/DataDog/datadog-agent/comp/updater/ssistatus/fx"

	haagentfx "github.com/DataDog/datadog-agent/comp/haagent/fx"
	privateactionrunnerfx "github.com/DataDog/datadog-agent/comp/privateactionrunner/fx"
	snmpscanfx "github.com/DataDog/datadog-agent/comp/snmpscan/fx"
	"github.com/DataDog/datadog-agent/pkg/aggregator"
	"github.com/DataDog/datadog-agent/pkg/diagnose/connectivity"
	"github.com/DataDog/datadog-agent/pkg/diagnose/firewallscanner"
	"github.com/DataDog/datadog-agent/pkg/diagnose/ports"

	// checks implemented as components

	"github.com/DataDog/datadog-agent/comp/agent"
	// core components
	"github.com/DataDog/datadog-agent/comp/agent/autoexit"
	"github.com/DataDog/datadog-agent/comp/agent/cloudfoundrycontainer"
	"github.com/DataDog/datadog-agent/comp/agent/expvarserver"
	"github.com/DataDog/datadog-agent/comp/agent/jmxlogger"
	"github.com/DataDog/datadog-agent/comp/agent/jmxlogger/jmxloggerimpl"
	"github.com/DataDog/datadog-agent/comp/aggregator/demultiplexer"
	"github.com/DataDog/datadog-agent/comp/aggregator/demultiplexer/demultiplexerimpl"
	demultiplexerendpointfx "github.com/DataDog/datadog-agent/comp/aggregator/demultiplexerendpoint/fx"
	"github.com/DataDog/datadog-agent/comp/api/api/apiimpl"
	internalAPI "github.com/DataDog/datadog-agent/comp/api/api/def"
	commonendpoints "github.com/DataDog/datadog-agent/comp/api/commonendpoints/fx"
	grpcAgentfx "github.com/DataDog/datadog-agent/comp/api/grpcserver/fx-agent"
	"github.com/DataDog/datadog-agent/comp/collector/collector"
	"github.com/DataDog/datadog-agent/comp/collector/collector/collectorimpl"
	connectivitycheckerfx "github.com/DataDog/datadog-agent/comp/connectivitychecker/fx"
	"github.com/DataDog/datadog-agent/comp/core"
	"github.com/DataDog/datadog-agent/comp/core/autodiscovery"
	"github.com/DataDog/datadog-agent/comp/core/autodiscovery/autodiscoveryimpl"
	"github.com/DataDog/datadog-agent/comp/core/autodiscovery/providers"
	"github.com/DataDog/datadog-agent/comp/core/config"
	configstreamfx "github.com/DataDog/datadog-agent/comp/core/configstream/fx"
	diagnose "github.com/DataDog/datadog-agent/comp/core/diagnose/def"
	diagnosefx "github.com/DataDog/datadog-agent/comp/core/diagnose/fx"
	"github.com/DataDog/datadog-agent/comp/core/flare"
	flaretypes "github.com/DataDog/datadog-agent/comp/core/flare/types"
	"github.com/DataDog/datadog-agent/comp/core/gui"
	"github.com/DataDog/datadog-agent/comp/core/gui/guiimpl"
	healthplatformfx "github.com/DataDog/datadog-agent/comp/core/health-platform/fx"
	healthprobe "github.com/DataDog/datadog-agent/comp/core/healthprobe/def"
	healthprobefx "github.com/DataDog/datadog-agent/comp/core/healthprobe/fx"
	"github.com/DataDog/datadog-agent/comp/core/hostname/hostnameinterface"
	ipc "github.com/DataDog/datadog-agent/comp/core/ipc/def"
	ipcfx "github.com/DataDog/datadog-agent/comp/core/ipc/fx"
	log "github.com/DataDog/datadog-agent/comp/core/log/def"
	lsof "github.com/DataDog/datadog-agent/comp/core/lsof/fx"
	"github.com/DataDog/datadog-agent/comp/core/pid"
	"github.com/DataDog/datadog-agent/comp/core/pid/pidimpl"
	flareprofiler "github.com/DataDog/datadog-agent/comp/core/profiler/fx"
	remoteagentregistryfx "github.com/DataDog/datadog-agent/comp/core/remoteagentregistry/fx"
	secrets "github.com/DataDog/datadog-agent/comp/core/secrets/def"
	"github.com/DataDog/datadog-agent/comp/core/settings"
	"github.com/DataDog/datadog-agent/comp/core/settings/settingsimpl"
	"github.com/DataDog/datadog-agent/comp/core/status"
	"github.com/DataDog/datadog-agent/comp/core/status/statusimpl"
	"github.com/DataDog/datadog-agent/comp/core/sysprobeconfig"
	"github.com/DataDog/datadog-agent/comp/core/sysprobeconfig/sysprobeconfigimpl"
	tagger "github.com/DataDog/datadog-agent/comp/core/tagger/def"
	dualTaggerfx "github.com/DataDog/datadog-agent/comp/core/tagger/fx-dual"
	"github.com/DataDog/datadog-agent/comp/core/telemetry"
	workloadfilter "github.com/DataDog/datadog-agent/comp/core/workloadfilter/def"
	workloadfilterfx "github.com/DataDog/datadog-agent/comp/core/workloadfilter/fx"
	wmcatalog "github.com/DataDog/datadog-agent/comp/core/workloadmeta/collectors/catalog-core"
	workloadmeta "github.com/DataDog/datadog-agent/comp/core/workloadmeta/def"
	"github.com/DataDog/datadog-agent/comp/core/workloadmeta/defaults"
	workloadmetafx "github.com/DataDog/datadog-agent/comp/core/workloadmeta/fx"
	"github.com/DataDog/datadog-agent/comp/dogstatsd"
	replay "github.com/DataDog/datadog-agent/comp/dogstatsd/replay/def"
	dogstatsdServer "github.com/DataDog/datadog-agent/comp/dogstatsd/server"
	dogstatsddebug "github.com/DataDog/datadog-agent/comp/dogstatsd/serverDebug"
	"github.com/DataDog/datadog-agent/comp/dogstatsd/statsd"
	dogstatsdStatusimpl "github.com/DataDog/datadog-agent/comp/dogstatsd/status/statusimpl"
	fleetfx "github.com/DataDog/datadog-agent/comp/fleetstatus/fx"
	"github.com/DataDog/datadog-agent/comp/forwarder"
	"github.com/DataDog/datadog-agent/comp/forwarder/defaultforwarder"
	"github.com/DataDog/datadog-agent/comp/forwarder/eventplatform/eventplatformimpl"
	"github.com/DataDog/datadog-agent/comp/forwarder/eventplatformreceiver/eventplatformreceiverimpl"
	orchestratorForwarderImpl "github.com/DataDog/datadog-agent/comp/forwarder/orchestrator/orchestratorimpl"
	langDetectionCl "github.com/DataDog/datadog-agent/comp/languagedetection/client"
	langDetectionClimpl "github.com/DataDog/datadog-agent/comp/languagedetection/client/clientimpl"
	"github.com/DataDog/datadog-agent/comp/logs"
	"github.com/DataDog/datadog-agent/comp/logs/adscheduler/adschedulerimpl"
	logsAgent "github.com/DataDog/datadog-agent/comp/logs/agent"
	integrations "github.com/DataDog/datadog-agent/comp/logs/integrations/def"
	"github.com/DataDog/datadog-agent/comp/metadata"
	haagentmetadata "github.com/DataDog/datadog-agent/comp/metadata/haagent/def"
	"github.com/DataDog/datadog-agent/comp/metadata/host"
	"github.com/DataDog/datadog-agent/comp/metadata/inventoryagent"
	"github.com/DataDog/datadog-agent/comp/metadata/inventorychecks"
	"github.com/DataDog/datadog-agent/comp/metadata/inventoryhost"
	"github.com/DataDog/datadog-agent/comp/metadata/inventoryotel"
	"github.com/DataDog/datadog-agent/comp/metadata/packagesigning"
	"github.com/DataDog/datadog-agent/comp/metadata/runner"
	securityagentmetadata "github.com/DataDog/datadog-agent/comp/metadata/securityagent/def"
	systemprobemetadata "github.com/DataDog/datadog-agent/comp/metadata/systemprobe/def"
	"github.com/DataDog/datadog-agent/comp/ndmtmp"
	"github.com/DataDog/datadog-agent/comp/netflow"
	netflowServer "github.com/DataDog/datadog-agent/comp/netflow/server"
	"github.com/DataDog/datadog-agent/comp/networkpath"
	"github.com/DataDog/datadog-agent/comp/otelcol"
	otelcollector "github.com/DataDog/datadog-agent/comp/otelcol/collector/def"
	"github.com/DataDog/datadog-agent/comp/otelcol/logsagentpipeline"
	otelagentStatusfx "github.com/DataDog/datadog-agent/comp/otelcol/status/fx"
	"github.com/DataDog/datadog-agent/comp/process"
	processAgent "github.com/DataDog/datadog-agent/comp/process/agent"
	processagentStatusImpl "github.com/DataDog/datadog-agent/comp/process/status/statusimpl"
	rdnsquerierfx "github.com/DataDog/datadog-agent/comp/rdnsquerier/fx"
	remoteconfig "github.com/DataDog/datadog-agent/comp/remote-config"
	"github.com/DataDog/datadog-agent/comp/remote-config/rcclient"
	"github.com/DataDog/datadog-agent/comp/remote-config/rcservice/rcserviceimpl"
	"github.com/DataDog/datadog-agent/comp/remote-config/rcservicemrf/rcservicemrfimpl"
	"github.com/DataDog/datadog-agent/comp/remote-config/rctelemetryreporter/rctelemetryreporterimpl"
	metricscompressorfx "github.com/DataDog/datadog-agent/comp/serializer/metricscompression/fx"
	"github.com/DataDog/datadog-agent/comp/snmptraps"
	snmptrapsServer "github.com/DataDog/datadog-agent/comp/snmptraps/server"
	traceagentStatusImpl "github.com/DataDog/datadog-agent/comp/trace/status/statusimpl"
	daemoncheckerfx "github.com/DataDog/datadog-agent/comp/updater/daemonchecker/fx"
	pkgcollector "github.com/DataDog/datadog-agent/pkg/collector"
	"github.com/DataDog/datadog-agent/pkg/collector/check"
	"github.com/DataDog/datadog-agent/pkg/collector/corechecks/net"
	profileStatus "github.com/DataDog/datadog-agent/pkg/collector/corechecks/snmp/status"
	"github.com/DataDog/datadog-agent/pkg/collector/python"
	"github.com/DataDog/datadog-agent/pkg/commonchecks"
	"github.com/DataDog/datadog-agent/pkg/config/remote/data"
	commonsettings "github.com/DataDog/datadog-agent/pkg/config/settings"
	pkgconfigsetup "github.com/DataDog/datadog-agent/pkg/config/setup"
	"github.com/DataDog/datadog-agent/pkg/jmxfetch"
	proccontainers "github.com/DataDog/datadog-agent/pkg/process/util/containers"
	hostSbom "github.com/DataDog/datadog-agent/pkg/sbom/collectors/host"
	"github.com/DataDog/datadog-agent/pkg/serializer"
	clusteragentStatus "github.com/DataDog/datadog-agent/pkg/status/clusteragent"
	endpointsStatus "github.com/DataDog/datadog-agent/pkg/status/endpoints"
	"github.com/DataDog/datadog-agent/pkg/status/health"
	httpproxyStatus "github.com/DataDog/datadog-agent/pkg/status/httpproxy"
	jmxStatus "github.com/DataDog/datadog-agent/pkg/status/jmx"
	systemprobeStatus "github.com/DataDog/datadog-agent/pkg/status/systemprobe"
	pkgTelemetry "github.com/DataDog/datadog-agent/pkg/telemetry"
	pkgcommon "github.com/DataDog/datadog-agent/pkg/util/common"
	"github.com/DataDog/datadog-agent/pkg/util/coredump"
	"github.com/DataDog/datadog-agent/pkg/util/defaultpaths"
	"github.com/DataDog/datadog-agent/pkg/util/flavor"
	"github.com/DataDog/datadog-agent/pkg/util/fxutil"
	"github.com/DataDog/datadog-agent/pkg/util/fxutil/logging"
	"github.com/DataDog/datadog-agent/pkg/util/installinfo"
	"github.com/DataDog/datadog-agent/pkg/util/kubernetes/apiserver/leaderelection"
	pkglog "github.com/DataDog/datadog-agent/pkg/util/log"
	"github.com/DataDog/datadog-agent/pkg/util/option"
	"github.com/DataDog/datadog-agent/pkg/version"

	// runtime init routines
	ddruntime "github.com/DataDog/datadog-agent/pkg/runtime"
)

type cliParams struct {
	*command.GlobalParams

	// pidfilePath contains the value of the --pidfile flag.
	pidfilePath string
}

// Commands returns a slice of subcommands for the 'agent' command.
func Commands(globalParams *command.GlobalParams) []*cobra.Command {
	cliParams := &cliParams{
		GlobalParams: globalParams,
	}
	runE := func(*cobra.Command, []string) error {
		// TODO: once the agent is represented as a component, and not a function (run),
		// this will use `fxutil.Run` instead of `fxutil.OneShot`.
		return fxutil.OneShot(run,
			fx.Invoke(func(_ log.Component) {
				ddruntime.SetMaxProcs()
			}),
			fx.Supply(core.BundleParams{
				ConfigParams:         config.NewAgentParams(globalParams.ConfFilePath, config.WithExtraConfFiles(cliParams.ExtraConfFilePath), config.WithFleetPoliciesDirPath(cliParams.FleetPoliciesDirPath)),
				SecretParams:         secrets.NewEnabledParams(),
				SysprobeConfigParams: sysprobeconfigimpl.NewParams(sysprobeconfigimpl.WithSysProbeConfFilePath(globalParams.SysProbeConfFilePath), sysprobeconfigimpl.WithFleetPoliciesDirPath(cliParams.FleetPoliciesDirPath)),
				LogParams:            log.ForDaemon(command.LoggerName, "log_file", defaultpaths.LogFile),
			}),
			fx.Supply(pidimpl.NewParams(cliParams.pidfilePath)),
			logging.EnableFxLoggingOnDebug[log.Component](),
			getSharedFxOption(),
			getPlatformModules(),
		)
	}

	runCmd := &cobra.Command{
		Use:   "run",
		Short: "Run the Agent",
		Long:  `Runs the agent in the foreground`,
		RunE:  runE,
	}
	runCmd.Flags().StringVarP(&cliParams.pidfilePath, "pidfile", "p", "", "path to the pidfile")

	startCmd := &cobra.Command{
		Use:        "start",
		Deprecated: "Use \"run\" instead to start the Agent",
		RunE:       runE,
	}
	startCmd.Flags().StringVarP(&cliParams.pidfilePath, "pidfile", "p", "", "path to the pidfile")

	return []*cobra.Command{startCmd, runCmd}
}

// run starts the main loop.
func run(log log.Component,
	cfg config.Component,
	flare flare.Component,
	telemetry telemetry.Component,
	sysprobeconfig sysprobeconfig.Component,
	server dogstatsdServer.Component,
	_ replay.Component,
	forwarder defaultforwarder.Component,
	wmeta workloadmeta.Component,
	filterStore workloadfilter.Component,
	taggerComp tagger.Component,
	ac autodiscovery.Component,
	rcclient rcclient.Component,
	_ runner.Component,
	demultiplexer demultiplexer.Component,
	sharedSerializer serializer.MetricSerializer,
	logsAgent option.Option[logsAgent.Component],
	_ statsd.Component,
	processAgent processAgent.Component,
	otelcollector otelcollector.Component,
	_ host.Component,
	_ inventoryagent.Component,
	_ inventoryhost.Component,
	_ inventoryotel.Component,
	_ haagentmetadata.Component,
	_ secrets.Component,
	invChecks inventorychecks.Component,
	logReceiver option.Option[integrations.Component],
	_ netflowServer.Component,
	_ snmptrapsServer.Component,
	_ langDetectionCl.Component,
	agentAPI internalAPI.Component,
	_ packagesigning.Component,
	_ systemprobemetadata.Component,
	_ securityagentmetadata.Component,
	statusComponent status.Component,
	collector collector.Component,
	cloudfoundrycontainer cloudfoundrycontainer.Component,
	_ expvarserver.Component,
	_ pid.Component,
	jmxlogger jmxlogger.Component,
	_ healthprobe.Component,
	_ autoexit.Component,
	settings settings.Component,
	_ option.Option[gui.Component],
	agenttelemetryComponent agenttelemetry.Component,
	_ diagnose.Component,
	hostname hostnameinterface.Component,
	ipc ipc.Component,
) error {
	defer func() {
		stopAgent()
	}()

	// Setup a channel to catch OS signals
	signalCh := make(chan os.Signal, 1)
	signal.Notify(signalCh, os.Interrupt, syscall.SIGTERM)

	// Make a channel to exit the function
	stopCh := make(chan error)

	go func() {
		// Set up the signals async so we can Start the agent
		select {
		case <-signals.Stopper:
			log.Info("Received stop command, shutting down...")
			stopCh <- nil
		case <-signals.ErrorStopper:
			_ = log.Critical("The Agent has encountered an error, shutting down...")
			stopCh <- fmt.Errorf("shutting down because of an error")
		case sig := <-signalCh:
			log.Infof("Received signal '%s', shutting down...", sig)
			stopCh <- nil
		}
	}()

	// By default systemd redirects the stdout to journald. When journald is stopped or crashes we receive a SIGPIPE signal.
	// Go ignores SIGPIPE signals unless it is when stdout or stdout is closed, in this case the agent is stopped.
	// We never want the agent to stop upon receiving SIGPIPE, so we intercept the SIGPIPE signals and just discard them.
	sigpipeCh := make(chan os.Signal, 1)
	signal.Notify(sigpipeCh, syscall.SIGPIPE)
	go func() {
		//nolint:revive
		for range sigpipeCh {
			// do nothing
		}
	}()

	if err := startAgent(
		log,
		flare,
		telemetry,
		sysprobeconfig,
		server,
		wmeta,
		filterStore,
		taggerComp,
		ac,
		rcclient,
		logsAgent,
		processAgent,
		forwarder,
		sharedSerializer,
		otelcollector,
		demultiplexer,
		agentAPI,
		invChecks,
		logReceiver,
		statusComponent,
		collector,
		cfg,
		cloudfoundrycontainer,
		jmxlogger,
		settings,
		agenttelemetryComponent,
		hostname,
		ipc,
	); err != nil {
		return err
	}

	agentStarted := telemetry.NewCounter(
		"runtime",
		"started",
		[]string{},
		"Establish if the agent has started",
	)
	agentRunning := telemetry.NewGauge(
		"runtime",
		"running",
		[]string{},
		"Establish if the agent is running",
	)

	// agentStarted and agentRunning are metrics used for Cross-org Agent Telemetry (COAT)
	// for more details on the scheduling config check comp/core/agenttelemetry/impl/config.go
	agentStarted.Inc()
	agentRunning.Set(1)

	return <-stopCh
}

func getSharedFxOption() fx.Option {
	return fx.Options(
		flare.Module(flare.NewParams(
			defaultpaths.GetDistPath(),
			defaultpaths.PyChecksPath,
			defaultpaths.LogFile,
			defaultpaths.JmxLogFile,
			defaultpaths.DogstatsDLogFile,
			defaultpaths.StreamlogsLogFile,
		)),
		core.Bundle(),
		flareprofiler.Module(),
		fx.Provide(func() flaretypes.Provider {
			return flaretypes.NewProvider(hostSbom.FlareProvider)
		}),
		lsof.Module(),
		// Enable core agent specific features like persistence-to-disk
		forwarder.Bundle(defaultforwarder.NewParams(defaultforwarder.WithFeatures(defaultforwarder.CoreFeatures))),
		// workloadmeta setup
		wmcatalog.GetCatalog(),
		workloadmetafx.Module(defaults.DefaultParams()),
		fx.Supply(
			status.Params{
				PythonVersionGetFunc: python.GetPythonVersion,
			},
			status.NewHeaderInformationProvider(net.Provider{}),
			status.NewInformationProvider(jmxStatus.Provider{}),
			status.NewInformationProvider(endpointsStatus.Provider{}),
			status.NewInformationProvider(profileStatus.Provider{}),
		),
		fx.Provide(func(config config.Component) status.InformationProvider {
			return status.NewInformationProvider(clusteragentStatus.GetProvider(config))
		}),
		fx.Provide(func(sysprobeconfig sysprobeconfig.Component) status.InformationProvider {
			return status.NewInformationProvider(systemprobeStatus.GetProvider(sysprobeconfig))
		}),
		fx.Provide(func(config config.Component) status.InformationProvider {
			return status.NewInformationProvider(httpproxyStatus.GetProvider(config))
		}),
		fx.Supply(
			rcclient.Params{
				AgentName:    "core-agent",
				AgentVersion: version.AgentVersion,
			},
		),
		otelagentStatusfx.Module(),
		traceagentStatusImpl.Module(),
		processagentStatusImpl.Module(),
		dogstatsdStatusimpl.Module(),
		statsd.Module(),
		statusimpl.Module(),
		apiimpl.Module(),
		grpcAgentfx.Module(),
		commonendpoints.Module(),
		demultiplexerimpl.Module(demultiplexerimpl.NewDefaultParams(demultiplexerimpl.WithDogstatsdNoAggregationPipelineConfig())),
		demultiplexerendpointfx.Module(),
		dogstatsd.Bundle(dogstatsdServer.Params{Serverless: false}),
		fx.Provide(func(logsagent option.Option[logsAgent.Component]) option.Option[logsagentpipeline.Component] {
			if la, ok := logsagent.Get(); ok {
				return option.New[logsagentpipeline.Component](la)
			}
			return option.None[logsagentpipeline.Component]()
		}),
		otelcol.Bundle(),
		rctelemetryreporterimpl.Module(),
		rcserviceimpl.Module(),
		rcservicemrfimpl.Module(),
		remoteconfig.Bundle(),
		daemoncheckerfx.Module(),
		fleetfx.Module(),
		dualTaggerfx.Module(common.DualTaggerParams()),
		autodiscoveryimpl.Module(),
		// InitSharedContainerProvider must be called before the application starts so the workloadmeta collector can be initiailized correctly.
		// Since the tagger depends on the workloadmeta collector, we can not make the tagger a dependency of workloadmeta as it would create a circular dependency.
		// TODO: (component) - once we remove the dependency of workloadmeta component from the tagger component
		// we can include the tagger as part of the workloadmeta component.
		fx.Invoke(func(wmeta workloadmeta.Component, tagger tagger.Component) {
			proccontainers.InitSharedContainerProvider(wmeta, tagger)
		}),
		// TODO: (components) - some parts of the agent (such as the logs agent) implicitly depend on the global state
		// set up by LoadComponents. In order for components to use lifecycle hooks that also depend on this global state, we
		// have to ensure this code gets run first. Once the common package is made into a component, this can be removed.
		//
		// Workloadmeta component needs to be initialized before this hook is executed, and thus is included
		// in the function args to order the execution. This pattern might be worth revising because it is
		// error prone.
		fx.Invoke(func(lc fx.Lifecycle, wmeta workloadmeta.Component, _ tagger.Component, ac autodiscovery.Component, secretResolver secrets.Component) {
			lc.Append(fx.Hook{
				OnStart: func(_ context.Context) error {
					//  setup the AutoConfig instance
					common.LoadComponents(secretResolver, wmeta, ac, pkgconfigsetup.Datadog().GetString("confd_path"))
					return nil
				},
			})
		}),
		logs.Bundle(),
		langDetectionClimpl.Module(),
		metadata.Bundle(),
		orchestratorForwarderImpl.Module(orchestratorForwarderImpl.NewDefaultParams()),
		eventplatformimpl.Module(eventplatformimpl.NewDefaultParams()),
		eventplatformreceiverimpl.Module(),

		// injecting the shared Serializer to FX until we migrate it to a proper component. This allows other
		// already migrated components to request it.
		fx.Provide(func(demuxInstance demultiplexer.Component) serializer.MetricSerializer {
			return demuxInstance.Serializer()
		}),
		fx.Provide(func(ms serializer.MetricSerializer) option.Option[serializer.MetricSerializer] {
			return option.New[serializer.MetricSerializer](ms)
		}),
		ndmtmp.Bundle(),
		netflow.Bundle(),
		rdnsquerierfx.Module(),
		snmptraps.Bundle(),
		snmpscanfx.Module(),
		collectorimpl.Module(),
		fx.Provide(func(demux demultiplexer.Component, hostname hostnameinterface.Component) (ddgostatsd.ClientInterface, error) {
			return aggregator.NewStatsdDirect(demux, hostname)
		}),
		process.Bundle(),
		guiimpl.Module(),
		agent.Bundle(jmxloggerimpl.NewDefaultParams()),
		fx.Provide(func(config config.Component) healthprobe.Options {
			return healthprobe.Options{
				Port:           config.GetInt("health_port"),
				LogsGoroutines: config.GetBool("log_all_goroutines_when_unhealthy"),
			}
		}),
		healthprobefx.Module(),
		adschedulerimpl.Module(),
		fx.Provide(func(serverDebug dogstatsddebug.Component, config config.Component) settings.Params {
			return settings.Params{
				Settings: map[string]settings.RuntimeSetting{
					"log_level":                              commonsettings.NewLogLevelRuntimeSetting(),
					"runtime_mutex_profile_fraction":         commonsettings.NewRuntimeMutexProfileFraction(),
					"runtime_block_profile_rate":             commonsettings.NewRuntimeBlockProfileRate(),
					"dogstatsd_stats":                        internalsettings.NewDsdStatsRuntimeSetting(serverDebug),
					"dogstatsd_capture_duration":             internalsettings.NewDsdCaptureDurationRuntimeSetting("dogstatsd_capture_duration"),
					"log_payloads":                           commonsettings.NewLogPayloadsRuntimeSetting(),
					"internal_profiling_goroutines":          commonsettings.NewProfilingGoroutines(),
					"multi_region_failover.enabled":          internalsettings.NewMultiRegionFailoverRuntimeSetting("multi_region_failover.enabled", "Enable/disable Multi-Region Failover support."),
					"multi_region_failover.failover_metrics": internalsettings.NewMultiRegionFailoverRuntimeSetting("multi_region_failover.failover_metrics", "Enable/disable redirection of metrics to failover region."),
					"multi_region_failover.failover_logs":    internalsettings.NewMultiRegionFailoverRuntimeSetting("multi_region_failover.failover_logs", "Enable/disable redirection of logs to failover region."),
					"multi_region_failover.failover_apm":     internalsettings.NewMultiRegionFailoverRuntimeSetting("multi_region_failover.failover_apm", "Enable/disable redirection of APM to failover region."),
					"internal_profiling":                     commonsettings.NewProfilingRuntimeSetting("internal_profiling", "datadog-agent"),
				},
				Config: config,
			}
		}),
		settingsimpl.Module(),
		agenttelemetryfx.Module(),
		networkpath.Bundle(),
		remoteagentregistryfx.Module(),
		haagentfx.Module(),
		metricscompressorfx.Module(),
		diagnosefx.Module(),
		ipcfx.ModuleReadWrite(),
		ssistatusfx.Module(),
		workloadfilterfx.Module(),
		connectivitycheckerfx.Module(),
<<<<<<< HEAD
		// Health Platform - monitors and reports agent health issues
		healthplatformfx.Module(),
=======
		privateactionrunnerfx.Module(),
>>>>>>> 8a0492f7
		configstreamfx.Module(),
	)
}

// startAgent Initializes the agent process
func startAgent(
	log log.Component,
	flare flare.Component,
	telemetry telemetry.Component,
	_ sysprobeconfig.Component,
	server dogstatsdServer.Component,
	wmeta workloadmeta.Component,
	filterStore workloadfilter.Component,
	tagger tagger.Component,
	ac autodiscovery.Component,
	rcclient rcclient.Component,
	_ option.Option[logsAgent.Component],
	_ processAgent.Component,
	_ defaultforwarder.Component,
	_ serializer.MetricSerializer,
	_ otelcollector.Component,
	demultiplexer demultiplexer.Component,
	_ internalAPI.Component,
	invChecks inventorychecks.Component,
	logReceiver option.Option[integrations.Component],
	_ status.Component,
	collectorComponent collector.Component,
	cfg config.Component,
	_ cloudfoundrycontainer.Component,
	jmxLogger jmxlogger.Component,
	settings settings.Component,
	agenttelemetryComponent agenttelemetry.Component,
	hostname hostnameinterface.Component,
	ipc ipc.Component,
) error {
	var err error

	span, _ := agenttelemetryComponent.StartStartupSpan("agent.startAgent")
	defer func() {
		span.Finish(err)
	}()

	if flavor.GetFlavor() == flavor.IotAgent {
		log.Infof("Starting Datadog IoT Agent v%v", version.AgentVersion)
	} else {
		log.Infof("Starting Datadog Agent v%v", version.AgentVersion)
	}

	if err := coredump.Setup(pkgconfigsetup.Datadog()); err != nil {
		log.Warnf("Can't setup core dumps: %v, core dumps might not be available after a crash", err)
	}

	if v := pkgconfigsetup.Datadog().GetBool("internal_profiling.capture_all_allocations"); v {
		runtime.MemProfileRate = 1
		log.Infof("MemProfileRate set to 1, capturing every single memory allocation!")
	}

	// Setup Internal Profiling
	common.SetupInternalProfiling(settings, pkgconfigsetup.Datadog(), "")

	ctx, _ := pkgcommon.GetMainCtxCancel()

	// Setup expvar server
	telemetryHandler := telemetry.Handler()

	http.Handle("/telemetry", telemetryHandler)

	hostnameDetected, err := hostname.Get(context.TODO())
	if err != nil {
		return log.Errorf("Error while getting hostname, exiting: %v", err)
	}
	log.Infof("Hostname is: %s", hostnameDetected)

	// start remote configuration management
	if pkgconfigsetup.IsRemoteConfigEnabled(pkgconfigsetup.Datadog()) {
		// Subscribe to `AGENT_TASK` product
		rcclient.SubscribeAgentTask()
		controller := datastreams.NewController(ac, rcclient)
		ac.AddConfigProvider(controller, false, 0)

		if pkgconfigsetup.Datadog().GetBool("remote_configuration.agent_integrations.enabled") {
			// Spin up the config provider to schedule integrations through remote-config
			rcProvider := providers.NewRemoteConfigProvider()
			rcclient.Subscribe(data.ProductAgentIntegrations, rcProvider.IntegrationScheduleCallback)
			// LoadAndRun is called later on
			ac.AddConfigProvider(rcProvider, true, 10*time.Second)
		}
	}

	// start clc runner server
	// only start when the cluster agent is enabled and a cluster check runner host is enabled
	if pkgconfigsetup.Datadog().GetBool("cluster_agent.enabled") && pkgconfigsetup.Datadog().GetBool("clc_runner_enabled") {
		if err = clcrunnerapi.StartCLCRunnerServer(map[string]http.Handler{
			"/telemetry": telemetryHandler,
		}, ac, ipc); err != nil {
			return log.Errorf("Error while starting clc runner api server, exiting: %v", err)
		}
	}

	// Create the Leader election engine without initializing it
	if pkgconfigsetup.Datadog().GetBool("leader_election") {
		leaderelection.CreateGlobalLeaderEngine(ctx)
	}

	// Setup stats telemetry handler
	if sender, err := demultiplexer.GetDefaultSender(); err == nil {
		// TODO: to be removed when default telemetry is enabled.
		pkgTelemetry.RegisterStatsSender(sender)
	}

	// Append version and timestamp to version history log file if this Agent is different than the last run version
	installinfo.LogVersionHistory()

	// TODO: (components) - Until the checks are components we set there context so they can depends on components.
	check.InitializeInventoryChecksContext(invChecks)

	// Init JMX runner and inject dogstatsd component
	jmxfetch.InitRunner(server, jmxLogger, ipc)
	jmxfetch.RegisterWith(ac)

	// Set up check collector
	commonchecks.RegisterChecks(wmeta, filterStore, tagger, cfg, telemetry, rcclient, flare)
	ac.AddScheduler("check", pkgcollector.InitCheckScheduler(option.New(collectorComponent), demultiplexer, logReceiver, tagger), true)

	demultiplexer.AddAgentStartupTelemetry(version.AgentVersion)

	// load and run all configs in AD
	ac.LoadAndRun(ctx)

	// check for common misconfigurations and report them to log
	misconfig.ToLog(misconfig.CoreAgent)

	// Register Diagnose functions
	diagnosecatalog := diagnose.GetCatalog()

	diagnosecatalog.Register(diagnose.CheckDatadog, func(_ diagnose.Config) []diagnose.Diagnosis {
		return collector.Diagnose(collectorComponent, log)
	})

	diagnosecatalog.Register(diagnose.PortConflict, func(_ diagnose.Config) []diagnose.Diagnosis {
		return ports.DiagnosePortSuite()
	})

	diagnosecatalog.Register(diagnose.EventPlatformConnectivity, func(_ diagnose.Config) []diagnose.Diagnosis {
		return eventplatformimpl.Diagnose()
	})

	diagnosecatalog.Register(diagnose.AutodiscoveryConnectivity, func(_ diagnose.Config) []diagnose.Diagnosis {
		return connectivity.DiagnoseMetadataAutodiscoveryConnectivity()
	})

	diagnosecatalog.Register(diagnose.CoreEndpointsConnectivity, func(diagCfg diagnose.Config) []diagnose.Diagnosis {
		return connectivity.Diagnose(diagCfg, log)
	})

	diagnosecatalog.Register(diagnose.FirewallScan, func(_ diagnose.Config) []diagnose.Diagnosis {
		return firewallscanner.Diagnose(cfg)
	})

	// start dependent services
	// must run in background go command because the agent might be in service start pending
	// and not service running yet, and as such, the call will block or fail
	go startDependentServices()

	return nil
}

// StopAgentWithDefaults is a temporary way for other packages to use stopAgent.
func StopAgentWithDefaults() {
	stopAgent()
}

// stopAgent Tears down the agent process
func stopAgent() {
	// retrieve the agent health before stopping the components
	// GetReadyNonBlocking has a 100ms timeout to avoid blocking
	health, err := health.GetReadyNonBlocking()
	if err != nil {
		pkglog.Warnf("Agent health unknown: %s", err)
	} else if len(health.Unhealthy) > 0 {
		pkglog.Warnf("Some components were unhealthy: %v", health.Unhealthy)
	}

	clcrunnerapi.StopCLCRunnerServer()
	jmxfetch.StopJmxfetch()

	profiler.Stop()

	// gracefully shut down any component
	_, cancel := pkgcommon.GetMainCtxCancel()
	cancel()

	// shutdown dependent services
	stopDependentServices()

	pkglog.Info("See ya!")
	pkglog.Flush()
}<|MERGE_RESOLUTION|>--- conflicted
+++ resolved
@@ -542,12 +542,9 @@
 		ssistatusfx.Module(),
 		workloadfilterfx.Module(),
 		connectivitycheckerfx.Module(),
-<<<<<<< HEAD
 		// Health Platform - monitors and reports agent health issues
 		healthplatformfx.Module(),
-=======
 		privateactionrunnerfx.Module(),
->>>>>>> 8a0492f7
 		configstreamfx.Module(),
 	)
 }
