--- conflicted
+++ resolved
@@ -317,7 +317,8 @@
 					}
 
 					// gracefully shut down any component
-					common.MainCtxCancel()
+					_, cancel := pkgcommon.GetMainCtxCancel()
+					cancel()
 
 					return nil
 				},
@@ -646,13 +647,6 @@
 
 	os.Remove(cliParams.pidfilePath)
 
-<<<<<<< HEAD
-=======
-	// gracefully shut down any component
-	_, cancel := pkgcommon.GetMainCtxCancel()
-	cancel()
-
->>>>>>> 769efe37
 	pkglog.Info("See ya!")
 	pkglog.Flush()
 }