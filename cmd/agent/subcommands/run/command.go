// Unless explicitly stated otherwise all files in this repository are licensed
// under the Apache License Version 2.0.
// This product includes software developed at Datadog (https://www.datadoghq.com/).
// Copyright 2016-present Datadog, Inc.

// Package run implements 'agent run' (and deprecated 'agent start').
package run

import (
	"context"
	"errors"
	_ "expvar" // Blank import used because this isn't directly used in this file
	"fmt"
	"net/http"
	_ "net/http/pprof" // Blank import used because this isn't directly used in this file
	"os"
	"os/signal"
	"runtime"
	"syscall"

	"github.com/spf13/cobra"
	"go.uber.org/fx"
	"gopkg.in/DataDog/dd-trace-go.v1/profiler"

	"github.com/DataDog/datadog-agent/cmd/agent/api"
	"github.com/DataDog/datadog-agent/cmd/agent/command"
	"github.com/DataDog/datadog-agent/cmd/agent/common"
	"github.com/DataDog/datadog-agent/cmd/agent/common/misconfig"
	"github.com/DataDog/datadog-agent/cmd/agent/common/signals"
	global "github.com/DataDog/datadog-agent/cmd/agent/dogstatsd"
	"github.com/DataDog/datadog-agent/cmd/agent/gui"
	"github.com/DataDog/datadog-agent/cmd/agent/subcommands/run/internal/clcrunnerapi"
	"github.com/DataDog/datadog-agent/cmd/manager"
	"github.com/DataDog/datadog-agent/comp/core"
	"github.com/DataDog/datadog-agent/comp/core/config"
	"github.com/DataDog/datadog-agent/comp/core/flare"
	"github.com/DataDog/datadog-agent/comp/core/log"
	"github.com/DataDog/datadog-agent/comp/core/sysprobeconfig"
	"github.com/DataDog/datadog-agent/comp/dogstatsd"
	dogstatsdServer "github.com/DataDog/datadog-agent/comp/dogstatsd/server"
	"github.com/DataDog/datadog-agent/pkg/aggregator"
	"github.com/DataDog/datadog-agent/pkg/api/healthprobe"
	"github.com/DataDog/datadog-agent/pkg/cloudfoundry/containertagger"
	"github.com/DataDog/datadog-agent/pkg/collector"
	"github.com/DataDog/datadog-agent/pkg/collector/corechecks/embed/jmx"
	pkgconfig "github.com/DataDog/datadog-agent/pkg/config"
	remoteconfig "github.com/DataDog/datadog-agent/pkg/config/remote/service"
	"github.com/DataDog/datadog-agent/pkg/forwarder"
	"github.com/DataDog/datadog-agent/pkg/logs"
	"github.com/DataDog/datadog-agent/pkg/metadata"
	"github.com/DataDog/datadog-agent/pkg/metadata/host"
	"github.com/DataDog/datadog-agent/pkg/metadata/inventories"
	"github.com/DataDog/datadog-agent/pkg/netflow"
	"github.com/DataDog/datadog-agent/pkg/otlp"
	"github.com/DataDog/datadog-agent/pkg/pidfile"
	"github.com/DataDog/datadog-agent/pkg/snmp/traps"
	"github.com/DataDog/datadog-agent/pkg/status/health"
	"github.com/DataDog/datadog-agent/pkg/telemetry"
	"github.com/DataDog/datadog-agent/pkg/util"
	"github.com/DataDog/datadog-agent/pkg/util/cloudproviders"
	"github.com/DataDog/datadog-agent/pkg/util/flavor"
	"github.com/DataDog/datadog-agent/pkg/util/fxutil"
	"github.com/DataDog/datadog-agent/pkg/util/hostname"
	pkglog "github.com/DataDog/datadog-agent/pkg/util/log"
	"github.com/DataDog/datadog-agent/pkg/version"

	// runtime init routines
	ddruntime "github.com/DataDog/datadog-agent/pkg/runtime"

	// register core checks
	_ "github.com/DataDog/datadog-agent/pkg/collector/corechecks/cluster/helm"
	_ "github.com/DataDog/datadog-agent/pkg/collector/corechecks/cluster/ksm"
	_ "github.com/DataDog/datadog-agent/pkg/collector/corechecks/cluster/kubernetesapiserver"
	_ "github.com/DataDog/datadog-agent/pkg/collector/corechecks/cluster/orchestrator"
	_ "github.com/DataDog/datadog-agent/pkg/collector/corechecks/containerimage"
	_ "github.com/DataDog/datadog-agent/pkg/collector/corechecks/containerlifecycle"
	_ "github.com/DataDog/datadog-agent/pkg/collector/corechecks/containers/containerd"
	_ "github.com/DataDog/datadog-agent/pkg/collector/corechecks/containers/cri"
	_ "github.com/DataDog/datadog-agent/pkg/collector/corechecks/containers/docker"
	_ "github.com/DataDog/datadog-agent/pkg/collector/corechecks/containers/generic"
	_ "github.com/DataDog/datadog-agent/pkg/collector/corechecks/ebpf"
	_ "github.com/DataDog/datadog-agent/pkg/collector/corechecks/embed"
	_ "github.com/DataDog/datadog-agent/pkg/collector/corechecks/net"
	_ "github.com/DataDog/datadog-agent/pkg/collector/corechecks/nvidia/jetson"
	_ "github.com/DataDog/datadog-agent/pkg/collector/corechecks/sbom"
	_ "github.com/DataDog/datadog-agent/pkg/collector/corechecks/snmp"
	_ "github.com/DataDog/datadog-agent/pkg/collector/corechecks/system/cpu"
	_ "github.com/DataDog/datadog-agent/pkg/collector/corechecks/system/disk"
	_ "github.com/DataDog/datadog-agent/pkg/collector/corechecks/system/filehandles"
	_ "github.com/DataDog/datadog-agent/pkg/collector/corechecks/system/memory"
	_ "github.com/DataDog/datadog-agent/pkg/collector/corechecks/system/uptime"
	_ "github.com/DataDog/datadog-agent/pkg/collector/corechecks/system/winkmem"
	_ "github.com/DataDog/datadog-agent/pkg/collector/corechecks/system/winproc"
	_ "github.com/DataDog/datadog-agent/pkg/collector/corechecks/systemd"

	// register metadata providers
	_ "github.com/DataDog/datadog-agent/pkg/collector/metadata"
	_ "github.com/DataDog/datadog-agent/pkg/metadata"
)

// demux is shared between StartAgent and StopAgent.
var demux *aggregator.AgentDemultiplexer

type cliParams struct {
	*command.GlobalParams

	// pidfilePath contains the value of the --pidfile flag.
	pidfilePath string
}

// Commands returns a slice of subcommands for the 'agent' command.
func Commands(globalParams *command.GlobalParams) []*cobra.Command {
	cliParams := &cliParams{
		GlobalParams: globalParams,
	}
	runE := func(*cobra.Command, []string) error {
		// TODO: once the agent is represented as a component, and not a function (run),
		// this will use `fxutil.Run` instead of `fxutil.OneShot`.
		return fxutil.OneShot(run,
			fx.Supply(cliParams),
			fx.Supply(core.BundleParams{
				ConfigParams:         config.NewAgentParamsWithSecrets(globalParams.ConfFilePath),
				SysprobeConfigParams: sysprobeconfig.NewParams(sysprobeconfig.WithSysProbeConfFilePath(globalParams.SysProbeConfFilePath)),
				LogParams:            log.LogForDaemon("CORE", "log_file", common.DefaultLogFile),
			}),
			flare.Module,
			core.Bundle,
			fx.Supply(dogstatsdServer.Params{
				Serverless: false,
			}),
			dogstatsd.Bundle,
		)
	}

	runCmd := &cobra.Command{
		Use:   "run",
		Short: "Run the Agent",
		Long:  `Runs the agent in the foreground`,
		RunE:  runE,
	}
	runCmd.Flags().StringVarP(&cliParams.pidfilePath, "pidfile", "p", "", "path to the pidfile")

	startCmd := &cobra.Command{
		Use:        "start",
		Deprecated: "Use \"run\" instead to start the Agent",
		RunE:       runE,
	}
	startCmd.Flags().StringVarP(&cliParams.pidfilePath, "pidfile", "p", "", "path to the pidfile")

	return []*cobra.Command{startCmd, runCmd}
}

// run starts the main loop.
//
// This is exported because it also used from the deprecated `agent start` command.
func run(log log.Component, config config.Component, flare flare.Component, sysprobeconfig sysprobeconfig.Component, server dogstatsdServer.Component, cliParams *cliParams) error {
	defer func() {
		stopAgent(cliParams, server)
	}()

	// prepare go runtime
	ddruntime.SetMaxProcs()

	// Setup a channel to catch OS signals
	signalCh := make(chan os.Signal, 1)
	signal.Notify(signalCh, os.Interrupt, syscall.SIGTERM)

	// Make a channel to exit the function
	stopCh := make(chan error)

	go func() {
		// Set up the signals async so we can Start the agent
		select {
		case <-signals.Stopper:
			log.Info("Received stop command, shutting down...")
			stopCh <- nil
		case <-signals.ErrorStopper:
			_ = log.Critical("The Agent has encountered an error, shutting down...")
			stopCh <- fmt.Errorf("shutting down because of an error")
		case sig := <-signalCh:
			log.Infof("Received signal '%s', shutting down...", sig)
			stopCh <- nil
		}
	}()

	// By default systemd redirects the stdout to journald. When journald is stopped or crashes we receive a SIGPIPE signal.
	// Go ignores SIGPIPE signals unless it is when stdout or stdout is closed, in this case the agent is stopped.
	// We never want the agent to stop upon receiving SIGPIPE, so we intercept the SIGPIPE signals and just discard them.
	sigpipeCh := make(chan os.Signal, 1)
	signal.Notify(sigpipeCh, syscall.SIGPIPE)
	go func() {
		for range sigpipeCh {
			// do nothing
		}
	}()

<<<<<<< HEAD
	if err := startAgent(cliParams, flare, sysprobeconfig); err != nil {
=======
	if err := startAgent(cliParams, flare, server); err != nil {
>>>>>>> 6064fdbf
		return err
	}

	select {
	case err := <-stopCh:
		return err
	}
}

// StartAgentWithDefaults is a temporary way for other packages to use startAgent.
func StartAgentWithDefaults() (dogstatsdServer.Component, error) {
	var dsdServer dogstatsdServer.Component
	// run startAgent in an app, so that the log and config components get initialized
<<<<<<< HEAD
	return fxutil.OneShot(func(log log.Component, config config.Component, flare flare.Component, sysprobeconfig sysprobeconfig.Component) error {
		return startAgent(&cliParams{GlobalParams: &command.GlobalParams{}}, flare, sysprobeconfig)
=======
	err := fxutil.OneShot(func(log log.Component, config config.Component, flare flare.Component, server dogstatsdServer.Component) error {
		dsdServer = server
		return startAgent(&cliParams{GlobalParams: &command.GlobalParams{}}, flare, server)
>>>>>>> 6064fdbf
	},
		// no config file path specification in this situation
		fx.Supply(core.BundleParams{
			ConfigParams:         config.NewAgentParamsWithSecrets(""),
			SysprobeConfigParams: sysprobeconfig.NewParams(),
			LogParams:            log.LogForDaemon("CORE", "log_file", common.DefaultLogFile),
		}),
		flare.Module,
		core.Bundle,
		fx.Supply(dogstatsdServer.Params{
			Serverless: false,
		}),
		dogstatsd.Bundle,
	)

	if err != nil {
		return nil, err
	}
	return dsdServer, nil
}

// startAgent Initializes the agent process
<<<<<<< HEAD
func startAgent(cliParams *cliParams, flare flare.Component, sysprobeconfig sysprobeconfig.Component) error {
=======
func startAgent(cliParams *cliParams, flare flare.Component, server dogstatsdServer.Component) error {
>>>>>>> 6064fdbf
	var err error

	// Main context passed to components
	common.MainCtx, common.MainCtxCancel = context.WithCancel(context.Background())

	// Setup logger
	syslogURI := pkgconfig.GetSyslogURI()
	jmxLogFile := pkgconfig.Datadog.GetString("jmx_log_file")
	if jmxLogFile == "" {
		jmxLogFile = common.DefaultJmxLogFile
	}

	if pkgconfig.Datadog.GetBool("disable_file_logging") {
		// this will prevent any logging on file
		jmxLogFile = ""
	}

	// Setup JMX logger
	jmxLoggerSetupErr := pkgconfig.SetupJMXLogger(
		jmxLogFile,
		syslogURI,
		pkgconfig.Datadog.GetBool("syslog_rfc"),
		pkgconfig.Datadog.GetBool("log_to_console"),
		pkgconfig.Datadog.GetBool("log_format_json"),
	)

	if jmxLoggerSetupErr != nil {
		return fmt.Errorf("Error while setting up logging, exiting: %v", jmxLoggerSetupErr)
	}

	if flavor.GetFlavor() == flavor.IotAgent {
		pkglog.Infof("Starting Datadog IoT Agent v%v", version.AgentVersion)
	} else {
		pkglog.Infof("Starting Datadog Agent v%v", version.AgentVersion)
	}

	if err := util.SetupCoreDump(pkgconfig.Datadog); err != nil {
		pkglog.Warnf("Can't setup core dumps: %v, core dumps might not be available after a crash", err)
	}

	if v := pkgconfig.Datadog.GetBool("internal_profiling.capture_all_allocations"); v {
		runtime.MemProfileRate = 1
		pkglog.Infof("MemProfileRate set to 1, capturing every single memory allocation!")
	}

	// init settings that can be changed at runtime
	if err := initRuntimeSettings(server); err != nil {
		pkglog.Warnf("Can't initiliaze the runtime settings: %v", err)
	}

	// Setup Internal Profiling
	common.SetupInternalProfiling(pkgconfig.Datadog, "")

	// Setup expvar server
	telemetryHandler := telemetry.Handler()
	expvarPort := pkgconfig.Datadog.GetString("expvar_port")
	if pkgconfig.Datadog.GetBool("telemetry.enabled") {
		http.Handle("/telemetry", telemetryHandler)
	}
	go func() {
		common.ExpvarServer = &http.Server{
			Addr:    fmt.Sprintf("127.0.0.1:%s", expvarPort),
			Handler: http.DefaultServeMux,
		}
		if err := common.ExpvarServer.ListenAndServe(); err != nil && !errors.Is(err, http.ErrServerClosed) {
			pkglog.Errorf("Error creating expvar server on %v: %v", common.ExpvarServer.Addr, err)
		}
	}()

	// Setup healthcheck port
	healthPort := pkgconfig.Datadog.GetInt("health_port")
	if healthPort > 0 {
		err := healthprobe.Serve(common.MainCtx, healthPort)
		if err != nil {
			return pkglog.Errorf("Error starting health port, exiting: %v", err)
		}
		pkglog.Debugf("Health check listening on port %d", healthPort)
	}

	if cliParams.pidfilePath != "" {
		err = pidfile.WritePID(cliParams.pidfilePath)
		if err != nil {
			return pkglog.Errorf("Error while writing PID file, exiting: %v", err)
		}
		pkglog.Infof("pid '%d' written to pid file '%s'", os.Getpid(), cliParams.pidfilePath)
	}

	err = manager.ConfigureAutoExit(common.MainCtx, pkgconfig.Datadog)
	if err != nil {
		return pkglog.Errorf("Unable to configure auto-exit, err: %v", err)
	}

	hostnameDetected, err := hostname.Get(context.TODO())
	if err != nil {
		return pkglog.Errorf("Error while getting hostname, exiting: %v", err)
	}
	pkglog.Infof("Hostname is: %s", hostnameDetected)

	// HACK: init host metadata module (CPU) early to avoid any
	//       COM threading model conflict with the python checks
	err = host.InitHostMetadata()
	if err != nil {
		pkglog.Errorf("Unable to initialize host metadata: %v", err)
	}

	// start remote configuration management
	var configService *remoteconfig.Service
	if pkgconfig.Datadog.GetBool("remote_configuration.enabled") {
		configService, err = remoteconfig.NewService()
		if err != nil {
			pkglog.Errorf("Failed to initialize config management service: %s", err)
		} else if err := configService.Start(context.Background()); err != nil {
			pkglog.Errorf("Failed to start config management service: %s", err)
		}
	}

	// create and setup the Autoconfig instance
	common.LoadComponents(common.MainCtx, pkgconfig.Datadog.GetString("confd_path"))

	// start the cloudfoundry container tagger
	if pkgconfig.IsFeaturePresent(pkgconfig.CloudFoundry) && !pkgconfig.Datadog.GetBool("cloud_foundry_buildpack") {
		containerTagger, err := containertagger.NewContainerTagger()
		if err != nil {
			pkglog.Errorf("Failed to create Cloud Foundry container tagger: %v", err)
		} else {
			containerTagger.Start(common.MainCtx)
		}
	}

	// start the cmd HTTP server
	if err = api.StartServer(configService, flare, server); err != nil {
		return pkglog.Errorf("Error while starting api server, exiting: %v", err)
	}

	// start clc runner server
	// only start when the cluster agent is enabled and a cluster check runner host is enabled
	if pkgconfig.Datadog.GetBool("cluster_agent.enabled") && pkgconfig.Datadog.GetBool("clc_runner_enabled") {
		if err = clcrunnerapi.StartCLCRunnerServer(map[string]http.Handler{
			"/telemetry": telemetryHandler,
		}); err != nil {
			return pkglog.Errorf("Error while starting clc runner api server, exiting: %v", err)
		}
	}

	// start the GUI server
	guiPort := pkgconfig.Datadog.GetString("GUI_port")
	if guiPort == "-1" {
		pkglog.Infof("GUI server port -1 specified: not starting the GUI.")
	} else if err = gui.StartGUIServer(guiPort); err != nil {
		pkglog.Errorf("Error while starting GUI: %v", err)
	}

	// setup the forwarder
	keysPerDomain, err := pkgconfig.GetMultipleEndpoints()
	if err != nil {
		pkglog.Error("Misconfiguration of agent endpoints: ", err)
	}

	forwarderOpts := forwarder.NewOptions(keysPerDomain)
	// Enable core agent specific features like persistence-to-disk
	forwarderOpts.EnabledFeatures = forwarder.SetFeature(forwarderOpts.EnabledFeatures, forwarder.CoreFeatures)
	opts := aggregator.DefaultAgentDemultiplexerOptions(forwarderOpts)
	opts.EnableNoAggregationPipeline = pkgconfig.Datadog.GetBool("dogstatsd_no_aggregation_pipeline")
	opts.UseContainerLifecycleForwarder = pkgconfig.Datadog.GetBool("container_lifecycle.enabled")
	opts.UseContainerImageForwarder = pkgconfig.Datadog.GetBool("container_image.enabled")
	opts.UseSBOMForwarder = pkgconfig.Datadog.GetBool("sbom.enabled")
	demux = aggregator.InitAndStartAgentDemultiplexer(opts, hostnameDetected)

	// Setup stats telemetry handler
	if sender, err := demux.GetDefaultSender(); err == nil {
		telemetry.RegisterStatsSender(sender)
	}

	// Start OTLP intake
	otlpEnabled := otlp.IsEnabled(pkgconfig.Datadog)
	inventories.SetAgentMetadata(inventories.AgentOTLPEnabled, otlpEnabled)
	if otlpEnabled {
		var err error
		common.OTLP, err = otlp.BuildAndStart(common.MainCtx, pkgconfig.Datadog, demux.Serializer())
		if err != nil {
			pkglog.Errorf("Could not start OTLP: %s", err)
		} else {
			pkglog.Debug("OTLP pipeline started")
		}
	}

	// Start SNMP trap server
	if traps.IsEnabled() {
		err = traps.StartServer(hostnameDetected, demux)
		if err != nil {
			pkglog.Errorf("Failed to start snmp-traps server: %s", err)
		}
	}

	// Detect Cloud Provider
	go cloudproviders.DetectCloudProvider(context.Background())

	// Append version and timestamp to version history log file if this Agent is different than the last run version
	util.LogVersionHistory()

	// Set up check collector
	common.AC.AddScheduler("check", collector.InitCheckScheduler(common.Coll), true)
	common.Coll.Start()

	demux.AddAgentStartupTelemetry(version.AgentVersion)

	// start dogstatsd
	if pkgconfig.Datadog.GetBool("use_dogstatsd") {
		global.DSD = server
		err := server.Start(demux)
		if err != nil {
			pkglog.Errorf("Could not start dogstatsd: %s", err)
		} else {
			pkglog.Debugf("dogstatsd started")
		}
	}

	// start logs-agent.  This must happen after AutoConfig is set up (via common.LoadComponents)
	if pkgconfig.Datadog.GetBool("logs_enabled") || pkgconfig.Datadog.GetBool("log_enabled") {
		if pkgconfig.Datadog.GetBool("log_enabled") {
			pkglog.Warn(`"log_enabled" is deprecated, use "logs_enabled" instead`)
		}
		if _, err := logs.Start(common.AC); err != nil {
			pkglog.Error("Could not start logs-agent: ", err)
		}
	} else {
		pkglog.Info("logs-agent disabled")
	}

	// Start NetFlow server
	// This must happen after LoadComponents is set up (via common.LoadComponents).
	// netflow.StartServer uses AgentDemultiplexer, that uses ContextResolver, that uses the tagger (initialized by LoadComponents)
	if netflow.IsEnabled() {
		sender, err := demux.GetDefaultSender()
		if err != nil {
			pkglog.Errorf("Failed to get default sender for NetFlow server: %s", err)
		} else {
			err = netflow.StartServer(sender)
			if err != nil {
				pkglog.Errorf("Failed to start NetFlow server: %s", err)
			}
		}
	}

	// load and run all configs in AD
	common.AC.LoadAndRun(common.MainCtx)

	// check for common misconfigurations and report them to log
	misconfig.ToLog(misconfig.CoreAgent)

	// setup the metadata collector
	common.MetadataScheduler = metadata.NewScheduler(demux)
	if err := metadata.SetupMetadataCollection(common.MetadataScheduler, metadata.AllDefaultCollectors); err != nil {
		return err
	}

	if err := metadata.SetupInventories(common.MetadataScheduler, common.Coll); err != nil {
		return err
	}

	// start dependent services
	go startDependentServices()

	return nil
}

// StopAgentWithDefaults is a temporary way for other packages to use stopAgent.
func StopAgentWithDefaults(server dogstatsdServer.Component) {
	stopAgent(&cliParams{GlobalParams: &command.GlobalParams{}}, server)
}

// stopAgent Tears down the agent process
func stopAgent(cliParams *cliParams, server dogstatsdServer.Component) {
	// retrieve the agent health before stopping the components
	// GetReadyNonBlocking has a 100ms timeout to avoid blocking
	health, err := health.GetReadyNonBlocking()
	if err != nil {
		pkglog.Warnf("Agent health unknown: %s", err)
	} else if len(health.Unhealthy) > 0 {
		pkglog.Warnf("Some components were unhealthy: %v", health.Unhealthy)
	}

	if common.ExpvarServer != nil {
		if err := common.ExpvarServer.Shutdown(context.Background()); err != nil {
			pkglog.Errorf("Error shutting down expvar server: %v", err)
		}
	}
	server.Stop()
	if common.OTLP != nil {
		common.OTLP.Stop()
	}
	if common.AC != nil {
		common.AC.Stop()
	}
	if common.MetadataScheduler != nil {
		common.MetadataScheduler.Stop()
	}
	traps.StopServer()
	netflow.StopServer()
	api.StopServer()
	clcrunnerapi.StopCLCRunnerServer()
	jmx.StopJmxfetch()

	if demux != nil {
		demux.Stop(true)
	}

	logs.Stop()
	gui.StopGUIServer()
	profiler.Stop()

	os.Remove(cliParams.pidfilePath)

	// gracefully shut down any component
	common.MainCtxCancel()

	pkglog.Info("See ya!")
	pkglog.Flush()
}<|MERGE_RESOLUTION|>--- conflicted
+++ resolved
@@ -194,11 +194,7 @@
 		}
 	}()
 
-<<<<<<< HEAD
-	if err := startAgent(cliParams, flare, sysprobeconfig); err != nil {
-=======
-	if err := startAgent(cliParams, flare, server); err != nil {
->>>>>>> 6064fdbf
+	if err := startAgent(cliParams, flare, sysprobeconfig, server); err != nil {
 		return err
 	}
 
@@ -212,14 +208,9 @@
 func StartAgentWithDefaults() (dogstatsdServer.Component, error) {
 	var dsdServer dogstatsdServer.Component
 	// run startAgent in an app, so that the log and config components get initialized
-<<<<<<< HEAD
-	return fxutil.OneShot(func(log log.Component, config config.Component, flare flare.Component, sysprobeconfig sysprobeconfig.Component) error {
-		return startAgent(&cliParams{GlobalParams: &command.GlobalParams{}}, flare, sysprobeconfig)
-=======
-	err := fxutil.OneShot(func(log log.Component, config config.Component, flare flare.Component, server dogstatsdServer.Component) error {
-		dsdServer = server
-		return startAgent(&cliParams{GlobalParams: &command.GlobalParams{}}, flare, server)
->>>>>>> 6064fdbf
+	return fxutil.OneShot(func(log log.Component, config config.Component, flare flare.Component, sysprobeconfig sysprobeconfig.Component, server dogstatsdServer.Component) error {
+		dsdServer = server		
+		return startAgent(&cliParams{GlobalParams: &command.GlobalParams{}}, flare, sysprobeconfig, server)
 	},
 		// no config file path specification in this situation
 		fx.Supply(core.BundleParams{
@@ -242,11 +233,7 @@
 }
 
 // startAgent Initializes the agent process
-<<<<<<< HEAD
-func startAgent(cliParams *cliParams, flare flare.Component, sysprobeconfig sysprobeconfig.Component) error {
-=======
-func startAgent(cliParams *cliParams, flare flare.Component, server dogstatsdServer.Component) error {
->>>>>>> 6064fdbf
+func startAgent(cliParams *cliParams, flare flare.Component, sysprobeconfig sysprobeconfig.Component, server dogstatsdServer.Component) error {
 	var err error
 
 	// Main context passed to components
