// Unless explicitly stated otherwise all files in this repository are licensed
// under the Apache License Version 2.0.
// This product includes software developed at Datadog (https://www.datadoghq.com/).
// Copyright 2016-present Datadog, Inc.

package run

import (
	"os"
	"path"
	"testing"

	"github.com/stretchr/testify/require"

	"github.com/DataDog/datadog-agent/cmd/agent/command"
	"github.com/DataDog/datadog-agent/comp/core"
	"github.com/DataDog/datadog-agent/comp/core/pid/pidimpl"
	"github.com/DataDog/datadog-agent/pkg/util/fxutil"
)

func TestCommand(t *testing.T) {
	fxutil.TestOneShotSubcommand(t,
		IoTCommands(newGlobalParamsTest(t)),
		[]string{"run"},
<<<<<<< HEAD
		StartCore,
		func(_ pidimpl.Params, _ core.BundleParams, secretParams secrets.Params) {
			require.Equal(t, true, secretParams.Enabled)
		})
=======
		run,
		func(_ pidimpl.Params, _ core.BundleParams) {})
>>>>>>> e2c7ce80
}

func TestCommandPidfile(t *testing.T) {
	fxutil.TestOneShotSubcommand(t,
		IoTCommands(newGlobalParamsTest(t)),
		[]string{"run", "--pidfile", "/pid/file"},
<<<<<<< HEAD
		StartCore,
		func(pidParams pidimpl.Params, _ core.BundleParams, secretParams secrets.Params) {
=======
		run,
		func(pidParams pidimpl.Params, _ core.BundleParams) {
>>>>>>> e2c7ce80
			require.Equal(t, "/pid/file", pidParams.PIDfilePath)
		})
}

func newGlobalParamsTest(t *testing.T) *command.GlobalParams {
	// Because getSharedFxOption uses fx.Invoke, demultiplexer component is built
	// which lead to build:
	//   - config.Component which requires a valid datadog.yaml
	//   - hostname.Component which requires a valid hostname
	config := path.Join(t.TempDir(), "datadog.yaml")
	err := os.WriteFile(config, []byte("hostname: test"), 0644)
	require.NoError(t, err)

	return &command.GlobalParams{
		ConfFilePath: config,
	}
}<|MERGE_RESOLUTION|>--- conflicted
+++ resolved
@@ -22,28 +22,16 @@
 	fxutil.TestOneShotSubcommand(t,
 		IoTCommands(newGlobalParamsTest(t)),
 		[]string{"run"},
-<<<<<<< HEAD
 		StartCore,
-		func(_ pidimpl.Params, _ core.BundleParams, secretParams secrets.Params) {
-			require.Equal(t, true, secretParams.Enabled)
-		})
-=======
-		run,
 		func(_ pidimpl.Params, _ core.BundleParams) {})
->>>>>>> e2c7ce80
 }
 
 func TestCommandPidfile(t *testing.T) {
 	fxutil.TestOneShotSubcommand(t,
 		IoTCommands(newGlobalParamsTest(t)),
 		[]string{"run", "--pidfile", "/pid/file"},
-<<<<<<< HEAD
 		StartCore,
-		func(pidParams pidimpl.Params, _ core.BundleParams, secretParams secrets.Params) {
-=======
-		run,
 		func(pidParams pidimpl.Params, _ core.BundleParams) {
->>>>>>> e2c7ce80
 			require.Equal(t, "/pid/file", pidParams.PIDfilePath)
 		})
 }
