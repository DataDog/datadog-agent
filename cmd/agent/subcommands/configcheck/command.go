--- conflicted
+++ resolved
@@ -47,13 +47,8 @@
 				fx.Supply(core.BundleParams{
 					ConfigParams: config.NewAgentParams(globalParams.ConfFilePath),
 					SecretParams: secrets.NewEnabledParams(),
-<<<<<<< HEAD
-					LogParams:    log.ForOneShot("CORE", "off", true)}),
+					LogParams:    logimpl.ForOneShot("CORE", "off", true)}),
 				core.Bundle(),
-=======
-					LogParams:    logimpl.ForOneShot("CORE", "off", true)}),
-				core.Bundle,
->>>>>>> bc6a27c1
 			)
 		},
 	}
