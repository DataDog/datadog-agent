--- conflicted
+++ resolved
@@ -68,13 +68,8 @@
 				fx.Supply(core.BundleParams{
 					ConfigParams:         config.NewAgentParams(globalParams.ConfFilePath),
 					SysprobeConfigParams: sysprobeconfigimpl.NewParams(sysprobeconfigimpl.WithSysProbeConfFilePath(globalParams.SysProbeConfFilePath)),
-<<<<<<< HEAD
-					LogParams:            log.ForOneShot(command.LoggerName, "off", true)}),
+					LogParams:            logimpl.ForOneShot(command.LoggerName, "off", true)}),
 				core.Bundle(),
-=======
-					LogParams:            logimpl.ForOneShot(command.LoggerName, "off", true)}),
-				core.Bundle,
->>>>>>> bc6a27c1
 			)
 		},
 	}
