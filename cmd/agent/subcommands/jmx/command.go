// Unless explicitly stated otherwise all files in this repository are licensed
// under the Apache License Version 2.0.
// This product includes software developed at Datadog (https://www.datadoghq.com/).
// Copyright 2016-present Datadog, Inc.

//go:build jmx

package jmx

import (
	"context"
	"fmt"
	"os"
	"path/filepath"
	"runtime"
	"strings"
	"time"

	"github.com/DataDog/datadog-agent/comp/forwarder/eventplatformreceiver"

	"github.com/spf13/cobra"
	"go.uber.org/fx"

	"github.com/DataDog/datadog-agent/cmd/agent/command"
	"github.com/DataDog/datadog-agent/cmd/agent/common"
	"github.com/DataDog/datadog-agent/cmd/agent/common/path"
	"github.com/DataDog/datadog-agent/comp/aggregator/demultiplexer"
	"github.com/DataDog/datadog-agent/comp/aggregator/diagnosesendermanager"
	"github.com/DataDog/datadog-agent/comp/aggregator/diagnosesendermanager/diagnosesendermanagerimpl"
	internalAPI "github.com/DataDog/datadog-agent/comp/api/api"
	"github.com/DataDog/datadog-agent/comp/collector/collector"

	"github.com/DataDog/datadog-agent/comp/api/api/apiimpl"
	"github.com/DataDog/datadog-agent/comp/core"
	"github.com/DataDog/datadog-agent/comp/core/config"
	"github.com/DataDog/datadog-agent/comp/core/flare"
	"github.com/DataDog/datadog-agent/comp/core/log/logimpl"
	"github.com/DataDog/datadog-agent/comp/core/secrets"
	"github.com/DataDog/datadog-agent/comp/core/status"
	"github.com/DataDog/datadog-agent/comp/core/tagger"
	"github.com/DataDog/datadog-agent/comp/core/workloadmeta"
	"github.com/DataDog/datadog-agent/comp/core/workloadmeta/collectors"
	"github.com/DataDog/datadog-agent/comp/dogstatsd/replay"
	dogstatsdServer "github.com/DataDog/datadog-agent/comp/dogstatsd/server"
	serverdebug "github.com/DataDog/datadog-agent/comp/dogstatsd/serverDebug"
	"github.com/DataDog/datadog-agent/comp/metadata/host"
	"github.com/DataDog/datadog-agent/comp/metadata/inventoryagent"
	"github.com/DataDog/datadog-agent/comp/metadata/inventorychecks"
	"github.com/DataDog/datadog-agent/comp/metadata/inventoryhost"
	"github.com/DataDog/datadog-agent/comp/metadata/packagesigning"
	"github.com/DataDog/datadog-agent/pkg/autodiscovery/integration"
	"github.com/DataDog/datadog-agent/pkg/cli/standalone"
	pkgcollector "github.com/DataDog/datadog-agent/pkg/collector"
	pkgconfig "github.com/DataDog/datadog-agent/pkg/config"
	"github.com/DataDog/datadog-agent/pkg/config/model"
	"github.com/DataDog/datadog-agent/pkg/util/fxutil"
	"github.com/DataDog/datadog-agent/pkg/util/optional"
)

type cliParams struct {
	*command.GlobalParams

	// command is the jmx console command to run
	command string

	cliSelectedChecks     []string
	logFile               string // calculated in runOneShot
	jmxLogLevel           string
	saveFlare             bool
	discoveryTimeout      uint
	discoveryMinInstances uint
	instanceFilter        string
}

// Commands returns a slice of subcommands for the 'agent' command.
func Commands(globalParams *command.GlobalParams) []*cobra.Command {
	var discoveryRetryInterval uint // unused command-line flag
	cliParams := &cliParams{
		GlobalParams: globalParams,
	}

	jmxCmd := &cobra.Command{
		Use:   "jmx",
		Short: "Run troubleshooting commands on JMXFetch integrations",
		Long:  ``,
	}
	jmxCmd.PersistentFlags().StringVarP(&cliParams.jmxLogLevel, "log-level", "l", "", "set the log level (default 'debug') (deprecated, use the env var DD_LOG_LEVEL instead)")
	jmxCmd.PersistentFlags().UintVarP(&cliParams.discoveryTimeout, "discovery-timeout", "", 5, "max retry duration until Autodiscovery resolves the check template (in seconds)")
	jmxCmd.PersistentFlags().UintVarP(&discoveryRetryInterval, "discovery-retry-interval", "", 1, "(unused)")
	jmxCmd.PersistentFlags().UintVarP(&cliParams.discoveryMinInstances, "discovery-min-instances", "", 1, "minimum number of config instances to be discovered before running the check(s)")
	jmxCmd.PersistentFlags().StringVarP(&cliParams.instanceFilter, "instance-filter", "", "", "filter instances using jq style syntax, example: --instance-filter '.ip_address == \"127.0.0.51\"'")

	// All subcommands use the same provided components, with a different
	// oneShot callback, and with some complex derivation of the
	// core.BundleParams value
	runOneShot := func(callback interface{}) error {
		cliParams.logFile = ""

		// if saving a flare, write a debug log within a directory that will be
		// captured in the flare.
		if cliParams.saveFlare {
			// Windows cannot accept ":" in file names
			filenameSafeTimeStamp := strings.ReplaceAll(time.Now().UTC().Format(time.RFC3339), ":", "-")
			cliParams.logFile = filepath.Join(path.DefaultJMXFlareDirectory, "jmx_"+cliParams.command+"_"+filenameSafeTimeStamp+".log")
			cliParams.jmxLogLevel = "debug"
		}

		// default log level to "debug" if not given
		if cliParams.jmxLogLevel == "" {
			cliParams.jmxLogLevel = "debug"
		}
		params := core.BundleParams{
			ConfigParams: config.NewAgentParams(globalParams.ConfFilePath),
			SecretParams: secrets.NewEnabledParams(),
			LogParams:    logimpl.ForOneShot(command.LoggerName, cliParams.jmxLogLevel, false)}
		if cliParams.logFile != "" {
			params.LogParams.LogToFile(cliParams.logFile)
		}

		return fxutil.OneShot(callback,
			fx.Supply(cliParams),
			fx.Supply(params),
			core.Bundle(),
			diagnosesendermanagerimpl.Module(),
			// workloadmeta setup
			collectors.GetCatalog(),
			fx.Supply(workloadmeta.Params{
				InitHelper: common.GetWorkloadmetaInit(),
			}),
			workloadmeta.Module(),
			apiimpl.Module(),
			// TODO(components): this is a temporary hack as the StartServer() method of the API package was previously called with nil arguments
			// This highlights the fact that the API Server created by JMX (through ExecJmx... function) should be different from the ones created
			// in others commands such as run.
			fx.Provide(func() flare.Component { return nil }),
			fx.Provide(func() dogstatsdServer.Component { return nil }),
			fx.Provide(func() replay.Component { return nil }),
			fx.Provide(func() serverdebug.Component { return nil }),
			fx.Provide(func() host.Component { return nil }),
			fx.Provide(func() inventoryagent.Component { return nil }),
			fx.Provide(func() inventoryhost.Component { return nil }),
			fx.Provide(func() demultiplexer.Component { return nil }),
			fx.Provide(func() inventorychecks.Component { return nil }),
			fx.Provide(func() packagesigning.Component { return nil }),
			fx.Provide(func() status.Component { return nil }),
<<<<<<< HEAD
			fx.Provide(func() optional.Option[collector.Component] { return optional.NewNoneOption[collector.Component]() }),
=======
			fx.Provide(func() eventplatformreceiver.Component { return nil }),
>>>>>>> f67a0a0e
			fx.Provide(tagger.NewTaggerParamsForCoreAgent),
			tagger.Module(),
		)
	}

	jmxCollectCmd := &cobra.Command{
		Use:   "collect",
		Short: "Start the collection of metrics based on your current configuration and display them in the console.",
		Long:  ``,
		RunE: func(cmd *cobra.Command, args []string) error {
			cliParams.command = "collect"
			disableCmdPort()
			return runOneShot(runJmxCommandConsole)
		},
	}
	jmxCollectCmd.PersistentFlags().StringSliceVar(&cliParams.cliSelectedChecks, "checks", []string{}, "JMX checks (ex: jmx,tomcat)")
	jmxCollectCmd.PersistentFlags().BoolVarP(&cliParams.saveFlare, "flare", "", false, "save jmx list results to the log dir so it may be reported in a flare")
	jmxCmd.AddCommand(jmxCollectCmd)

	jmxListEverythingCmd := &cobra.Command{
		Use:   "everything",
		Short: "List every attributes available that has a type supported by JMXFetch.",
		Long:  ``,
		RunE: func(cmd *cobra.Command, args []string) error {
			cliParams.command = "list_everything"
			disableCmdPort()
			return runOneShot(runJmxCommandConsole)
		},
	}

	jmxListMatchingCmd := &cobra.Command{
		Use:   "matching",
		Short: "List attributes that match at least one of your instances configuration.",
		Long:  ``,
		RunE: func(cmd *cobra.Command, args []string) error {
			cliParams.command = "list_matching_attributes"
			disableCmdPort()
			return runOneShot(runJmxCommandConsole)
		},
	}

	jmxListWithMetricsCmd := &cobra.Command{
		Use:   "with-metrics",
		Short: "List attributes and metrics data that match at least one of your instances configuration.",
		Long:  ``,
		RunE: func(cmd *cobra.Command, args []string) error {
			cliParams.command = "list_with_metrics"
			disableCmdPort()
			return runOneShot(runJmxCommandConsole)
		},
	}

	jmxListWithRateMetricsCmd := &cobra.Command{
		Use:   "with-rate-metrics",
		Short: "List attributes and metrics data that match at least one of your instances configuration, including rates and counters.",
		Long:  ``,
		RunE: func(cmd *cobra.Command, args []string) error {
			cliParams.command = "list_with_rate_metrics"
			disableCmdPort()
			return runOneShot(runJmxCommandConsole)
		},
	}

	jmxListLimitedCmd := &cobra.Command{
		Use:   "limited",
		Short: "List attributes that do match one of your instances configuration but that are not being collected because it would exceed the number of metrics that can be collected.",
		Long:  ``,
		RunE: func(cmd *cobra.Command, args []string) error {
			cliParams.command = "list_limited_attributes"
			disableCmdPort()
			return runOneShot(runJmxCommandConsole)
		},
	}

	jmxListCollectedCmd := &cobra.Command{
		Use:   "collected",
		Short: "List attributes that will actually be collected by your current instances configuration.",
		Long:  ``,
		RunE: func(cmd *cobra.Command, args []string) error {
			cliParams.command = "list_collected_attributes"
			disableCmdPort()
			return runOneShot(runJmxCommandConsole)
		},
	}

	jmxListNotMatchingCmd := &cobra.Command{
		Use:   "not-matching",
		Short: "List attributes that don’t match any of your instances configuration.",
		Long:  ``,
		RunE: func(cmd *cobra.Command, args []string) error {
			cliParams.command = "list_not_matching_attributes"
			disableCmdPort()
			return runOneShot(runJmxCommandConsole)
		},
	}

	jmxListCmd := &cobra.Command{
		Use:   "list",
		Short: "List attributes matched by JMXFetch.",
		Long:  ``,
	}
	jmxListCmd.AddCommand(
		jmxListEverythingCmd,
		jmxListMatchingCmd,
		jmxListLimitedCmd,
		jmxListCollectedCmd,
		jmxListNotMatchingCmd,
		jmxListWithMetricsCmd,
		jmxListWithRateMetricsCmd,
	)

	jmxListCmd.PersistentFlags().StringSliceVar(&cliParams.cliSelectedChecks, "checks", []string{}, "JMX checks (ex: jmx,tomcat)")
	jmxListCmd.PersistentFlags().BoolVarP(&cliParams.saveFlare, "flare", "", false, "save jmx list results to the log dir so it may be reported in a flare")
	jmxCmd.AddCommand(jmxListCmd)

	// attach the command to the root
	return []*cobra.Command{jmxCmd}
}

// disableCmdPort overrrides the `cmd_port` configuration so that when the
// server starts up, it does not do so on the same port as a running agent.
//
// Ideally, the server wouldn't start up at all, but this workaround has been
// in place for some times.
func disableCmdPort() {
	os.Setenv("DD_CMD_PORT", "0") // 0 indicates the OS should pick an unused port
}

// runJmxCommandConsole sets up the common utils necessary for JMX, and executes the command
// with the Console reporter
func runJmxCommandConsole(config config.Component, cliParams *cliParams, wmeta workloadmeta.Component, taggerComp tagger.Component, diagnoseSendermanager diagnosesendermanager.Component, secretResolver secrets.Component, agentAPI internalAPI.Component, collector optional.Option[collector.Component]) error {
	// This prevents log-spam from "comp/core/workloadmeta/collectors/internal/remote/process_collector/process_collector.go"
	// It appears that this collector creates some contention in AD.
	// Disabling it is both more efficient and gets rid of this log spam
	pkgconfig.Datadog.Set("language_detection.enabled", "false", model.SourceAgentRuntime)

	err := pkgconfig.SetupJMXLogger(cliParams.logFile, "", false, true, false)
	if err != nil {
		return fmt.Errorf("Unable to set up JMX logger: %v", err)
	}

	senderManager, err := diagnoseSendermanager.LazyGetSenderManager()
	if err != nil {
		return err
	}
	// The Autoconfig instance setup happens in the workloadmeta start hook
	// create and setup the Collector and others.
	common.LoadComponents(secretResolver, wmeta, config.GetString("confd_path"))
	common.AC.LoadAndRun(context.Background())

	// Create the CheckScheduler, but do not attach it to
	// AutoDiscovery.
	pkgcollector.InitCheckScheduler(optional.NewNoneOption[pkgcollector.Collector](), senderManager)

	// if cliSelectedChecks is empty, then we want to fetch all check configs;
	// otherwise, we fetch only the matching cehck configs.
	waitCtx, cancelTimeout := context.WithTimeout(
		context.Background(), time.Duration(cliParams.discoveryTimeout)*time.Second)
	var allConfigs []integration.Config
	if len(cliParams.cliSelectedChecks) == 0 {
		allConfigs, err = common.WaitForAllConfigsFromAD(waitCtx)
	} else {
		allConfigs, err = common.WaitForConfigsFromAD(waitCtx, cliParams.cliSelectedChecks, int(cliParams.discoveryMinInstances), cliParams.instanceFilter)
	}
	cancelTimeout()
	if err != nil {
		return err
	}

	err = standalone.ExecJMXCommandConsole(cliParams.command, cliParams.cliSelectedChecks, cliParams.jmxLogLevel, allConfigs, wmeta, taggerComp, diagnoseSendermanager, agentAPI, collector)

	if runtime.GOOS == "windows" {
		standalone.PrintWindowsUserWarning("jmx")
	}

	return err
}<|MERGE_RESOLUTION|>--- conflicted
+++ resolved
@@ -143,11 +143,8 @@
 			fx.Provide(func() inventorychecks.Component { return nil }),
 			fx.Provide(func() packagesigning.Component { return nil }),
 			fx.Provide(func() status.Component { return nil }),
-<<<<<<< HEAD
+			fx.Provide(func() eventplatformreceiver.Component { return nil }),
 			fx.Provide(func() optional.Option[collector.Component] { return optional.NewNoneOption[collector.Component]() }),
-=======
-			fx.Provide(func() eventplatformreceiver.Component { return nil }),
->>>>>>> f67a0a0e
 			fx.Provide(tagger.NewTaggerParamsForCoreAgent),
 			tagger.Module(),
 		)
