--- conflicted
+++ resolved
@@ -134,14 +134,7 @@
 			}),
 			// workloadmeta setup
 			wmcatalog.GetCatalog(),
-<<<<<<< HEAD
-			workloadmetafx.Module(workloadmeta.Params{
-				InitHelper: common.GetWorkloadmetaInit(),
-			}),
-=======
-			fx.Provide(defaults.DefaultParams),
-			workloadmetafx.Module(),
->>>>>>> 3a0d23c4
+			workloadmetafx.Module(defaults.DefaultParams()),
 			apiimpl.Module(),
 			authtokenimpl.Module(),
 			// The jmx command do not have settings that change are runtime
