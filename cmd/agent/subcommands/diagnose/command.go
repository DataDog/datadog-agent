// Unless explicitly stated otherwise all files in this repository are licensed
// under the Apache License Version 2.0.
// This product includes software developed at Datadog (https://www.datadoghq.com/).
// Copyright 2016-present Datadog, Inc.

// Package diagnose implements 'agent diagnose'.
package diagnose

import (
	"bytes"
	"encoding/json"
	"fmt"
	"os"
	"sort"
	"strings"

	"go.uber.org/fx"

	"github.com/fatih/color"
	"github.com/spf13/cobra"

	"github.com/DataDog/datadog-agent/cmd/agent/command"
	"github.com/DataDog/datadog-agent/cmd/agent/common"
	"github.com/DataDog/datadog-agent/comp/aggregator/diagnosesendermanager"
	"github.com/DataDog/datadog-agent/comp/aggregator/diagnosesendermanager/diagnosesendermanagerimpl"
	"github.com/DataDog/datadog-agent/comp/collector/collector"
	"github.com/DataDog/datadog-agent/comp/core"
	"github.com/DataDog/datadog-agent/comp/core/autodiscovery"
	"github.com/DataDog/datadog-agent/comp/core/autodiscovery/autodiscoveryimpl"
	"github.com/DataDog/datadog-agent/comp/core/config"
	diagnose "github.com/DataDog/datadog-agent/comp/core/diagnose/def"
	"github.com/DataDog/datadog-agent/comp/core/diagnose/format"
	diagnosefx "github.com/DataDog/datadog-agent/comp/core/diagnose/fx"
	diagnoseLocal "github.com/DataDog/datadog-agent/comp/core/diagnose/local"
	log "github.com/DataDog/datadog-agent/comp/core/log/def"
	"github.com/DataDog/datadog-agent/comp/core/secrets"
	tagger "github.com/DataDog/datadog-agent/comp/core/tagger/def"
	dualTaggerfx "github.com/DataDog/datadog-agent/comp/core/tagger/fx-dual"
	wmcatalog "github.com/DataDog/datadog-agent/comp/core/workloadmeta/collectors/catalog"
	workloadmeta "github.com/DataDog/datadog-agent/comp/core/workloadmeta/def"
	workloadmetafx "github.com/DataDog/datadog-agent/comp/core/workloadmeta/fx"
	haagentfx "github.com/DataDog/datadog-agent/comp/haagent/fx"
	logscompressorfx "github.com/DataDog/datadog-agent/comp/serializer/logscompression/fx"
	metricscompressorfx "github.com/DataDog/datadog-agent/comp/serializer/metricscompression/fx"
	"github.com/DataDog/datadog-agent/pkg/api/util"
	pkgconfigsetup "github.com/DataDog/datadog-agent/pkg/config/setup"
	"github.com/DataDog/datadog-agent/pkg/util/fxutil"
	"github.com/DataDog/datadog-agent/pkg/util/option"
)

const (
	metadataEndpoint = "/agent/metadata/"
)

// cliParams are the command-line arguments for this subcommand
type cliParams struct {
	*command.GlobalParams

	// verbose will show details not only failed diagnosis but also succesfull diagnosis
	// it is the, value of the --verbose flag
	verbose bool

	// run diagnose in the context of CLI process instead of running in the context of agent service irunni, value of the --local flag
	runLocal bool

	// JSONOutput will output the diagnosis in JSON format, value of the --json flag
	JSONOutput bool

	// run diagnose on other processes, value of --list flag
	listSuites bool

	// diagnose suites to run as a list of regular expressions
	include []string

	// diagnose suites not to run as a list of regular expressions
	exclude []string

	logLevelDefaultOff command.LogLevelDefaultOff
}

// payloadName is the name of the payload to display
type payloadName string

// Commands returns a slice of subcommands for the 'agent' command.
func Commands(globalParams *command.GlobalParams) []*cobra.Command {
	cliParams := &cliParams{
		GlobalParams: globalParams,
	}

	// From the CLI standpoint most of the changes are covered by the “agent diagnose all” sub-command.
	// Other, previous sub-commands left AS IS for now for compatibility reasons. But further changes
	// are possible, e.g. removal of all sub-commands and using command-line options to fine-tune
	// diagnose depth, breadth and output format. Suggestions are welcome.
	diagnoseCommand := &cobra.Command{
		Use:   "diagnose",
		Short: "Validate Agent installation, configuration and environment",
		Long:  ``,
		RunE: func(_ *cobra.Command, _ []string) error {
			return fxutil.OneShot(cmdDiagnose,
				fx.Supply(cliParams),
				fx.Supply(core.BundleParams{
					ConfigParams: config.NewAgentParams(globalParams.ConfFilePath, config.WithExtraConfFiles(globalParams.ExtraConfFilePath), config.WithFleetPoliciesDirPath(globalParams.FleetPoliciesDirPath)),
					LogParams:    log.ForOneShot("CORE", cliParams.logLevelDefaultOff.Value(), true),
				}),
				core.Bundle(),
				// workloadmeta setup
				wmcatalog.GetCatalog(),
				workloadmetafx.Module(workloadmeta.Params{
					AgentType:  workloadmeta.NodeAgent,
					InitHelper: common.GetWorkloadmetaInit(),
				}),
				fx.Supply(option.None[collector.Component]()),
				dualTaggerfx.Module(common.DualTaggerParams()),
				autodiscoveryimpl.Module(),
				diagnosesendermanagerimpl.Module(),
				haagentfx.Module(),
				logscompressorfx.Module(),
				metricscompressorfx.Module(),
				diagnosefx.Module(),
			)
		},
	}

	cliParams.logLevelDefaultOff.Register(diagnoseCommand)

	// Normally a successful diagnosis is printed as a single dot character. If verbose option is specified
	// successful diagnosis is printed fully. With verbose option diagnosis description is also printed.
	diagnoseCommand.PersistentFlags().BoolVarP(&cliParams.verbose, "verbose", "v", false, "verbose output, includes passed diagnoses, and diagnoses description")

	// List names of all registered diagnose suites. Output also will be filtered if include and or exclude
	// options are specified
	diagnoseCommand.PersistentFlags().BoolVarP(&cliParams.listSuites, "list", "t", false, "list diagnose suites")

	// Output the diagnose in JSON format
	diagnoseCommand.PersistentFlags().BoolVarP(&cliParams.JSONOutput, "json", "j", false, "output the diagnose in JSON format")

	// Normally internal diagnose functions will run in the context of agent and other services. It can be
	// overridden via --local options and if specified diagnose functions will be executed in context
	// of the agent diagnose CLI process if possible.
	diagnoseCommand.PersistentFlags().BoolVarP(&cliParams.runLocal, "local", "o", false, "run diagnose by the CLI process instead of the agent process (useful to troubleshooting privilege related problems)")

	// List of regular expressions to include and or exclude names of diagnose suites
	diagnoseCommand.PersistentFlags().StringSliceVarP(&cliParams.include, "include", "i", []string{}, "diagnose suites to run as a list of regular expressions")
	diagnoseCommand.PersistentFlags().StringSliceVarP(&cliParams.exclude, "exclude", "e", []string{}, "diagnose suites not to run as a list of regular expressions")

	showPayloadCommand := &cobra.Command{
		Use:   "show-metadata",
		Short: "Print metadata payloads sent by the agent",
		Long:  ``,
		RunE: func(cmd *cobra.Command, _ []string) error {
			cmd.Help() //nolint:errcheck
			os.Exit(0)
			return nil
		},
	}

	payloadV5Cmd := &cobra.Command{
		Use:   "v5",
		Short: "[internal] Print the metadata payload for the agent.",
		Long: `
This command print the V5 metadata payload for the Agent. This payload is used to populate the infra list and host map in Datadog. It's called 'V5' because it's the same payload sent since Agent V5. This payload is mandatory in order to create a new host in Datadog.`,
		RunE: func(_ *cobra.Command, _ []string) error {
			return fxutil.OneShot(printPayload,
				fx.Supply(payloadName("v5")),
				fx.Supply(command.GetDefaultCoreBundleParams(cliParams.GlobalParams)),
				core.Bundle(),
			)
		},
	}

	payloadGohaiCmd := &cobra.Command{
		Use:   "gohai",
		Short: "[internal] Print the gohai payload for the agent.",
		Long: `
This command prints the gohai data sent by the Agent, including current processes running on the machine.`,
		RunE: func(_ *cobra.Command, _ []string) error {
			return fxutil.OneShot(printPayload,
				fx.Supply(payloadName("gohai")),
				fx.Supply(command.GetDefaultCoreBundleParams(cliParams.GlobalParams)),
				core.Bundle(),
			)
		},
	}

	payloadInventoriesAgentCmd := &cobra.Command{
		Use:   "inventory-agent",
		Short: "[internal] Print the Inventory agent metadata payload.",
		Long: `
This command print the inventory-agent metadata payload. This payload is used by the 'inventories/sql' product.`,
		RunE: func(_ *cobra.Command, _ []string) error {
			return fxutil.OneShot(printPayload,
				fx.Supply(payloadName("inventory-agent")),
				fx.Supply(command.GetDefaultCoreBundleParams(cliParams.GlobalParams)),
				core.Bundle(),
			)
		},
	}

	payloadHostGpuCmd := &cobra.Command{
		Use:   "host-gpu",
		Short: "[internal] Print the host-gpu agent metadata payload.",
		Long: `
This command print the host-gpu metadata payload. This payload is used by the 'host page' product.`,
		RunE: func(_ *cobra.Command, _ []string) error {
			return fxutil.OneShot(printPayload,
				fx.Supply(payloadName("host-gpu")),
				fx.Supply(command.GetDefaultCoreBundleParams(cliParams.GlobalParams)),
				core.Bundle(),
			)
		},
	}

	payloadInventoriesHostCmd := &cobra.Command{
		Use:   "inventory-host",
		Short: "[internal] Print the Inventory host metadata payload.",
		Long: `
This command print the inventory-host metadata payload. This payload is used by the 'inventories/sql' product.`,
		RunE: func(_ *cobra.Command, _ []string) error {
			return fxutil.OneShot(printPayload,
				fx.Supply(payloadName("inventory-host")),
				fx.Supply(command.GetDefaultCoreBundleParams(cliParams.GlobalParams)),
				core.Bundle(),
			)
		},
	}

	payloadInventoriesOtelCmd := &cobra.Command{
		Use:   "inventory-otel",
		Short: "Print the Inventory otel metadata payload.",
		Long: `
This command print the inventory-otel metadata payload. This payload is used by the 'OTel Agent' product.`,
		RunE: func(_ *cobra.Command, _ []string) error {
			return fxutil.OneShot(printPayload,
				fx.Supply(payloadName("inventory-otel")),
				fx.Supply(command.GetDefaultCoreBundleParams(cliParams.GlobalParams)),
				core.Bundle(),
			)
		},
	}

	payloadInventoriesHaAgentCmd := &cobra.Command{
		Use:   "ha-agent",
		Short: "Print the HA Agent Metadata payload.",
		Long: `
This command print the ha-agent metadata payload. This payload is used by the 'HA Agent' feature.`,
		RunE: func(_ *cobra.Command, _ []string) error {
			return fxutil.OneShot(printPayload,
				fx.Supply(payloadName("ha-agent")),
				fx.Supply(command.GetDefaultCoreBundleParams(cliParams.GlobalParams)),
				core.Bundle(),
			)
		},
	}

	payloadInventoriesChecksCmd := &cobra.Command{
		Use:   "inventory-checks",
		Short: "[internal] Print the Inventory checks metadata payload.",
		Long: `
This command print the inventory-checks metadata payload. This payload is used by the 'inventories/sql' product.`,
		RunE: func(_ *cobra.Command, _ []string) error {
			return fxutil.OneShot(printPayload,
				fx.Supply(payloadName("inventory-checks")),
				fx.Supply(command.GetDefaultCoreBundleParams(cliParams.GlobalParams)),
				core.Bundle(),
			)
		},
	}

	payloadInventoriesPkgSigningCmd := &cobra.Command{
		Use:   "package-signing",
		Short: "[internal] Print the Inventory package signing payload.",
		Long: `
This command print the package-signing metadata payload. This payload is used by the 'fleet automation' product.`,
		RunE: func(_ *cobra.Command, _ []string) error {
			return fxutil.OneShot(printPayload,
				fx.Supply(payloadName("package-signing")),
				fx.Supply(command.GetDefaultCoreBundleParams(cliParams.GlobalParams)),
				core.Bundle(),
			)
		},
	}

	payloadSystemProbeCmd := &cobra.Command{
		Use:   "system-probe",
		Short: "[internal] Print the inventory systemprobe metadata payload.",
		Long: `
This command print the system-probe metadata payload. This payload is used by the 'fleet automation' product.`,
		RunE: func(_ *cobra.Command, _ []string) error {
			return fxutil.OneShot(printPayload,
				fx.Supply(payloadName("system-probe")),
				fx.Supply(command.GetDefaultCoreBundleParams(cliParams.GlobalParams)),
				core.Bundle(),
			)
		},
	}

	payloadSecurityAgentCmd := &cobra.Command{
		Use:   "security-agent",
		Short: "[internal] Print the security-agent process metadata payload.",
		Long: `
This command print the security-agent metadata payload. This payload is used by the 'fleet automation' product.`,
		RunE: func(_ *cobra.Command, _ []string) error {
			return fxutil.OneShot(printPayload,
				fx.Supply(payloadName("security-agent")),
				fx.Supply(command.GetDefaultCoreBundleParams(cliParams.GlobalParams)),
				core.Bundle(),
			)
		},
	}

	agentTelemetryCmd := &cobra.Command{
		Use:   "agent-telemetry",
		Short: "[internal] Print agent telemetry payloads sent by the agent.",
		Long:  `.`,
		RunE: func(_ *cobra.Command, _ []string) error {
			return fxutil.OneShot(printPayload,
				fx.Supply(payloadName("agent-telemetry")),
				fx.Supply(command.GetDefaultCoreBundleParams(cliParams.GlobalParams)),
				core.Bundle(),
			)
		},
	}

	showPayloadCommand.AddCommand(payloadV5Cmd)
	showPayloadCommand.AddCommand(payloadGohaiCmd)
	showPayloadCommand.AddCommand(payloadInventoriesAgentCmd)
	showPayloadCommand.AddCommand(payloadInventoriesHostCmd)
	showPayloadCommand.AddCommand(payloadHostGpuCmd)
	showPayloadCommand.AddCommand(payloadInventoriesOtelCmd)
	showPayloadCommand.AddCommand(payloadInventoriesHaAgentCmd)
	showPayloadCommand.AddCommand(payloadInventoriesChecksCmd)
	showPayloadCommand.AddCommand(payloadInventoriesPkgSigningCmd)
	showPayloadCommand.AddCommand(payloadSystemProbeCmd)
	showPayloadCommand.AddCommand(payloadSecurityAgentCmd)
	showPayloadCommand.AddCommand(agentTelemetryCmd)
	diagnoseCommand.AddCommand(showPayloadCommand)

	return []*cobra.Command{diagnoseCommand}
}

func cmdDiagnose(cliParams *cliParams,
	senderManager diagnosesendermanager.Component,
	wmeta option.Option[workloadmeta.Component],
	ac autodiscovery.Component,
	secretResolver secrets.Component,
	log log.Component,
	tagger tagger.Component,
	diagnoseComponent diagnose.Component,
	config config.Component) error {

	diagCfg := diagnose.Config{
		Verbose: cliParams.verbose,
		Include: cliParams.include,
		Exclude: cliParams.exclude,
	}
	w := color.Output

	// Is it List command
	if cliParams.listSuites {
<<<<<<< HEAD
		diagnose.ListStdOut(w, diagCfg, log)
=======
		var sortedSuitesName []string
		sortedSuitesName = append(sortedSuitesName, diagnose.AllSuites...)

		sort.Strings(sortedSuitesName)

		fmt.Fprintf(w, "Diagnose suites ...\n")
		for idx, suiteName := range sortedSuitesName {
			fmt.Fprintf(w, "  %d. %s\n", idx+1, suiteName)
		}
>>>>>>> 7f79c2e6
		return nil
	}

	// Run command
	var err error
	var result *diagnose.Result
	if !cliParams.runLocal {
		result, err = requestDiagnosesFromAgentProcess(diagCfg)

		if err != nil {
			if !cliParams.JSONOutput { // If JSON output is requested, the output should stay a valid JSON
				fmt.Fprintln(w, color.YellowString(fmt.Sprintf("Error running diagnose in Agent process: %s", err)))
				fmt.Fprintln(w, "Running diagnose command locally (may take extra time to run checks locally) ...")
			}
			result, err = diagnoseLocal.Run(diagnoseComponent, diagCfg, log, senderManager, wmeta, ac, secretResolver, tagger, config)
		}
	} else {
		if !cliParams.JSONOutput { // If JSON output is requested, the output should stay a valid JSON
			fmt.Fprintln(w, "Running diagnose command locally (may take extra time to run checks locally) ...")
		}
		result, err = diagnoseLocal.Run(diagnoseComponent, diagCfg, log, senderManager, wmeta, ac, secretResolver, tagger, config)
	}

	if err != nil {
		return err
	}

	if cliParams.JSONOutput {
		return format.JSON(w, result)
	}

	return format.Text(w, diagCfg, result)
}

// NOTE: This and related will be moved to separate "agent telemetry" command in future
func printPayload(name payloadName, _ log.Component, config config.Component) error {
	if err := util.SetAuthToken(config); err != nil {
		fmt.Println(err)
		return nil
	}

	c := util.GetClient()
	ipcAddress, err := pkgconfigsetup.GetIPCAddress(pkgconfigsetup.Datadog())
	if err != nil {
		return err
	}
	apiConfigURL := fmt.Sprintf("https://%v:%d%s%s",
		ipcAddress, config.GetInt("cmd_port"), metadataEndpoint, name)

	r, err := util.DoGet(c, apiConfigURL, util.CloseConnection)
	if err != nil {
		return fmt.Errorf("Could not fetch metadata payload: %s", err)
	}

	fmt.Println(string(r))
	return nil
}

func requestDiagnosesFromAgentProcess(diagCfg diagnose.Config) (*diagnose.Result, error) {
	// Get client to Agent's RPC call
	c := util.GetClient()
	ipcAddress, err := pkgconfigsetup.GetIPCAddress(pkgconfigsetup.Datadog())
	if err != nil {
		return nil, fmt.Errorf("error getting IPC address for the agent: %w", err)
	}

	// Make sure we have a session token (for privileged information)
	if err = util.SetAuthToken(pkgconfigsetup.Datadog()); err != nil {
		return nil, fmt.Errorf("auth error: %w", err)
	}

	// Form call end-point
	//nolint:revive // TODO(CINT) Fix revive linter
	diagnoseURL := fmt.Sprintf("https://%v:%v/agent/diagnose", ipcAddress, pkgconfigsetup.Datadog().GetInt("cmd_port"))

	// Serialized diag config to pass it to Agent execution context
	var cfgSer []byte
	if cfgSer, err = json.Marshal(diagCfg); err != nil {
		return nil, fmt.Errorf("error while encoding diagnose configuration: %s", err)
	}

	// Run diagnose code inside Agent process
	var response []byte
	response, err = util.DoPost(c, diagnoseURL, "application/json", bytes.NewBuffer(cfgSer))
	if err != nil {
		if response != nil && string(response) != "" {
			return nil, fmt.Errorf("error getting diagnoses from running agent: %s", strings.TrimSpace(string(response)))
		}
		return nil, fmt.Errorf("the agent was unable to get diagnoses from running agent: %w", err)
	}

	// Deserialize results
	var diagnoses diagnose.Result
	err = json.Unmarshal(response, &diagnoses)
	if err != nil {
		return nil, fmt.Errorf("error while decoding diagnose results returned from Agent: %w", err)
	}

	return &diagnoses, nil
}<|MERGE_RESOLUTION|>--- conflicted
+++ resolved
@@ -357,9 +357,6 @@
 
 	// Is it List command
 	if cliParams.listSuites {
-<<<<<<< HEAD
-		diagnose.ListStdOut(w, diagCfg, log)
-=======
 		var sortedSuitesName []string
 		sortedSuitesName = append(sortedSuitesName, diagnose.AllSuites...)
 
@@ -369,7 +366,6 @@
 		for idx, suiteName := range sortedSuitesName {
 			fmt.Fprintf(w, "  %d. %s\n", idx+1, suiteName)
 		}
->>>>>>> 7f79c2e6
 		return nil
 	}
 
