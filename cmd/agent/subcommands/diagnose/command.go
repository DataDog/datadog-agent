// Unless explicitly stated otherwise all files in this repository are licensed
// under the Apache License Version 2.0.
// This product includes software developed at Datadog (https://www.datadoghq.com/).
// Copyright 2016-present Datadog, Inc.

// Package diagnose implements 'agent diagnose'.
package diagnose

import (
	"fmt"
	"os"

	"go.uber.org/fx"

	"github.com/DataDog/datadog-agent/cmd/agent/command"
	"github.com/DataDog/datadog-agent/comp/aggregator/diagnosesendermanager"
	"github.com/DataDog/datadog-agent/comp/aggregator/diagnosesendermanager/diagnosesendermanagerimpl"
	"github.com/DataDog/datadog-agent/comp/core"
	"github.com/DataDog/datadog-agent/comp/core/config"
	"github.com/DataDog/datadog-agent/comp/core/log"
	"github.com/DataDog/datadog-agent/comp/core/log/logimpl"
	"github.com/DataDog/datadog-agent/pkg/api/util"
	pkgconfig "github.com/DataDog/datadog-agent/pkg/config"
	pkgdiagnose "github.com/DataDog/datadog-agent/pkg/diagnose"
	"github.com/DataDog/datadog-agent/pkg/diagnose/diagnosis"
	"github.com/DataDog/datadog-agent/pkg/util/fxutil"
	utillog "github.com/DataDog/datadog-agent/pkg/util/log"

	"github.com/cihub/seelog"
	"github.com/fatih/color"
	"github.com/spf13/cobra"
)

const (
	metadataEndpoint = "/agent/metadata/"
)

// cliParams are the command-line arguments for this subcommand
type cliParams struct {
	*command.GlobalParams

	// verbose will show details not only failed diagnosis but also succesfull diagnosis
	// it is the, value of the --verbose flag
	verbose bool

	// run diagnose in the context of CLI process instead of running in the context of agent service irunni, value of the --local flag
	runLocal bool

	// run diagnose on other processes, value of --list flag
	listSuites bool

	// diagnose suites to run as a list of regular expressions
	include []string

	// diagnose suites not to run as a list of regular expressions
	exclude []string
}

// payloadName is the name of the payload to display
type payloadName string

// Commands returns a slice of subcommands for the 'agent' command.
func Commands(globalParams *command.GlobalParams) []*cobra.Command {
	cliParams := &cliParams{
		GlobalParams: globalParams,
	}

	// From the CLI standpoint most of the changes are covered by the “agent diagnose all” sub-command.
	// Other, previous sub-commands left AS IS for now for compatibility reasons. But further changes
	// are possible, e.g. removal of all sub-commands and using command-line options to fine-tune
	// diagnose depth, breadth and output format. Suggestions are welcome.
	diagnoseCommand := &cobra.Command{
		Use:   "diagnose",
		Short: "Validate Agent installation, configuration and environment",
		Long:  ``,
		RunE: func(cmd *cobra.Command, args []string) error {
			utillog.SetupLogger(seelog.Disabled, "off")
			return fxutil.OneShot(cmdDiagnose,
				fx.Supply(cliParams),
				fx.Supply(core.BundleParams{
					ConfigParams: config.NewAgentParams(globalParams.ConfFilePath),
<<<<<<< HEAD
					LogParams:    log.ForOneShot("CORE", "off", true)}),
				core.Bundle(),
				diagnosesendermanagerimpl.Module(),
=======
					LogParams:    logimpl.ForOneShot("CORE", "off", true)}),
				core.Bundle,
				diagnosesendermanagerimpl.Module,
>>>>>>> bc6a27c1
			)
		},
	}

	// Normally a successful diagnosis is printed as a single dot character. If verbose option is specified
	// successful diagnosis is printed fully. With verbose option diagnosis description is also printed.
	diagnoseCommand.PersistentFlags().BoolVarP(&cliParams.verbose, "verbose", "v", false, "verbose output, includes passed diagnoses, and diagnoses description")

	// List names of all registered diagnose suites. Output also will be filtered if include and or exclude
	// options are specified
	diagnoseCommand.PersistentFlags().BoolVarP(&cliParams.listSuites, "list", "t", false, "list diagnose suites")

	// Normally internal diagnose functions will run in the context of agent and other services. It can be
	// overridden via --local options and if specified diagnose functions will be executed in context
	// of the agent diagnose CLI process if possible.
	diagnoseCommand.PersistentFlags().BoolVarP(&cliParams.runLocal, "local", "o", false, "run diagnose by the CLI process instead of the agent process (useful to troubleshooting privilege related problems)")

	// List of regular expressions to include and or exclude names of diagnose suites
	diagnoseCommand.PersistentFlags().StringSliceVarP(&cliParams.include, "include", "i", []string{}, "diagnose suites to run as a list of regular expressions")
	diagnoseCommand.PersistentFlags().StringSliceVarP(&cliParams.exclude, "exclude", "e", []string{}, "diagnose suites not to run as a list of regular expressions")

	showPayloadCommand := &cobra.Command{
		Use:   "show-metadata",
		Short: "Print metadata payloads sent by the agent",
		Long:  ``,
		RunE: func(cmd *cobra.Command, args []string) error {
			cmd.Help() //nolint:errcheck
			os.Exit(0)
			return nil
		},
	}

	payloadV5Cmd := &cobra.Command{
		Use:   "v5",
		Short: "Print the metadata payload for the agent.",
		Long: `
This command print the V5 metadata payload for the Agent. This payload is used to populate the infra list and host map in Datadog. It's called 'V5' because it's the same payload sent since Agent V5. This payload is mandatory in order to create a new host in Datadog.`,
		RunE: func(cmd *cobra.Command, args []string) error {
			return fxutil.OneShot(printPayload,
				fx.Supply(payloadName("v5")),
				fx.Supply(command.GetDefaultCoreBundleParams(cliParams.GlobalParams)),
				core.Bundle(),
			)
		},
	}

	payloadGohaiCmd := &cobra.Command{
		Use:   "gohai",
		Short: "Print the gohai payload for the agent.",
		Long: `
This command prints the gohai data sent by the Agent, including current processes running on the machine.`,
		RunE: func(cmd *cobra.Command, args []string) error {
			return fxutil.OneShot(printPayload,
				fx.Supply(payloadName("gohai")),
				fx.Supply(command.GetDefaultCoreBundleParams(cliParams.GlobalParams)),
				core.Bundle(),
			)
		},
	}

	payloadInventoriesAgentCmd := &cobra.Command{
		Use:   "inventory-agent",
		Short: "Print the Inventory agent metadata payload.",
		Long: `
This command print the inventory-agent metadata payload. This payload is used by the 'inventories/sql' product.`,
		RunE: func(cmd *cobra.Command, args []string) error {
			return fxutil.OneShot(printPayload,
				fx.Supply(payloadName("inventory-agent")),
				fx.Supply(command.GetDefaultCoreBundleParams(cliParams.GlobalParams)),
				core.Bundle(),
			)
		},
	}

	payloadInventoriesHostCmd := &cobra.Command{
		Use:   "inventory-host",
		Short: "Print the Inventory host metadata payload.",
		Long: `
This command print the inventory-host metadata payload. This payload is used by the 'inventories/sql' product.`,
		RunE: func(cmd *cobra.Command, args []string) error {
			return fxutil.OneShot(printPayload,
				fx.Supply(payloadName("inventory-host")),
				fx.Supply(command.GetDefaultCoreBundleParams(cliParams.GlobalParams)),
				core.Bundle(),
			)
		},
	}

	payloadInventoriesChecksCmd := &cobra.Command{
		Use:   "inventory-checks",
		Short: "Print the Inventory checks metadata payload.",
		Long: `
This command print the inventory-checks metadata payload. This payload is used by the 'inventories/sql' product.`,
		RunE: func(cmd *cobra.Command, args []string) error {
			return fxutil.OneShot(printPayload,
				fx.Supply(payloadName("inventory-checks")),
				fx.Supply(command.GetDefaultCoreBundleParams(cliParams.GlobalParams)),
				core.Bundle(),
			)
		},
	}

	showPayloadCommand.AddCommand(payloadV5Cmd)
	showPayloadCommand.AddCommand(payloadGohaiCmd)
	showPayloadCommand.AddCommand(payloadInventoriesAgentCmd)
	showPayloadCommand.AddCommand(payloadInventoriesHostCmd)
	showPayloadCommand.AddCommand(payloadInventoriesChecksCmd)
	diagnoseCommand.AddCommand(showPayloadCommand)

	return []*cobra.Command{diagnoseCommand}
}

func cmdDiagnose(cliParams *cliParams, senderManager diagnosesendermanager.Component) error {
	diagCfg := diagnosis.Config{
		Verbose:  cliParams.verbose,
		RunLocal: cliParams.runLocal,
		Include:  cliParams.include,
		Exclude:  cliParams.exclude,
	}

	// Is it List command
	if cliParams.listSuites {
		pkgdiagnose.ListStdOut(color.Output, diagCfg)
		return nil
	}

	// Run command
	return pkgdiagnose.RunStdOut(color.Output, diagCfg, senderManager)
}

// NOTE: This and related will be moved to separate "agent telemetry" command in future
//
//nolint:revive // TODO(ASC) Fix revive linter
func printPayload(name payloadName, _ log.Component, config config.Component) error {
	if err := util.SetAuthToken(); err != nil {
		fmt.Println(err)
		return nil
	}

	c := util.GetClient(false)
	ipcAddress, err := pkgconfig.GetIPCAddress()
	if err != nil {
		return err
	}
	apiConfigURL := fmt.Sprintf("https://%v:%d%s%s",
		ipcAddress, config.GetInt("cmd_port"), metadataEndpoint, name)

	r, err := util.DoGet(c, apiConfigURL, util.CloseConnection)
	if err != nil {
		return fmt.Errorf("Could not fetch metadata v5 payload: %s", err)
	}

	fmt.Println(string(r))
	return nil
}<|MERGE_RESOLUTION|>--- conflicted
+++ resolved
@@ -79,15 +79,9 @@
 				fx.Supply(cliParams),
 				fx.Supply(core.BundleParams{
 					ConfigParams: config.NewAgentParams(globalParams.ConfFilePath),
-<<<<<<< HEAD
-					LogParams:    log.ForOneShot("CORE", "off", true)}),
+					LogParams:    logimpl.ForOneShot("CORE", "off", true)}),
 				core.Bundle(),
 				diagnosesendermanagerimpl.Module(),
-=======
-					LogParams:    logimpl.ForOneShot("CORE", "off", true)}),
-				core.Bundle,
-				diagnosesendermanagerimpl.Module,
->>>>>>> bc6a27c1
 			)
 		},
 	}
