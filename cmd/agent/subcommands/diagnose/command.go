// Unless explicitly stated otherwise all files in this repository are licensed
// under the Apache License Version 2.0.
// This product includes software developed at Datadog (https://www.datadoghq.com/).
// Copyright 2016-present Datadog, Inc.

// Package diagnose implements 'agent diagnose'.
package diagnose

import (
	"fmt"
	"os"

	"go.uber.org/fx"

	"github.com/DataDog/datadog-agent/cmd/agent/command"
	"github.com/DataDog/datadog-agent/cmd/agent/common"
	"github.com/DataDog/datadog-agent/comp/aggregator/diagnosesendermanager"
	"github.com/DataDog/datadog-agent/comp/aggregator/diagnosesendermanager/diagnosesendermanagerimpl"
	"github.com/DataDog/datadog-agent/comp/collector/collector"
	"github.com/DataDog/datadog-agent/comp/core"
	"github.com/DataDog/datadog-agent/comp/core/autodiscovery"
	"github.com/DataDog/datadog-agent/comp/core/autodiscovery/autodiscoveryimpl"
	"github.com/DataDog/datadog-agent/comp/core/config"
	"github.com/DataDog/datadog-agent/comp/core/log"
	"github.com/DataDog/datadog-agent/comp/core/log/logimpl"
	"github.com/DataDog/datadog-agent/comp/core/secrets"
	"github.com/DataDog/datadog-agent/comp/core/tagger"
	"github.com/DataDog/datadog-agent/comp/core/workloadmeta"
	"github.com/DataDog/datadog-agent/comp/core/workloadmeta/collectors"
	"github.com/DataDog/datadog-agent/pkg/api/util"
	pkgconfig "github.com/DataDog/datadog-agent/pkg/config"
	"github.com/DataDog/datadog-agent/pkg/diagnose"
	"github.com/DataDog/datadog-agent/pkg/diagnose/diagnosis"
	"github.com/DataDog/datadog-agent/pkg/util/fxutil"
	utillog "github.com/DataDog/datadog-agent/pkg/util/log"
	"github.com/DataDog/datadog-agent/pkg/util/optional"

	"github.com/cihub/seelog"
	"github.com/fatih/color"
	"github.com/spf13/cobra"
)

const (
	metadataEndpoint = "/agent/metadata/"
)

// cliParams are the command-line arguments for this subcommand
type cliParams struct {
	*command.GlobalParams

	// verbose will show details not only failed diagnosis but also succesfull diagnosis
	// it is the, value of the --verbose flag
	verbose bool

	// run diagnose in the context of CLI process instead of running in the context of agent service irunni, value of the --local flag
	runLocal bool

	// run diagnose on other processes, value of --list flag
	listSuites bool

	// diagnose suites to run as a list of regular expressions
	include []string

	// diagnose suites not to run as a list of regular expressions
	exclude []string
}

// payloadName is the name of the payload to display
type payloadName string

// Commands returns a slice of subcommands for the 'agent' command.
func Commands(globalParams *command.GlobalParams) []*cobra.Command {
	cliParams := &cliParams{
		GlobalParams: globalParams,
	}

	// From the CLI standpoint most of the changes are covered by the “agent diagnose all” sub-command.
	// Other, previous sub-commands left AS IS for now for compatibility reasons. But further changes
	// are possible, e.g. removal of all sub-commands and using command-line options to fine-tune
	// diagnose depth, breadth and output format. Suggestions are welcome.
	diagnoseCommand := &cobra.Command{
		Use:   "diagnose",
		Short: "Validate Agent installation, configuration and environment",
		Long:  ``,
		RunE: func(cmd *cobra.Command, args []string) error {
			utillog.SetupLogger(seelog.Disabled, "off")
			return fxutil.OneShot(cmdDiagnose,
				fx.Supply(cliParams),
				fx.Supply(core.BundleParams{
					ConfigParams: config.NewAgentParams(globalParams.ConfFilePath),
					LogParams:    logimpl.ForOneShot("CORE", "off", true)}),
				core.Bundle(),
				// workloadmeta setup
				collectors.GetCatalog(),
				fx.Provide(func() workloadmeta.Params {
					return workloadmeta.Params{
						AgentType:  workloadmeta.NodeAgent,
						InitHelper: common.GetWorkloadmetaInit(),
						NoInstance: !cliParams.runLocal,
					}
				}),
				fx.Supply(optional.NewNoneOption[collector.Component]()),
				workloadmeta.OptionalModule(),
				tagger.OptionalModule(),
				autodiscoveryimpl.OptionalModule(),
				diagnosesendermanagerimpl.Module(),
			)
		},
	}

	// Normally a successful diagnosis is printed as a single dot character. If verbose option is specified
	// successful diagnosis is printed fully. With verbose option diagnosis description is also printed.
	diagnoseCommand.PersistentFlags().BoolVarP(&cliParams.verbose, "verbose", "v", false, "verbose output, includes passed diagnoses, and diagnoses description")

	// List names of all registered diagnose suites. Output also will be filtered if include and or exclude
	// options are specified
	diagnoseCommand.PersistentFlags().BoolVarP(&cliParams.listSuites, "list", "t", false, "list diagnose suites")

	// Normally internal diagnose functions will run in the context of agent and other services. It can be
	// overridden via --local options and if specified diagnose functions will be executed in context
	// of the agent diagnose CLI process if possible.
	diagnoseCommand.PersistentFlags().BoolVarP(&cliParams.runLocal, "local", "o", false, "run diagnose by the CLI process instead of the agent process (useful to troubleshooting privilege related problems)")

	// List of regular expressions to include and or exclude names of diagnose suites
	diagnoseCommand.PersistentFlags().StringSliceVarP(&cliParams.include, "include", "i", []string{}, "diagnose suites to run as a list of regular expressions")
	diagnoseCommand.PersistentFlags().StringSliceVarP(&cliParams.exclude, "exclude", "e", []string{}, "diagnose suites not to run as a list of regular expressions")

	showPayloadCommand := &cobra.Command{
		Use:   "show-metadata",
		Short: "Print metadata payloads sent by the agent",
		Long:  ``,
		RunE: func(cmd *cobra.Command, args []string) error {
			cmd.Help() //nolint:errcheck
			os.Exit(0)
			return nil
		},
	}

	payloadV5Cmd := &cobra.Command{
		Use:   "v5",
		Short: "Print the metadata payload for the agent.",
		Long: `
This command print the V5 metadata payload for the Agent. This payload is used to populate the infra list and host map in Datadog. It's called 'V5' because it's the same payload sent since Agent V5. This payload is mandatory in order to create a new host in Datadog.`,
		RunE: func(cmd *cobra.Command, args []string) error {
			return fxutil.OneShot(printPayload,
				fx.Supply(payloadName("v5")),
				fx.Supply(command.GetDefaultCoreBundleParams(cliParams.GlobalParams)),
				core.Bundle(),
			)
		},
	}

	payloadGohaiCmd := &cobra.Command{
		Use:   "gohai",
		Short: "Print the gohai payload for the agent.",
		Long: `
This command prints the gohai data sent by the Agent, including current processes running on the machine.`,
		RunE: func(cmd *cobra.Command, args []string) error {
			return fxutil.OneShot(printPayload,
				fx.Supply(payloadName("gohai")),
				fx.Supply(command.GetDefaultCoreBundleParams(cliParams.GlobalParams)),
				core.Bundle(),
			)
		},
	}

	payloadInventoriesAgentCmd := &cobra.Command{
		Use:   "inventory-agent",
		Short: "Print the Inventory agent metadata payload.",
		Long: `
This command print the inventory-agent metadata payload. This payload is used by the 'inventories/sql' product.`,
		RunE: func(cmd *cobra.Command, args []string) error {
			return fxutil.OneShot(printPayload,
				fx.Supply(payloadName("inventory-agent")),
				fx.Supply(command.GetDefaultCoreBundleParams(cliParams.GlobalParams)),
				core.Bundle(),
			)
		},
	}

	payloadInventoriesHostCmd := &cobra.Command{
		Use:   "inventory-host",
		Short: "Print the Inventory host metadata payload.",
		Long: `
This command print the inventory-host metadata payload. This payload is used by the 'inventories/sql' product.`,
		RunE: func(cmd *cobra.Command, args []string) error {
			return fxutil.OneShot(printPayload,
				fx.Supply(payloadName("inventory-host")),
				fx.Supply(command.GetDefaultCoreBundleParams(cliParams.GlobalParams)),
				core.Bundle(),
			)
		},
	}

	payloadInventoriesChecksCmd := &cobra.Command{
		Use:   "inventory-checks",
		Short: "Print the Inventory checks metadata payload.",
		Long: `
This command print the inventory-checks metadata payload. This payload is used by the 'inventories/sql' product.`,
		RunE: func(cmd *cobra.Command, args []string) error {
			return fxutil.OneShot(printPayload,
				fx.Supply(payloadName("inventory-checks")),
				fx.Supply(command.GetDefaultCoreBundleParams(cliParams.GlobalParams)),
				core.Bundle(),
			)
		},
	}

	payloadInventoriesPkgSigningCmd := &cobra.Command{
		Use:   "package-signing",
		Short: "Print the Inventory package signing payload.",
		Long: `
This command print the package-signing metadata payload. This payload is used by the 'fleet automation' product.`,
		RunE: func(cmd *cobra.Command, args []string) error {
			return fxutil.OneShot(printPayload,
				fx.Supply(payloadName("package-signing")),
				fx.Supply(command.GetDefaultCoreBundleParams(cliParams.GlobalParams)),
				core.Bundle(),
			)
		},
	}

	showPayloadCommand.AddCommand(payloadV5Cmd)
	showPayloadCommand.AddCommand(payloadGohaiCmd)
	showPayloadCommand.AddCommand(payloadInventoriesAgentCmd)
	showPayloadCommand.AddCommand(payloadInventoriesHostCmd)
	showPayloadCommand.AddCommand(payloadInventoriesChecksCmd)
	showPayloadCommand.AddCommand(payloadInventoriesPkgSigningCmd)
	diagnoseCommand.AddCommand(showPayloadCommand)

	return []*cobra.Command{diagnoseCommand}
}

func cmdDiagnose(cliParams *cliParams,
	senderManager diagnosesendermanager.Component,
	wmeta optional.Option[workloadmeta.Component],
	_ optional.Option[tagger.Component],
	ac optional.Option[autodiscovery.Component],
	collector optional.Option[collector.Component],
	secretResolver secrets.Component) error {
	diagCfg := diagnosis.Config{
		Verbose:  cliParams.verbose,
		RunLocal: cliParams.runLocal,
		Include:  cliParams.include,
		Exclude:  cliParams.exclude,
	}

<<<<<<< HEAD
	diagnoseDeps := diagnose.NewSuitesDeps(senderManager, collector, secretResolver, wmeta)
=======
	diagnoseDeps := diagnose.NewSuitesDeps(senderManager, collector, secretResolver, ac)
>>>>>>> 51a28847
	// Is it List command
	if cliParams.listSuites {
		diagnose.ListStdOut(color.Output, diagCfg, diagnoseDeps)
		return nil
	}

	// Run command
	return diagnose.RunStdOut(color.Output, diagCfg, diagnoseDeps)
}

// NOTE: This and related will be moved to separate "agent telemetry" command in future
func printPayload(name payloadName, _ log.Component, config config.Component) error {
	if err := util.SetAuthToken(config); err != nil {
		fmt.Println(err)
		return nil
	}

	c := util.GetClient(false)
	ipcAddress, err := pkgconfig.GetIPCAddress()
	if err != nil {
		return err
	}
	apiConfigURL := fmt.Sprintf("https://%v:%d%s%s",
		ipcAddress, config.GetInt("cmd_port"), metadataEndpoint, name)

	r, err := util.DoGet(c, apiConfigURL, util.CloseConnection)
	if err != nil {
		return fmt.Errorf("Could not fetch metadata v5 payload: %s", err)
	}

	fmt.Println(string(r))
	return nil
}<|MERGE_RESOLUTION|>--- conflicted
+++ resolved
@@ -245,11 +245,7 @@
 		Exclude:  cliParams.exclude,
 	}
 
-<<<<<<< HEAD
-	diagnoseDeps := diagnose.NewSuitesDeps(senderManager, collector, secretResolver, wmeta)
-=======
-	diagnoseDeps := diagnose.NewSuitesDeps(senderManager, collector, secretResolver, ac)
->>>>>>> 51a28847
+	diagnoseDeps := diagnose.NewSuitesDeps(senderManager, collector, secretResolver, wmeta, ac)
 	// Is it List command
 	if cliParams.listSuites {
 		diagnose.ListStdOut(color.Output, diagCfg, diagnoseDeps)
