// Unless explicitly stated otherwise all files in this repository are licensed
// under the Apache License Version 2.0.
// This product includes software developed at Datadog (https://www.datadoghq.com/).
// Copyright 2016-present Datadog, Inc.

// Package snmp implements 'agent snmp'.
package snmp

import (
	"encoding/hex"
	"fmt"
	"os"
	"strconv"
	"strings"
	"time"

	"github.com/gosnmp/gosnmp"
	"github.com/spf13/cobra"
	"go.uber.org/fx"

	"github.com/DataDog/datadog-agent/cmd/agent/command"
	"github.com/DataDog/datadog-agent/comp/core"
	"github.com/DataDog/datadog-agent/comp/core/config"
	"github.com/DataDog/datadog-agent/comp/core/log/logimpl"
	"github.com/DataDog/datadog-agent/comp/core/secrets"
	utilFunc "github.com/DataDog/datadog-agent/pkg/snmp/gosnmplib"
	parse "github.com/DataDog/datadog-agent/pkg/snmp/snmpparse"
	"github.com/DataDog/datadog-agent/pkg/util/fxutil"
)

const (
	defaultVersion = ""
	defaultOID     = ""
	defaultPort    = 161

	// snmp v1 & v2c
	defaultCommunityString = "public"

	// snmp v3
	defaultUserName      = ""
	defaultAuthProtocol  = ""
	defaultAuthKey       = ""
	defaultPrivProtocol  = ""
	defaultPrivKey       = ""
	defaultContext       = ""
	defaultSecurityLevel = ""

	// general communication options
	defaultTimeout                 = 10 // Timeout better suited to walking
	defaultRetries                 = 3
	defaultUseUnconnectedUDPSocket = false
)

// cliParams are the command-line arguments for this subcommand
type cliParams struct {
	*command.GlobalParams

	// args are the positional command-line arguments
	args []string

	// cmd is the cobra Command, used to show help
	cmd *cobra.Command

	// general
	snmpVersion string

	// v1 & v2c
	communityString string

	// v3
	user          string
	authProt      string
	authKey       string
	privProt      string
	privKey       string
	snmpContext   string
	securityLevel string

	// communication
	retries              int
	timeout              int
	unconnectedUDPSocket bool
}

// Commands returns a slice of subcommands for the 'agent' command.
func Commands(globalParams *command.GlobalParams) []*cobra.Command {
	cliParams := &cliParams{
		GlobalParams: globalParams,
	}
	snmpWalkCmd := &cobra.Command{
		Use:   "walk <IP Address>[:Port] [OID] [OPTIONS]",
		Short: "Perform a snmpwalk, if only a valid IP address is provided with the oid then the agent default snmp config will be used",
		Long:  ``,
		RunE: func(cmd *cobra.Command, args []string) error {
			cliParams.args = args
			cliParams.cmd = cmd
			return fxutil.OneShot(snmpwalk,
				fx.Supply(cliParams),
				fx.Supply(core.BundleParams{
					ConfigParams: config.NewAgentParams(globalParams.ConfFilePath),
					SecretParams: secrets.NewEnabledParams(),
<<<<<<< HEAD
					LogParams:    log.ForOneShot(command.LoggerName, "off", true)}),
				core.Bundle(),
=======
					LogParams:    logimpl.ForOneShot(command.LoggerName, "off", true)}),
				core.Bundle,
>>>>>>> bc6a27c1
			)
		},
	}

	snmpWalkCmd.Flags().StringVarP(&cliParams.snmpVersion, "snmp-version", "v", defaultVersion, "Specify SNMP version to use")

	// snmp v1 or v2c specific
	snmpWalkCmd.Flags().StringVarP(&cliParams.communityString, "community-string", "C", "", "Set the community string")

	// snmp v3 specific
	snmpWalkCmd.Flags().StringVarP(&cliParams.authProt, "auth-protocol", "a", defaultAuthProtocol, "Set authentication protocol (MD5|SHA|SHA-224|SHA-256|SHA-384|SHA-512)")
	snmpWalkCmd.Flags().StringVarP(&cliParams.authKey, "auth-key", "A", defaultAuthKey, "Set authentication protocol pass phrase")
	snmpWalkCmd.Flags().StringVarP(&cliParams.securityLevel, "security-level", "l", defaultSecurityLevel, "set security level (noAuthNoPriv|authNoPriv|authPriv)")
	snmpWalkCmd.Flags().StringVarP(&cliParams.snmpContext, "context", "N", defaultContext, "Set context name")
	snmpWalkCmd.Flags().StringVarP(&cliParams.user, "user-name", "u", defaultUserName, "Set security name")
	snmpWalkCmd.Flags().StringVarP(&cliParams.privProt, "priv-protocol", "x", defaultPrivProtocol, "Set privacy protocol (DES|AES|AES192|AES192C|AES256|AES256C)")
	snmpWalkCmd.Flags().StringVarP(&cliParams.privKey, "priv-key", "X", defaultPrivKey, "Set privacy protocol pass phrase")

	// general communication options
	snmpWalkCmd.Flags().IntVarP(&cliParams.retries, "retries", "r", defaultRetries, "Set the number of retries")
	snmpWalkCmd.Flags().IntVarP(&cliParams.timeout, "timeout", "t", defaultTimeout, "Set the request timeout (in seconds)")
	snmpWalkCmd.Flags().BoolVar(&cliParams.unconnectedUDPSocket, "use-unconnected-udp-socket", defaultUseUnconnectedUDPSocket, "If specified, changes net connection to be unconnected UDP socket")

	snmpWalkCmd.SetArgs([]string{})

	snmpCmd := &cobra.Command{
		Use:   "snmp",
		Short: "Snmp tools",
		Long:  ``,
	}
	snmpCmd.AddCommand(snmpWalkCmd)

	return []*cobra.Command{snmpCmd}
}

//nolint:revive // TODO(NDM) Fix revive linter
func snmpwalk(config config.Component, cliParams *cliParams) error {
	var (
		address      string
		deviceIP     string
		oid          string
		port         uint16
		value        uint64
		setVersion   gosnmp.SnmpVersion
		authProtocol gosnmp.SnmpV3AuthProtocol
		privProtocol gosnmp.SnmpV3PrivProtocol
		msgFlags     gosnmp.SnmpV3MsgFlags
	)
	// Get args
	if len(cliParams.args) == 0 {
		fmt.Print("Missing argument: IP address\n")
		cliParams.cmd.Help() //nolint:errcheck
		os.Exit(1)
		return nil
	} else if len(cliParams.args) == 1 {
		address = cliParams.args[0]
		oid = defaultOID
	} else if len(cliParams.args) == 2 {
		address = cliParams.args[0]
		oid = cliParams.args[1]
	} else {
		fmt.Printf("The number of arguments must be between 1 and 2. %d arguments were given.\n", len(cliParams.args))
		cliParams.cmd.Help() //nolint:errcheck
		os.Exit(1)
		return nil
	}
	if strings.Contains(address, ":") {
		deviceIP = address[:strings.Index(address, ":")]
		value, _ = strconv.ParseUint(address[strings.Index(address, ":")+1:], 0, 16)
		port = uint16(value)
	} else {
		//If the customer provides only 1 argument : the ip_address
		//We check the ip address configuration in the agent runtime and we use it for the snmpwalk
		deviceIP = address
		//Allow the possibility to pass the config file as an argument to the command
		snmpConfigList, err := parse.GetConfigCheckSnmp()
		instance := parse.GetIPConfig(deviceIP, snmpConfigList)
		if err != nil {
			fmt.Printf("Couldn't parse the SNMP config : %v \n", err)
		}
		if instance.IPAddress != "" {
			cliParams.snmpVersion = instance.Version
			port = instance.Port

			// v1 & v2c
			cliParams.communityString = instance.CommunityString

			// v3
			cliParams.user = instance.Username
			cliParams.authProt = instance.AuthProtocol
			cliParams.authKey = instance.AuthKey
			cliParams.privProt = instance.PrivProtocol
			cliParams.privKey = instance.PrivKey
			cliParams.snmpContext = instance.Context

			// communication
			cliParams.retries = instance.Retries
			if instance.Timeout != 0 {
				cliParams.timeout = instance.Timeout
			}
		}
	}
	if port == 0 {
		port = defaultPort
	}

	// Communication options check
	if cliParams.timeout == 0 {
		fmt.Printf("Timeout can not be 0 \n")
		cliParams.cmd.Help() //nolint:errcheck
		os.Exit(1)
		return nil
	}

	// Authentication check
	if cliParams.communityString == "" && cliParams.user == "" {
		// Set default community string if version 1 or 2c and no given community string
		if cliParams.snmpVersion == "1" || cliParams.snmpVersion == "2c" {
			cliParams.communityString = defaultCommunityString
		} else {
			fmt.Printf("No authentication mechanism specified \n")
			cliParams.cmd.Help() //nolint:errcheck
			os.Exit(1)
			return nil
		}
	}

	// Set the snmp version
	if cliParams.snmpVersion == "1" {
		setVersion = gosnmp.Version1
	} else if cliParams.snmpVersion == "2c" || (cliParams.snmpVersion == "" && cliParams.communityString != "") {
		setVersion = gosnmp.Version2c
	} else if cliParams.snmpVersion == "3" || (cliParams.snmpVersion == "" && cliParams.user != "") {
		setVersion = gosnmp.Version3
	} else {
		fmt.Printf("SNMP version not supported: %s, using default version 2c. \n", cliParams.snmpVersion) // match default version of the core check
		setVersion = gosnmp.Version2c
	}

	// Set v3 security parameters
	if setVersion == gosnmp.Version3 {
		// Authentication Protocol
		switch strings.ToLower(cliParams.authProt) {
		case "":
			authProtocol = gosnmp.NoAuth
		case "md5":
			authProtocol = gosnmp.MD5
		case "sha":
			authProtocol = gosnmp.SHA
		case "sha224", "sha-224":
			authProtocol = gosnmp.SHA224
		case "sha256", "sha-256":
			authProtocol = gosnmp.SHA256
		case "sha384", "sha-384":
			authProtocol = gosnmp.SHA384
		case "sha512", "sha-512":
			authProtocol = gosnmp.SHA512
		default:
			fmt.Printf("Unsupported authentication protocol: %s \n", cliParams.authProt)
			cliParams.cmd.Help() //nolint:errcheck
			os.Exit(1)
			return nil
		}

		// Privacy Protocol
		switch strings.ToLower(cliParams.privProt) {
		case "":
			privProtocol = gosnmp.NoPriv
		case "des":
			privProtocol = gosnmp.DES
		case "aes":
			privProtocol = gosnmp.AES
		case "aes192":
			privProtocol = gosnmp.AES192
		case "aes192c":
			privProtocol = gosnmp.AES192C
		case "aes256":
			privProtocol = gosnmp.AES256
		case "aes256c":
			privProtocol = gosnmp.AES256C
		default:
			fmt.Printf("Unsupported privacy protocol: %s \n", cliParams.privProt)
			cliParams.cmd.Help() //nolint:errcheck
			os.Exit(1)
			return nil
		}

		// MsgFlags
		switch strings.ToLower(cliParams.securityLevel) {
		case "":
			msgFlags = gosnmp.NoAuthNoPriv
			if cliParams.privKey != "" {
				msgFlags = gosnmp.AuthPriv
			} else if cliParams.authKey != "" {
				msgFlags = gosnmp.AuthNoPriv
			}

		case "noauthnopriv":
			msgFlags = gosnmp.NoAuthNoPriv
		case "authpriv":
			msgFlags = gosnmp.AuthPriv
		case "authnopriv":
			msgFlags = gosnmp.AuthNoPriv
		default:
			fmt.Printf("Unsupported security level: %s \n", cliParams.securityLevel)
			cliParams.cmd.Help() //nolint:errcheck
			os.Exit(1)
			return nil
		}
	}
	// Set SNMP parameters
	snmp := gosnmp.GoSNMP{
		Target:    deviceIP,
		Port:      port,
		Community: cliParams.communityString,
		Transport: "udp",
		Version:   setVersion,
		Timeout:   time.Duration(cliParams.timeout * int(time.Second)),
		Retries:   cliParams.retries,
		// v3
		SecurityModel: gosnmp.UserSecurityModel,
		ContextName:   cliParams.snmpContext,
		MsgFlags:      msgFlags,
		SecurityParameters: &gosnmp.UsmSecurityParameters{
			UserName:                 cliParams.user,
			AuthenticationProtocol:   authProtocol,
			AuthenticationPassphrase: cliParams.authKey,
			PrivacyProtocol:          privProtocol,
			PrivacyPassphrase:        cliParams.privKey,
		},
		UseUnconnectedUDPSocket: cliParams.unconnectedUDPSocket,
	}
	// Establish connection
	err := snmp.Connect()
	if err != nil {
		fmt.Printf("Connect err: %v\n", err)
		os.Exit(1)
		return nil
	}
	defer snmp.Conn.Close()

	// Perform a snmpwalk using Walk for all versions
	err = snmp.Walk(oid, printValue)
	if err != nil {
		fmt.Printf("Walk Error: %v\n", err)
		os.Exit(1)
	}

	return nil
}

func printValue(pdu gosnmp.SnmpPDU) error {

	fmt.Printf("%s = ", pdu.Name)

	switch pdu.Type {
	case gosnmp.OctetString:
		b := pdu.Value.([]byte)
		if !utilFunc.IsStringPrintable(b) {
			var strBytes []string
			for _, bt := range b {
				strBytes = append(strBytes, strings.ToUpper(hex.EncodeToString([]byte{bt})))
			}
			fmt.Print("Hex-STRING: " + strings.Join(strBytes, " ") + "\n")
		} else {
			fmt.Printf("STRING: %s\n", string(b))
		}
	case gosnmp.ObjectIdentifier:
		fmt.Printf("OID: %s\n", pdu.Value)
	case gosnmp.TimeTicks:
		fmt.Print(pdu.Value, "\n")
	case gosnmp.Counter32:
		fmt.Printf("Counter 32: %d\n", pdu.Value.(uint))
	case gosnmp.Counter64:
		fmt.Printf("Counter 64: %d\n", pdu.Value.(uint64))
	case gosnmp.Integer:
		fmt.Printf("INTEGER: %d\n", pdu.Value.(int))
	case gosnmp.Gauge32:
		fmt.Printf("Gauge 32: %d\n", pdu.Value.(uint))
	case gosnmp.IPAddress:
		fmt.Printf("IpAddress: %s\n", pdu.Value.(string))
	default:
		fmt.Printf("TYPE %d: %d\n", pdu.Type, gosnmp.ToBigInt(pdu.Value))
	}

	return nil
}<|MERGE_RESOLUTION|>--- conflicted
+++ resolved
@@ -99,13 +99,8 @@
 				fx.Supply(core.BundleParams{
 					ConfigParams: config.NewAgentParams(globalParams.ConfFilePath),
 					SecretParams: secrets.NewEnabledParams(),
-<<<<<<< HEAD
-					LogParams:    log.ForOneShot(command.LoggerName, "off", true)}),
+					LogParams:    logimpl.ForOneShot(command.LoggerName, "off", true)}),
 				core.Bundle(),
-=======
-					LogParams:    logimpl.ForOneShot(command.LoggerName, "off", true)}),
-				core.Bundle,
->>>>>>> bc6a27c1
 			)
 		},
 	}
