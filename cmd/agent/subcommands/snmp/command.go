// Unless explicitly stated otherwise all files in this repository are licensed
// under the Apache License Version 2.0.
// This product includes software developed at Datadog (https://www.datadoghq.com/).
// Copyright 2016-present Datadog, Inc.

// Package snmp implements the 'agent snmp' subcommand.
package snmp

import (
	"errors"
	"fmt"
	"github.com/DataDog/datadog-agent/cmd/agent/command"
	"github.com/DataDog/datadog-agent/comp/aggregator"
	"github.com/DataDog/datadog-agent/comp/aggregator/demultiplexer/demultiplexerimpl"
	"github.com/DataDog/datadog-agent/comp/core"
	"github.com/DataDog/datadog-agent/comp/core/config"
	log "github.com/DataDog/datadog-agent/comp/core/log/def"
	"github.com/DataDog/datadog-agent/comp/core/secrets"
	nooptagger "github.com/DataDog/datadog-agent/comp/core/tagger/fx-noop"
	"github.com/DataDog/datadog-agent/comp/forwarder"
	"github.com/DataDog/datadog-agent/comp/forwarder/defaultforwarder"
	"github.com/DataDog/datadog-agent/comp/forwarder/eventplatform/eventplatformimpl"
	"github.com/DataDog/datadog-agent/comp/forwarder/eventplatformreceiver/eventplatformreceiverimpl"
	"github.com/DataDog/datadog-agent/comp/forwarder/orchestrator/orchestratorimpl"
	compressionfx "github.com/DataDog/datadog-agent/comp/serializer/compression/fx"
	snmpscan "github.com/DataDog/datadog-agent/comp/snmpscan/def"
	snmpscanfx "github.com/DataDog/datadog-agent/comp/snmpscan/fx"
	"github.com/DataDog/datadog-agent/pkg/snmp/snmpparse"
	"github.com/DataDog/datadog-agent/pkg/util/fxutil"
	"net"
	"os"
	"strconv"

	"github.com/spf13/cobra"
	"go.uber.org/fx"
)

const (
	defaultTimeout                 = 10 // Timeout better suited to walking
	defaultRetries                 = 3
	defaultUseUnconnectedUDPSocket = false
)

// argsType is an alias so we can inject the args via fx.
type argsType []string

// configErr wraps any error caused by invalid configuration.
// If the main script returns a configErr it will print the usage string along
// with the error message.
type configErr struct {
	err error
}

func (u configErr) Error() string {
	if u.err != nil {
		return u.err.Error()
	}
	return "configuration error"
}

func (u configErr) Unwrap() error {
	return u.err
}

// confErrf is a shorthand for creating a simple confErr.
func confErrf(msg string, args ...any) configErr {
	return configErr{fmt.Errorf(msg, args...)}
}

// Commands returns a slice of subcommands for the 'agent' command.
func Commands(globalParams *command.GlobalParams) []*cobra.Command {
	connParams := &snmpparse.SNMPConfig{}
	snmpCmd := &cobra.Command{
		Use:   "snmp",
		Short: "Snmp tools",
		Long:  ``,
	}

	snmpWalkCmd := &cobra.Command{
		Use:   "walk <IP Address>[:Port] [OID]",
		Short: "Perform an snmpwalk.",
		Long: `Walk the SNMP tree for a device, printing every OID found. If OID is specified, only show that OID and its children.
		Flags that aren't specified will be pulled from the agent SNMP config if possible.`,
		RunE: func(cmd *cobra.Command, args []string) error {

			err := fxutil.OneShot(snmpWalk,
				fx.Supply(connParams),
				fx.Provide(func() argsType { return args }),
				fx.Supply(core.BundleParams{
					ConfigParams: config.NewAgentParams(globalParams.ConfFilePath, config.WithExtraConfFiles(globalParams.ExtraConfFilePath), config.WithFleetPoliciesDirPath(globalParams.FleetPoliciesDirPath)),
					SecretParams: secrets.NewEnabledParams(),
					LogParams:    log.ForOneShot(command.LoggerName, "off", true)}),
				core.Bundle(),
				snmpscanfx.Module(),
				demultiplexerimpl.Module(demultiplexerimpl.NewDefaultParams()),
				forwarder.Bundle(defaultforwarder.NewParams(defaultforwarder.WithFeatures(defaultforwarder.CoreFeatures))),
				orchestratorimpl.Module(orchestratorimpl.NewDefaultParams()),
				eventplatformimpl.Module(eventplatformimpl.NewDefaultParams()),
<<<<<<< HEAD
				compressionfx.Module(),
=======
				nooptagger.Module(),
				compressionimpl.Module(),
>>>>>>> efd02091
				eventplatformreceiverimpl.Module(),
			)
			if err != nil {
				var ue configErr
				if errors.As(err, &ue) {
					fmt.Println("Usage:", cmd.UseLine())
				}
				return err
			}
			return nil
		},
	}
	snmpWalkCmd.Flags().VarP(Flag(&snmpparse.VersionOpts, &connParams.Version), "snmp-version", "v",
		fmt.Sprintf("Specify SNMP version to use (%s)", snmpparse.VersionOpts.OptsStr()))

	// snmp v1 or v2c specific
	snmpWalkCmd.Flags().StringVarP(&connParams.CommunityString, "community-string", "C", "", "Set the community string")

	// snmp v3 specific
	snmpWalkCmd.Flags().VarP(Flag(&snmpparse.AuthOpts, &connParams.AuthProtocol), "auth-protocol", "a",
		fmt.Sprintf("Set authentication protocol (%s)", snmpparse.AuthOpts.OptsStr()))
	snmpWalkCmd.Flags().StringVarP(&connParams.AuthKey, "auth-key", "A", "", "Set authentication protocol pass phrase")
	snmpWalkCmd.Flags().VarP(Flag(&snmpparse.LevelOpts, &connParams.SecurityLevel), "security-level", "l",
		fmt.Sprintf("Set security level (%s)", snmpparse.LevelOpts.OptsStr()))
	snmpWalkCmd.Flags().StringVarP(&connParams.Context, "context", "N", "", "Set context name")
	snmpWalkCmd.Flags().StringVarP(&connParams.Username, "user-name", "u", "", "Set security name")
	snmpWalkCmd.Flags().VarP(Flag(&snmpparse.PrivOpts, &connParams.PrivProtocol), "priv-protocol", "x",
		fmt.Sprintf("Set privacy protocol (%s)", snmpparse.PrivOpts.OptsStr()))
	snmpWalkCmd.Flags().StringVarP(&connParams.PrivKey, "priv-key", "X", "", "Set privacy protocol pass phrase")

	// general communication options
	snmpWalkCmd.Flags().IntVarP(&connParams.Retries, "retries", "r", defaultRetries, "Set the number of retries")
	snmpWalkCmd.Flags().IntVarP(&connParams.Timeout, "timeout", "t", defaultTimeout, "Set the request timeout (in seconds)")
	snmpWalkCmd.Flags().BoolVar(&connParams.UseUnconnectedUDPSocket, "use-unconnected-udp-socket", defaultUseUnconnectedUDPSocket, "If specified, changes net connection to be unconnected UDP socket")

	snmpCmd.AddCommand(snmpWalkCmd)

	// This command does nothing until the backend supports it, so it isn't visible yet.
	snmpScanCmd := &cobra.Command{
		Hidden: true,
		Use:    "scan <ipaddress>[:port]",
		Short:  "Scan a device for the profile editor.",
		Long: `Walk the SNMP tree for a device, collecting available OIDs.
		Flags that aren't specified will be pulled from the agent SNMP config if possible.`,
		RunE: func(cmd *cobra.Command, args []string) error {

			err := fxutil.OneShot(scanDevice,
				fx.Supply(connParams, globalParams, cmd),
				fx.Provide(func() argsType { return args }),
				fx.Supply(core.BundleParams{
					ConfigParams: config.NewAgentParams(globalParams.ConfFilePath, config.WithExtraConfFiles(globalParams.ExtraConfFilePath), config.WithFleetPoliciesDirPath(globalParams.FleetPoliciesDirPath)),
					SecretParams: secrets.NewEnabledParams(),
					LogParams:    log.ForOneShot(command.LoggerName, "off", true)}),
				core.Bundle(),
				aggregator.Bundle(demultiplexerimpl.NewDefaultParams()),
				orchestratorimpl.Module(orchestratorimpl.NewDefaultParams()),
				forwarder.Bundle(defaultforwarder.NewParams(defaultforwarder.WithFeatures(defaultforwarder.CoreFeatures))),
				eventplatformimpl.Module(eventplatformimpl.NewDefaultParams()),
				eventplatformreceiverimpl.Module(),
<<<<<<< HEAD
				compressionfx.Module(),
=======
				nooptagger.Module(),
				compressionimpl.Module(),
>>>>>>> efd02091
				snmpscanfx.Module(),
			)
			if err != nil {
				var ue configErr
				if errors.As(err, &ue) {
					fmt.Println("Usage:", cmd.UseLine())
				}
				return err
			}
			return nil
		},
	}
	// TODO is there a way to merge these flags with snmpWalkCmd flags, without cobra changing the docs to mark them as "global flags"?
	snmpScanCmd.Flags().VarP(Flag(&snmpparse.VersionOpts, &connParams.Version), "snmp-version", "v",
		fmt.Sprintf("Specify SNMP version to use (%s)", snmpparse.VersionOpts.OptsStr()))

	// snmp v1 or v2c specific
	snmpScanCmd.Flags().StringVarP(&connParams.CommunityString, "community-string", "C", "", "Set the community string")

	// snmp v3 specific
	snmpScanCmd.Flags().VarP(Flag(&snmpparse.AuthOpts, &connParams.AuthProtocol), "auth-protocol", "a",
		fmt.Sprintf("Set authentication protocol (%s)", snmpparse.AuthOpts.OptsStr()))
	snmpScanCmd.Flags().StringVarP(&connParams.AuthKey, "auth-key", "A", "", "Set authentication protocol pass phrase")
	snmpScanCmd.Flags().VarP(Flag(&snmpparse.LevelOpts, &connParams.SecurityLevel), "security-level", "l",
		fmt.Sprintf("Set security level (%s)", snmpparse.LevelOpts.OptsStr()))
	snmpScanCmd.Flags().StringVarP(&connParams.Context, "context", "N", "", "Set context name")
	snmpScanCmd.Flags().StringVarP(&connParams.Username, "user-name", "u", "", "Set security name")
	snmpScanCmd.Flags().VarP(Flag(&snmpparse.PrivOpts, &connParams.PrivProtocol), "priv-protocol", "x",
		fmt.Sprintf("Set privacy protocol (%s)", snmpparse.PrivOpts.OptsStr()))
	snmpScanCmd.Flags().StringVarP(&connParams.PrivKey, "priv-key", "X", "", "Set privacy protocol pass phrase")

	// general communication options
	snmpScanCmd.Flags().IntVarP(&connParams.Retries, "retries", "r", defaultRetries, "Set the number of retries")
	snmpScanCmd.Flags().IntVarP(&connParams.Timeout, "timeout", "t", defaultTimeout, "Set the request timeout (in seconds)")
	snmpScanCmd.Flags().BoolVar(&connParams.UseUnconnectedUDPSocket, "use-unconnected-udp-socket", defaultUseUnconnectedUDPSocket, "If specified, changes net connection to be unconnected UDP socket")

	// This command does nothing until the backend supports it, so it isn't enabled yet.
	snmpCmd.AddCommand(snmpScanCmd)

	return []*cobra.Command{snmpCmd}
}

// maybeSplitIP splits an address into a host and port if possible.
// The return value is (host, port, ok) where ok will be true if and only if
// the parsing succeeded. If it fails, we assume that this address is only an
// IP address, and return (address, 0, false).
func maybeSplitIP(address string) (string, uint16, bool) {
	host, port, err := net.SplitHostPort(address)
	if err != nil {
		return address, 0, false
	}
	pnum, err := strconv.ParseUint(port, 0, 16)
	if err != nil {
		return address, 0, false
	}
	return host, uint16(pnum), true
}

func getParamsFromAgent(deviceIP string, conf config.Component) (*snmpparse.SNMPConfig, error) {
	snmpConfigList, err := snmpparse.GetConfigCheckSnmp(conf)
	if err != nil {
		return nil, fmt.Errorf("unable to load SNMP config from agent: %w", err)
	}
	instance := snmpparse.GetIPConfig(deviceIP, snmpConfigList)
	if instance.IPAddress != "" {
		instance.IPAddress = deviceIP
		return &instance, nil
	}
	return nil, fmt.Errorf("agent has no SNMP config for IP %s", deviceIP)
}

func setDefaultsFromAgent(connParams *snmpparse.SNMPConfig, conf config.Component) error {
	agentParams, agentError := getParamsFromAgent(connParams.IPAddress, conf)
	if agentError != nil {
		return agentError
	}
	if connParams.Version == "" {
		connParams.Version = agentParams.Version
	}
	if connParams.Port == 0 {
		connParams.Port = agentParams.Port
	}
	if connParams.CommunityString == "" {
		connParams.CommunityString = agentParams.CommunityString
	}
	if connParams.Username == "" {
		connParams.Username = agentParams.Username
	}
	if connParams.AuthProtocol == "" {
		connParams.AuthProtocol = agentParams.AuthProtocol
	}
	if connParams.AuthKey == "" {
		connParams.AuthKey = agentParams.AuthKey
	}
	if connParams.PrivProtocol == "" {
		connParams.PrivProtocol = agentParams.PrivProtocol
	}
	if connParams.PrivKey == "" {
		connParams.PrivKey = agentParams.PrivKey
	}
	if connParams.Context == "" {
		connParams.Context = agentParams.Context
	}
	if connParams.Retries == 0 {
		connParams.Retries = agentParams.Retries
	}
	if connParams.Timeout == 0 {
		connParams.Timeout = agentParams.Timeout
	}
	return nil
}

func scanDevice(connParams *snmpparse.SNMPConfig, args argsType, snmpScanner snmpscan.Component, conf config.Component, logger log.Component) error {
	// Parse args
	if len(args) == 0 {
		return confErrf("missing argument: IP address")
	}
	deviceAddr := args[0]
	if len(args) > 1 {
		return confErrf("unexpected extra arguments; only one argument expected.")
	}
	// Parse port from IP address
	connParams.IPAddress, connParams.Port, _ = maybeSplitIP(deviceAddr)
	agentErr := setDefaultsFromAgent(connParams, conf)
	if agentErr != nil {
		// Warn that we couldn't contact the agent, but keep going in case the
		// user provided enough arguments to do this anyway.
		_, _ = fmt.Fprintf(os.Stderr, "Warning: %v\n", agentErr)
	}
	// Establish connection
	snmp, err := snmpparse.NewSNMP(connParams, logger)
	if err != nil {
		// newSNMP only returns config errors, so any problem is a usage error
		return configErr{err}
	}
	if err := snmp.Connect(); err != nil {
		return fmt.Errorf("unable to connect to SNMP agent on %s:%d: %w", snmp.LocalAddr, snmp.Port, err)
	}

	namespace := conf.GetString("network_devices.namespace")

	err = snmpScanner.RunDeviceScan(snmp, namespace, connParams.IPAddress)
	if err != nil {
		return fmt.Errorf("unable to perform device scan: %v", err)
	}
	return nil
}

// snmpWalk prints every SNMP value, in the style of the unix snmpwalk command.
func snmpWalk(connParams *snmpparse.SNMPConfig, args argsType, snmpScanner snmpscan.Component, conf config.Component, logger log.Component) error {
	// Parse args
	if len(args) == 0 {
		return confErrf("missing argument: IP address")
	}
	deviceAddr := args[0]
	oid := ""
	if len(args) > 1 {
		oid = args[1]
	}
	if len(args) > 2 {
		return confErrf("the number of arguments must be between 1 and 2. %d arguments were given.", len(args))
	}
	// Parse port from IP address
	connParams.IPAddress, connParams.Port, _ = maybeSplitIP(deviceAddr)
	agentErr := setDefaultsFromAgent(connParams, conf)
	if agentErr != nil {
		// Warn that we couldn't contact the agent, but keep going in case the
		// user provided enough arguments to do this anyway.
		_, _ = fmt.Fprintf(os.Stderr, "Warning: %v\n", agentErr)
	}
	// Establish connection
	snmp, err := snmpparse.NewSNMP(connParams, logger)
	if err != nil {
		// newSNMP only returns config errors, so any problem is a usage error
		return configErr{err}
	}
	if err := snmp.Connect(); err != nil {
		return fmt.Errorf("unable to connect to SNMP agent on %s:%d: %w", snmp.LocalAddr, snmp.Port, err)
	}
	defer func() { _ = snmp.Conn.Close() }()

	err = snmpScanner.RunSnmpWalk(snmp, oid)

	if err != nil {
		return fmt.Errorf("unable to walk SNMP agent on %s:%d: %w", connParams.IPAddress, connParams.Port, err)
	}

	return nil
}<|MERGE_RESOLUTION|>--- conflicted
+++ resolved
@@ -96,12 +96,8 @@
 				forwarder.Bundle(defaultforwarder.NewParams(defaultforwarder.WithFeatures(defaultforwarder.CoreFeatures))),
 				orchestratorimpl.Module(orchestratorimpl.NewDefaultParams()),
 				eventplatformimpl.Module(eventplatformimpl.NewDefaultParams()),
-<<<<<<< HEAD
 				compressionfx.Module(),
-=======
 				nooptagger.Module(),
-				compressionimpl.Module(),
->>>>>>> efd02091
 				eventplatformreceiverimpl.Module(),
 			)
 			if err != nil {
@@ -161,12 +157,8 @@
 				forwarder.Bundle(defaultforwarder.NewParams(defaultforwarder.WithFeatures(defaultforwarder.CoreFeatures))),
 				eventplatformimpl.Module(eventplatformimpl.NewDefaultParams()),
 				eventplatformreceiverimpl.Module(),
-<<<<<<< HEAD
 				compressionfx.Module(),
-=======
 				nooptagger.Module(),
-				compressionimpl.Module(),
->>>>>>> efd02091
 				snmpscanfx.Module(),
 			)
 			if err != nil {
