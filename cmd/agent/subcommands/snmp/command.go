--- conflicted
+++ resolved
@@ -190,13 +190,8 @@
 					LogParams:    log.ForOneShot(command.LoggerName, "off", true)}),
 				core.Bundle(),
 				aggregator.Bundle(),
-<<<<<<< HEAD
 				forwarder.BundleWithProvider(defaultforwarder.NewParams),
-				eventplatformimpl.Module(),
-=======
-				forwarder.Bundle(),
 				eventplatformimpl.Module(eventplatformimpl.NewDefaultParams()),
->>>>>>> 431cfa67
 				eventplatformreceiverimpl.Module(),
 				orchestratorimpl.Module(),
 				fx.Provide(
