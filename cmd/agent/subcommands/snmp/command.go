// Unless explicitly stated otherwise all files in this repository are licensed
// under the Apache License Version 2.0.
// This product includes software developed at Datadog (https://www.datadoghq.com/).
// Copyright 2016-present Datadog, Inc.

// Package snmp implements the 'agent snmp' subcommand.
package snmp

import (
	"encoding/hex"
	"encoding/json"
	"errors"
	"fmt"
	"net"
	"os"
	"strconv"
	"strings"
	"time"

	"github.com/gosnmp/gosnmp"
	"github.com/spf13/cobra"
	"go.uber.org/fx"

	"github.com/DataDog/datadog-agent/cmd/agent/command"
	"github.com/DataDog/datadog-agent/comp/aggregator"
	"github.com/DataDog/datadog-agent/comp/aggregator/demultiplexer"
	"github.com/DataDog/datadog-agent/comp/aggregator/demultiplexer/demultiplexerimpl"
	"github.com/DataDog/datadog-agent/comp/core"
	"github.com/DataDog/datadog-agent/comp/core/config"
	log "github.com/DataDog/datadog-agent/comp/core/log/def"
	"github.com/DataDog/datadog-agent/comp/core/secrets"
	"github.com/DataDog/datadog-agent/comp/forwarder"
	"github.com/DataDog/datadog-agent/comp/forwarder/defaultforwarder"
	"github.com/DataDog/datadog-agent/comp/forwarder/eventplatform"
	"github.com/DataDog/datadog-agent/comp/forwarder/eventplatform/eventplatformimpl"
	"github.com/DataDog/datadog-agent/comp/forwarder/eventplatformreceiver/eventplatformreceiverimpl"
	"github.com/DataDog/datadog-agent/comp/forwarder/orchestrator/orchestratorimpl"
	"github.com/DataDog/datadog-agent/comp/snmptraps/snmplog"
	"github.com/DataDog/datadog-agent/pkg/logs/message"
	"github.com/DataDog/datadog-agent/pkg/networkdevice/metadata"
	"github.com/DataDog/datadog-agent/pkg/snmp/gosnmplib"
	parse "github.com/DataDog/datadog-agent/pkg/snmp/snmpparse"
	"github.com/DataDog/datadog-agent/pkg/util/fxutil"
)

const (
	defaultPort                    = 161
	defaultCommunityString         = "public"
	defaultTimeout                 = 10 // Timeout better suited to walking
	defaultRetries                 = 3
	defaultUseUnconnectedUDPSocket = false
)

// // connectionParams are the data needed to connect to an SNMP instance.
type connectionParams struct {
	// embed a SNMPConfig because it's all the same fields anyway
	parse.SNMPConfig
	// fields that aren't part of parse.SNMPConfig
	SecurityLevel           string
	UseUnconnectedUDPSocket bool
}

var authOpts = NewOptions(OptPairs[gosnmp.SnmpV3AuthProtocol]{
	{"", gosnmp.NoAuth},
	{"MD5", gosnmp.MD5},
	{"SHA", gosnmp.SHA},
	{"SHA-224", gosnmp.SHA224},
	{"SHA-256", gosnmp.SHA256},
	{"SHA-384", gosnmp.SHA384},
	{"SHA-512", gosnmp.SHA512},
})

var privOpts = NewOptions(OptPairs[gosnmp.SnmpV3PrivProtocol]{
	{"", gosnmp.NoPriv},
	{"DES", gosnmp.DES},
	{"AES", gosnmp.AES},
	{"AES192", gosnmp.AES192},
	{"AES192C", gosnmp.AES192C},
	{"AES256", gosnmp.AES256},
	{"AES256C", gosnmp.AES256C},
})

var versionOpts = NewOptions(OptPairs[gosnmp.SnmpVersion]{
	{"1", gosnmp.Version1},
	{"2c", gosnmp.Version2c},
	{"3", gosnmp.Version3},
})

var levelOpts = NewOptions(OptPairs[gosnmp.SnmpV3MsgFlags]{
	{"noAuthNoPriv", gosnmp.NoAuthNoPriv},
	{"authNoPriv", gosnmp.AuthNoPriv},
	{"authPriv", gosnmp.AuthPriv},
})

// argsType is an alias so we can inject the args via fx.
type argsType []string

// configErr wraps any error caused by invalid configuration.
// If the main script returns a configErr it will print the usage string along
// with the error message.
type configErr struct {
	err error
}

func (u configErr) Error() string {
	if u.err != nil {
		return u.err.Error()
	}
	return "configuration error"
}

func (u configErr) Unwrap() error {
	return u.err
}

// confErrf is a shorthand for creating a simple confErr.
func confErrf(msg string, args ...any) configErr {
	return configErr{fmt.Errorf(msg, args...)}
}

// Commands returns a slice of subcommands for the 'agent' command.
func Commands(globalParams *command.GlobalParams) []*cobra.Command {
	connParams := &connectionParams{}
	snmpCmd := &cobra.Command{
		Use:   "snmp",
		Short: "Snmp tools",
		Long:  ``,
	}

	snmpWalkCmd := &cobra.Command{
		Use:   "walk <IP Address>[:Port] [OID]",
		Short: "Perform an snmpwalk.",
		Long: `Walk the SNMP tree for a device, printing every OID found. If OID is specified, only show that OID and its children.
		Flags that aren't specified will be pulled from the agent SNMP config if possible.`,
		RunE: func(cmd *cobra.Command, args []string) error {

			err := fxutil.OneShot(snmpwalk,
				fx.Supply(connParams, globalParams, cmd),
				fx.Provide(func() argsType { return args }),
				fx.Supply(core.BundleParams{
					ConfigParams: config.NewAgentParams(globalParams.ConfFilePath, config.WithExtraConfFiles(globalParams.ExtraConfFilePath), config.WithFleetPoliciesDirPath(globalParams.FleetPoliciesDirPath)),
					SecretParams: secrets.NewEnabledParams(),
					LogParams:    log.ForOneShot(command.LoggerName, "off", true)}),
				core.Bundle(),
			)
			if err != nil {
				var ue configErr
				if errors.As(err, &ue) {
					fmt.Println("Usage:", cmd.UseLine())
				}
				return err
			}
			return nil
		},
	}
	snmpWalkCmd.Flags().VarP(versionOpts.Flag(&connParams.Version), "snmp-version", "v", fmt.Sprintf("Specify SNMP version to use (%s)", versionOpts.OptsStr()))

	// snmp v1 or v2c specific
	snmpWalkCmd.Flags().StringVarP(&connParams.CommunityString, "community-string", "C", "", "Set the community string")

	// snmp v3 specific
	snmpWalkCmd.Flags().VarP(authOpts.Flag(&connParams.AuthProtocol), "auth-protocol", "a", fmt.Sprintf("Set authentication protocol (%s)", authOpts.OptsStr()))
	snmpWalkCmd.Flags().StringVarP(&connParams.AuthKey, "auth-key", "A", "", "Set authentication protocol pass phrase")
	snmpWalkCmd.Flags().VarP(levelOpts.Flag(&connParams.SecurityLevel), "security-level", "l", fmt.Sprintf("Set security level (%s)", levelOpts.OptsStr()))
	snmpWalkCmd.Flags().StringVarP(&connParams.Context, "context", "N", "", "Set context name")
	snmpWalkCmd.Flags().StringVarP(&connParams.Username, "user-name", "u", "", "Set security name")
	snmpWalkCmd.Flags().VarP(privOpts.Flag(&connParams.PrivProtocol), "priv-protocol", "x", fmt.Sprintf("Set privacy protocol (%s)", privOpts.OptsStr()))
	snmpWalkCmd.Flags().StringVarP(&connParams.PrivKey, "priv-key", "X", "", "Set privacy protocol pass phrase")

	// general communication options
	snmpWalkCmd.Flags().IntVarP(&connParams.Retries, "retries", "r", defaultRetries, "Set the number of retries")
	snmpWalkCmd.Flags().IntVarP(&connParams.Timeout, "timeout", "t", defaultTimeout, "Set the request timeout (in seconds)")
	snmpWalkCmd.Flags().BoolVar(&connParams.UseUnconnectedUDPSocket, "use-unconnected-udp-socket", defaultUseUnconnectedUDPSocket, "If specified, changes net connection to be unconnected UDP socket")

	snmpCmd.AddCommand(snmpWalkCmd)

	snmpScanCmd := &cobra.Command{
		Use:   "scan <ipaddress>[:port]",
		Short: "Scan a device for the profile editor.",
		Long: `Walk the SNMP tree for a device, collecting available OIDs.
		Flags that aren't specified will be pulled from the agent SNMP config if possible.`,
		RunE: func(cmd *cobra.Command, args []string) error {

			err := fxutil.OneShot(scanDevice,
				fx.Supply(connParams, globalParams, cmd),
				fx.Provide(func() argsType { return args }),
				fx.Supply(core.BundleParams{
					ConfigParams: config.NewAgentParams(globalParams.ConfFilePath, config.WithExtraConfFiles(globalParams.ExtraConfFilePath), config.WithFleetPoliciesDirPath(globalParams.FleetPoliciesDirPath)),
					SecretParams: secrets.NewEnabledParams(),
					LogParams:    log.ForOneShot(command.LoggerName, "off", true)}),
				core.Bundle(),
<<<<<<< HEAD
				aggregator.Bundle(demultiplexerimpl.NewDefaultParams()),
				forwarder.BundleWithProvider(defaultforwarder.NewParams),
=======
				aggregator.Bundle(),
				forwarder.Bundle(defaultforwarder.NewParams()),
>>>>>>> ed455d04
				eventplatformimpl.Module(eventplatformimpl.NewDefaultParams()),
				eventplatformreceiverimpl.Module(),
				orchestratorimpl.Module(),
				fx.Provide(
					orchestratorimpl.NewDefaultParams,
				),
			)
			if err != nil {
				var ue configErr
				if errors.As(err, &ue) {
					fmt.Println("Usage:", cmd.UseLine())
				}
				return err
			}
			return nil
		},
	}
	// TODO is there a way to merge these flags with snmpWalkCmd flags, without cobra changing the docs to mark them as "global flags"?
	snmpScanCmd.Flags().VarP(versionOpts.Flag(&connParams.Version), "snmp-version", "v", fmt.Sprintf("Specify SNMP version to use (%s)", versionOpts.OptsStr()))

	// snmp v1 or v2c specific
	snmpScanCmd.Flags().StringVarP(&connParams.CommunityString, "community-string", "C", "", "Set the community string")

	// snmp v3 specific
	snmpScanCmd.Flags().VarP(authOpts.Flag(&connParams.AuthProtocol), "auth-protocol", "a", fmt.Sprintf("Set authentication protocol (%s)", authOpts.OptsStr()))
	snmpScanCmd.Flags().StringVarP(&connParams.AuthKey, "auth-key", "A", "", "Set authentication protocol pass phrase")
	snmpScanCmd.Flags().VarP(levelOpts.Flag(&connParams.SecurityLevel), "security-level", "l", fmt.Sprintf("Set security level (%s)", levelOpts.OptsStr()))
	snmpScanCmd.Flags().StringVarP(&connParams.Context, "context", "N", "", "Set context name")
	snmpScanCmd.Flags().StringVarP(&connParams.Username, "user-name", "u", "", "Set security name")
	snmpScanCmd.Flags().VarP(privOpts.Flag(&connParams.PrivProtocol), "priv-protocol", "x", fmt.Sprintf("Set privacy protocol (%s)", privOpts.OptsStr()))
	snmpScanCmd.Flags().StringVarP(&connParams.PrivKey, "priv-key", "X", "", "Set privacy protocol pass phrase")

	// general communication options
	snmpScanCmd.Flags().IntVarP(&connParams.Retries, "retries", "r", defaultRetries, "Set the number of retries")
	snmpScanCmd.Flags().IntVarP(&connParams.Timeout, "timeout", "t", defaultTimeout, "Set the request timeout (in seconds)")
	snmpScanCmd.Flags().BoolVar(&connParams.UseUnconnectedUDPSocket, "use-unconnected-udp-socket", defaultUseUnconnectedUDPSocket, "If specified, changes net connection to be unconnected UDP socket")

	// This command does nothing until the backend supports it, so it isn't enabled yet.
	// snmpCmd.AddCommand(snmpScanCmd)

	return []*cobra.Command{snmpCmd}
}

// maybeSplitIP splits an address into a host and port if possible.
// The return value is (host, port, ok) where ok will be true if and only if
// the parsing succeeded. If it fails, we assume that this address is only an
// IP address, and return (address, 0, false).
func maybeSplitIP(address string) (string, uint16, bool) {
	host, port, err := net.SplitHostPort(address)
	if err != nil {
		return address, 0, false
	}
	pnum, err := strconv.ParseUint(port, 0, 16)
	if err != nil {
		return address, 0, false
	}
	return host, uint16(pnum), true
}

func getParamsFromAgent(deviceIP string, conf config.Component) (*parse.SNMPConfig, error) {
	snmpConfigList, err := parse.GetConfigCheckSnmp(conf)
	if err != nil {
		return nil, fmt.Errorf("unable to load SNMP config from agent: %w", err)
	}
	instance := parse.GetIPConfig(deviceIP, snmpConfigList)
	if instance.IPAddress != "" {
		instance.IPAddress = deviceIP
		return &instance, nil
	}
	return nil, fmt.Errorf("agent has no SNMP config for IP %s", deviceIP)
}

func setDefaultsFromAgent(connParams *connectionParams, conf config.Component) error {
	agentParams, agentError := getParamsFromAgent(connParams.IPAddress, conf)
	if agentError != nil {
		return agentError
	}
	if connParams.Version == "" {
		connParams.Version = agentParams.Version
	}
	if connParams.Port == 0 {
		connParams.Port = agentParams.Port
	}
	if connParams.CommunityString == "" {
		connParams.CommunityString = agentParams.CommunityString
	}
	if connParams.Username == "" {
		connParams.Username = agentParams.Username
	}
	if connParams.AuthProtocol == "" {
		connParams.AuthProtocol = agentParams.AuthProtocol
	}
	if connParams.AuthKey == "" {
		connParams.AuthKey = agentParams.AuthKey
	}
	if connParams.PrivProtocol == "" {
		connParams.PrivProtocol = agentParams.PrivProtocol
	}
	if connParams.PrivKey == "" {
		connParams.PrivKey = agentParams.PrivKey
	}
	if connParams.Context == "" {
		connParams.Context = agentParams.Context
	}
	if connParams.Retries == 0 {
		connParams.Retries = agentParams.Retries
	}
	if connParams.Timeout == 0 {
		connParams.Timeout = agentParams.Timeout
	}
	return nil
}

// newSNMP validates connection parameters and builds a GoSNMP from them.
func newSNMP(connParams *connectionParams, logger log.Component) (*gosnmp.GoSNMP, error) {
	// Communication options check
	if connParams.Timeout == 0 {
		return nil, fmt.Errorf("timeout cannot be 0")
	}
	var version gosnmp.SnmpVersion
	var ok bool
	if connParams.Version == "" {
		// Assume v3 if a username was set, otherwise assume v2c.
		if connParams.Username != "" {
			version = gosnmp.Version3
		} else {
			version = gosnmp.Version2c
		}
	} else if version, ok = versionOpts.getVal(connParams.Version); !ok {
		return nil, fmt.Errorf("SNMP version %q not supported; must be %s", connParams.Version, versionOpts.OptsStr())
	}

	// Set default community string if version 1 or 2c and no given community string
	if version != gosnmp.Version3 && connParams.CommunityString == "" {
		connParams.CommunityString = defaultCommunityString
	}

	// Authentication check
	if version == gosnmp.Version3 && connParams.Username == "" {
		return nil, fmt.Errorf("username is required for snmp v3")
	}

	port := connParams.Port
	if port == 0 {
		port = defaultPort
	}

	securityParams := &gosnmp.UsmSecurityParameters{}
	var msgFlags gosnmp.SnmpV3MsgFlags
	// Set v3 security parameters
	if version == gosnmp.Version3 {
		securityParams.UserName = connParams.Username
		securityParams.AuthenticationPassphrase = connParams.AuthKey
		securityParams.PrivacyPassphrase = connParams.PrivKey

		if securityParams.AuthenticationProtocol, ok = authOpts.getVal(connParams.AuthProtocol); !ok {
			return nil, fmt.Errorf("authentication protocol %q not supported; must be %s", connParams.AuthProtocol, authOpts.OptsStr())
		}

		if securityParams.PrivacyProtocol, ok = privOpts.getVal(connParams.PrivProtocol); !ok {
			return nil, fmt.Errorf("privacy protocol %q not supported; must be %s", connParams.PrivProtocol, privOpts.OptsStr())
		}

		if connParams.SecurityLevel == "" {
			msgFlags = gosnmp.NoAuthNoPriv
			if connParams.PrivKey != "" {
				msgFlags = gosnmp.AuthPriv
			} else if connParams.AuthKey != "" {
				msgFlags = gosnmp.AuthNoPriv
			}
		} else {
			var ok bool // can't use := below because it'll make a new msgFlags instead of setting the one in the parent scope.
			if msgFlags, ok = levelOpts.getVal(connParams.SecurityLevel); !ok {
				return nil, fmt.Errorf("security level %q not supported; must be %s", connParams.SecurityLevel, levelOpts.OptsStr())
			}
		}
	}
	// Set SNMP parameters
	return &gosnmp.GoSNMP{
		Target:                  connParams.IPAddress,
		Port:                    port,
		Community:               connParams.CommunityString,
		Transport:               "udp",
		Version:                 version,
		Timeout:                 time.Duration(connParams.Timeout * int(time.Second)),
		Retries:                 connParams.Retries,
		SecurityModel:           gosnmp.UserSecurityModel,
		ContextName:             connParams.Context,
		MsgFlags:                msgFlags,
		SecurityParameters:      securityParams,
		UseUnconnectedUDPSocket: connParams.UseUnconnectedUDPSocket,
		Logger:                  gosnmp.NewLogger(snmplog.New(logger)),
	}, nil
}

func scanDevice(connParams *connectionParams, args argsType, conf config.Component, logger log.Component, demux demultiplexer.Component) error {
	// Parse args
	if len(args) == 0 {
		return confErrf("missing argument: IP address")
	}
	deviceAddr := args[0]
	if len(args) > 1 {
		return confErrf("unexpected extra arguments; only one argument expected.")
	}
	// Parse port from IP address
	connParams.IPAddress, connParams.Port, _ = maybeSplitIP(deviceAddr)
	agentErr := setDefaultsFromAgent(connParams, conf)
	if agentErr != nil {
		// Warn that we couldn't contact the agent, but keep going in case the
		// user provided enough arguments to do this anyway.
		fmt.Fprintf(os.Stderr, "Warning: %v\n", agentErr)
	}
	// Establish connection
	snmp, err := newSNMP(connParams, logger)
	if err != nil {
		// newSNMP only returns config errors, so any problem is a usage error
		return configErr{err}
	}
	if err := snmp.Connect(); err != nil {
		return fmt.Errorf("unable to connect to SNMP agent on %s:%d: %w", snmp.LocalAddr, snmp.Port, err)
	}
	defer snmp.Conn.Close()
	pdus, err := gatherPDUs(snmp)
	if err != nil {
		return err
	}

	namespace := conf.GetString("network_devices.namespace")
	deviceID := namespace + ":" + deviceAddr
	var deviceOids []*metadata.DeviceOID
	for _, pdu := range pdus {
		record, err := metadata.DeviceOIDFromPDU(deviceID, pdu)
		if err != nil {
			logger.Warnf("PDU parsing error: %v", err)
			continue
		}
		deviceOids = append(deviceOids, record)
	}
	forwarder, err := demux.GetEventPlatformForwarder()
	if err != nil {
		return fmt.Errorf("unable to get sender: %w", err)
	}
	metadataPayloads := metadata.BatchDeviceScan(namespace, time.Now(), metadata.PayloadMetadataBatchSize, deviceOids)
	for _, payload := range metadataPayloads {
		payloadBytes, err := json.Marshal(payload)
		if err != nil {
			logger.Errorf("Error marshalling device metadata: %v", err)
			continue
		}
		m := message.NewMessage(payloadBytes, nil, "", 0)
		logger.Debugf("Device OID metadata payload is %d bytes", len(payloadBytes))
		logger.Tracef("Device OID metadata payload: %s", string(payloadBytes))
		if err := forwarder.SendEventPlatformEventBlocking(m, eventplatform.EventTypeNetworkDevicesMetadata); err != nil {
			return err
		}
	}

	return nil
}

// gatherPDUs returns PDUs from the given SNMP device that should cover ever
// scalar value and at least one row of every table.
func gatherPDUs(snmp *gosnmp.GoSNMP) ([]*gosnmp.SnmpPDU, error) {
	var pdus []*gosnmp.SnmpPDU
	err := gosnmplib.ConditionalWalk(snmp, "", false, func(dataUnit gosnmp.SnmpPDU) (string, error) {
		pdus = append(pdus, &dataUnit)
		return gosnmplib.SkipOIDRowsNaive(dataUnit.Name), nil
	})
	if err != nil {
		return nil, err
	}
	return pdus, nil
}

// snmpwalk prints every SNMP value, in the style of the unix snmpwalk command.
func snmpwalk(connParams *connectionParams, args argsType, conf config.Component, logger log.Component) error {
	// Parse args
	if len(args) == 0 {
		return confErrf("missing argument: IP address")
	}
	deviceAddr := args[0]
	oid := ""
	if len(args) > 1 {
		oid = args[1]
	}
	if len(args) > 2 {
		return confErrf("the number of arguments must be between 1 and 2. %d arguments were given.", len(args))
	}
	// Parse port from IP address
	connParams.IPAddress, connParams.Port, _ = maybeSplitIP(deviceAddr)
	agentErr := setDefaultsFromAgent(connParams, conf)
	if agentErr != nil {
		// Warn that we couldn't contact the agent, but keep going in case the
		// user provided enough arguments to do this anyway.
		fmt.Fprintf(os.Stderr, "Warning: %v\n", agentErr)
	}
	// Establish connection
	snmp, err := newSNMP(connParams, logger)
	if err != nil {
		// newSNMP only returns config errors, so any problem is a usage error
		return configErr{err}
	}
	if err := snmp.Connect(); err != nil {
		return fmt.Errorf("unable to connect to SNMP agent on %s:%d: %w", snmp.LocalAddr, snmp.Port, err)
	}
	defer snmp.Conn.Close()

	// Perform a snmpwalk using Walk for all versions
	if err := snmp.Walk(oid, printValue); err != nil {
		return fmt.Errorf("unable to walk SNMP agent on %s:%d: %w", snmp.Target, snmp.Port, err)
	}

	return nil
}

// printValue prints a PDU in a similar style to snmpwalk -Ont
func printValue(pdu gosnmp.SnmpPDU) error {
	fmt.Printf("%s = ", pdu.Name)

	switch pdu.Type {
	case gosnmp.OctetString:
		b := pdu.Value.([]byte)
		if !gosnmplib.IsStringPrintable(b) {
			var strBytes []string
			for _, bt := range b {
				strBytes = append(strBytes, strings.ToUpper(hex.EncodeToString([]byte{bt})))
			}
			fmt.Print("Hex-STRING: " + strings.Join(strBytes, " ") + "\n")
		} else {
			fmt.Printf("STRING: %s\n", string(b))
		}
	case gosnmp.ObjectIdentifier:
		fmt.Printf("OID: %s\n", pdu.Value)
	case gosnmp.TimeTicks:
		fmt.Print(pdu.Value, "\n")
	case gosnmp.Counter32:
		fmt.Printf("Counter32: %d\n", pdu.Value.(uint))
	case gosnmp.Counter64:
		fmt.Printf("Counter64: %d\n", pdu.Value.(uint64))
	case gosnmp.Integer:
		fmt.Printf("INTEGER: %d\n", pdu.Value.(int))
	case gosnmp.Gauge32:
		fmt.Printf("Gauge32: %d\n", pdu.Value.(uint))
	case gosnmp.IPAddress:
		fmt.Printf("IpAddress: %s\n", pdu.Value.(string))
	default:
		fmt.Printf("TYPE %d: %d\n", pdu.Type, gosnmp.ToBigInt(pdu.Value))
	}

	return nil
}<|MERGE_RESOLUTION|>--- conflicted
+++ resolved
@@ -189,13 +189,8 @@
 					SecretParams: secrets.NewEnabledParams(),
 					LogParams:    log.ForOneShot(command.LoggerName, "off", true)}),
 				core.Bundle(),
-<<<<<<< HEAD
 				aggregator.Bundle(demultiplexerimpl.NewDefaultParams()),
-				forwarder.BundleWithProvider(defaultforwarder.NewParams),
-=======
-				aggregator.Bundle(),
 				forwarder.Bundle(defaultforwarder.NewParams()),
->>>>>>> ed455d04
 				eventplatformimpl.Module(eventplatformimpl.NewDefaultParams()),
 				eventplatformreceiverimpl.Module(),
 				orchestratorimpl.Module(),
