--- conflicted
+++ resolved
@@ -10,13 +10,10 @@
 	"os"
 	"time"
 
-<<<<<<< HEAD
 	"github.com/DataDog/datadog-agent/cmd/agent/common/commands"
 	"github.com/DataDog/datadog-agent/cmd/process-agent/api"
 	apiutil "github.com/DataDog/datadog-agent/pkg/api/util"
-=======
 	"github.com/DataDog/datadog-agent/cmd/manager"
->>>>>>> ffeb747a
 	ddconfig "github.com/DataDog/datadog-agent/pkg/config"
 	"github.com/DataDog/datadog-agent/pkg/config/settings"
 	settingshttp "github.com/DataDog/datadog-agent/pkg/config/settings/http"
@@ -212,7 +209,7 @@
 
 	// Initialize system-probe heartbeats
 	sysprobeMonitor, err := heartbeat.NewModuleMonitor(heartbeat.Options{
-		KeysPerDomain:      apicfg.KeysPerDomains(cfg.APIEndpoints),
+		KeysPerDomain:   cfg.KeysPerDomains(cfg.APIEndpoints),
 		SysprobeSocketPath: cfg.SystemProbeAddress,
 		HostName:           cfg.HostName,
 		TagVersion:         Version,
