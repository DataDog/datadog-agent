// Unless explicitly stated otherwise all files in this repository are licensed
// under the Apache License Version 2.0.
// This product includes software developed at Datadog (https://www.datadoghq.com/).
// Copyright 2016-present Datadog, Inc.

package main

import (
	"context"
	_ "net/http/pprof"
	"os"

	"go.uber.org/fx"

	"github.com/DataDog/datadog-agent/cmd/agent/common/misconfig"
	"github.com/DataDog/datadog-agent/cmd/internal/runcmd"
	"github.com/DataDog/datadog-agent/cmd/manager"
	"github.com/DataDog/datadog-agent/cmd/process-agent/command"
	"github.com/DataDog/datadog-agent/cmd/process-agent/subcommands"
	"github.com/DataDog/datadog-agent/comp/core"
	"github.com/DataDog/datadog-agent/comp/core/config"
	"github.com/DataDog/datadog-agent/comp/core/sysprobeconfig"
	"github.com/DataDog/datadog-agent/comp/process"
	"github.com/DataDog/datadog-agent/comp/process/apiserver"
	"github.com/DataDog/datadog-agent/comp/process/expvars"
	"github.com/DataDog/datadog-agent/comp/process/hostinfo"
	"github.com/DataDog/datadog-agent/comp/process/profiler"
	runnerComp "github.com/DataDog/datadog-agent/comp/process/runner"
	"github.com/DataDog/datadog-agent/comp/process/types"
	ddconfig "github.com/DataDog/datadog-agent/pkg/config"
	"github.com/DataDog/datadog-agent/pkg/metadata/host"
	"github.com/DataDog/datadog-agent/pkg/pidfile"
	"github.com/DataDog/datadog-agent/pkg/process/statsd"
	"github.com/DataDog/datadog-agent/pkg/process/util"
	"github.com/DataDog/datadog-agent/pkg/tagger"
	"github.com/DataDog/datadog-agent/pkg/tagger/local"
	"github.com/DataDog/datadog-agent/pkg/tagger/remote"
	ddutil "github.com/DataDog/datadog-agent/pkg/util"
	"github.com/DataDog/datadog-agent/pkg/util/fxutil"
	"github.com/DataDog/datadog-agent/pkg/util/log"
	"github.com/DataDog/datadog-agent/pkg/version"
	"github.com/DataDog/datadog-agent/pkg/workloadmeta"

	// register all workloadmeta collectors
	_ "github.com/DataDog/datadog-agent/pkg/workloadmeta/collectors"
)

const (
	agent6DisabledMessage = `process-agent not enabled.
Set env var DD_PROCESS_CONFIG_PROCESS_COLLECTION_ENABLED=true or add
process_config:
  process_collection:
    enabled: true
to your datadog.yaml file.
Exiting.`
)

// main is the main application entry point
func main() {
	os.Args = command.FixDeprecatedFlags(os.Args, os.Stdout)

	rootCmd := command.MakeCommand(subcommands.ProcessAgentSubcommands(), useWinParams, rootCmdRun)
	os.Exit(runcmd.Run(rootCmd))
}

func runAgent(globalParams *command.GlobalParams, exit chan struct{}) {
	cleanupAndExit := cleanupAndExitHandler(globalParams)

	if globalParams.PidFilePath != "" {
		err := pidfile.WritePID(globalParams.PidFilePath)
		if err != nil {
			_ = log.Errorf("Error while writing PID file, exiting: %v", err)
			cleanupAndExit(1)
		}

		log.Infof("pid '%d' written to pid file '%s'", os.Getpid(), globalParams.PidFilePath)
		defer func() {
			// remove pidfile if set
			_ = os.Remove(globalParams.PidFilePath)
		}()
	}

<<<<<<< HEAD
	if err := command.BootstrapConfig(globalParams.ConfFilePath, false); err != nil {
		_ = log.Critical(err)
		cleanupAndExit(1)
	}

	// For system probe, there is an additional config file that is shared with the system-probe
	syscfg, err := sysconfig.NewCustom(globalParams.SysProbeConfFilePath, false)
	if err != nil {
		_ = log.Critical(err)
		cleanupAndExit(1)
	}

	// If the sysprobe module is enabled, the process check can call out to the sysprobe for privileged stats
	_, processModuleEnabled := syscfg.EnabledModules[sysconfig.ProcessModule]

	initRuntimeSettings()

	mainCtx, mainCancel := context.WithCancel(context.Background())
	defer mainCancel()
	err = manager.ConfigureAutoExit(mainCtx, ddconfig.Datadog)
	if err != nil {
		log.Criticalf("Unable to configure auto-exit, err: %w", err)
		cleanupAndExit(1)
	}

=======
>>>>>>> 35ef41df
	// Now that the logger is configured log host info
	hostStatus := host.GetStatusInformation()
	log.Infof("running on platform: %s", hostStatus.Platform)
	agentVersion, _ := version.Agent()
	log.Infof("running version: %s", agentVersion.GetNumberAndPre())

	// Log any potential misconfigs that are related to the process agent
	misconfig.ToLog(misconfig.ProcessAgent)

	err := runApp(exit, globalParams)
	if err != nil {
		cleanupAndExit(1)
	}
}

func runApp(exit chan struct{}, globalParams *command.GlobalParams) error {
	go util.HandleSignals(exit)

	var appInitDeps struct {
		fx.In

		Checks []types.CheckComponent `group:"check"`
		Syscfg sysprobeconfig.Component
		Config config.Component
	}
	app := fx.New(
		fx.Supply(
			core.BundleParams{
				SysprobeConfigParams: sysprobeconfig.NewParams(
					sysprobeconfig.WithSysProbeConfFilePath(globalParams.SysProbeConfFilePath),
				),
				ConfigParams: config.NewAgentParamsWithSecrets(globalParams.ConfFilePath),
				LogParams:    command.DaemonLogParams,
			},
		),
		// Populate dependencies required for initialization in this function.
		fx.Populate(&appInitDeps),

		// Provide process agent bundle so fx knows where to find components.
		process.Bundle,

		// Allows for debug logging of fx components if the `TRACE_FX` environment variable is set
		fxutil.FxLoggingOption(),

		// Initialize components not manged by fx
		fx.Invoke(initMisc),

		// Invoke the components that we want to start
		fx.Invoke(func(
			runnerComp.Component,
			profiler.Component,
			expvars.Component,
			apiserver.Component,
		) {
		}),
	)

	// Look to see if any checks are enabled, if not, return since the agent doesn't need to be enabled.
	if !anyChecksEnabled(appInitDeps.Checks) {
		log.Infof(agent6DisabledMessage)
		return nil
	}

	err := app.Start(context.Background())
	if err != nil {
		log.Criticalf("Failed to start process agent: %v", err)
		return err
	}

	// Set up an exit channel
	<-exit
	err = app.Stop(context.Background())
	if err != nil {
		log.Criticalf("Failed to properly stop the process agent: %v", err)
	} else {
		log.Info("The process-agent has successfully been shut down")
	}

	return nil
}

func anyChecksEnabled(checks []types.CheckComponent) bool {
	for _, check := range checks {
		if check.Object().IsEnabled() {
			return true
		}
	}
	return false
}

// cleanupAndExitHandler cleans all resources allocated by the agent before calling os.Exit
func cleanupAndExitHandler(globalParams *command.GlobalParams) func(int) {
	return func(status int) {
		// remove pidfile if set
		if globalParams.PidFilePath != "" {
			if _, err := os.Stat(globalParams.PidFilePath); err == nil {
				os.Remove(globalParams.PidFilePath)
			}
		}

		os.Exit(status)
	}
}

type miscDeps struct {
	fx.In
	Lc fx.Lifecycle

	Config   config.Component
	Syscfg   sysprobeconfig.Component
	HostInfo hostinfo.Component
}

// initMisc initializes modules that cannot, or have not yet been componetized.
// Todo: (Components) WorkloadMeta, remoteTagger, statsd
func initMisc(deps miscDeps) error {
	if err := statsd.Configure(ddconfig.GetBindHost(), deps.Config.GetInt("dogstatsd_port")); err != nil {
		_ = log.Criticalf("Error configuring statsd: %s", err)
		return err
	}

	if err := ddutil.SetupCoreDump(deps.Config); err != nil {
		_ = log.Warnf("Can't setup core dumps: %v, core dumps might not be available after a crash", err)
	}

	// Setup workloadmeta
	var workloadmetaCollectors workloadmeta.CollectorCatalog
	if deps.Config.GetBool("process_config.remote_workloadmeta") {
		workloadmetaCollectors = workloadmeta.RemoteCatalog
	} else {
		workloadmetaCollectors = workloadmeta.NodeAgentCatalog
	}
	store := workloadmeta.CreateGlobalStore(workloadmetaCollectors)

	// Setup remote tagger
	var t tagger.Tagger
	if deps.Config.GetBool("process_config.remote_tagger") {
		options, err := remote.NodeAgentOptions()
		if err != nil {
			_ = log.Errorf("unable to deps.Configure the remote tagger: %s", err)
		} else {
			t = remote.NewTagger(options)
		}
	} else {
		t = local.NewTagger(store)
	}
	tagger.SetDefaultTagger(t)

	deps.Lc.Append(fx.Hook{
		OnStart: func(ctx context.Context) error {
			store.Start(ctx)

			err := tagger.Init(ctx)
			if err != nil {
				_ = log.Errorf("failed to start the tagger: %s", err)
			}

			err = manager.ConfigureAutoExit(ctx, deps.Config)
			if err != nil {
				_ = log.Criticalf("Unable to configure auto-exit, err: %w", err)
				return err
			}

			return nil
		},
		OnStop: func(ctx context.Context) error {
			// Stop the remote tagger
			err := tagger.Stop()
			if err != nil {
				return err
			}

			return nil
		},
	})

	return nil
}<|MERGE_RESOLUTION|>--- conflicted
+++ resolved
@@ -80,34 +80,6 @@
 		}()
 	}
 
-<<<<<<< HEAD
-	if err := command.BootstrapConfig(globalParams.ConfFilePath, false); err != nil {
-		_ = log.Critical(err)
-		cleanupAndExit(1)
-	}
-
-	// For system probe, there is an additional config file that is shared with the system-probe
-	syscfg, err := sysconfig.NewCustom(globalParams.SysProbeConfFilePath, false)
-	if err != nil {
-		_ = log.Critical(err)
-		cleanupAndExit(1)
-	}
-
-	// If the sysprobe module is enabled, the process check can call out to the sysprobe for privileged stats
-	_, processModuleEnabled := syscfg.EnabledModules[sysconfig.ProcessModule]
-
-	initRuntimeSettings()
-
-	mainCtx, mainCancel := context.WithCancel(context.Background())
-	defer mainCancel()
-	err = manager.ConfigureAutoExit(mainCtx, ddconfig.Datadog)
-	if err != nil {
-		log.Criticalf("Unable to configure auto-exit, err: %w", err)
-		cleanupAndExit(1)
-	}
-
-=======
->>>>>>> 35ef41df
 	// Now that the logger is configured log host info
 	hostStatus := host.GetStatusInformation()
 	log.Infof("running on platform: %s", hostStatus.Platform)
