--- conflicted
+++ resolved
@@ -186,64 +186,6 @@
 	<-exit
 }
 
-<<<<<<< HEAD
-func (l *Collector) postMessage(checkPath string, checkName string, m model.MessageBody) {
-	msgType, err := model.DetectMessageType(m)
-	if err != nil {
-		log.Errorf("Unable to detect message type: %s", err)
-		return
-	}
-
-	body, err := model.EncodeMessage(model.Message{
-		Header: model.MessageHeader{
-			Version:  model.MessageV3,
-			Encoding: model.MessageEncodingZstdPB,
-			Type:     msgType,
-		}, Body: m})
-	if err != nil {
-		log.Errorf("Unable to encode message: %s", err)
-		return
-	}
-
-	containerCount := getContainerCount(m)
-
-	responses := make(chan postResponse)
-	endpoints := l.endpointsForCheck(checkName)
-	for _, ep := range endpoints {
-		go l.postToAPI(ep, checkPath, body, responses, containerCount)
-	}
-
-	// Wait for all responses to come back before moving on.
-	statuses := make([]*model.CollectorStatus, 0, len(endpoints))
-	for i := 0; i < len(endpoints); i++ {
-		url := endpoints[i].Endpoint.String()
-		res := <-responses
-		if res.err != nil {
-			log.Error(res.err)
-			continue
-		}
-
-		r := res.msg
-		switch r.Header.Type {
-		case model.TypeResCollector:
-			rm := r.Body.(*model.ResCollector)
-			if len(rm.Message) > 0 {
-				log.Errorf("error in response from %s: %s", url, rm.Message)
-			} else {
-				statuses = append(statuses, rm.Status)
-			}
-		default:
-			log.Errorf("unexpected response type from %s: %d", url, r.Header.Type)
-		}
-	}
-
-	if len(statuses) > 0 {
-		l.updateStatus(statuses)
-	}
-}
-
-=======
->>>>>>> fd777ce4
 func (l *Collector) updateStatus(statuses []*model.CollectorStatus) {
 	curEnabled := atomic.LoadInt32(&l.realTimeEnabled) == 1
 
