// Unless explicitly stated otherwise all files in this repository are licensed
// under the Apache License Version 2.0.
// This product includes software developed at Datadog (https://www.datadoghq.com/).
// Copyright 2016-present Datadog, Inc.

//nolint:revive // TODO(PROC) Fix revive linter
package check

import (
	"github.com/spf13/cobra"
	"go.uber.org/fx"

	"github.com/DataDog/datadog-go/v5/statsd"

	"github.com/DataDog/datadog-agent/cmd/process-agent/command"
	"github.com/DataDog/datadog-agent/comp/core"
<<<<<<< HEAD
	"github.com/DataDog/datadog-agent/comp/core/config"
	delegatedauthfx "github.com/DataDog/datadog-agent/comp/core/delegatedauth/fx"
=======
>>>>>>> 285f0a33
	ipcfx "github.com/DataDog/datadog-agent/comp/core/ipc/fx"
	secretsfx "github.com/DataDog/datadog-agent/comp/core/secrets/fx"
	tagger "github.com/DataDog/datadog-agent/comp/core/tagger/def"
	remoteTaggerfx "github.com/DataDog/datadog-agent/comp/core/tagger/fx-remote"
	wmcatalogremote "github.com/DataDog/datadog-agent/comp/core/workloadmeta/collectors/catalog-remote"
	workloadmeta "github.com/DataDog/datadog-agent/comp/core/workloadmeta/def"
	workloadmetafx "github.com/DataDog/datadog-agent/comp/core/workloadmeta/fx"
	"github.com/DataDog/datadog-agent/comp/forwarder/eventplatform/eventplatformimpl"
	"github.com/DataDog/datadog-agent/comp/forwarder/eventplatformreceiver/eventplatformreceiverimpl"
	"github.com/DataDog/datadog-agent/comp/networkpath/npcollector/npcollectorimpl"
	processComponent "github.com/DataDog/datadog-agent/comp/process"
	rdnsquerierfx "github.com/DataDog/datadog-agent/comp/rdnsquerier/fx"
	"github.com/DataDog/datadog-agent/pkg/cli/subcommands/processchecks"
	proccontainers "github.com/DataDog/datadog-agent/pkg/process/util/containers"
)

// getProcessAgentFxOptions returns the fx bundle specific to the process agent that provides the necessary dependencies for the subcommand.
// As the core and process agent have some different dependencies, this function allows having a single subcommand for both agents.
// This function contains all dependencies instead of just those that differ between agents to easily maintain initialization order.
func getProcessAgentFxOptions(cliParams *processchecks.CliParams, bundleParams core.BundleParams) []fx.Option {
	return []fx.Option{
		fx.Supply(cliParams, bundleParams),
		core.Bundle(),
		secretsfx.Module(),

		// Provide eventplatformimpl module
		eventplatformreceiverimpl.Module(),
		eventplatformimpl.Module(eventplatformimpl.NewDefaultParams()),
		// Provide rdnsquerier module
		rdnsquerierfx.Module(),
		// Provide npcollector module
		npcollectorimpl.Module(),
		// Provide the corresponding workloadmeta Params to configure the catalog
		wmcatalogremote.GetCatalog(),
		// Provide workloadmeta module
		workloadmetafx.Module(workloadmeta.Params{
			AgentType: workloadmeta.Remote,
		}),

		// Tagger must be initialized after agent config has been setup
		remoteTaggerfx.Module(tagger.NewRemoteParams()),
		processComponent.Bundle(),
		// InitSharedContainerProvider must be called before the application starts so the workloadmeta collector can be initiailized correctly.
		// Since the tagger depends on the workloadmeta collector, we can not make the tagger a dependency of workloadmeta as it would create a circular dependency.
		// TODO: (component) - once we remove the dependency of workloadmeta component from the tagger component
		// we can include the tagger as part of the workloadmeta component.
		fx.Invoke(func(wmeta workloadmeta.Component, tagger tagger.Component) {
			proccontainers.InitSharedContainerProvider(wmeta, tagger)
		}),
		fx.Provide(func() statsd.ClientInterface {
			return &statsd.NoOpClient{}
		}),
		ipcfx.ModuleReadOnly(),
	}
}

// Commands returns a slice of subcommands for the `check` command in the Process Agent
func Commands(globalParams *command.GlobalParams) []*cobra.Command {
	checkAllowlist := []string{"process", "rtprocess", "container", "rtcontainer", "connections", "process_discovery", "process_events"}
	return []*cobra.Command{processchecks.MakeCommand(func() *command.GlobalParams {
		return &command.GlobalParams{
			ConfFilePath:         globalParams.ConfFilePath,
			ExtraConfFilePath:    globalParams.ExtraConfFilePath,
			SysProbeConfFilePath: globalParams.SysProbeConfFilePath,
			FleetPoliciesDirPath: globalParams.FleetPoliciesDirPath,
		}
<<<<<<< HEAD
	}, "check", checkAllowlist)}
}

func MakeCommand(globalParamsGetter func() *command.GlobalParams, name string, allowlist []string) *cobra.Command {
	cliParams := &CliParams{
		GlobalParams: globalParamsGetter(),
	}

	checkCmd := &cobra.Command{
		Use:   name,
		Short: "Run a specific check and print the results. Choose from: " + strings.Join(allowlist, ", "),

		Args: cobra.ExactArgs(1),
		RunE: func(_ *cobra.Command, args []string) error {
			cliParams.checkName = args[0]

			if !slices.Contains(allowlist, cliParams.checkName) {
				return fmt.Errorf("invalid check '%s'", cliParams.checkName)
			}

			bundleParams := command.GetCoreBundleParamsForOneShot(globalParamsGetter())

			// Disable logging if `--json` is specified. This way the check command will output proper json.
			if cliParams.checkOutputJSON {
				bundleParams.LogParams = log.ForOneShot(string(command.LoggerName), "off", true)
			}

			return fxutil.OneShot(RunCheckCmd,
				fx.Supply(cliParams, bundleParams),
				core.Bundle(),
				secretsfx.Module(),
				// Provide workloadmeta module

				// Provide eventplatformimpl module
				eventplatformreceiverimpl.Module(),
				eventplatformimpl.Module(eventplatformimpl.NewDefaultParams()),

				// Provide rdnsquerier module
				rdnsquerierfx.Module(),

				// Provide npcollector module
				npcollectorimpl.Module(),
				// Provide the corresponding workloadmeta Params to configure the catalog
				wmcatalogremote.GetCatalog(),
				workloadmetafx.Module(workloadmeta.Params{
					AgentType: workloadmeta.Remote,
				}),

				// Tagger must be initialized after agent config has been setup
				remoteTaggerfx.Module(tagger.NewRemoteParams()),
				processComponent.Bundle(),
				// InitSharedContainerProvider must be called before the application starts so the workloadmeta collector can be initiailized correctly.
				// Since the tagger depends on the workloadmeta collector, we can not make the tagger a dependency of workloadmeta as it would create a circular dependency.
				// TODO: (component) - once we remove the dependency of workloadmeta component from the tagger component
				// we can include the tagger as part of the workloadmeta component.
				fx.Invoke(func(wmeta workloadmeta.Component, tagger tagger.Component) {
					proccontainers.InitSharedContainerProvider(wmeta, tagger)
				}),
				fx.Provide(func() statsd.ClientInterface {
					return &statsd.NoOpClient{}
				}),
				ipcfx.ModuleReadOnly(),
				delegatedauthfx.Module(),
			)
		},
		SilenceUsage: true,
	}

	checkCmd.Flags().BoolVar(&cliParams.checkOutputJSON, "json", false, "Output check results in JSON")
	checkCmd.Flags().DurationVarP(&cliParams.waitInterval, "wait", "w", defaultWaitInterval, "How long to wait before running the check")

	return checkCmd
}

func RunCheckCmd(deps Dependencies) error {
	command.SetHostMountEnv(deps.Log)

	// Now that the logger is configured log host info
	deps.Log.Infof("running on platform: %s", hostMetadataUtils.GetPlatformName())
	agentVersion, _ := version.Agent()
	deps.Log.Infof("running version: %s", agentVersion.GetNumberAndPre())

	cleanups := make([]func(), 0)
	defer func() {
		for _, c := range cleanups {
			c()
		}
	}()

	// Wait for Workloadmeta to be initialized otherwise results may be empty as this is a hard dependency
	// for some checks
	waitForWorkloadMeta(deps.Log, deps.WorkloadMeta)

	names := make([]string, 0, len(deps.Checks))
	for _, checkComponent := range deps.Checks {
		ch := checkComponent.Object()

		names = append(names, ch.Name())

		_, processModuleEnabled := deps.Syscfg.SysProbeObject().EnabledModules[sysconfig.ProcessModule]
		_, networkTracerModuleEnabled := deps.Syscfg.SysProbeObject().EnabledModules[sysconfig.NetworkTracerModule]
		cfg := &checks.SysProbeConfig{
			MaxConnsPerMessage:         deps.Syscfg.SysProbeObject().MaxConnsPerMessage,
			SystemProbeAddress:         deps.Syscfg.SysProbeObject().SocketAddress,
			ProcessModuleEnabled:       processModuleEnabled,
			NetworkTracerModuleEnabled: networkTracerModuleEnabled,
		}

		if !matchingCheck(deps.CliParams.checkName, ch) {
			continue
		}

		if err := ch.Init(cfg, deps.Hostinfo.Object(), true); err != nil {
			return err
		}

		cleanups = append(cleanups, ch.Cleanup)
		return runCheck(deps.Log, deps.CliParams, ch)
	}
	return deps.Log.Errorf("invalid check '%s', choose from: %v", deps.CliParams.checkName, names)
}

func matchingCheck(checkName string, ch checks.Check) bool {
	if ch.SupportsRunOptions() {
		if checks.RTName(ch.Name()) == checkName {
			return true
		}
	}

	return ch.Name() == checkName
}

func runCheck(log log.Component, cliParams *CliParams, ch checks.Check) error {
	nextGroupID := nextGroupID()

	options := &checks.RunOptions{
		RunStandard: true,
		// disable chunking for all manual checks
		NoChunking: true,
	}

	if cliParams.checkName == checks.RTName(ch.Name()) {
		options.RunRealtime = true
	}

	// We need to run the check twice in order to initialize the stats
	// Rate calculations rely on having two datapoints
	if _, err := ch.Run(nextGroupID, options); err != nil {
		return fmt.Errorf("collection error: %s", err)
	}

	log.Infof("Waiting %s before running the check", cliParams.waitInterval.String())
	time.Sleep(cliParams.waitInterval)

	if !cliParams.checkOutputJSON {
		printResultsBanner(cliParams.checkName)
	}

	result, err := ch.Run(nextGroupID, options)
	if err != nil {
		return fmt.Errorf("collection error: %s", err)
	}

	var msgs []process.MessageBody

	switch {
	case result == nil:
		break
	case options != nil && options.RunRealtime:
		msgs = result.RealtimePayloads()
	default:
		msgs = result.Payloads()
	}

	return printResults(cliParams.checkName, msgs, cliParams.checkOutputJSON)
}

func printResultsBanner(name string) {
	fmt.Printf("-----------------------------\n\n")
	fmt.Printf("\nResults for check %s\n", name)
	fmt.Printf("-----------------------------\n\n")
}

func printResults(check string, msgs []process.MessageBody, checkOutputJSON bool) error {
	if checkOutputJSON {
		return printResultsJSON(msgs)
	}

	err := checks.HumanFormat(check, msgs, os.Stdout)
	switch err {
	case checks.ErrNoHumanFormat:
		fmt.Println(color.YellowString("Printing output in JSON format for %s\n", check))
		return printResultsJSON(msgs)
	default:
		return err
	}
}

func printResultsJSON(msgs []process.MessageBody) error {
	for _, m := range msgs {
		b, err := json.MarshalIndent(m, "", "  ")
		if err != nil {
			return fmt.Errorf("marshal error: %s", err)
		}
		fmt.Println(string(b))
	}
	return nil
=======
	}, "check", checkAllowlist, getProcessAgentFxOptions)}
>>>>>>> 285f0a33
}<|MERGE_RESOLUTION|>--- conflicted
+++ resolved
@@ -14,11 +14,8 @@
 
 	"github.com/DataDog/datadog-agent/cmd/process-agent/command"
 	"github.com/DataDog/datadog-agent/comp/core"
-<<<<<<< HEAD
 	"github.com/DataDog/datadog-agent/comp/core/config"
 	delegatedauthfx "github.com/DataDog/datadog-agent/comp/core/delegatedauth/fx"
-=======
->>>>>>> 285f0a33
 	ipcfx "github.com/DataDog/datadog-agent/comp/core/ipc/fx"
 	secretsfx "github.com/DataDog/datadog-agent/comp/core/secrets/fx"
 	tagger "github.com/DataDog/datadog-agent/comp/core/tagger/def"
@@ -85,215 +82,5 @@
 			SysProbeConfFilePath: globalParams.SysProbeConfFilePath,
 			FleetPoliciesDirPath: globalParams.FleetPoliciesDirPath,
 		}
-<<<<<<< HEAD
-	}, "check", checkAllowlist)}
-}
-
-func MakeCommand(globalParamsGetter func() *command.GlobalParams, name string, allowlist []string) *cobra.Command {
-	cliParams := &CliParams{
-		GlobalParams: globalParamsGetter(),
-	}
-
-	checkCmd := &cobra.Command{
-		Use:   name,
-		Short: "Run a specific check and print the results. Choose from: " + strings.Join(allowlist, ", "),
-
-		Args: cobra.ExactArgs(1),
-		RunE: func(_ *cobra.Command, args []string) error {
-			cliParams.checkName = args[0]
-
-			if !slices.Contains(allowlist, cliParams.checkName) {
-				return fmt.Errorf("invalid check '%s'", cliParams.checkName)
-			}
-
-			bundleParams := command.GetCoreBundleParamsForOneShot(globalParamsGetter())
-
-			// Disable logging if `--json` is specified. This way the check command will output proper json.
-			if cliParams.checkOutputJSON {
-				bundleParams.LogParams = log.ForOneShot(string(command.LoggerName), "off", true)
-			}
-
-			return fxutil.OneShot(RunCheckCmd,
-				fx.Supply(cliParams, bundleParams),
-				core.Bundle(),
-				secretsfx.Module(),
-				// Provide workloadmeta module
-
-				// Provide eventplatformimpl module
-				eventplatformreceiverimpl.Module(),
-				eventplatformimpl.Module(eventplatformimpl.NewDefaultParams()),
-
-				// Provide rdnsquerier module
-				rdnsquerierfx.Module(),
-
-				// Provide npcollector module
-				npcollectorimpl.Module(),
-				// Provide the corresponding workloadmeta Params to configure the catalog
-				wmcatalogremote.GetCatalog(),
-				workloadmetafx.Module(workloadmeta.Params{
-					AgentType: workloadmeta.Remote,
-				}),
-
-				// Tagger must be initialized after agent config has been setup
-				remoteTaggerfx.Module(tagger.NewRemoteParams()),
-				processComponent.Bundle(),
-				// InitSharedContainerProvider must be called before the application starts so the workloadmeta collector can be initiailized correctly.
-				// Since the tagger depends on the workloadmeta collector, we can not make the tagger a dependency of workloadmeta as it would create a circular dependency.
-				// TODO: (component) - once we remove the dependency of workloadmeta component from the tagger component
-				// we can include the tagger as part of the workloadmeta component.
-				fx.Invoke(func(wmeta workloadmeta.Component, tagger tagger.Component) {
-					proccontainers.InitSharedContainerProvider(wmeta, tagger)
-				}),
-				fx.Provide(func() statsd.ClientInterface {
-					return &statsd.NoOpClient{}
-				}),
-				ipcfx.ModuleReadOnly(),
-				delegatedauthfx.Module(),
-			)
-		},
-		SilenceUsage: true,
-	}
-
-	checkCmd.Flags().BoolVar(&cliParams.checkOutputJSON, "json", false, "Output check results in JSON")
-	checkCmd.Flags().DurationVarP(&cliParams.waitInterval, "wait", "w", defaultWaitInterval, "How long to wait before running the check")
-
-	return checkCmd
-}
-
-func RunCheckCmd(deps Dependencies) error {
-	command.SetHostMountEnv(deps.Log)
-
-	// Now that the logger is configured log host info
-	deps.Log.Infof("running on platform: %s", hostMetadataUtils.GetPlatformName())
-	agentVersion, _ := version.Agent()
-	deps.Log.Infof("running version: %s", agentVersion.GetNumberAndPre())
-
-	cleanups := make([]func(), 0)
-	defer func() {
-		for _, c := range cleanups {
-			c()
-		}
-	}()
-
-	// Wait for Workloadmeta to be initialized otherwise results may be empty as this is a hard dependency
-	// for some checks
-	waitForWorkloadMeta(deps.Log, deps.WorkloadMeta)
-
-	names := make([]string, 0, len(deps.Checks))
-	for _, checkComponent := range deps.Checks {
-		ch := checkComponent.Object()
-
-		names = append(names, ch.Name())
-
-		_, processModuleEnabled := deps.Syscfg.SysProbeObject().EnabledModules[sysconfig.ProcessModule]
-		_, networkTracerModuleEnabled := deps.Syscfg.SysProbeObject().EnabledModules[sysconfig.NetworkTracerModule]
-		cfg := &checks.SysProbeConfig{
-			MaxConnsPerMessage:         deps.Syscfg.SysProbeObject().MaxConnsPerMessage,
-			SystemProbeAddress:         deps.Syscfg.SysProbeObject().SocketAddress,
-			ProcessModuleEnabled:       processModuleEnabled,
-			NetworkTracerModuleEnabled: networkTracerModuleEnabled,
-		}
-
-		if !matchingCheck(deps.CliParams.checkName, ch) {
-			continue
-		}
-
-		if err := ch.Init(cfg, deps.Hostinfo.Object(), true); err != nil {
-			return err
-		}
-
-		cleanups = append(cleanups, ch.Cleanup)
-		return runCheck(deps.Log, deps.CliParams, ch)
-	}
-	return deps.Log.Errorf("invalid check '%s', choose from: %v", deps.CliParams.checkName, names)
-}
-
-func matchingCheck(checkName string, ch checks.Check) bool {
-	if ch.SupportsRunOptions() {
-		if checks.RTName(ch.Name()) == checkName {
-			return true
-		}
-	}
-
-	return ch.Name() == checkName
-}
-
-func runCheck(log log.Component, cliParams *CliParams, ch checks.Check) error {
-	nextGroupID := nextGroupID()
-
-	options := &checks.RunOptions{
-		RunStandard: true,
-		// disable chunking for all manual checks
-		NoChunking: true,
-	}
-
-	if cliParams.checkName == checks.RTName(ch.Name()) {
-		options.RunRealtime = true
-	}
-
-	// We need to run the check twice in order to initialize the stats
-	// Rate calculations rely on having two datapoints
-	if _, err := ch.Run(nextGroupID, options); err != nil {
-		return fmt.Errorf("collection error: %s", err)
-	}
-
-	log.Infof("Waiting %s before running the check", cliParams.waitInterval.String())
-	time.Sleep(cliParams.waitInterval)
-
-	if !cliParams.checkOutputJSON {
-		printResultsBanner(cliParams.checkName)
-	}
-
-	result, err := ch.Run(nextGroupID, options)
-	if err != nil {
-		return fmt.Errorf("collection error: %s", err)
-	}
-
-	var msgs []process.MessageBody
-
-	switch {
-	case result == nil:
-		break
-	case options != nil && options.RunRealtime:
-		msgs = result.RealtimePayloads()
-	default:
-		msgs = result.Payloads()
-	}
-
-	return printResults(cliParams.checkName, msgs, cliParams.checkOutputJSON)
-}
-
-func printResultsBanner(name string) {
-	fmt.Printf("-----------------------------\n\n")
-	fmt.Printf("\nResults for check %s\n", name)
-	fmt.Printf("-----------------------------\n\n")
-}
-
-func printResults(check string, msgs []process.MessageBody, checkOutputJSON bool) error {
-	if checkOutputJSON {
-		return printResultsJSON(msgs)
-	}
-
-	err := checks.HumanFormat(check, msgs, os.Stdout)
-	switch err {
-	case checks.ErrNoHumanFormat:
-		fmt.Println(color.YellowString("Printing output in JSON format for %s\n", check))
-		return printResultsJSON(msgs)
-	default:
-		return err
-	}
-}
-
-func printResultsJSON(msgs []process.MessageBody) error {
-	for _, m := range msgs {
-		b, err := json.MarshalIndent(m, "", "  ")
-		if err != nil {
-			return fmt.Errorf("marshal error: %s", err)
-		}
-		fmt.Println(string(b))
-	}
-	return nil
-=======
 	}, "check", checkAllowlist, getProcessAgentFxOptions)}
->>>>>>> 285f0a33
 }