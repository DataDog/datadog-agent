--- conflicted
+++ resolved
@@ -29,11 +29,7 @@
 	tagger "github.com/DataDog/datadog-agent/comp/core/tagger/def"
 	remoteTaggerfx "github.com/DataDog/datadog-agent/comp/core/tagger/fx-remote"
 	taggerTypes "github.com/DataDog/datadog-agent/comp/core/tagger/types"
-<<<<<<< HEAD
-	wmcatalog "github.com/DataDog/datadog-agent/comp/core/workloadmeta/collectors/catalog-remote"
-=======
 	wmcatalogremote "github.com/DataDog/datadog-agent/comp/core/workloadmeta/collectors/catalog-remote"
->>>>>>> 49bd7145
 	workloadmeta "github.com/DataDog/datadog-agent/comp/core/workloadmeta/def"
 	workloadmetafx "github.com/DataDog/datadog-agent/comp/core/workloadmeta/fx"
 	"github.com/DataDog/datadog-agent/comp/forwarder/eventplatform/eventplatformimpl"
@@ -140,25 +136,13 @@
 				// Provide npcollector module
 				npcollectorimpl.Module(),
 				// Provide the corresponding workloadmeta Params to configure the catalog
-<<<<<<< HEAD
-				wmcatalog.GetCatalog(),
-=======
 				wmcatalogremote.GetCatalog(),
->>>>>>> 49bd7145
 				workloadmetafx.Module(workloadmeta.Params{
 					AgentType: workloadmeta.Remote,
 				}),
 
 				// Tagger must be initialized after agent config has been setup
-<<<<<<< HEAD
 				remoteTaggerfx.Module(tagger.RemoteParams{
-=======
-				dualTaggerfx.Module(tagger.DualParams{
-					UseRemote: func(c config.Component) bool {
-						return c.GetBool("process_config.remote_tagger")
-					},
-				}, tagger.RemoteParams{
->>>>>>> 49bd7145
 					RemoteTarget: func(c config.Component) (string, error) {
 						return fmt.Sprintf(":%v", c.GetInt("cmd_port")), nil
 					},
