// Unless explicitly stated otherwise all files in this repository are licensed
// under the Apache License Version 2.0.
// This product includes software developed at Datadog (https://www.datadoghq.com/).
// Copyright 2016-present Datadog, Inc.

//nolint:revive // TODO(PROC) Fix revive linter
package command

import (
	"context"
	"errors"
	"fmt"

	"go.uber.org/fx"

	"github.com/DataDog/datadog-agent/cmd/agent/common/misconfig"
	"github.com/DataDog/datadog-agent/comp/agent/autoexit"
	"github.com/DataDog/datadog-agent/comp/agent/autoexit/autoexitimpl"
	"github.com/DataDog/datadog-agent/comp/api/authtoken/fetchonlyimpl"
	"github.com/DataDog/datadog-agent/comp/core"
	"github.com/DataDog/datadog-agent/comp/core/config"
	"github.com/DataDog/datadog-agent/comp/core/configsync"
	"github.com/DataDog/datadog-agent/comp/core/configsync/configsyncimpl"
	logcomp "github.com/DataDog/datadog-agent/comp/core/log/def"
	"github.com/DataDog/datadog-agent/comp/core/pid"
	"github.com/DataDog/datadog-agent/comp/core/pid/pidimpl"
	"github.com/DataDog/datadog-agent/comp/core/secrets"
	"github.com/DataDog/datadog-agent/comp/core/settings"
	"github.com/DataDog/datadog-agent/comp/core/settings/settingsimpl"
	"github.com/DataDog/datadog-agent/comp/core/status"
	coreStatusImpl "github.com/DataDog/datadog-agent/comp/core/status/statusimpl"
	"github.com/DataDog/datadog-agent/comp/core/sysprobeconfig"
	"github.com/DataDog/datadog-agent/comp/core/sysprobeconfig/sysprobeconfigimpl"
	tagger "github.com/DataDog/datadog-agent/comp/core/tagger/def"
	dualTaggerfx "github.com/DataDog/datadog-agent/comp/core/tagger/fx-dual"
	taggerTypes "github.com/DataDog/datadog-agent/comp/core/tagger/types"
	wmcatalog "github.com/DataDog/datadog-agent/comp/core/workloadmeta/collectors/catalog"
	workloadmeta "github.com/DataDog/datadog-agent/comp/core/workloadmeta/def"
	workloadmetafx "github.com/DataDog/datadog-agent/comp/core/workloadmeta/fx"
	compstatsd "github.com/DataDog/datadog-agent/comp/dogstatsd/statsd"
	"github.com/DataDog/datadog-agent/comp/forwarder/eventplatform/eventplatformimpl"
	"github.com/DataDog/datadog-agent/comp/forwarder/eventplatformreceiver/eventplatformreceiverimpl"
	hostMetadataUtils "github.com/DataDog/datadog-agent/comp/metadata/host/hostimpl/utils"
	"github.com/DataDog/datadog-agent/comp/networkpath"
	"github.com/DataDog/datadog-agent/comp/process"
	"github.com/DataDog/datadog-agent/comp/process/agent"
	"github.com/DataDog/datadog-agent/comp/process/apiserver"
	"github.com/DataDog/datadog-agent/comp/process/expvars"
	"github.com/DataDog/datadog-agent/comp/process/hostinfo"
	"github.com/DataDog/datadog-agent/comp/process/profiler"
	"github.com/DataDog/datadog-agent/comp/process/status/statusimpl"
	"github.com/DataDog/datadog-agent/comp/process/types"
	rdnsquerierfx "github.com/DataDog/datadog-agent/comp/rdnsquerier/fx"
	remoteconfig "github.com/DataDog/datadog-agent/comp/remote-config"
	"github.com/DataDog/datadog-agent/comp/remote-config/rcclient"
	"github.com/DataDog/datadog-agent/pkg/api/security"
	"github.com/DataDog/datadog-agent/pkg/collector/python"
	"github.com/DataDog/datadog-agent/pkg/config/env"
	"github.com/DataDog/datadog-agent/pkg/config/model"
	commonsettings "github.com/DataDog/datadog-agent/pkg/config/settings"
	"github.com/DataDog/datadog-agent/pkg/process/metadata/workloadmeta/collector"
	"github.com/DataDog/datadog-agent/pkg/process/util"
	proccontainers "github.com/DataDog/datadog-agent/pkg/process/util/containers"
	"github.com/DataDog/datadog-agent/pkg/util/coredump"
	"github.com/DataDog/datadog-agent/pkg/util/fxutil"
	"github.com/DataDog/datadog-agent/pkg/util/fxutil/logging"
	"github.com/DataDog/datadog-agent/pkg/util/log"
<<<<<<< HEAD
	"github.com/DataDog/datadog-agent/pkg/util/option"
=======
>>>>>>> f3f94f94
	"github.com/DataDog/datadog-agent/pkg/version"
)

// errAgentDisabled indicates that the process-agent wasn't enabled through environment variable or config.
var errAgentDisabled = errors.New("process-agent not enabled")

func runAgent(ctx context.Context, globalParams *GlobalParams) error {
	// Now that the logger is configured log host info
	log.Infof("running on platform: %s", hostMetadataUtils.GetPlatformName())
	agentVersion, _ := version.Agent()
	log.Infof("running version: %s", agentVersion.GetNumberAndPre())

	// Log any potential misconfigs that are related to the process agent
	misconfig.ToLog(misconfig.ProcessAgent)

	return runApp(ctx, globalParams)
}

func runApp(ctx context.Context, globalParams *GlobalParams) error {
	exitSignal := make(chan struct{})
	defer log.Flush() // Flush the log in case of an unclean shutdown
	go util.HandleSignals(exitSignal)

	var appInitDeps struct {
		fx.In

		Logger logcomp.Component

		Checks       []types.CheckComponent `group:"check"`
		Syscfg       sysprobeconfig.Component
		Config       config.Component
		WorkloadMeta workloadmeta.Component
	}
	app := fx.New(
		fx.Supply(
			core.BundleParams{
				SysprobeConfigParams: sysprobeconfigimpl.NewParams(
					sysprobeconfigimpl.WithSysProbeConfFilePath(globalParams.SysProbeConfFilePath),
					sysprobeconfigimpl.WithFleetPoliciesDirPath(globalParams.FleetPoliciesDirPath),
				),
				ConfigParams: config.NewAgentParams(globalParams.ConfFilePath, config.WithExtraConfFiles(globalParams.ExtraConfFilePath), config.WithFleetPoliciesDirPath(globalParams.FleetPoliciesDirPath)),
				SecretParams: secrets.NewEnabledParams(),
				LogParams:    DaemonLogParams,
			},
		),
		fx.Supply(
			status.Params{
				PythonVersionGetFunc: python.GetPythonVersion,
			},
		),
		fx.Supply(
			// Provide remote config client configuration
			rcclient.Params{
				AgentName:    "process-agent",
				AgentVersion: version.AgentVersion,
			},
		),

		// Populate dependencies required for initialization in this function
		fx.Populate(&appInitDeps),

		// Provide core components
		core.Bundle(),

		// Provide process agent bundle so fx knows where to find components
		process.Bundle(),

		eventplatformreceiverimpl.Module(),
		eventplatformimpl.Module(eventplatformimpl.NewDefaultParams()),

		// Provides the rdnssquerier module
		rdnsquerierfx.Module(),

		// Provide network path bundle
		networkpath.Bundle(),

		// Provide remote config client bundle
		remoteconfig.Bundle(),

		// Provide status modules
		statusimpl.Module(),
		coreStatusImpl.Module(),

		// Provide statsd client module
		compstatsd.Module(),

		// Provide authtoken module
		fetchonlyimpl.Module(),

		// Provide configsync module
		configsyncimpl.Module(),

		// Provide autoexit module
		autoexitimpl.Module(),

		// Provide the corresponding workloadmeta Params to configure the catalog
		wmcatalog.GetCatalog(),

		// Provide workloadmeta module
		workloadmetafx.ModuleWithProvider(func(c config.Component) workloadmeta.Params {
			var catalog workloadmeta.AgentType

			if c.GetBool("process_config.remote_workloadmeta") {
				catalog = workloadmeta.Remote
			} else {
				catalog = workloadmeta.ProcessAgent
			}

			return workloadmeta.Params{AgentType: catalog}
		}),

		dualTaggerfx.Module(tagger.DualParams{
			UseRemote: func(c config.Component) bool {
				return c.GetBool("process_config.remote_tagger") ||
					// If the agent is running in ECS or ECS Fargate and the ECS task collection is enabled, use the remote tagger
					// as remote tagger can return more tags than the local tagger.
					((env.IsECS() || env.IsECSFargate()) && c.GetBool("ecs_task_collection_enabled"))
			},
		}, tagger.Params{}, tagger.RemoteParams{
			RemoteTarget: func(c config.Component) (string, error) {
				return fmt.Sprintf(":%v", c.GetInt("cmd_port")), nil
			},
			RemoteTokenFetcher: func(c config.Component) func() (string, error) {
				return func() (string, error) {
					return security.FetchAuthToken(c)
				}
			},
			RemoteFilter: taggerTypes.NewMatchAllFilter(),
		}),

		// Provides specific features to our own fx wrapper (logging, lifecycle, shutdowner)
		fxutil.FxAgentBase(),
		logging.EnableFxLoggingOnDebug[logcomp.Component](),

		// Set the pid file path
		fx.Supply(pidimpl.NewParams(globalParams.PidFilePath)),

		// Set `HOST_PROC` and `HOST_SYS` environment variables
		fx.Invoke(SetHostMountEnv),

		// Initialize components not manged by fx
		fx.Invoke(initMisc),

		// Invoke the components that we want to start
		fx.Invoke(func(
			_ profiler.Component,
			_ expvars.Component,
			_ apiserver.Component,
			cfg config.Component,
<<<<<<< HEAD
			_ option.Option[configsync.Component],
=======
			_ configsync.Component,
>>>>>>> f3f94f94
			// TODO: This is needed by the container-provider which is not currently a component.
			// We should ensure the tagger is a dependency when converting to a component.
			_ tagger.Component,
			_ pid.Component,
			processAgent agent.Component,
			_ autoexit.Component,
		) error {
			if !processAgent.Enabled() && !collector.Enabled(cfg) {
				return errAgentDisabled
			}
			return nil
		}),
		fx.Provide(func(c config.Component) settings.Params {
			return settings.Params{
				Settings: map[string]settings.RuntimeSetting{
					"log_level":                      commonsettings.NewLogLevelRuntimeSetting(),
					"runtime_mutex_profile_fraction": commonsettings.NewRuntimeMutexProfileFraction(),
					"runtime_block_profile_rate":     commonsettings.NewRuntimeBlockProfileRate(),
					"internal_profiling_goroutines":  commonsettings.NewProfilingGoroutines(),
					"internal_profiling":             commonsettings.NewProfilingRuntimeSetting("internal_profiling", "process-agent"),
				},
				Config: c,
			}
		}),
		settingsimpl.Module(),
	)

	err := app.Start(ctx)
	if err != nil {
		if errors.Is(err, errAgentDisabled) {
			if !shouldStayAlive(appInitDeps.Config) {
				log.Info("process-agent is not enabled, exiting...")
				return nil
			}
		} else {
			// At this point it is not guaranteed that the logger has been successfully initialized. We should fall back to
			// stdout just in case.
			if appInitDeps.Logger == nil {
				fmt.Println("Failed to initialize the process agent: ", fxutil.UnwrapIfErrArgumentsFailed(err))
			} else {
				appInitDeps.Logger.Critical("Failed to initialize the process agent: ", fxutil.UnwrapIfErrArgumentsFailed(err))
			}
			return err
		}
	}

	// Wait for exit signal
	select {
	case <-exitSignal:
		log.Info("Received exit signal, shutting down...")
	case <-ctx.Done():
		log.Info("Received stop from service manager, shutting down...")
	}

	err = app.Stop(context.Background())
	if err != nil {
		log.Criticalf("Failed to properly stop the process agent: %v", err)
	} else {
		log.Info("The process-agent has successfully been shut down")
	}

	return nil
}

type miscDeps struct {
	fx.In
	Lc fx.Lifecycle

	Config       config.Component
	Syscfg       sysprobeconfig.Component
	HostInfo     hostinfo.Component
	WorkloadMeta workloadmeta.Component
	Logger       logcomp.Component
	Tagger       tagger.Component
}

// initMisc initializes modules that cannot, or have not yet been componetized.
// Todo: (Components) WorkloadMeta, remoteTagger
// Todo: move metadata/workloadmeta/collector to workloadmeta
func initMisc(deps miscDeps) error {
	if err := coredump.Setup(deps.Config); err != nil {
		deps.Logger.Warnf("Can't setup core dumps: %v, core dumps might not be available after a crash", err)
	}

	// InitSharedContainerProvider must be called before the application starts so the workloadmeta collector can be initiailized correctly.
	// Since the tagger depends on the workloadmeta collector, we can not make the tagger a dependency of workloadmeta as it would create a circular dependency.
	// TODO: (component) - once we remove the dependency of workloadmeta component from the tagger component
	// we can include the tagger as part of the workloadmeta component.
	proccontainers.InitSharedContainerProvider(deps.WorkloadMeta, deps.Tagger)

	processCollectionServer := collector.NewProcessCollector(deps.Config, deps.Syscfg)

	// TODO(components): still unclear how the initialization of workloadmeta
	//                   store and tagger should be performed.
	// appCtx is a context that cancels when the OnStop hook is called
	appCtx, stopApp := context.WithCancel(context.Background())
	deps.Lc.Append(fx.Hook{
		OnStart: func(_ context.Context) error {
			if collector.Enabled(deps.Config) {
				err := processCollectionServer.Start(appCtx, deps.WorkloadMeta)
				if err != nil {
					return err
				}
			}

			return nil
		},
		OnStop: func(_ context.Context) error {
			stopApp()

			return nil
		},
	})

	return nil
}

// shouldStayAlive determines whether the process agent should stay alive when no checks are running.
// This can happen when the checks are running on the core agent but a process agent container is
// still brought up. The process-agent is kept alive to prevent crash loops.
func shouldStayAlive(cfg model.Reader) bool {
	if env.IsKubernetes() && cfg.GetBool("process_config.run_in_core_agent.enabled") {
		log.Warn("The process-agent is staying alive to prevent crash loops due to the checks running on the core agent. Thus, the process-agent is idle. Update your Helm chart or Datadog Operator to the latest version to prevent this (https://docs.datadoghq.com/containers/kubernetes/installation/).")
		return true
	}

	return false
}<|MERGE_RESOLUTION|>--- conflicted
+++ resolved
@@ -65,10 +65,6 @@
 	"github.com/DataDog/datadog-agent/pkg/util/fxutil"
 	"github.com/DataDog/datadog-agent/pkg/util/fxutil/logging"
 	"github.com/DataDog/datadog-agent/pkg/util/log"
-<<<<<<< HEAD
-	"github.com/DataDog/datadog-agent/pkg/util/option"
-=======
->>>>>>> f3f94f94
 	"github.com/DataDog/datadog-agent/pkg/version"
 )
 
@@ -218,11 +214,7 @@
 			_ expvars.Component,
 			_ apiserver.Component,
 			cfg config.Component,
-<<<<<<< HEAD
-			_ option.Option[configsync.Component],
-=======
 			_ configsync.Component,
->>>>>>> f3f94f94
 			// TODO: This is needed by the container-provider which is not currently a component.
 			// We should ensure the tagger is a dependency when converting to a component.
 			_ tagger.Component,
