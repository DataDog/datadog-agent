// Unless explicitly stated otherwise all files in this repository are licensed
// under the Apache License Version 2.0.
// This product includes software developed at Datadog (https://www.datadoghq.com/).
// Copyright 2016-present Datadog, Inc.

//nolint:revive // TODO(PROC) Fix revive linter
package command

import (
	"context"
	"errors"
	"fmt"

	ddgostatsd "github.com/DataDog/datadog-go/v5/statsd"
	"go.uber.org/fx"

	"github.com/DataDog/datadog-agent/cmd/agent/common/misconfig"
	"github.com/DataDog/datadog-agent/comp/agent/autoexit"
	"github.com/DataDog/datadog-agent/comp/agent/autoexit/autoexitimpl"
	"github.com/DataDog/datadog-agent/comp/api/authtoken/createandfetchimpl"
	"github.com/DataDog/datadog-agent/comp/core"
	"github.com/DataDog/datadog-agent/comp/core/config"
	"github.com/DataDog/datadog-agent/comp/core/configsync/configsyncimpl"
	logcomp "github.com/DataDog/datadog-agent/comp/core/log/def"
	"github.com/DataDog/datadog-agent/comp/core/pid"
	"github.com/DataDog/datadog-agent/comp/core/pid/pidimpl"
	"github.com/DataDog/datadog-agent/comp/core/secrets"
	"github.com/DataDog/datadog-agent/comp/core/settings"
	"github.com/DataDog/datadog-agent/comp/core/settings/settingsimpl"
	"github.com/DataDog/datadog-agent/comp/core/status"
	coreStatusImpl "github.com/DataDog/datadog-agent/comp/core/status/statusimpl"
	"github.com/DataDog/datadog-agent/comp/core/sysprobeconfig"
	"github.com/DataDog/datadog-agent/comp/core/sysprobeconfig/sysprobeconfigimpl"
	tagger "github.com/DataDog/datadog-agent/comp/core/tagger/def"
	remoteTaggerfx "github.com/DataDog/datadog-agent/comp/core/tagger/fx-remote"
	taggerTypes "github.com/DataDog/datadog-agent/comp/core/tagger/types"
<<<<<<< HEAD
	wmcatalog "github.com/DataDog/datadog-agent/comp/core/workloadmeta/collectors/catalog-remote"
=======
	wmcatalogremote "github.com/DataDog/datadog-agent/comp/core/workloadmeta/collectors/catalog-remote"
>>>>>>> 49bd7145
	workloadmeta "github.com/DataDog/datadog-agent/comp/core/workloadmeta/def"
	workloadmetafx "github.com/DataDog/datadog-agent/comp/core/workloadmeta/fx"
	compstatsd "github.com/DataDog/datadog-agent/comp/dogstatsd/statsd"
	"github.com/DataDog/datadog-agent/comp/forwarder/eventplatform/eventplatformimpl"
	"github.com/DataDog/datadog-agent/comp/forwarder/eventplatformreceiver/eventplatformreceiverimpl"
	hostMetadataUtils "github.com/DataDog/datadog-agent/comp/metadata/host/hostimpl/utils"
	"github.com/DataDog/datadog-agent/comp/networkpath"
	"github.com/DataDog/datadog-agent/comp/process"
	"github.com/DataDog/datadog-agent/comp/process/agent"
	"github.com/DataDog/datadog-agent/comp/process/apiserver"
	"github.com/DataDog/datadog-agent/comp/process/expvars"
	"github.com/DataDog/datadog-agent/comp/process/hostinfo"
	"github.com/DataDog/datadog-agent/comp/process/profiler"
	"github.com/DataDog/datadog-agent/comp/process/status/statusimpl"
	"github.com/DataDog/datadog-agent/comp/process/types"
	rdnsquerierfx "github.com/DataDog/datadog-agent/comp/rdnsquerier/fx"
	remoteconfig "github.com/DataDog/datadog-agent/comp/remote-config"
	"github.com/DataDog/datadog-agent/comp/remote-config/rcclient"
	"github.com/DataDog/datadog-agent/pkg/api/security"
	"github.com/DataDog/datadog-agent/pkg/collector/python"
	"github.com/DataDog/datadog-agent/pkg/config/env"
	"github.com/DataDog/datadog-agent/pkg/config/model"
	commonsettings "github.com/DataDog/datadog-agent/pkg/config/settings"
	pkgconfigsetup "github.com/DataDog/datadog-agent/pkg/config/setup"
	"github.com/DataDog/datadog-agent/pkg/process/metadata/workloadmeta/collector"
	"github.com/DataDog/datadog-agent/pkg/process/util"
	proccontainers "github.com/DataDog/datadog-agent/pkg/process/util/containers"
	"github.com/DataDog/datadog-agent/pkg/util/coredump"
	"github.com/DataDog/datadog-agent/pkg/util/fxutil"
	"github.com/DataDog/datadog-agent/pkg/util/fxutil/logging"
	"github.com/DataDog/datadog-agent/pkg/util/log"
	"github.com/DataDog/datadog-agent/pkg/version"
)

// errAgentDisabled indicates that the process-agent wasn't enabled through environment variable or config.
var errAgentDisabled = errors.New("process-agent not enabled")

func runAgent(ctx context.Context, globalParams *GlobalParams) error {
	// Now that the logger is configured log host info
	log.Infof("running on platform: %s", hostMetadataUtils.GetPlatformName())
	agentVersion, _ := version.Agent()
	log.Infof("running version: %s", agentVersion.GetNumberAndPre())

	// Log any potential misconfigs that are related to the process agent
	misconfig.ToLog(misconfig.ProcessAgent)

	return runApp(ctx, globalParams)
}

func runApp(ctx context.Context, globalParams *GlobalParams) error {
	exitSignal := make(chan struct{})
	defer log.Flush() // Flush the log in case of an unclean shutdown
	go util.HandleSignals(exitSignal)

	var appInitDeps struct {
		fx.In

		Logger logcomp.Component

		Checks       []types.CheckComponent `group:"check"`
		Syscfg       sysprobeconfig.Component
		Config       config.Component
		WorkloadMeta workloadmeta.Component
	}
	app := fx.New(
		fx.Supply(
			core.BundleParams{
				SysprobeConfigParams: sysprobeconfigimpl.NewParams(
					sysprobeconfigimpl.WithSysProbeConfFilePath(globalParams.SysProbeConfFilePath),
					sysprobeconfigimpl.WithFleetPoliciesDirPath(globalParams.FleetPoliciesDirPath),
				),
				ConfigParams: config.NewAgentParams(globalParams.ConfFilePath, config.WithExtraConfFiles(globalParams.ExtraConfFilePath), config.WithFleetPoliciesDirPath(globalParams.FleetPoliciesDirPath)),
				SecretParams: secrets.NewEnabledParams(),
				LogParams:    DaemonLogParams,
			},
		),
		fx.Supply(
			status.Params{
				PythonVersionGetFunc: python.GetPythonVersion,
			},
		),
		fx.Supply(
			// Provide remote config client configuration
			rcclient.Params{
				AgentName:    "process-agent",
				AgentVersion: version.AgentVersion,
			},
		),

		// Populate dependencies required for initialization in this function
		fx.Populate(&appInitDeps),

		// Provide core components
		core.Bundle(),

		// Provide process agent bundle so fx knows where to find components
		process.Bundle(),

		eventplatformreceiverimpl.Module(),
		eventplatformimpl.Module(eventplatformimpl.NewDefaultParams()),

		// Provides the rdnssquerier module
		rdnsquerierfx.Module(),

		// Provide network path bundle
		networkpath.Bundle(),

		// Provide remote config client bundle
		remoteconfig.Bundle(),

		// Provide status modules
		statusimpl.Module(),
		coreStatusImpl.Module(),

		// Provide statsd client module
		compstatsd.Module(),
		fx.Provide(func(config config.Component, statsd compstatsd.Component) (ddgostatsd.ClientInterface, error) {
			return statsd.CreateForHostPort(pkgconfigsetup.GetBindHost(config), config.GetInt("dogstatsd_port"))
		}),

		// Provide authtoken module
		createandfetchimpl.Module(),

		// Provide configsync module
		configsyncimpl.Module(configsyncimpl.NewDefaultParams()),

		// Provide autoexit module
		autoexitimpl.Module(),

		// Provide the corresponding workloadmeta Params to configure the catalog
		wmcatalogremote.GetCatalog(),

		// Provide workloadmeta module
		workloadmetafx.Module(workloadmeta.Params{
			AgentType: workloadmeta.Remote,
		}),

<<<<<<< HEAD
		remoteTaggerfx.Module(tagger.RemoteParams{
=======
		dualTaggerfx.Module(tagger.DualParams{
			UseRemote: func(c config.Component) bool {
				return c.GetBool("process_config.remote_tagger") ||
					// If the agent is running in ECS or ECS Fargate and the ECS task collection is enabled, use the remote tagger
					// as remote tagger can return more tags than the local tagger.
					((env.IsECS() || env.IsECSFargate()) && c.GetBool("ecs_task_collection_enabled"))
			},
		}, tagger.RemoteParams{
>>>>>>> 49bd7145
			RemoteTarget: func(c config.Component) (string, error) {
				return fmt.Sprintf(":%v", c.GetInt("cmd_port")), nil
			},
			RemoteTokenFetcher: func(c config.Component) func() (string, error) {
				return func() (string, error) {
					return security.FetchAuthToken(c)
				}
			},
			RemoteFilter: taggerTypes.NewMatchAllFilter(),
		}),

		// Provides specific features to our own fx wrapper (logging, lifecycle, shutdowner)
		fxutil.FxAgentBase(),
		logging.EnableFxLoggingOnDebug[logcomp.Component](),

		// Set the pid file path
		fx.Supply(pidimpl.NewParams(globalParams.PidFilePath)),

		// Set `HOST_PROC` and `HOST_SYS` environment variables
		fx.Invoke(SetHostMountEnv),

		// Initialize components not manged by fx
		fx.Invoke(initMisc),

		// Invoke the components that we want to start
		fx.Invoke(func(
			_ profiler.Component,
			_ expvars.Component,
			_ apiserver.Component,
			cfg config.Component,
			// TODO: This is needed by the container-provider which is not currently a component.
			// We should ensure the tagger is a dependency when converting to a component.
			_ tagger.Component,
			_ pid.Component,
			processAgent agent.Component,
			_ autoexit.Component,
		) error {
			if !processAgent.Enabled() && !collector.Enabled(cfg) {
				return errAgentDisabled
			}
			return nil
		}),
		fx.Provide(func(c config.Component) settings.Params {
			return settings.Params{
				Settings: map[string]settings.RuntimeSetting{
					"log_level":                      commonsettings.NewLogLevelRuntimeSetting(),
					"runtime_mutex_profile_fraction": commonsettings.NewRuntimeMutexProfileFraction(),
					"runtime_block_profile_rate":     commonsettings.NewRuntimeBlockProfileRate(),
					"internal_profiling_goroutines":  commonsettings.NewProfilingGoroutines(),
					"internal_profiling":             commonsettings.NewProfilingRuntimeSetting("internal_profiling", "process-agent"),
				},
				Config: c,
			}
		}),
		settingsimpl.Module(),
	)

	err := app.Start(ctx)
	if err != nil {
		if errors.Is(err, errAgentDisabled) {
			if !shouldStayAlive(appInitDeps.Config) {
				log.Info("process-agent is not enabled, exiting...")
				return nil
			}
		} else {
			// At this point it is not guaranteed that the logger has been successfully initialized. We should fall back to
			// stdout just in case.
			if appInitDeps.Logger == nil {
				fmt.Println("Failed to initialize the process agent: ", fxutil.UnwrapIfErrArgumentsFailed(err))
			} else {
				appInitDeps.Logger.Critical("Failed to initialize the process agent: ", fxutil.UnwrapIfErrArgumentsFailed(err))
			}
			return err
		}
	}

	// Wait for exit signal
	select {
	case <-exitSignal:
		log.Info("Received exit signal, shutting down...")
	case <-ctx.Done():
		log.Info("Received stop from service manager, shutting down...")
	}

	err = app.Stop(context.Background())
	if err != nil {
		log.Criticalf("Failed to properly stop the process agent: %v", err)
	} else {
		log.Info("The process-agent has successfully been shut down")
	}

	return nil
}

type miscDeps struct {
	fx.In
	Lc fx.Lifecycle

	Config       config.Component
	Syscfg       sysprobeconfig.Component
	HostInfo     hostinfo.Component
	WorkloadMeta workloadmeta.Component
	Logger       logcomp.Component
	Tagger       tagger.Component
}

// initMisc initializes modules that cannot, or have not yet been componetized.
// Todo: (Components) WorkloadMeta, remoteTagger
// Todo: move metadata/workloadmeta/collector to workloadmeta
func initMisc(deps miscDeps) error {
	if err := coredump.Setup(deps.Config); err != nil {
		deps.Logger.Warnf("Can't setup core dumps: %v, core dumps might not be available after a crash", err)
	}

	// InitSharedContainerProvider must be called before the application starts so the workloadmeta collector can be initiailized correctly.
	// Since the tagger depends on the workloadmeta collector, we can not make the tagger a dependency of workloadmeta as it would create a circular dependency.
	// TODO: (component) - once we remove the dependency of workloadmeta component from the tagger component
	// we can include the tagger as part of the workloadmeta component.
	proccontainers.InitSharedContainerProvider(deps.WorkloadMeta, deps.Tagger)

	processCollectionServer := collector.NewProcessCollector(deps.Config, deps.Syscfg)

	// TODO(components): still unclear how the initialization of workloadmeta
	//                   store and tagger should be performed.
	// appCtx is a context that cancels when the OnStop hook is called
	appCtx, stopApp := context.WithCancel(context.Background())
	deps.Lc.Append(fx.Hook{
		OnStart: func(_ context.Context) error {
			if collector.Enabled(deps.Config) {
				err := processCollectionServer.Start(appCtx, deps.WorkloadMeta)
				if err != nil {
					return err
				}
			}

			return nil
		},
		OnStop: func(_ context.Context) error {
			stopApp()

			return nil
		},
	})

	return nil
}

// shouldStayAlive determines whether the process agent should stay alive when no checks are running.
// This can happen when the checks are running on the core agent but a process agent container is
// still brought up. The process-agent is kept alive to prevent crash loops.
func shouldStayAlive(cfg model.Reader) bool {
	if env.IsKubernetes() && cfg.GetBool("process_config.run_in_core_agent.enabled") {
		log.Warn("The process-agent is staying alive to prevent crash loops due to the checks running on the core agent. Thus, the process-agent is idle. Update your Helm chart or Datadog Operator to the latest version to prevent this (https://docs.datadoghq.com/containers/kubernetes/installation/).")
		return true
	}

	return false
}<|MERGE_RESOLUTION|>--- conflicted
+++ resolved
@@ -34,11 +34,7 @@
 	tagger "github.com/DataDog/datadog-agent/comp/core/tagger/def"
 	remoteTaggerfx "github.com/DataDog/datadog-agent/comp/core/tagger/fx-remote"
 	taggerTypes "github.com/DataDog/datadog-agent/comp/core/tagger/types"
-<<<<<<< HEAD
-	wmcatalog "github.com/DataDog/datadog-agent/comp/core/workloadmeta/collectors/catalog-remote"
-=======
 	wmcatalogremote "github.com/DataDog/datadog-agent/comp/core/workloadmeta/collectors/catalog-remote"
->>>>>>> 49bd7145
 	workloadmeta "github.com/DataDog/datadog-agent/comp/core/workloadmeta/def"
 	workloadmetafx "github.com/DataDog/datadog-agent/comp/core/workloadmeta/fx"
 	compstatsd "github.com/DataDog/datadog-agent/comp/dogstatsd/statsd"
@@ -176,18 +172,7 @@
 			AgentType: workloadmeta.Remote,
 		}),
 
-<<<<<<< HEAD
 		remoteTaggerfx.Module(tagger.RemoteParams{
-=======
-		dualTaggerfx.Module(tagger.DualParams{
-			UseRemote: func(c config.Component) bool {
-				return c.GetBool("process_config.remote_tagger") ||
-					// If the agent is running in ECS or ECS Fargate and the ECS task collection is enabled, use the remote tagger
-					// as remote tagger can return more tags than the local tagger.
-					((env.IsECS() || env.IsECSFargate()) && c.GetBool("ecs_task_collection_enabled"))
-			},
-		}, tagger.RemoteParams{
->>>>>>> 49bd7145
 			RemoteTarget: func(c config.Component) (string, error) {
 				return fmt.Sprintf(":%v", c.GetInt("cmd_port")), nil
 			},
