// Unless explicitly stated otherwise all files in this repository are licensed
// under the Apache License Version 2.0.
// This product includes software developed at Datadog (https://www.datadoghq.com/).
// Copyright 2016-present Datadog, Inc.

package api

import (
	"encoding/json"
	"net/http"

	"github.com/DataDog/datadog-agent/comp/core/tagger"
<<<<<<< HEAD
	"github.com/DataDog/datadog-agent/comp/core/tagger/types"
=======
>>>>>>> 28549fdb
)

//nolint:revive // TODO(PROC) Fix revive linter
func getTaggerList(deps APIServerDeps, w http.ResponseWriter, r *http.Request) {
<<<<<<< HEAD
	cardinality := types.TagCardinality(tagger.ChecksCardinality)
	response := tagger.List(cardinality)
=======
	response := tagger.List()
>>>>>>> 28549fdb

	jsonTags, err := json.Marshal(response)
	if err != nil {
		setJSONError(w, deps.Log.Errorf("Unable to marshal tagger list response: %s", err), 500)
		return
	}
	w.Write(jsonTags)
}<|MERGE_RESOLUTION|>--- conflicted
+++ resolved
@@ -10,20 +10,11 @@
 	"net/http"
 
 	"github.com/DataDog/datadog-agent/comp/core/tagger"
-<<<<<<< HEAD
-	"github.com/DataDog/datadog-agent/comp/core/tagger/types"
-=======
->>>>>>> 28549fdb
 )
 
 //nolint:revive // TODO(PROC) Fix revive linter
 func getTaggerList(deps APIServerDeps, w http.ResponseWriter, r *http.Request) {
-<<<<<<< HEAD
-	cardinality := types.TagCardinality(tagger.ChecksCardinality)
-	response := tagger.List(cardinality)
-=======
 	response := tagger.List()
->>>>>>> 28549fdb
 
 	jsonTags, err := json.Marshal(response)
 	if err != nil {
