// Unless explicitly stated otherwise all files in this repository are licensed
// under the Apache License Version 2.0.
// This product includes software developed at Datadog (https://www.datadoghq.com/).
// Copyright 2016-present Datadog, Inc.

//go:build !windows && clusterchecks

//nolint:revive // TODO(PLINT) Fix revive linter
package run

import (
	"context"
	"fmt"
	"os"
	"os/signal"
	"regexp"
	"syscall"
	"time"

	"github.com/gorilla/mux"
	"github.com/spf13/cobra"

	"github.com/DataDog/datadog-agent/cmd/agent/common"
	"github.com/DataDog/datadog-agent/cmd/agent/common/path"
	"github.com/DataDog/datadog-agent/cmd/cluster-agent-cloudfoundry/command"
	"github.com/DataDog/datadog-agent/cmd/cluster-agent/api"
	dcav1 "github.com/DataDog/datadog-agent/cmd/cluster-agent/api/v1"
	"github.com/DataDog/datadog-agent/comp/aggregator/demultiplexer"
	"github.com/DataDog/datadog-agent/comp/aggregator/demultiplexer/demultiplexerimpl"
	"github.com/DataDog/datadog-agent/comp/collector/collector"
	"github.com/DataDog/datadog-agent/comp/collector/collector/collectorimpl"
	"github.com/DataDog/datadog-agent/comp/core"
	"github.com/DataDog/datadog-agent/comp/core/autodiscovery"
	"github.com/DataDog/datadog-agent/comp/core/autodiscovery/autodiscoveryimpl"
	"github.com/DataDog/datadog-agent/comp/core/config"
	healthprobe "github.com/DataDog/datadog-agent/comp/core/healthprobe/def"
	healthprobefx "github.com/DataDog/datadog-agent/comp/core/healthprobe/fx"
	"github.com/DataDog/datadog-agent/comp/core/log"
	"github.com/DataDog/datadog-agent/comp/core/log/logimpl"
	"github.com/DataDog/datadog-agent/comp/core/secrets"
	"github.com/DataDog/datadog-agent/comp/core/settings"
	"github.com/DataDog/datadog-agent/comp/core/settings/settingsimpl"
	"github.com/DataDog/datadog-agent/comp/core/status"
	"github.com/DataDog/datadog-agent/comp/core/tagger"
	"github.com/DataDog/datadog-agent/comp/core/tagger/taggerimpl"
	"github.com/DataDog/datadog-agent/comp/core/workloadmeta"
	"github.com/DataDog/datadog-agent/comp/core/workloadmeta/collectors"
	"github.com/DataDog/datadog-agent/comp/forwarder"
	"github.com/DataDog/datadog-agent/comp/forwarder/defaultforwarder"
	"github.com/DataDog/datadog-agent/comp/forwarder/eventplatform/eventplatformimpl"
	"github.com/DataDog/datadog-agent/comp/forwarder/eventplatformreceiver/eventplatformreceiverimpl"
	orchestratorForwarderImpl "github.com/DataDog/datadog-agent/comp/forwarder/orchestrator/orchestratorimpl"
	"github.com/DataDog/datadog-agent/comp/serializer/compression/compressionimpl"
	"github.com/DataDog/datadog-agent/pkg/clusteragent"
	"github.com/DataDog/datadog-agent/pkg/clusteragent/clusterchecks"
	pkgcollector "github.com/DataDog/datadog-agent/pkg/collector"
	pkgconfig "github.com/DataDog/datadog-agent/pkg/config"
	"github.com/DataDog/datadog-agent/pkg/serializer"
	"github.com/DataDog/datadog-agent/pkg/status/health"
	"github.com/DataDog/datadog-agent/pkg/util/cloudproviders/cloudfoundry"
	"github.com/DataDog/datadog-agent/pkg/util/fxutil"
	"github.com/DataDog/datadog-agent/pkg/util/hostname"
	pkglog "github.com/DataDog/datadog-agent/pkg/util/log"
	"github.com/DataDog/datadog-agent/pkg/util/optional"
	"github.com/DataDog/datadog-agent/pkg/version"

	"go.uber.org/fx"
)

// Commands returns a slice of subcommands for the 'cluster-agent-cloudfoundry' command.
func Commands(globalParams *command.GlobalParams) []*cobra.Command {
	startCmd := &cobra.Command{
		Use:   "run",
		Short: "Run the Cluster Agent for Cloud Foundry",
		Long:  `Runs Datadog Cluster Agent for Cloud Foundry in the foreground`,
		RunE: func(cmd *cobra.Command, args []string) error {
			return fxutil.OneShot(run,
				fx.Supply(globalParams),
				fx.Supply(core.BundleParams{
					ConfigParams: config.NewClusterAgentParams(globalParams.ConfFilePath),
					SecretParams: secrets.NewEnabledParams(),
					LogParams:    logimpl.ForDaemon(command.LoggerName, "log_file", path.DefaultDCALogFile),
				}),
				core.Bundle(),
				forwarder.Bundle(),
				fx.Provide(defaultforwarder.NewParamsWithResolvers),
				compressionimpl.Module(),
				demultiplexerimpl.Module(),
				orchestratorForwarderImpl.Module(),
				fx.Supply(orchestratorForwarderImpl.NewDisabledParams()),
				eventplatformimpl.Module(),
				fx.Supply(eventplatformimpl.NewDisabledParams()),
				eventplatformreceiverimpl.Module(),
				fx.Supply(demultiplexerimpl.NewDefaultParams()),
				// setup workloadmeta
				collectors.GetCatalog(),
				fx.Supply(workloadmeta.Params{
					InitHelper: common.GetWorkloadmetaInit(),
				}), // TODO(components): check what this must be for cluster-agent-cloudfoundry
				workloadmeta.Module(),
				fx.Provide(tagger.NewTaggerParams),
				taggerimpl.Module(),
				collectorimpl.Module(),
				fx.Provide(func() optional.Option[serializer.MetricSerializer] {
					return optional.NewNoneOption[serializer.MetricSerializer]()
				}),
				// The cluster-agent-cloudfoundry agent do not have a status command
				// so there is no need to initialize the status component
				fx.Provide(func() status.Component { return nil }),
				// The cluster-agent-cloudfoundry agent do not have settings that change are runtime
				// still, we need to pass it to ensure the API server is proprely initialized
				settingsimpl.Module(),
				fx.Supply(settings.Params{}),
				autodiscoveryimpl.Module(),
				fx.Provide(func(config config.Component) healthprobe.Options {
					return healthprobe.Options{
						Port:           config.GetInt("health_port"),
						LogsGoroutines: config.GetBool("log_all_goroutines_when_unhealthy"),
					}
				}),
				healthprobefx.Module(),
			)
		},
	}

	return []*cobra.Command{startCmd}
}

func run(
	config config.Component,
	log log.Component,
	taggerComp tagger.Component,
	demultiplexer demultiplexer.Component,
	wmeta workloadmeta.Component,
	ac autodiscovery.Component,
	secretResolver secrets.Component,
	collector collector.Component,
	statusComponent status.Component,
	_ healthprobe.Component,
	settings settings.Component,
) error {
	mainCtx, mainCtxCancel := context.WithCancel(context.Background())
	defer mainCtxCancel() // Calling cancel twice is safe

	if !pkgconfig.Datadog.IsSet("api_key") {
		pkglog.Critical("no API key configured, exiting")
		return nil
	}

	// get hostname
	hname, err := hostname.Get(context.TODO())
	if err != nil {
		return pkglog.Errorf("Error while getting hostname, exiting: %v", err)
	}
	pkglog.Infof("Hostname is: %s", hname)

	demultiplexer.AddAgentStartupTelemetry(fmt.Sprintf("%s - Datadog Cluster Agent", version.AgentVersion))

	pkglog.Infof("Datadog Cluster Agent is now running.")

	// Setup a channel to catch OS signals
	signalCh := make(chan os.Signal, 1)
	signal.Notify(signalCh, os.Interrupt, syscall.SIGTERM)

	// initialize CC Cache
	if err = initializeCCCache(mainCtx); err != nil {
		_ = pkglog.Errorf("Error initializing Cloud Foundry CCAPI cache, some advanced tagging features may be missing: %v", err)
	}

	// initialize BBS Cache before starting provider/listener
	if err = initializeBBSCache(mainCtx); err != nil {
		return err
	}

	common.LoadComponents(secretResolver, wmeta, ac, pkgconfig.Datadog.GetString("confd_path"))

	// Set up check collector
	ac.AddScheduler("check", pkgcollector.InitCheckScheduler(optional.NewOption(collector), demultiplexer), true)

	// start the autoconfig, this will immediately run any configured check
	ac.LoadAndRun(mainCtx)

<<<<<<< HEAD
	if err = api.StartServer(wmeta, taggerComp, ac, statusComponent, settings); err != nil {
=======
	if err = api.StartServer(mainCtx, wmeta, taggerComp, ac, demultiplexer, optional.NewOption(collector), statusComponent, secretResolver, settings, config); err != nil {
>>>>>>> 67b7ab97
		return log.Errorf("Error while starting agent API, exiting: %v", err)
	}

	var clusterCheckHandler *clusterchecks.Handler
	clusterCheckHandler, err = setupClusterCheck(mainCtx, ac)
	if err == nil {
		api.ModifyAPIRouter(func(r *mux.Router) {
			dcav1.InstallChecksEndpoints(r, clusteragent.ServerContext{ClusterCheckHandler: clusterCheckHandler})
		})
	} else {
		log.Errorf("Error while setting up cluster check Autodiscovery %v", err)
	}

	// Block here until we receive the interrupt signal
	<-signalCh

	// retrieve the agent health before stopping the components
	// GetReadyNonBlocking has a 100ms timeout to avoid blocking
	health, err := health.GetReadyNonBlocking()
	if err != nil {
		pkglog.Warnf("Cluster Agent health unknown: %s", err)
	} else if len(health.Unhealthy) > 0 {
		pkglog.Warnf("Some components were unhealthy: %v", health.Unhealthy)
	}

	// Cancel the main context to stop components
	mainCtxCancel()

	pkglog.Info("See ya!")
	pkglog.Flush()
	return nil
}

func initializeCCCache(ctx context.Context) error {
	pollInterval := time.Second * time.Duration(pkgconfig.Datadog.GetInt("cloud_foundry_cc.poll_interval"))
	_, err := cloudfoundry.ConfigureGlobalCCCache(
		ctx,
		pkgconfig.Datadog.GetString("cloud_foundry_cc.url"),
		pkgconfig.Datadog.GetString("cloud_foundry_cc.client_id"),
		pkgconfig.Datadog.GetString("cloud_foundry_cc.client_secret"),
		pkgconfig.Datadog.GetBool("cloud_foundry_cc.skip_ssl_validation"),
		pollInterval,
		pkgconfig.Datadog.GetInt("cloud_foundry_cc.apps_batch_size"),
		pkgconfig.Datadog.GetBool("cluster_agent.refresh_on_cache_miss"),
		pkgconfig.Datadog.GetBool("cluster_agent.serve_nozzle_data"),
		pkgconfig.Datadog.GetBool("cluster_agent.sidecars_tags"),
		pkgconfig.Datadog.GetBool("cluster_agent.isolation_segments_tags"),
		nil,
	)
	if err != nil {
		return fmt.Errorf("failed to initialize CC Cache: %v", err)
	}
	return nil
}

func initializeBBSCache(ctx context.Context) error {
	pollInterval := time.Second * time.Duration(pkgconfig.Datadog.GetInt("cloud_foundry_bbs.poll_interval"))
	// NOTE: we can't use GetPollInterval in ConfigureGlobalBBSCache, as that causes import cycle

	includeListString := pkgconfig.Datadog.GetStringSlice("cloud_foundry_bbs.env_include")
	excludeListString := pkgconfig.Datadog.GetStringSlice("cloud_foundry_bbs.env_exclude")

	includeList := make([]*regexp.Regexp, len(includeListString))
	excludeList := make([]*regexp.Regexp, len(excludeListString))

	for i, pattern := range includeListString {
		re, err := regexp.Compile(pattern)
		if err != nil {
			return fmt.Errorf("failed to compile cloud_foundry_bbs.env_include regex pattern %s: %s", pattern, err.Error())
		}
		includeList[i] = re
	}

	for i, pattern := range excludeListString {
		re, err := regexp.Compile(pattern)
		if err != nil {
			return fmt.Errorf("failed to compile cloud_foundry_bbs.env_exclude regex pattern %s: %s", pattern, err.Error())
		}
		excludeList[i] = re
	}

	bc, err := cloudfoundry.ConfigureGlobalBBSCache(
		ctx,
		pkgconfig.Datadog.GetString("cloud_foundry_bbs.url"),
		pkgconfig.Datadog.GetString("cloud_foundry_bbs.ca_file"),
		pkgconfig.Datadog.GetString("cloud_foundry_bbs.cert_file"),
		pkgconfig.Datadog.GetString("cloud_foundry_bbs.key_file"),
		pollInterval,
		includeList,
		excludeList,
		nil,
	)
	if err != nil {
		return fmt.Errorf("failed to initialize BBS Cache: %s", err.Error())
	}
	pkglog.Info("Waiting for initial warmup of BBS Cache")
	ticker := time.NewTicker(time.Second)
	timer := time.NewTimer(pollInterval * 5)
	for {
		select {
		case <-ticker.C:
			if bc.LastUpdated().After(time.Time{}) {
				return nil
			}
		case <-timer.C:
			ticker.Stop()
			return fmt.Errorf("BBS Cache failed to warm up. Misconfiguration error? Inspect logs")
		}
	}
}

func setupClusterCheck(ctx context.Context, ac autodiscovery.Component) (*clusterchecks.Handler, error) {
	handler, err := clusterchecks.NewHandler(ac)
	if err != nil {
		return nil, err
	}
	go handler.Run(ctx)

	pkglog.Info("Started cluster check Autodiscovery")
	return handler, nil
}<|MERGE_RESOLUTION|>--- conflicted
+++ resolved
@@ -180,11 +180,7 @@
 	// start the autoconfig, this will immediately run any configured check
 	ac.LoadAndRun(mainCtx)
 
-<<<<<<< HEAD
-	if err = api.StartServer(wmeta, taggerComp, ac, statusComponent, settings); err != nil {
-=======
-	if err = api.StartServer(mainCtx, wmeta, taggerComp, ac, demultiplexer, optional.NewOption(collector), statusComponent, secretResolver, settings, config); err != nil {
->>>>>>> 67b7ab97
+	if err = api.StartServer(mainCtx, wmeta, taggerComp, ac, statusComponent, settings, config); err != nil {
 		return log.Errorf("Error while starting agent API, exiting: %v", err)
 	}
 
