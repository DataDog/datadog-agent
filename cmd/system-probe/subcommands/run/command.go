// Unless explicitly stated otherwise all files in this repository are licensed
// under the Apache License Version 2.0.
// This product includes software developed at Datadog (https://www.datadoghq.com/).
// Copyright 2016-present Datadog, Inc.

//nolint:revive // TODO(EBPF) Fix revive linter
package run

import (
	"context"
	"errors"
	"fmt"
	"net/http"
	//nolint:revive // TODO(EBPF) Fix revive linter
	_ "net/http/pprof"
	"os"
	"os/signal"
	"os/user"
	"syscall"
	"time"

	"github.com/spf13/cobra"
	"go.uber.org/fx"

	"github.com/DataDog/datadog-agent/cmd/agent/common/signals"
	"github.com/DataDog/datadog-agent/cmd/manager"
	"github.com/DataDog/datadog-agent/cmd/system-probe/api"
	"github.com/DataDog/datadog-agent/cmd/system-probe/api/module"
	"github.com/DataDog/datadog-agent/cmd/system-probe/command"
	"github.com/DataDog/datadog-agent/cmd/system-probe/common"
	"github.com/DataDog/datadog-agent/cmd/system-probe/utils"
	"github.com/DataDog/datadog-agent/comp/core/config"
	"github.com/DataDog/datadog-agent/comp/core/log"
	"github.com/DataDog/datadog-agent/comp/core/sysprobeconfig"
	"github.com/DataDog/datadog-agent/comp/core/sysprobeconfig/sysprobeconfigimpl"
	"github.com/DataDog/datadog-agent/comp/core/telemetry"
	compstatsd "github.com/DataDog/datadog-agent/comp/dogstatsd/statsd"
	"github.com/DataDog/datadog-agent/comp/remote-config/rcclient"
	"github.com/DataDog/datadog-agent/pkg/api/healthprobe"
	ddconfig "github.com/DataDog/datadog-agent/pkg/config"
	"github.com/DataDog/datadog-agent/pkg/config/model"
	"github.com/DataDog/datadog-agent/pkg/config/settings"
	"github.com/DataDog/datadog-agent/pkg/ebpf"
	"github.com/DataDog/datadog-agent/pkg/pidfile"
	processstatsd "github.com/DataDog/datadog-agent/pkg/process/statsd"
	ddruntime "github.com/DataDog/datadog-agent/pkg/runtime"
	"github.com/DataDog/datadog-agent/pkg/util"
	"github.com/DataDog/datadog-agent/pkg/util/fxutil"
	pkglog "github.com/DataDog/datadog-agent/pkg/util/log"
	"github.com/DataDog/datadog-agent/pkg/util/profiling"
	"github.com/DataDog/datadog-agent/pkg/version"
)

// ErrNotEnabled represents the case in which system-probe is not enabled
var ErrNotEnabled = errors.New("system-probe not enabled")

type cliParams struct {
	*command.GlobalParams

	// pidfilePath contains the value of the --pidfile flag.
	pidfilePath string
}

// Commands returns a slice of subcommands for the 'system-probe' command.
func Commands(globalParams *command.GlobalParams) []*cobra.Command {
	cliParams := &cliParams{
		GlobalParams: globalParams,
	}
	runCmd := &cobra.Command{
		Use:   "run",
		Short: "Run the System Probe",
		Long:  `Runs the system-probe in the foreground`,
		RunE: func(cmd *cobra.Command, args []string) error {
			return fxutil.OneShot(run,
				fx.Supply(cliParams),
				fx.Supply(config.NewAgentParams("", config.WithConfigMissingOK(true))),
				fx.Supply(sysprobeconfigimpl.NewParams(sysprobeconfigimpl.WithSysProbeConfFilePath(globalParams.ConfFilePath))),
				fx.Supply(log.ForDaemon("SYS-PROBE", "log_file", common.DefaultLogFile)),
				config.Module,
				compstatsd.Module,
				telemetry.Module,
				sysprobeconfigimpl.Module,
				rcclient.Module,
				// use system-probe config instead of agent config for logging
				fx.Provide(func(lc fx.Lifecycle, params log.Params, sysprobeconfig sysprobeconfig.Component) (log.Component, error) {
					return log.NewLogger(lc, params, sysprobeconfig)
				}),
			)
		},
	}
	runCmd.Flags().StringVarP(&cliParams.pidfilePath, "pid", "p", "", "path to the pidfile")

	return []*cobra.Command{runCmd}
}

// run starts the main loop.
<<<<<<< HEAD
func run(log log.Component, _ config.Component, statsd compstatsd.Component, telemetry telemetry.Component, sysprobeconfig sysprobeconfig.Component, rcclient rcclient.Component, cliParams *cliParams) error {
=======
//
//nolint:revive // TODO(EBPF) Fix revive linter
func run(log log.Component, config config.Component, telemetry telemetry.Component, sysprobeconfig sysprobeconfig.Component, rcclient rcclient.Component, cliParams *cliParams) error {
>>>>>>> 04e2832d
	defer func() {
		stopSystemProbe(cliParams)
	}()

	// prepare go runtime
	ddruntime.SetMaxProcs()

	// Setup a channel to catch OS signals
	signalCh := make(chan os.Signal, 1)
	signal.Notify(signalCh, os.Interrupt, syscall.SIGTERM)

	// Make a channel to exit the function
	stopCh := make(chan error)

	go func() {
		// Set up the signals async, so we can start the system-probe
		select {
		case <-signals.Stopper:
			log.Info("Received stop command, shutting down...")
			stopCh <- nil
		case <-signals.ErrorStopper:
			_ = log.Critical("system-probe has encountered an error, shutting down...")
			stopCh <- fmt.Errorf("shutting down because of an error")
		case sig := <-signalCh:
			log.Infof("Received signal '%s', shutting down...", sig)
			stopCh <- nil
		}
	}()

	// By default, systemd redirects the stdout to journald. When journald is stopped or crashes we receive a SIGPIPE signal.
	// Go ignores SIGPIPE signals unless it is when stdout or stdout is closed, in this case the agent is stopped.
	// We never want the agent to stop upon receiving SIGPIPE, so we intercept the SIGPIPE signals and just discard them.
	sigpipeCh := make(chan os.Signal, 1)
	signal.Notify(sigpipeCh, syscall.SIGPIPE)
	go func() {
		//nolint:revive // TODO(EBPF) Fix revive linter
		for range sigpipeCh {
			// do nothing
		}
	}()

	if err := startSystemProbe(cliParams, log, statsd, telemetry, sysprobeconfig, rcclient); err != nil {
		if err == ErrNotEnabled {
			// A sleep is necessary to ensure that supervisor registers this process as "STARTED"
			// If the exit is "too quick", we enter a BACKOFF->FATAL loop even though this is an expected exit
			// http://supervisord.org/subprocess.html#process-states
			time.Sleep(5 * time.Second)
			return nil
		}
		return err
	}
	return <-stopCh
}

// StartSystemProbeWithDefaults is a temporary way for other packages to use startSystemProbe.
// Starts the agent in the background and then returns.
//
// @ctxChan
//   - After starting the agent the background goroutine waits for a context from
//     this channel, then stops the agent when the context is cancelled.
//
// Returns an error channel that can be used to wait for the agent to stop and get the result.
func StartSystemProbeWithDefaults(ctxChan <-chan context.Context) (<-chan error, error) {
	errChan := make(chan error)

	// run startSystemProbe in an app, so that the log and config components get initialized
	go func() {
		err := fxutil.OneShot(
			func(log log.Component, config config.Component, statsd compstatsd.Component, telemetry telemetry.Component, sysprobeconfig sysprobeconfig.Component, rcclient rcclient.Component) error {
				defer StopSystemProbeWithDefaults()
				err := startSystemProbe(&cliParams{GlobalParams: &command.GlobalParams{}}, log, statsd, telemetry, sysprobeconfig, rcclient)
				if err != nil {
					return err
				}

				// notify outer that startAgent finished
				errChan <- err
				// wait for context
				ctx := <-ctxChan

				// Wait for stop signal
				select {
				case <-signals.Stopper:
					log.Info("Received stop command, shutting down...")
				case <-signals.ErrorStopper:
					_ = log.Critical("The Agent has encountered an error, shutting down...")
				case <-ctx.Done():
					log.Info("Received stop from service manager, shutting down...")
				}

				return nil
			},
			// no config file path specification in this situation
			fx.Supply(config.NewAgentParams("", config.WithConfigMissingOK(true))),
			fx.Supply(sysprobeconfigimpl.NewParams(sysprobeconfigimpl.WithSysProbeConfFilePath(""))),
			fx.Supply(log.ForDaemon("SYS-PROBE", "log_file", common.DefaultLogFile)),
			rcclient.Module,
			config.Module,
			telemetry.Module,
			compstatsd.Module,
			sysprobeconfigimpl.Module,
			// use system-probe config instead of agent config for logging
			fx.Provide(func(lc fx.Lifecycle, params log.Params, sysprobeconfig sysprobeconfig.Component) (log.Component, error) {
				return log.NewLogger(lc, params, sysprobeconfig)
			}),
		)
		// notify caller that fx.OneShot is done
		errChan <- err
	}()

	// Wait for startSystemProbe to complete, or for an error
	err := <-errChan
	if err != nil {
		// startSystemProbe or fx.OneShot failed, caller does not need errChan
		return nil, err
	}

	// startSystemProbe succeeded. provide errChan to caller so they can wait for fxutil.OneShot to stop
	return errChan, nil
}

// StopSystemProbeWithDefaults is a temporary way for other packages to use stopAgent.
func StopSystemProbeWithDefaults() {
	stopSystemProbe(&cliParams{GlobalParams: &command.GlobalParams{}})
}

// startSystemProbe Initializes the system-probe process
func startSystemProbe(cliParams *cliParams, log log.Component, statsd compstatsd.Component, telemetry telemetry.Component, sysprobeconfig sysprobeconfig.Component, rcclient rcclient.Component) error {
	var err error
	var ctx context.Context
	ctx, common.MainCtxCancel = context.WithCancel(context.Background())
	cfg := sysprobeconfig.SysProbeObject()

	log.Infof("starting system-probe v%v", version.AgentVersion)

	logUserAndGroupID(log)
	// Exit if system probe is disabled
	if cfg.ExternalSystemProbe || !cfg.Enabled {
		log.Info("system probe not enabled. exiting")
		return ErrNotEnabled
	}

	if err := util.SetupCoreDump(sysprobeconfig); err != nil {
		log.Warnf("cannot setup core dumps: %s, core dumps might not be available after a crash", err)
	}

	if sysprobeconfig.GetBool("system_probe_config.memory_controller.enabled") {
		memoryPressureLevels := sysprobeconfig.GetStringMapString("system_probe_config.memory_controller.pressure_levels")
		memoryThresholds := sysprobeconfig.GetStringMapString("system_probe_config.memory_controller.thresholds")
		hierarchy := sysprobeconfig.GetString("system_probe_config.memory_controller.hierarchy")
		common.MemoryMonitor, err = utils.NewMemoryMonitor(hierarchy, ddconfig.IsContainerized(), memoryPressureLevels, memoryThresholds)
		if err != nil {
			log.Warnf("cannot set up memory controller: %s", err)
		} else {
			common.MemoryMonitor.Start()
		}
	}

	if err := initRuntimeSettings(); err != nil {
		log.Warnf("cannot initialize the runtime settings: %s", err)
	}

	setupInternalProfiling(sysprobeconfig, configPrefix, log)

	if ddconfig.IsRemoteConfigEnabled(ddconfig.Datadog) {
		// Even if the system-probe happen to not have access to ddconfig.Datadog, the
		// thin client will deactivate itself if the core-agent RC server is disabled
		err = rcclient.Start("system-probe")
		if err != nil {
			return log.Criticalf("unable to start remote configuration client: %s", err)
		}
	}

	if cliParams.pidfilePath != "" {
		if err := pidfile.WritePID(cliParams.pidfilePath); err != nil {
			return log.Errorf("error while writing PID file, exiting: %s", err)
		}
		log.Infof("pid '%d' written to pid file '%s'", os.Getpid(), cliParams.pidfilePath)
	}

	err = manager.ConfigureAutoExit(ctx, sysprobeconfig)
	if err != nil {
		return log.Criticalf("unable to configure auto-exit: %s", err)
	}

	if err := processstatsd.Configure(cfg.StatsdHost, cfg.StatsdPort, statsd.CreateForHostPort); err != nil {
		return log.Criticalf("error configuring statsd: %s", err)
	}

	if isValidPort(cfg.DebugPort) {
		if cfg.TelemetryEnabled {
			http.Handle("/telemetry", telemetry.Handler())
			telemetry.RegisterCollector(ebpf.NewDebugFsStatCollector())
		}
		go func() {
			common.ExpvarServer = &http.Server{
				Addr:    fmt.Sprintf("127.0.0.1:%d", cfg.DebugPort),
				Handler: http.DefaultServeMux,
			}
			if err := common.ExpvarServer.ListenAndServe(); err != nil && !errors.Is(err, http.ErrServerClosed) {
				log.Errorf("error creating expvar server on %v: %v", common.ExpvarServer.Addr, err)
			}
		}()
	}

	// Setup healthcheck port
	healthPort := cfg.HealthPort
	if healthPort > 0 {
		err := healthprobe.Serve(ctx, healthPort)
		if err != nil {
			return log.Errorf("error starting health check server, exiting: %s", err)
		}
		log.Infof("health check server listening on port %d", healthPort)
	}

	if err = api.StartServer(cfg, telemetry); err != nil {
		return log.Criticalf("error while starting api server, exiting: %v", err)
	}
	return nil
}

// stopSystemProbe Tears down the system-probe process
func stopSystemProbe(cliParams *cliParams) {
	module.Close()
	if common.ExpvarServer != nil {
		if err := common.ExpvarServer.Shutdown(context.Background()); err != nil {
			pkglog.Errorf("error shutting down expvar server: %s", err)
		}
	}
	profiling.Stop()
	if common.MemoryMonitor != nil {
		common.MemoryMonitor.Stop()
	}
	_ = os.Remove(cliParams.pidfilePath)

	// gracefully shut down any component
	common.MainCtxCancel()
	pkglog.Flush()
}

// setupInternalProfiling is a common helper to configure runtime settings for internal profiling.
func setupInternalProfiling(cfg ddconfig.Reader, configPrefix string, log log.Component) {
	if v := cfg.GetInt(configPrefix + "internal_profiling.block_profile_rate"); v > 0 {
		if err := settings.SetRuntimeSetting("runtime_block_profile_rate", v, model.SourceAgentRuntime); err != nil {
			log.Errorf("Error setting block profile rate: %v", err)
		}
	}

	if v := cfg.GetInt(configPrefix + "internal_profiling.mutex_profile_fraction"); v > 0 {
		if err := settings.SetRuntimeSetting("runtime_mutex_profile_fraction", v, model.SourceAgentRuntime); err != nil {
			log.Errorf("Error mutex profile fraction: %v", err)
		}
	}

	if cfg.GetBool(configPrefix + "internal_profiling.enabled") {
		err := settings.SetRuntimeSetting("internal_profiling", true, model.SourceAgentRuntime)
		if err != nil {
			log.Errorf("Error starting profiler: %v", err)
		}
	}
}

func isValidPort(port int) bool {
	return port > 0 && port < 65536
}

func logUserAndGroupID(log log.Component) {
	currentUser, err := user.Current()
	if err != nil {
		log.Warnf("error fetching current user: %s", err)
		return
	}
	uid := currentUser.Uid
	gid := currentUser.Gid
	log.Infof("current user id/name: %s/%s", uid, currentUser.Name)
	currentGroup, err := user.LookupGroupId(gid)
	if err == nil {
		log.Infof("current group id/name: %s/%s", gid, currentGroup.Name)
	} else {
		log.Warnf("unable to resolve group: %s", err)
	}
}<|MERGE_RESOLUTION|>--- conflicted
+++ resolved
@@ -94,13 +94,7 @@
 }
 
 // run starts the main loop.
-<<<<<<< HEAD
 func run(log log.Component, _ config.Component, statsd compstatsd.Component, telemetry telemetry.Component, sysprobeconfig sysprobeconfig.Component, rcclient rcclient.Component, cliParams *cliParams) error {
-=======
-//
-//nolint:revive // TODO(EBPF) Fix revive linter
-func run(log log.Component, config config.Component, telemetry telemetry.Component, sysprobeconfig sysprobeconfig.Component, rcclient rcclient.Component, cliParams *cliParams) error {
->>>>>>> 04e2832d
 	defer func() {
 		stopSystemProbe(cliParams)
 	}()
