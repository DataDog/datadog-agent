--- conflicted
+++ resolved
@@ -98,12 +98,9 @@
 					return logimpl.NewLogger(lc, params, sysprobeconfig)
 				}),
 				fx.Supply(optional.NewNoneOption[workloadmeta.Component]()),
-<<<<<<< HEAD
 				autoexitimpl.Module(),
-=======
 				pidimpl.Module(),
 				fx.Supply(pidimpl.NewParams(cliParams.pidfilePath)),
->>>>>>> 3c853796
 			)
 		},
 	}
@@ -113,11 +110,7 @@
 }
 
 // run starts the main loop.
-<<<<<<< HEAD
-func run(log log.Component, _ config.Component, statsd compstatsd.Component, telemetry telemetry.Component, sysprobeconfig sysprobeconfig.Component, rcclient rcclient.Component, cliParams *cliParams, wmeta optional.Option[workloadmeta.Component], _ healthprobe.Component, _ autoexit.Component) error {
-=======
-func run(log log.Component, _ config.Component, statsd compstatsd.Component, telemetry telemetry.Component, sysprobeconfig sysprobeconfig.Component, rcclient rcclient.Component, wmeta optional.Option[workloadmeta.Component], _ pid.Component, _ healthprobe.Component) error {
->>>>>>> 3c853796
+func run(log log.Component, _ config.Component, statsd compstatsd.Component, telemetry telemetry.Component, sysprobeconfig sysprobeconfig.Component, rcclient rcclient.Component, wmeta optional.Option[workloadmeta.Component], _ pid.Component, _ healthprobe.Component, _ autoexit.Component) error {
 	defer func() {
 		stopSystemProbe()
 	}()
@@ -302,19 +295,6 @@
 		}
 	}
 
-<<<<<<< HEAD
-	if cliParams.pidfilePath != "" {
-		if err := pidfile.WritePID(cliParams.pidfilePath); err != nil {
-			return log.Errorf("error while writing PID file, exiting: %s", err)
-		}
-		log.Infof("pid '%d' written to pid file '%s'", os.Getpid(), cliParams.pidfilePath)
-=======
-	err = manager.ConfigureAutoExit(ctx, sysprobeconfig)
-	if err != nil {
-		return log.Criticalf("unable to configure auto-exit: %s", err)
->>>>>>> 3c853796
-	}
-
 	if err := processstatsd.Configure(cfg.StatsdHost, cfg.StatsdPort, statsd.CreateForHostPort); err != nil {
 		return log.Criticalf("error configuring statsd: %s", err)
 	}
