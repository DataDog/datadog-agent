// Unless explicitly stated otherwise all files in this repository are licensed
// under the Apache License Version 2.0.
// This product includes software developed at Datadog (https://www.datadoghq.com/).
// Copyright 2016-present Datadog, Inc.

// Package run is the run system-probe subcommand
package run

import (
	"context"
	"errors"
	"fmt"
	"net/http"
	_ "net/http/pprof" // activate pprof profiling
	"os"
	"os/signal"
	"os/user"
	"syscall"
	"time"

	"github.com/spf13/cobra"
	"go.uber.org/fx"

	"github.com/DataDog/datadog-agent/cmd/agent/common/signals"
	"github.com/DataDog/datadog-agent/cmd/manager"
	"github.com/DataDog/datadog-agent/cmd/system-probe/api"
	"github.com/DataDog/datadog-agent/cmd/system-probe/api/module"
	"github.com/DataDog/datadog-agent/cmd/system-probe/command"
	"github.com/DataDog/datadog-agent/cmd/system-probe/common"
	"github.com/DataDog/datadog-agent/cmd/system-probe/utils"
	"github.com/DataDog/datadog-agent/comp/core/config"
	"github.com/DataDog/datadog-agent/comp/core/healthprobe"
	"github.com/DataDog/datadog-agent/comp/core/healthprobe/healthprobeimpl"
	"github.com/DataDog/datadog-agent/comp/core/log"
	"github.com/DataDog/datadog-agent/comp/core/log/logimpl"
	"github.com/DataDog/datadog-agent/comp/core/pid"
	"github.com/DataDog/datadog-agent/comp/core/pid/pidimpl"
	"github.com/DataDog/datadog-agent/comp/core/sysprobeconfig"
	"github.com/DataDog/datadog-agent/comp/core/sysprobeconfig/sysprobeconfigimpl"
	"github.com/DataDog/datadog-agent/comp/core/telemetry"
	"github.com/DataDog/datadog-agent/comp/core/workloadmeta"
	compstatsd "github.com/DataDog/datadog-agent/comp/dogstatsd/statsd"
	"github.com/DataDog/datadog-agent/comp/remote-config/rcclient"
	"github.com/DataDog/datadog-agent/comp/remote-config/rcclient/rcclientimpl"
	ddconfig "github.com/DataDog/datadog-agent/pkg/config"
	"github.com/DataDog/datadog-agent/pkg/config/model"
	"github.com/DataDog/datadog-agent/pkg/config/settings"
	ebpftelemetry "github.com/DataDog/datadog-agent/pkg/ebpf/telemetry"
	processstatsd "github.com/DataDog/datadog-agent/pkg/process/statsd"
	ddruntime "github.com/DataDog/datadog-agent/pkg/runtime"
	"github.com/DataDog/datadog-agent/pkg/util"
	"github.com/DataDog/datadog-agent/pkg/util/fxutil"
	pkglog "github.com/DataDog/datadog-agent/pkg/util/log"
	"github.com/DataDog/datadog-agent/pkg/util/optional"
	"github.com/DataDog/datadog-agent/pkg/util/profiling"
	"github.com/DataDog/datadog-agent/pkg/version"
)

// ErrNotEnabled represents the case in which system-probe is not enabled
var ErrNotEnabled = errors.New("system-probe not enabled")

type cliParams struct {
	*command.GlobalParams

	// pidfilePath contains the value of the --pidfile flag.
	pidfilePath string
}

// Commands returns a slice of subcommands for the 'system-probe' command.
func Commands(globalParams *command.GlobalParams) []*cobra.Command {
	cliParams := &cliParams{
		GlobalParams: globalParams,
	}
	runCmd := &cobra.Command{
		Use:   "run",
		Short: "Run the System Probe",
		Long:  `Runs the system-probe in the foreground`,
		RunE: func(cmd *cobra.Command, args []string) error {
			return fxutil.OneShot(run,
				fx.Supply(config.NewAgentParams("", config.WithConfigMissingOK(true))),
				fx.Supply(sysprobeconfigimpl.NewParams(sysprobeconfigimpl.WithSysProbeConfFilePath(globalParams.ConfFilePath))),
				fx.Supply(logimpl.ForDaemon("SYS-PROBE", "log_file", common.DefaultLogFile)),
				fx.Supply(rcclient.Params{AgentName: "system-probe", AgentVersion: version.AgentVersion}),
				compstatsd.Module(),
				config.Module(),
				telemetry.Module(),
				sysprobeconfigimpl.Module(),
				rcclientimpl.Module(),
				fx.Provide(func(config config.Component, sysprobeconfig sysprobeconfig.Component) healthprobe.Options {
					return healthprobe.Options{
						Port:           sysprobeconfig.SysProbeObject().HealthPort,
						LogsGoroutines: config.GetBool("log_all_goroutines_when_unhealthy"),
					}
				}),
				healthprobeimpl.Module(),
				// use system-probe config instead of agent config for logging
				fx.Provide(func(lc fx.Lifecycle, params logimpl.Params, sysprobeconfig sysprobeconfig.Component) (log.Component, error) {
					return logimpl.NewLogger(lc, params, sysprobeconfig)
				}),
				fx.Supply(optional.NewNoneOption[workloadmeta.Component]()),
				pidimpl.Module(),
				fx.Supply(pidimpl.NewParams(cliParams.pidfilePath)),
			)
		},
	}
	runCmd.Flags().StringVarP(&cliParams.pidfilePath, "pid", "p", "", "path to the pidfile")

	return []*cobra.Command{runCmd}
}

// run starts the main loop.
func run(log log.Component, _ config.Component, statsd compstatsd.Component, telemetry telemetry.Component, sysprobeconfig sysprobeconfig.Component, rcclient rcclient.Component, wmeta optional.Option[workloadmeta.Component], _ pid.Component, _ healthprobe.Component) error {
	defer func() {
		stopSystemProbe()
	}()

	// prepare go runtime
	ddruntime.SetMaxProcs()

	// Setup a channel to catch OS signals
	signalCh := make(chan os.Signal, 1)
	signal.Notify(signalCh, os.Interrupt, syscall.SIGTERM)

	// Make a channel to exit the function
	stopCh := make(chan error)

	go func() {
		// Set up the signals async, so we can start the system-probe
		select {
		case <-signals.Stopper:
			log.Info("Received stop command, shutting down...")
			stopCh <- nil
		case <-signals.ErrorStopper:
			_ = log.Critical("system-probe has encountered an error, shutting down...")
			stopCh <- fmt.Errorf("shutting down because of an error")
		case sig := <-signalCh:
			log.Infof("Received signal '%s', shutting down...", sig)
			stopCh <- nil
		}
	}()

	// By default, systemd redirects the stdout to journald. When journald is stopped or crashes we receive a SIGPIPE signal.
	// Go ignores SIGPIPE signals unless it is when stdout or stdout is closed, in this case the agent is stopped.
	// We never want the agent to stop upon receiving SIGPIPE, so we intercept the SIGPIPE signals and just discard them.
	sigpipeCh := make(chan os.Signal, 1)
	signal.Notify(sigpipeCh, syscall.SIGPIPE)
	go func() {
		//nolint:revive
		for range sigpipeCh {
			// intentionally drain channel
		}
	}()

	if err := startSystemProbe(log, statsd, telemetry, sysprobeconfig, rcclient, wmeta); err != nil {
		if errors.Is(err, ErrNotEnabled) {
			// A sleep is necessary to ensure that supervisor registers this process as "STARTED"
			// If the exit is "too quick", we enter a BACKOFF->FATAL loop even though this is an expected exit
			// http://supervisord.org/subprocess.html#process-states
			time.Sleep(5 * time.Second)
			return nil
		}
		return err
	}
	return <-stopCh
}

// StartSystemProbeWithDefaults is a temporary way for other packages to use startSystemProbe.
// Starts the agent in the background and then returns.
//
// @ctxChan
//   - After starting the agent the background goroutine waits for a context from
//     this channel, then stops the agent when the context is cancelled.
//
// Returns an error channel that can be used to wait for the agent to stop and get the result.
func StartSystemProbeWithDefaults(ctxChan <-chan context.Context) (<-chan error, error) {
	errChan := make(chan error)

	// run startSystemProbe in the background
	go func() {
		err := runSystemProbe(ctxChan, errChan)
		// notify main routine that this is done, so cleanup can happen
		errChan <- err
	}()

	// Wait for startSystemProbe to complete, or for an error
	err := <-errChan
	if err != nil {
		// startSystemProbe or fx.OneShot failed, caller does not need errChan
		return nil, err
	}

	// startSystemProbe succeeded. provide errChan to caller so they can wait for fxutil.OneShot to stop
	return errChan, nil
}

func runSystemProbe(ctxChan <-chan context.Context, errChan chan error) error {
	return fxutil.OneShot(
		func(log log.Component, config config.Component, statsd compstatsd.Component, telemetry telemetry.Component, sysprobeconfig sysprobeconfig.Component, rcclient rcclient.Component, wmeta optional.Option[workloadmeta.Component], _ healthprobe.Component) error {
			defer StopSystemProbeWithDefaults()
			err := startSystemProbe(log, statsd, telemetry, sysprobeconfig, rcclient, wmeta)
			if err != nil {
				return err
			}

			// notify outer that startAgent finished
			errChan <- err
			// wait for context
			ctx := <-ctxChan

			// Wait for stop signal
			select {
			case <-signals.Stopper:
				log.Info("Received stop command, shutting down...")
			case <-signals.ErrorStopper:
				_ = log.Critical("The Agent has encountered an error, shutting down...")
			case <-ctx.Done():
				log.Info("Received stop from service manager, shutting down...")
			}

			return nil
		},
		// no config file path specification in this situation
		fx.Supply(config.NewAgentParams("", config.WithConfigMissingOK(true))),
		fx.Supply(sysprobeconfigimpl.NewParams(sysprobeconfigimpl.WithSysProbeConfFilePath(""))),
		fx.Supply(logimpl.ForDaemon("SYS-PROBE", "log_file", common.DefaultLogFile)),
		rcclientimpl.Module(),
		config.Module(),
		telemetry.Module(),
		compstatsd.Module(),
		sysprobeconfigimpl.Module(),
		fx.Provide(func(config config.Component, sysprobeconfig sysprobeconfig.Component) healthprobe.Options {
			return healthprobe.Options{
				Port:           sysprobeconfig.SysProbeObject().HealthPort,
				LogsGoroutines: config.GetBool("log_all_goroutines_when_unhealthy"),
			}
		}),
		healthprobeimpl.Module(),
		fx.Supply(optional.NewNoneOption[workloadmeta.Component]()),
		// use system-probe config instead of agent config for logging
		fx.Provide(func(lc fx.Lifecycle, params logimpl.Params, sysprobeconfig sysprobeconfig.Component) (log.Component, error) {
			return logimpl.NewLogger(lc, params, sysprobeconfig)
		}),
	)
}

// StopSystemProbeWithDefaults is a temporary way for other packages to use stopAgent.
func StopSystemProbeWithDefaults() {
	stopSystemProbe()
}

// startSystemProbe Initializes the system-probe process
<<<<<<< HEAD
func startSystemProbe(cliParams *cliParams, log log.Component, statsd compstatsd.Component, telemetry telemetry.Component, sysprobeconfig sysprobeconfig.Component, _ rcclient.Component, wmeta optional.Option[workloadmeta.Component]) error {
=======
func startSystemProbe(log log.Component, statsd compstatsd.Component, telemetry telemetry.Component, sysprobeconfig sysprobeconfig.Component, rcclient rcclient.Component, wmeta optional.Option[workloadmeta.Component]) error {
>>>>>>> 290144eb
	var err error
	var ctx context.Context
	ctx, common.MainCtxCancel = context.WithCancel(context.Background())
	cfg := sysprobeconfig.SysProbeObject()

	log.Infof("starting system-probe v%v", version.AgentVersion)

	logUserAndGroupID(log)
	// Exit if system probe is disabled
	if cfg.ExternalSystemProbe || !cfg.Enabled {
		log.Info("system probe not enabled. exiting")
		return ErrNotEnabled
	}

	if err := util.SetupCoreDump(sysprobeconfig); err != nil {
		log.Warnf("cannot setup core dumps: %s, core dumps might not be available after a crash", err)
	}

	if sysprobeconfig.GetBool("system_probe_config.memory_controller.enabled") {
		memoryPressureLevels := sysprobeconfig.GetStringMapString("system_probe_config.memory_controller.pressure_levels")
		memoryThresholds := sysprobeconfig.GetStringMapString("system_probe_config.memory_controller.thresholds")
		hierarchy := sysprobeconfig.GetString("system_probe_config.memory_controller.hierarchy")
		common.MemoryMonitor, err = utils.NewMemoryMonitor(hierarchy, ddconfig.IsContainerized(), memoryPressureLevels, memoryThresholds)
		if err != nil {
			log.Warnf("cannot set up memory controller: %s", err)
		} else {
			common.MemoryMonitor.Start()
		}
	}

	if err := initRuntimeSettings(); err != nil {
		log.Warnf("cannot initialize the runtime settings: %s", err)
	}

	setupInternalProfiling(sysprobeconfig, configPrefix, log)

<<<<<<< HEAD
	if cliParams.pidfilePath != "" {
		if err := pidfile.WritePID(cliParams.pidfilePath); err != nil {
			return log.Errorf("error while writing PID file, exiting: %s", err)
		}
		log.Infof("pid '%d' written to pid file '%s'", os.Getpid(), cliParams.pidfilePath)
=======
	if ddconfig.IsRemoteConfigEnabled(ddconfig.Datadog) {
		// Even if the system-probe happen to not have access to ddconfig.Datadog, the
		// thin client will deactivate itself if the core-agent RC server is disabled
		err = rcclient.Start("system-probe")
		if err != nil {
			return log.Criticalf("unable to start remote configuration client: %s", err)
		}
>>>>>>> 290144eb
	}

	err = manager.ConfigureAutoExit(ctx, sysprobeconfig)
	if err != nil {
		return log.Criticalf("unable to configure auto-exit: %s", err)
	}

	if err := processstatsd.Configure(cfg.StatsdHost, cfg.StatsdPort, statsd.CreateForHostPort); err != nil {
		return log.Criticalf("error configuring statsd: %s", err)
	}

	if isValidPort(cfg.DebugPort) {
		if cfg.TelemetryEnabled {
			http.Handle("/telemetry", telemetry.Handler())
			telemetry.RegisterCollector(ebpftelemetry.NewDebugFsStatCollector())
			if pc := ebpftelemetry.NewPerfUsageCollector(); pc != nil {
				telemetry.RegisterCollector(pc)
			}
		}
		go func() {
			common.ExpvarServer = &http.Server{
				Addr:    fmt.Sprintf("127.0.0.1:%d", cfg.DebugPort),
				Handler: http.DefaultServeMux,
			}
			if err := common.ExpvarServer.ListenAndServe(); err != nil && !errors.Is(err, http.ErrServerClosed) {
				log.Errorf("error creating expvar server on %v: %v", common.ExpvarServer.Addr, err)
			}
		}()
	}

	if err = api.StartServer(cfg, telemetry, wmeta); err != nil {
		return log.Criticalf("error while starting api server, exiting: %v", err)
	}
	return nil
}

// stopSystemProbe Tears down the system-probe process
func stopSystemProbe() {
	module.Close()
	if common.ExpvarServer != nil {
		if err := common.ExpvarServer.Shutdown(context.Background()); err != nil {
			pkglog.Errorf("error shutting down expvar server: %s", err)
		}
	}
	profiling.Stop()
	if common.MemoryMonitor != nil {
		common.MemoryMonitor.Stop()
	}

	// gracefully shut down any component
	common.MainCtxCancel()
	pkglog.Flush()
}

// setupInternalProfiling is a common helper to configure runtime settings for internal profiling.
func setupInternalProfiling(cfg ddconfig.Reader, configPrefix string, log log.Component) {
	if v := cfg.GetInt(configPrefix + "internal_profiling.block_profile_rate"); v > 0 {
		if err := settings.SetRuntimeSetting("runtime_block_profile_rate", v, model.SourceAgentRuntime); err != nil {
			log.Errorf("Error setting block profile rate: %v", err)
		}
	}

	if v := cfg.GetInt(configPrefix + "internal_profiling.mutex_profile_fraction"); v > 0 {
		if err := settings.SetRuntimeSetting("runtime_mutex_profile_fraction", v, model.SourceAgentRuntime); err != nil {
			log.Errorf("Error mutex profile fraction: %v", err)
		}
	}

	if cfg.GetBool(configPrefix + "internal_profiling.enabled") {
		err := settings.SetRuntimeSetting("internal_profiling", true, model.SourceAgentRuntime)
		if err != nil {
			log.Errorf("Error starting profiler: %v", err)
		}
	}
}

func isValidPort(port int) bool {
	return port > 0 && port < 65536
}

func logUserAndGroupID(log log.Component) {
	currentUser, err := user.Current()
	if err != nil {
		log.Warnf("error fetching current user: %s", err)
		return
	}
	uid := currentUser.Uid
	gid := currentUser.Gid
	log.Infof("current user id/name: %s/%s", uid, currentUser.Name)
	currentGroup, err := user.LookupGroupId(gid)
	if err == nil {
		log.Infof("current group id/name: %s/%s", gid, currentGroup.Name)
	} else {
		log.Warnf("unable to resolve group: %s", err)
	}
}<|MERGE_RESOLUTION|>--- conflicted
+++ resolved
@@ -249,11 +249,7 @@
 }
 
 // startSystemProbe Initializes the system-probe process
-<<<<<<< HEAD
-func startSystemProbe(cliParams *cliParams, log log.Component, statsd compstatsd.Component, telemetry telemetry.Component, sysprobeconfig sysprobeconfig.Component, _ rcclient.Component, wmeta optional.Option[workloadmeta.Component]) error {
-=======
-func startSystemProbe(log log.Component, statsd compstatsd.Component, telemetry telemetry.Component, sysprobeconfig sysprobeconfig.Component, rcclient rcclient.Component, wmeta optional.Option[workloadmeta.Component]) error {
->>>>>>> 290144eb
+func startSystemProbe(log log.Component, statsd compstatsd.Component, telemetry telemetry.Component, sysprobeconfig sysprobeconfig.Component, _ rcclient.Component, wmeta optional.Option[workloadmeta.Component]) error {
 	var err error
 	var ctx context.Context
 	ctx, common.MainCtxCancel = context.WithCancel(context.Background())
@@ -290,21 +286,11 @@
 
 	setupInternalProfiling(sysprobeconfig, configPrefix, log)
 
-<<<<<<< HEAD
 	if cliParams.pidfilePath != "" {
 		if err := pidfile.WritePID(cliParams.pidfilePath); err != nil {
 			return log.Errorf("error while writing PID file, exiting: %s", err)
 		}
 		log.Infof("pid '%d' written to pid file '%s'", os.Getpid(), cliParams.pidfilePath)
-=======
-	if ddconfig.IsRemoteConfigEnabled(ddconfig.Datadog) {
-		// Even if the system-probe happen to not have access to ddconfig.Datadog, the
-		// thin client will deactivate itself if the core-agent RC server is disabled
-		err = rcclient.Start("system-probe")
-		if err != nil {
-			return log.Criticalf("unable to start remote configuration client: %s", err)
-		}
->>>>>>> 290144eb
 	}
 
 	err = manager.ConfigureAutoExit(ctx, sysprobeconfig)
