// Unless explicitly stated otherwise all files in this repository are licensed
// under the Apache License Version 2.0.
// This product includes software developed at Datadog (https://www.datadoghq.com/).
// Copyright 2016-present Datadog, Inc.

// Package run is the run system-probe subcommand
package run

import (
	"context"
	"errors"
	"fmt"
	"net/http"
	_ "net/http/pprof" // activate pprof profiling
	"os"
	"os/signal"
	"os/user"
	"syscall"
	"time"

	"github.com/spf13/cobra"
	"go.uber.org/fx"

	"github.com/DataDog/datadog-agent/cmd/agent/common/signals"
	"github.com/DataDog/datadog-agent/cmd/system-probe/api"
	"github.com/DataDog/datadog-agent/cmd/system-probe/api/module"
	"github.com/DataDog/datadog-agent/cmd/system-probe/command"
	"github.com/DataDog/datadog-agent/cmd/system-probe/common"
	"github.com/DataDog/datadog-agent/cmd/system-probe/utils"
	"github.com/DataDog/datadog-agent/comp/agent/autoexit"
	"github.com/DataDog/datadog-agent/comp/agent/autoexit/autoexitimpl"
	"github.com/DataDog/datadog-agent/comp/core/config"
	"github.com/DataDog/datadog-agent/comp/core/healthprobe"
	"github.com/DataDog/datadog-agent/comp/core/healthprobe/healthprobeimpl"
	"github.com/DataDog/datadog-agent/comp/core/log"
	"github.com/DataDog/datadog-agent/comp/core/log/logimpl"
	"github.com/DataDog/datadog-agent/comp/core/pid"
	"github.com/DataDog/datadog-agent/comp/core/pid/pidimpl"
	"github.com/DataDog/datadog-agent/comp/core/secrets"
	"github.com/DataDog/datadog-agent/comp/core/sysprobeconfig"
	"github.com/DataDog/datadog-agent/comp/core/sysprobeconfig/sysprobeconfigimpl"
	"github.com/DataDog/datadog-agent/comp/core/telemetry"
	"github.com/DataDog/datadog-agent/comp/core/workloadmeta"
	compstatsd "github.com/DataDog/datadog-agent/comp/dogstatsd/statsd"
	"github.com/DataDog/datadog-agent/comp/remote-config/rcclient"
	"github.com/DataDog/datadog-agent/comp/remote-config/rcclient/rcclientimpl"
	ddconfig "github.com/DataDog/datadog-agent/pkg/config"
	"github.com/DataDog/datadog-agent/pkg/config/model"
	"github.com/DataDog/datadog-agent/pkg/config/settings"
	ebpftelemetry "github.com/DataDog/datadog-agent/pkg/ebpf/telemetry"
	processstatsd "github.com/DataDog/datadog-agent/pkg/process/statsd"
	ddruntime "github.com/DataDog/datadog-agent/pkg/runtime"
	"github.com/DataDog/datadog-agent/pkg/util"
	"github.com/DataDog/datadog-agent/pkg/util/fxutil"
	pkglog "github.com/DataDog/datadog-agent/pkg/util/log"
	"github.com/DataDog/datadog-agent/pkg/util/optional"
	"github.com/DataDog/datadog-agent/pkg/util/profiling"
	"github.com/DataDog/datadog-agent/pkg/version"
)

// ErrNotEnabled represents the case in which system-probe is not enabled
var ErrNotEnabled = errors.New("system-probe not enabled")

type cliParams struct {
	*command.GlobalParams

	// pidfilePath contains the value of the --pidfile flag.
	pidfilePath string
}

// Commands returns a slice of subcommands for the 'system-probe' command.
func Commands(globalParams *command.GlobalParams) []*cobra.Command {
	cliParams := &cliParams{
		GlobalParams: globalParams,
	}
	runCmd := &cobra.Command{
		Use:   "run",
		Short: "Run the System Probe",
		Long:  `Runs the system-probe in the foreground`,
		RunE: func(_ *cobra.Command, _ []string) error {
			return fxutil.OneShot(run,
				fx.Supply(config.NewAgentParams("", config.WithConfigMissingOK(true))),
				fx.Supply(sysprobeconfigimpl.NewParams(sysprobeconfigimpl.WithSysProbeConfFilePath(globalParams.ConfFilePath))),
				fx.Supply(logimpl.ForDaemon("SYS-PROBE", "log_file", common.DefaultLogFile)),
				fx.Supply(rcclient.Params{AgentName: "system-probe", AgentVersion: version.AgentVersion}),
				fx.Supply(optional.NewNoneOption[secrets.Component]()),
				compstatsd.Module(),
				config.Module(),
				telemetry.Module(),
				sysprobeconfigimpl.Module(),
				rcclientimpl.Module(),
				fx.Provide(func(config config.Component, sysprobeconfig sysprobeconfig.Component) healthprobe.Options {
					return healthprobe.Options{
						Port:           sysprobeconfig.SysProbeObject().HealthPort,
						LogsGoroutines: config.GetBool("log_all_goroutines_when_unhealthy"),
					}
				}),
				healthprobeimpl.Module(),
				// use system-probe config instead of agent config for logging
				fx.Provide(func(lc fx.Lifecycle, params logimpl.Params, sysprobeconfig sysprobeconfig.Component) (log.Component, error) {
					return logimpl.NewLogger(lc, params, sysprobeconfig)
				}),
				fx.Supply(optional.NewNoneOption[workloadmeta.Component]()),
				autoexitimpl.Module(),
				pidimpl.Module(),
				fx.Supply(pidimpl.NewParams(cliParams.pidfilePath)),
			)
		},
	}
	runCmd.Flags().StringVarP(&cliParams.pidfilePath, "pid", "p", "", "path to the pidfile")

	return []*cobra.Command{runCmd}
}

// run starts the main loop.
func run(log log.Component, _ config.Component, statsd compstatsd.Component, telemetry telemetry.Component, sysprobeconfig sysprobeconfig.Component, rcclient rcclient.Component, wmeta optional.Option[workloadmeta.Component], _ pid.Component, _ healthprobe.Component, _ autoexit.Component) error {
	defer func() {
		stopSystemProbe()
	}()

	// prepare go runtime
	ddruntime.SetMaxProcs()

	// Setup a channel to catch OS signals
	signalCh := make(chan os.Signal, 1)
	signal.Notify(signalCh, os.Interrupt, syscall.SIGTERM)

	// Make a channel to exit the function
	stopCh := make(chan error)

	go func() {
		// Set up the signals async, so we can start the system-probe
		select {
		case <-signals.Stopper:
			log.Info("Received stop command, shutting down...")
			stopCh <- nil
		case <-signals.ErrorStopper:
			_ = log.Critical("system-probe has encountered an error, shutting down...")
			stopCh <- fmt.Errorf("shutting down because of an error")
		case sig := <-signalCh:
			log.Infof("Received signal '%s', shutting down...", sig)
			stopCh <- nil
		}
	}()

	// By default, systemd redirects the stdout to journald. When journald is stopped or crashes we receive a SIGPIPE signal.
	// Go ignores SIGPIPE signals unless it is when stdout or stdout is closed, in this case the agent is stopped.
	// We never want the agent to stop upon receiving SIGPIPE, so we intercept the SIGPIPE signals and just discard them.
	sigpipeCh := make(chan os.Signal, 1)
	signal.Notify(sigpipeCh, syscall.SIGPIPE)
	go func() {
		//nolint:revive
		for range sigpipeCh {
			// intentionally drain channel
		}
	}()

	if err := startSystemProbe(log, statsd, telemetry, sysprobeconfig, rcclient, wmeta); err != nil {
		if errors.Is(err, ErrNotEnabled) {
			// A sleep is necessary to ensure that supervisor registers this process as "STARTED"
			// If the exit is "too quick", we enter a BACKOFF->FATAL loop even though this is an expected exit
			// http://supervisord.org/subprocess.html#process-states
			time.Sleep(5 * time.Second)
			return nil
		}
		return err
	}
	return <-stopCh
}

// StartSystemProbeWithDefaults is a temporary way for other packages to use startSystemProbe.
// Starts the agent in the background and then returns.
//
// @ctxChan
//   - After starting the agent the background goroutine waits for a context from
//     this channel, then stops the agent when the context is cancelled.
//
// Returns an error channel that can be used to wait for the agent to stop and get the result.
func StartSystemProbeWithDefaults(ctxChan <-chan context.Context) (<-chan error, error) {
	errChan := make(chan error)

	// run startSystemProbe in the background
	go func() {
		err := runSystemProbe(ctxChan, errChan)
		// notify main routine that this is done, so cleanup can happen
		errChan <- err
	}()

	// Wait for startSystemProbe to complete, or for an error
	err := <-errChan
	if err != nil {
		// startSystemProbe or fx.OneShot failed, caller does not need errChan
		return nil, err
	}

	// startSystemProbe succeeded. provide errChan to caller so they can wait for fxutil.OneShot to stop
	return errChan, nil
}

func runSystemProbe(ctxChan <-chan context.Context, errChan chan error) error {
	return fxutil.OneShot(
		func(log log.Component, _ config.Component, statsd compstatsd.Component, telemetry telemetry.Component, sysprobeconfig sysprobeconfig.Component, rcclient rcclient.Component, wmeta optional.Option[workloadmeta.Component], _ healthprobe.Component) error {
			defer StopSystemProbeWithDefaults()
			err := startSystemProbe(log, statsd, telemetry, sysprobeconfig, rcclient, wmeta)
			if err != nil {
				return err
			}

			// notify outer that startAgent finished
			errChan <- err
			// wait for context
			ctx := <-ctxChan

			// Wait for stop signal
			select {
			case <-signals.Stopper:
				log.Info("Received stop command, shutting down...")
			case <-signals.ErrorStopper:
				_ = log.Critical("The Agent has encountered an error, shutting down...")
			case <-ctx.Done():
				log.Info("Received stop from service manager, shutting down...")
			}

			return nil
		},
		// no config file path specification in this situation
		fx.Supply(config.NewAgentParams("", config.WithConfigMissingOK(true))),
		fx.Supply(sysprobeconfigimpl.NewParams(sysprobeconfigimpl.WithSysProbeConfFilePath(""))),
		fx.Supply(logimpl.ForDaemon("SYS-PROBE", "log_file", common.DefaultLogFile)),
		fx.Supply(rcclient.Params{AgentName: "system-probe", AgentVersion: version.AgentVersion}),
		fx.Supply(optional.NewNoneOption[secrets.Component]()),
		rcclientimpl.Module(),
		config.Module(),
		telemetry.Module(),
		compstatsd.Module(),
		sysprobeconfigimpl.Module(),
		fx.Provide(func(config config.Component, sysprobeconfig sysprobeconfig.Component) healthprobe.Options {
			return healthprobe.Options{
				Port:           sysprobeconfig.SysProbeObject().HealthPort,
				LogsGoroutines: config.GetBool("log_all_goroutines_when_unhealthy"),
			}
		}),
		healthprobeimpl.Module(),
		fx.Supply(optional.NewNoneOption[workloadmeta.Component]()),
		// use system-probe config instead of agent config for logging
		fx.Provide(func(lc fx.Lifecycle, params logimpl.Params, sysprobeconfig sysprobeconfig.Component) (log.Component, error) {
			return logimpl.NewLogger(lc, params, sysprobeconfig)
		}),
	)
}

// StopSystemProbeWithDefaults is a temporary way for other packages to use stopAgent.
func StopSystemProbeWithDefaults() {
	stopSystemProbe()
}

// startSystemProbe Initializes the system-probe process
func startSystemProbe(log log.Component, statsd compstatsd.Component, telemetry telemetry.Component, sysprobeconfig sysprobeconfig.Component, _ rcclient.Component, wmeta optional.Option[workloadmeta.Component]) error {
	var err error
	cfg := sysprobeconfig.SysProbeObject()

	log.Infof("starting system-probe v%v", version.AgentVersion)

	logUserAndGroupID(log)
	// Exit if system probe is disabled
	if cfg.ExternalSystemProbe || !cfg.Enabled {
		log.Info("system probe not enabled. exiting")
		return ErrNotEnabled
	}

	if err := util.SetupCoreDump(sysprobeconfig); err != nil {
		log.Warnf("cannot setup core dumps: %s, core dumps might not be available after a crash", err)
	}

	if sysprobeconfig.GetBool("system_probe_config.memory_controller.enabled") {
		memoryPressureLevels := sysprobeconfig.GetStringMapString("system_probe_config.memory_controller.pressure_levels")
		memoryThresholds := sysprobeconfig.GetStringMapString("system_probe_config.memory_controller.thresholds")
		hierarchy := sysprobeconfig.GetString("system_probe_config.memory_controller.hierarchy")
		common.MemoryMonitor, err = utils.NewMemoryMonitor(hierarchy, ddconfig.IsContainerized(), memoryPressureLevels, memoryThresholds)
		if err != nil {
			log.Warnf("cannot set up memory controller: %s", err)
		} else {
			common.MemoryMonitor.Start()
		}
	}

	if err := initRuntimeSettings(); err != nil {
		log.Warnf("cannot initialize the runtime settings: %s", err)
	}

	setupInternalProfiling(sysprobeconfig, configPrefix, log)

<<<<<<< HEAD
	if ddconfig.IsRemoteConfigEnabled(ddconfig.Datadog) {
		// Even if the system-probe happen to not have access to ddconfig.Datadog, the
		// thin client will deactivate itself if the core-agent RC server is disabled
		err = rcclient.Start("system-probe")
		if err != nil {
			return log.Criticalf("unable to start remote configuration client: %s", err)
		}
=======
	err = manager.ConfigureAutoExit(ctx, sysprobeconfig)
	if err != nil {
		return log.Criticalf("unable to configure auto-exit: %s", err)
>>>>>>> 9ac95dab
	}

	if err := processstatsd.Configure(cfg.StatsdHost, cfg.StatsdPort, statsd.CreateForHostPort); err != nil {
		return log.Criticalf("error configuring statsd: %s", err)
	}

	if isValidPort(cfg.DebugPort) {
		if cfg.TelemetryEnabled {
			http.Handle("/telemetry", telemetry.Handler())
			telemetry.RegisterCollector(ebpftelemetry.NewDebugFsStatCollector())
			if pc := ebpftelemetry.NewPerfUsageCollector(); pc != nil {
				telemetry.RegisterCollector(pc)
			}
		}
		go func() {
			common.ExpvarServer = &http.Server{
				Addr:    fmt.Sprintf("127.0.0.1:%d", cfg.DebugPort),
				Handler: http.DefaultServeMux,
			}
			if err := common.ExpvarServer.ListenAndServe(); err != nil && !errors.Is(err, http.ErrServerClosed) {
				log.Errorf("error creating expvar server on %v: %v", common.ExpvarServer.Addr, err)
			}
		}()
	}

	if err = api.StartServer(cfg, telemetry, wmeta); err != nil {
		return log.Criticalf("error while starting api server, exiting: %v", err)
	}
	return nil
}

// stopSystemProbe Tears down the system-probe process
func stopSystemProbe() {
	module.Close()
	if common.ExpvarServer != nil {
		if err := common.ExpvarServer.Shutdown(context.Background()); err != nil {
			pkglog.Errorf("error shutting down expvar server: %s", err)
		}
	}
	profiling.Stop()
	if common.MemoryMonitor != nil {
		common.MemoryMonitor.Stop()
	}

	pkglog.Flush()
}

// setupInternalProfiling is a common helper to configure runtime settings for internal profiling.
func setupInternalProfiling(cfg ddconfig.Reader, configPrefix string, log log.Component) {
	if v := cfg.GetInt(configPrefix + "internal_profiling.block_profile_rate"); v > 0 {
		if err := settings.SetRuntimeSetting("runtime_block_profile_rate", v, model.SourceAgentRuntime); err != nil {
			log.Errorf("Error setting block profile rate: %v", err)
		}
	}

	if v := cfg.GetInt(configPrefix + "internal_profiling.mutex_profile_fraction"); v > 0 {
		if err := settings.SetRuntimeSetting("runtime_mutex_profile_fraction", v, model.SourceAgentRuntime); err != nil {
			log.Errorf("Error mutex profile fraction: %v", err)
		}
	}

	if cfg.GetBool(configPrefix + "internal_profiling.enabled") {
		err := settings.SetRuntimeSetting("internal_profiling", true, model.SourceAgentRuntime)
		if err != nil {
			log.Errorf("Error starting profiler: %v", err)
		}
	}
}

func isValidPort(port int) bool {
	return port > 0 && port < 65536
}

func logUserAndGroupID(log log.Component) {
	currentUser, err := user.Current()
	if err != nil {
		log.Warnf("error fetching current user: %s", err)
		return
	}
	uid := currentUser.Uid
	gid := currentUser.Gid
	log.Infof("current user id/name: %s/%s", uid, currentUser.Name)
	currentGroup, err := user.LookupGroupId(gid)
	if err == nil {
		log.Infof("current group id/name: %s/%s", gid, currentGroup.Name)
	} else {
		log.Warnf("unable to resolve group: %s", err)
	}
}<|MERGE_RESOLUTION|>--- conflicted
+++ resolved
@@ -290,21 +290,6 @@
 
 	setupInternalProfiling(sysprobeconfig, configPrefix, log)
 
-<<<<<<< HEAD
-	if ddconfig.IsRemoteConfigEnabled(ddconfig.Datadog) {
-		// Even if the system-probe happen to not have access to ddconfig.Datadog, the
-		// thin client will deactivate itself if the core-agent RC server is disabled
-		err = rcclient.Start("system-probe")
-		if err != nil {
-			return log.Criticalf("unable to start remote configuration client: %s", err)
-		}
-=======
-	err = manager.ConfigureAutoExit(ctx, sysprobeconfig)
-	if err != nil {
-		return log.Criticalf("unable to configure auto-exit: %s", err)
->>>>>>> 9ac95dab
-	}
-
 	if err := processstatsd.Configure(cfg.StatsdHost, cfg.StatsdPort, statsd.CreateForHostPort); err != nil {
 		return log.Criticalf("error configuring statsd: %s", err)
 	}
