--- conflicted
+++ resolved
@@ -34,11 +34,7 @@
 
 	mux := gorilla.NewRouter()
 
-<<<<<<< HEAD
-	err = module.Register(cfg, mux, grpcServer, modules.All, wmeta)
-=======
-	err = module.Register(cfg, mux, modules.All)
->>>>>>> cbb39b7e
+	err = module.Register(cfg, mux, modules.All, wmeta)
 	if err != nil {
 		return fmt.Errorf("failed to create system probe: %s", err)
 	}
