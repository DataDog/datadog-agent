--- conflicted
+++ resolved
@@ -60,15 +60,8 @@
 	}
 
 	marshaller := encoding.GetMarshaler(encoding.ContentTypeJSON)
-<<<<<<< HEAD
-	connectionsModeler := encoding.InitConnectionsModeler(in)
-	payload := connectionsModeler.ModelConnections(in)
-	defer encoding.Cleanup(payload)
-	expected, err := marshaller.Marshal(payload)
-=======
 	ostream := bytes.NewBuffer(nil)
 	err := marshaller.Marshal(in, ostream)
->>>>>>> 2cbfd622
 	require.NoError(t, err)
 
 	writeConnections(rec, marshaller, in)
