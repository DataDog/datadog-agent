// Unless explicitly stated otherwise all files in this repository are licensed
// under the Apache License Version 2.0.
// This product includes software developed at Datadog (https://www.datadoghq.com/).
// Copyright 2016-present Datadog, Inc.

//go:build linux

// Package modules is all the module definitions for system-probe
package modules

import (
	"time"

	"github.com/DataDog/datadog-agent/cmd/system-probe/api/module"
)

// All System Probe modules should register their factories here
var All = []module.Factory{
	EBPFProbe,
	NetworkTracer,
	TCPQueueLength,
	OOMKillProbe,
	EventMonitor,
	Process,
	DynamicInstrumentation,
	LanguageDetectionModule,
<<<<<<< HEAD
	Pinger,
=======
	ComplianceModule,
>>>>>>> f8a237f6
}

func inactivityEventLog(_ time.Duration) {

}<|MERGE_RESOLUTION|>--- conflicted
+++ resolved
@@ -24,11 +24,8 @@
 	Process,
 	DynamicInstrumentation,
 	LanguageDetectionModule,
-<<<<<<< HEAD
+	ComplianceModule,
 	Pinger,
-=======
-	ComplianceModule,
->>>>>>> f8a237f6
 }
 
 func inactivityEventLog(_ time.Duration) {
