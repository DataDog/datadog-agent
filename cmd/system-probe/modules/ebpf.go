// Unless explicitly stated otherwise all files in this repository are licensed
// under the Apache License Version 2.0.
// This product includes software developed at Datadog (https://www.datadoghq.com/).
// Copyright 2016-present Datadog, Inc.

//go:build linux

package modules

import (
	"fmt"
	"net/http"
	"time"

	"go.uber.org/atomic"
	"google.golang.org/grpc"

	"github.com/DataDog/datadog-agent/cmd/system-probe/api/module"
	"github.com/DataDog/datadog-agent/cmd/system-probe/config"
	"github.com/DataDog/datadog-agent/cmd/system-probe/utils"
	"github.com/DataDog/datadog-agent/pkg/collector/corechecks/ebpf/probe/ebpfcheck"
	"github.com/DataDog/datadog-agent/pkg/ebpf"
	"github.com/DataDog/datadog-agent/pkg/util/log"
)

// EBPFProbe Factory
var EBPFProbe = module.Factory{
	Name:             config.EBPFModule,
	ConfigNamespaces: []string{},
	Fn: func(cfg *config.Config) (module.Module, error) {
		log.Infof("Starting the ebpf probe")
		okp, err := ebpfcheck.NewEBPFProbe(ebpf.NewConfig())
		if err != nil {
			return nil, fmt.Errorf("unable to start the ebpf probe: %w", err)
		}
		return &ebpfModule{
			EBPFProbe: okp,
			lastCheck: atomic.NewInt64(0),
		}, nil
	},
}

var _ module.Module = &ebpfModule{}

type ebpfModule struct {
	*ebpfcheck.EBPFProbe
	lastCheck *atomic.Int64
}

func (o *ebpfModule) Register(httpMux *module.Router) error {
	httpMux.HandleFunc("/check", utils.WithConcurrencyLimit(utils.DefaultMaxConcurrentRequests, func(w http.ResponseWriter, req *http.Request) {
		o.lastCheck.Store(time.Now().Unix())
		stats := o.EBPFProbe.GetAndFlush()
		utils.WriteAsJSON(w, stats)
	}))

	return nil
}

func (o *ebpfModule) GetStats() map[string]interface{} {
	return map[string]interface{}{
		"last_check": o.lastCheck.Load(),
	}
}

<<<<<<< HEAD
=======
// RegisterGRPC register to system probe gRPC server
>>>>>>> ece20cd6
func (o *ebpfModule) RegisterGRPC(_ *grpc.Server) error {
	return nil
}<|MERGE_RESOLUTION|>--- conflicted
+++ resolved
@@ -63,10 +63,7 @@
 	}
 }
 
-<<<<<<< HEAD
-=======
 // RegisterGRPC register to system probe gRPC server
->>>>>>> ece20cd6
 func (o *ebpfModule) RegisterGRPC(_ *grpc.Server) error {
 	return nil
 }