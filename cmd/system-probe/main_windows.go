// +build windows

package main

import (
	"flag"
<<<<<<< HEAD
=======
	"fmt"
	"github.com/DataDog/datadog-agent/pkg/process/config"
	"github.com/DataDog/datadog-agent/pkg/process/util"
	"time"

	"golang.org/x/sys/windows/svc"
	"golang.org/x/sys/windows/svc/debug"
	"golang.org/x/sys/windows/svc/eventlog"
>>>>>>> e291c6b0
)

var elog debug.Log

func main() {
	flag.StringVar(&opts.configPath, "config", "c:\\programdata\\datadog\\system-probe.yaml", "Path to system-probe config formatted as YAML")
	flag.StringVar(&opts.pidFilePath, "pid", "", "Path to set pidfile for process")
	flag.BoolVar(&opts.version, "version", false, "Print the version and exit")
	flag.BoolVar(&opts.console, "console", false, "Run as console application rather than service")
	flag.Parse()

<<<<<<< HEAD
	runAgent()
=======
	if !opts.console {
		isIntSess, err := svc.IsAnInteractiveSession()
		if err != nil {
			fmt.Printf("Failed to determine if we are running in an interactive session: %v\n", err)
		}
		if !isIntSess {
			runService(false)
			return
		}
	}
	// Handles signals, which tells us whether we should exit.
	exit := make(chan struct{})
	go util.HandleSignals(exit)
	runAgent(exit)

}

func runCheck(cfg *config.AgentConfig) {
	return
}

// ServiceName is the service name used for the process-agent
const ServiceName = "datadog-system-probe"

type myservice struct{}

func (m *myservice) Execute(args []string, r <-chan svc.ChangeRequest, changes chan<- svc.Status) (ssec bool, errno uint32) {
	const cmdsAccepted = svc.AcceptStop | svc.AcceptShutdown
	changes <- svc.Status{State: svc.StartPending}
	changes <- svc.Status{State: svc.Running, Accepts: cmdsAccepted}

	exit := make(chan struct{})

	go func() {
		for {
			select {
			case c := <-r:
				switch c.Cmd {
				case svc.Interrogate:
					changes <- c.CurrentStatus
					// Testing deadlock from https://code.google.com/p/winsvc/issues/detail?id=4
					time.Sleep(100 * time.Millisecond)
					changes <- c.CurrentStatus
				case svc.Stop, svc.Shutdown:
					elog.Info(0x40000006, ServiceName)
					changes <- svc.Status{State: svc.StopPending}
					///// FIXME:  Need a way to indicate to rest of service to shut
					////  down
					close(exit)
					break
				default:
					elog.Warning(0xc000000A, string(c.Cmd))
				}
			}
		}
	}()
	elog.Info(0x40000003, ServiceName)
	runAgent(exit)

	changes <- svc.Status{State: svc.Stopped}
	return
}

func runService(isDebug bool) {
	var err error
	if isDebug {
		elog = debug.New(ServiceName)
	} else {
		elog, err = eventlog.Open(ServiceName)
		if err != nil {
			return
		}
	}
	defer elog.Close()

	run := svc.Run
	if isDebug {
		run = debug.Run
	}
	elog.Info(0x40000007, ServiceName)
	err = run(ServiceName, &myservice{})
	if err != nil {
		elog.Error(0xc0000008, err.Error())
		return
	}
	elog.Info(0x40000004, ServiceName)
>>>>>>> e291c6b0
}<|MERGE_RESOLUTION|>--- conflicted
+++ resolved
@@ -4,17 +4,15 @@
 
 import (
 	"flag"
-<<<<<<< HEAD
-=======
 	"fmt"
+	"time"
+
 	"github.com/DataDog/datadog-agent/pkg/process/config"
 	"github.com/DataDog/datadog-agent/pkg/process/util"
-	"time"
 
 	"golang.org/x/sys/windows/svc"
 	"golang.org/x/sys/windows/svc/debug"
 	"golang.org/x/sys/windows/svc/eventlog"
->>>>>>> e291c6b0
 )
 
 var elog debug.Log
@@ -26,9 +24,6 @@
 	flag.BoolVar(&opts.console, "console", false, "Run as console application rather than service")
 	flag.Parse()
 
-<<<<<<< HEAD
-	runAgent()
-=======
 	if !opts.console {
 		isIntSess, err := svc.IsAnInteractiveSession()
 		if err != nil {
@@ -115,5 +110,4 @@
 		return
 	}
 	elog.Info(0x40000004, ServiceName)
->>>>>>> e291c6b0
 }