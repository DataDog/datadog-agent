--- conflicted
+++ resolved
@@ -7,10 +7,7 @@
 	"net/http"
 	"os"
 	"path/filepath"
-<<<<<<< HEAD
-=======
 	"sync/atomic"
->>>>>>> 1f579c0f
 	"time"
 
 	"github.com/DataDog/datadog-agent/pkg/process/statsd"
