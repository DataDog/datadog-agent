// Unless explicitly stated otherwise all files in this repository are licensed
// under the Apache License Version 2.0.
// This product includes software developed at Datadog (https://www.datadoghq.com/).
// Copyright 2016-present Datadog, Inc.

//go:build !windows && kubeapiserver

// Package start implements 'cluster-agent start'.
package start

import (
	"context"
	"errors"
	"fmt"
	"net/http"
	"os"
	"os/signal"
	"sync"
	"syscall"
	"time"

	"github.com/DataDog/datadog-agent/cmd/agent/common"
	admissioncmd "github.com/DataDog/datadog-agent/cmd/cluster-agent/admission"
	"github.com/DataDog/datadog-agent/cmd/cluster-agent/api"
	dcav1 "github.com/DataDog/datadog-agent/cmd/cluster-agent/api/v1"
	"github.com/DataDog/datadog-agent/cmd/cluster-agent/command"
	"github.com/DataDog/datadog-agent/cmd/cluster-agent/custommetrics"
	"github.com/DataDog/datadog-agent/comp/aggregator/demultiplexer"
	"github.com/DataDog/datadog-agent/comp/aggregator/demultiplexer/demultiplexerimpl"
	"github.com/DataDog/datadog-agent/comp/api/authtoken"
	"github.com/DataDog/datadog-agent/comp/api/authtoken/createandfetchimpl"
	datadogclient "github.com/DataDog/datadog-agent/comp/autoscaling/datadogclient/def"
	datadogclientmodule "github.com/DataDog/datadog-agent/comp/autoscaling/datadogclient/fx"
	"github.com/DataDog/datadog-agent/comp/collector/collector"
	"github.com/DataDog/datadog-agent/comp/collector/collector/collectorimpl"
	"github.com/DataDog/datadog-agent/comp/core"
	"github.com/DataDog/datadog-agent/comp/core/autodiscovery"
	"github.com/DataDog/datadog-agent/comp/core/autodiscovery/autodiscoveryimpl"
	"github.com/DataDog/datadog-agent/comp/core/config"
	diagnose "github.com/DataDog/datadog-agent/comp/core/diagnose/def"
	diagnosefx "github.com/DataDog/datadog-agent/comp/core/diagnose/fx"
	healthprobe "github.com/DataDog/datadog-agent/comp/core/healthprobe/def"
	healthprobefx "github.com/DataDog/datadog-agent/comp/core/healthprobe/fx"
	log "github.com/DataDog/datadog-agent/comp/core/log/def"
	"github.com/DataDog/datadog-agent/comp/core/secrets"
	"github.com/DataDog/datadog-agent/comp/core/settings"
	"github.com/DataDog/datadog-agent/comp/core/settings/settingsimpl"
	"github.com/DataDog/datadog-agent/comp/core/status"
	"github.com/DataDog/datadog-agent/comp/core/status/statusimpl"
	tagger "github.com/DataDog/datadog-agent/comp/core/tagger/def"
	localTaggerfx "github.com/DataDog/datadog-agent/comp/core/tagger/fx"
	"github.com/DataDog/datadog-agent/comp/core/telemetry"
	wmcatalog "github.com/DataDog/datadog-agent/comp/core/workloadmeta/collectors/catalog"
	workloadmeta "github.com/DataDog/datadog-agent/comp/core/workloadmeta/def"
	workloadmetafx "github.com/DataDog/datadog-agent/comp/core/workloadmeta/fx"
	"github.com/DataDog/datadog-agent/comp/forwarder"
	"github.com/DataDog/datadog-agent/comp/forwarder/defaultforwarder"
	"github.com/DataDog/datadog-agent/comp/forwarder/eventplatform/eventplatformimpl"
	"github.com/DataDog/datadog-agent/comp/forwarder/eventplatformreceiver/eventplatformreceiverimpl"
	orchestratorForwarderImpl "github.com/DataDog/datadog-agent/comp/forwarder/orchestrator/orchestratorimpl"
	haagentfx "github.com/DataDog/datadog-agent/comp/haagent/fx"
	integrations "github.com/DataDog/datadog-agent/comp/logs/integrations/def"
	rccomp "github.com/DataDog/datadog-agent/comp/remote-config/rcservice"
	"github.com/DataDog/datadog-agent/comp/remote-config/rcservice/rcserviceimpl"
	"github.com/DataDog/datadog-agent/comp/remote-config/rctelemetryreporter/rctelemetryreporterimpl"
	logscompression "github.com/DataDog/datadog-agent/comp/serializer/logscompression/def"
	logscompressionfx "github.com/DataDog/datadog-agent/comp/serializer/logscompression/fx"
	metricscompressionfx "github.com/DataDog/datadog-agent/comp/serializer/metricscompression/fx"
	"github.com/DataDog/datadog-agent/pkg/clusteragent"
	admissionpkg "github.com/DataDog/datadog-agent/pkg/clusteragent/admission"
	admissionpatch "github.com/DataDog/datadog-agent/pkg/clusteragent/admission/patch"
	apidca "github.com/DataDog/datadog-agent/pkg/clusteragent/api"
	"github.com/DataDog/datadog-agent/pkg/clusteragent/autoscaling/workload"
	"github.com/DataDog/datadog-agent/pkg/clusteragent/autoscaling/workload/provider"
	"github.com/DataDog/datadog-agent/pkg/clusteragent/clusterchecks"
	clusteragentMetricsStatus "github.com/DataDog/datadog-agent/pkg/clusteragent/metricsstatus"
	orchestratorStatus "github.com/DataDog/datadog-agent/pkg/clusteragent/orchestrator"
	pkgcollector "github.com/DataDog/datadog-agent/pkg/collector"
	rcclient "github.com/DataDog/datadog-agent/pkg/config/remote/client"
	commonsettings "github.com/DataDog/datadog-agent/pkg/config/settings"
	pkgconfigsetup "github.com/DataDog/datadog-agent/pkg/config/setup"
	"github.com/DataDog/datadog-agent/pkg/diagnose/connectivity"
	"github.com/DataDog/datadog-agent/pkg/remoteconfig/state"
	"github.com/DataDog/datadog-agent/pkg/serializer"
	hostnameStatus "github.com/DataDog/datadog-agent/pkg/status/clusteragent/hostname"
	endpointsStatus "github.com/DataDog/datadog-agent/pkg/status/endpoints"
	"github.com/DataDog/datadog-agent/pkg/status/health"
	"github.com/DataDog/datadog-agent/pkg/util/coredump"
	"github.com/DataDog/datadog-agent/pkg/util/defaultpaths"
	"github.com/DataDog/datadog-agent/pkg/util/fxutil"
	"github.com/DataDog/datadog-agent/pkg/util/hostname"
	"github.com/DataDog/datadog-agent/pkg/util/kubernetes/apiserver"
	apicommon "github.com/DataDog/datadog-agent/pkg/util/kubernetes/apiserver/common"
	"github.com/DataDog/datadog-agent/pkg/util/kubernetes/apiserver/controllers"
	"github.com/DataDog/datadog-agent/pkg/util/kubernetes/apiserver/leaderelection"
	"github.com/DataDog/datadog-agent/pkg/util/kubernetes/clustername"
	pkglog "github.com/DataDog/datadog-agent/pkg/util/log"
	"github.com/DataDog/datadog-agent/pkg/util/option"
	"github.com/DataDog/datadog-agent/pkg/version"

	"github.com/gorilla/mux"
	"github.com/spf13/cobra"
	"go.uber.org/fx"
	v1 "k8s.io/api/core/v1"
	"k8s.io/client-go/kubernetes/scheme"
	corev1 "k8s.io/client-go/kubernetes/typed/core/v1"
	"k8s.io/client-go/tools/record"

	"github.com/DataDog/datadog-agent/pkg/clusteragent/languagedetection"

	// Core checks

	corecheckLoader "github.com/DataDog/datadog-agent/pkg/collector/corechecks"
	"github.com/DataDog/datadog-agent/pkg/collector/corechecks/cluster/helm"
	"github.com/DataDog/datadog-agent/pkg/collector/corechecks/cluster/ksm"
	"github.com/DataDog/datadog-agent/pkg/collector/corechecks/cluster/kubernetesapiserver"
	"github.com/DataDog/datadog-agent/pkg/collector/corechecks/cluster/orchestrator"
	"github.com/DataDog/datadog-agent/pkg/collector/corechecks/system/cpu/cpu"
	"github.com/DataDog/datadog-agent/pkg/collector/corechecks/system/disk/disk"
	"github.com/DataDog/datadog-agent/pkg/collector/corechecks/system/disk/io"
	"github.com/DataDog/datadog-agent/pkg/collector/corechecks/system/filehandles"
	"github.com/DataDog/datadog-agent/pkg/collector/corechecks/system/memory"
	"github.com/DataDog/datadog-agent/pkg/collector/corechecks/system/uptime"
	"github.com/DataDog/datadog-agent/pkg/collector/corechecks/system/winproc"
	"github.com/DataDog/datadog-agent/pkg/collector/python"
	proccontainers "github.com/DataDog/datadog-agent/pkg/process/util/containers"
)

// Commands returns a slice of subcommands for the 'cluster-agent' command.
func Commands(globalParams *command.GlobalParams) []*cobra.Command {
	startCmd := &cobra.Command{
		Use:   "start",
		Short: "Start the Cluster Agent",
		Long:  `Runs Datadog Cluster agent in the foreground`,
		RunE: func(_ *cobra.Command, _ []string) error {
			// TODO: once the cluster-agent is represented as a component, and
			// not a function (start), this will use `fxutil.Run` instead of
			// `fxutil.OneShot`.
			return fxutil.OneShot(start,
				fx.Supply(globalParams),
				fx.Supply(core.BundleParams{
					ConfigParams: config.NewClusterAgentParams(globalParams.ConfFilePath),
					SecretParams: secrets.NewEnabledParams(),
					LogParams:    log.ForDaemon(command.LoggerName, "log_file", defaultpaths.DCALogFile),
				}),
				core.Bundle(),
				forwarder.Bundle(defaultforwarder.NewParams(defaultforwarder.WithResolvers(), defaultforwarder.WithDisableAPIKeyChecking())),
				demultiplexerimpl.Module(demultiplexerimpl.NewDefaultParams()),
				orchestratorForwarderImpl.Module(orchestratorForwarderImpl.NewDefaultParams()),
				eventplatformimpl.Module(eventplatformimpl.NewDisabledParams()),
				eventplatformreceiverimpl.Module(),
				// setup workloadmeta
				wmcatalog.GetCatalog(),
				workloadmetafx.Module(workloadmeta.Params{
					InitHelper: common.GetWorkloadmetaInit(),
					AgentType:  workloadmeta.ClusterAgent,
				}), // TODO(components): check what this must be for cluster-agent-cloudfoundry
				fx.Supply(context.Background()),
				localTaggerfx.Module(),
				fx.Supply(
					status.Params{
						PythonVersionGetFunc: python.GetPythonVersion,
					},
					status.NewInformationProvider(leaderelection.Provider{}),
					status.NewInformationProvider(clusteragentMetricsStatus.Provider{}),
					status.NewInformationProvider(admissionpkg.Provider{}),
					status.NewInformationProvider(endpointsStatus.Provider{}),
					status.NewInformationProvider(clusterchecks.Provider{}),
					status.NewInformationProvider(orchestratorStatus.Provider{}),
				),
				fx.Provide(func(config config.Component) status.HeaderInformationProvider {
					return status.NewHeaderInformationProvider(hostnameStatus.NewProvider(config))
				}),
				fx.Provide(func() option.Option[integrations.Component] {
					return option.None[integrations.Component]()
				}),
				statusimpl.Module(),
				collectorimpl.Module(),
				fx.Provide(func() option.Option[serializer.MetricSerializer] {
					return option.None[serializer.MetricSerializer]()
				}),
				autodiscoveryimpl.Module(),
				rcserviceimpl.Module(),
				rctelemetryreporterimpl.Module(),
				fx.Provide(func(config config.Component) healthprobe.Options {
					return healthprobe.Options{
						Port:           config.GetInt("health_port"),
						LogsGoroutines: config.GetBool("log_all_goroutines_when_unhealthy"),
					}
				}),
				healthprobefx.Module(),
				fx.Provide(func(c config.Component) settings.Params {
					return settings.Params{
						Settings: map[string]settings.RuntimeSetting{
							"log_level":                      commonsettings.NewLogLevelRuntimeSetting(),
							"runtime_mutex_profile_fraction": commonsettings.NewRuntimeMutexProfileFraction(),
							"runtime_block_profile_rate":     commonsettings.NewRuntimeBlockProfileRate(),
							"internal_profiling_goroutines":  commonsettings.NewProfilingGoroutines(),
							"internal_profiling":             commonsettings.NewProfilingRuntimeSetting("internal_profiling", "datadog-cluster-agent"),
						},
						Config: c,
					}
				}),
				settingsimpl.Module(),
				datadogclientmodule.Module(),
				// InitSharedContainerProvider must be called before the application starts so the workloadmeta collector can be initiailized correctly.
				// Since the tagger depends on the workloadmeta collector, we can not make the tagger a dependency of workloadmeta as it would create a circular dependency.
				// TODO: (component) - once we remove the dependency of workloadmeta component from the tagger component
				// we can include the tagger as part of the workloadmeta component.
				fx.Invoke(func(wmeta workloadmeta.Component, tagger tagger.Component) {
					proccontainers.InitSharedContainerProvider(wmeta, tagger)
				}),
				haagentfx.Module(),
				logscompressionfx.Module(),
				metricscompressionfx.Module(),
<<<<<<< HEAD
				createandfetchimpl.Module(),
=======
				diagnosefx.Module(),
>>>>>>> 95424453
			)
		},
	}

	return []*cobra.Command{startCmd}
}

func start(log log.Component,
	config config.Component,
	taggerComp tagger.Component,
	telemetry telemetry.Component,
	demultiplexer demultiplexer.Component,
	wmeta workloadmeta.Component,
	ac autodiscovery.Component,
	dc option.Option[datadogclient.Component],
	secretResolver secrets.Component,
	statusComponent status.Component,
	collector collector.Component,
	rcService option.Option[rccomp.Component],
	logReceiver option.Option[integrations.Component],
	_ healthprobe.Component,
	settings settings.Component,
	compression logscompression.Component,
	datadogConfig config.Component,
<<<<<<< HEAD
	authToken authtoken.Component,
=======
	diagnoseComp diagnose.Component,
>>>>>>> 95424453
) error {
	stopCh := make(chan struct{})
	validatingStopCh := make(chan struct{})

	mainCtx, mainCtxCancel := context.WithCancel(context.Background())
	defer mainCtxCancel()

	signalCh := make(chan os.Signal, 1)
	signal.Notify(signalCh, os.Interrupt, syscall.SIGTERM)

	// Starting Cluster Agent sequence
	// Initialization order is important for multiple reasons, see comments

	if err := coredump.Setup(config); err != nil {
		pkglog.Warnf("Can't setup core dumps: %v, core dumps might not be available after a crash", err)
	}

	// Setup Internal Profiling
	common.SetupInternalProfiling(settings, config, "")

	if !config.IsSet("api_key") {
		return fmt.Errorf("no API key configured, exiting")
	}

	// Expose the registered metrics via HTTP.
	http.Handle("/metrics", telemetry.Handler())
	metricsPort := config.GetInt("metrics_port")
	metricsServer := &http.Server{
		Addr:    fmt.Sprintf("0.0.0.0:%d", metricsPort),
		Handler: http.DefaultServeMux,
	}

	go func() {
		err := metricsServer.ListenAndServe()
		if err != nil && err != http.ErrServerClosed {
			pkglog.Errorf("Error creating expvar server on port %v: %v", metricsPort, err)
		}
	}()

	// Setup the leader forwarder for autoscaling failover store, language detection and cluster checks
	if config.GetBool("cluster_checks.enabled") ||
		(config.GetBool("language_detection.enabled") && config.GetBool("language_detection.reporting.enabled")) ||
		config.GetBool("autoscaling.failover.enabled") {
		apidca.NewGlobalLeaderForwarder(
			config.GetInt("cluster_agent.cmd_port"),
			config.GetInt("cluster_agent.max_connections"),
		)
	}

	// Register Diagnose functions
	diagnoseCatalog := diagnose.GetCatalog()

	diagnoseCatalog.Register(diagnose.AutodiscoveryConnectivity, func(_ diagnose.Config) []diagnose.Diagnosis {
		return connectivity.DiagnoseMetadataAutodiscoveryConnectivity()
	})

	// Starting server early to ease investigations
<<<<<<< HEAD
	if err := api.StartServer(mainCtx, wmeta, taggerComp, ac, statusComponent, settings, config, authToken); err != nil {
=======
	if err := api.StartServer(mainCtx, wmeta, taggerComp, ac, statusComponent, settings, config, diagnoseComp); err != nil {
>>>>>>> 95424453
		return fmt.Errorf("Error while starting agent API, exiting: %v", err)
	}

	// Getting connection to APIServer, it's done before Hostname resolution
	// as hostname resolution may call APIServer
	pkglog.Info("Waiting to obtain APIClient connection")
	apiCl, err := apiserver.WaitForAPIClient(context.Background()) // make sure we can connect to the apiserver
	if err != nil {
		return fmt.Errorf("Fatal error: Cannot connect to the apiserver: %v", err)
	}
	pkglog.Infof("Got APIClient connection")

	// Get hostname as aggregator requires hostname
	hname, err := hostname.Get(mainCtx)
	if err != nil {
		return fmt.Errorf("Error while getting hostname, exiting: %v", err)
	}
	pkglog.Infof("Hostname is: %s", hname)

	// If a cluster-agent looses the connectivity to DataDog, we still want it to remain ready so that its endpoint remains in the service because:
	// * It is still able to serve metrics to the WPA controller and
	// * The metrics reported are reported as stale so that there is no "lie" about the accuracy of the reported metrics.
	// Serving stale data is better than serving no data at all.
	demultiplexer.AddAgentStartupTelemetry(fmt.Sprintf("%s - Datadog Cluster Agent", version.AgentVersion))

	// Create the Leader election engine and initialize it
	leaderelection.CreateGlobalLeaderEngine(mainCtx)
	le, err := leaderelection.GetLeaderEngine()
	if err != nil {
		return err
	}

	// Create event recorder
	eventBroadcaster := record.NewBroadcaster()
	eventBroadcaster.StartLogging(pkglog.Infof)
	eventBroadcaster.StartRecordingToSink(&corev1.EventSinkImpl{Interface: apiCl.Cl.CoreV1().Events("")})
	eventRecorder := eventBroadcaster.NewRecorder(scheme.Scheme, v1.EventSource{Component: "datadog-cluster-agent"})

	ctx := controllers.ControllerContext{
		InformerFactory:        apiCl.InformerFactory,
		DynamicClient:          apiCl.DynamicInformerCl,
		DynamicInformerFactory: apiCl.DynamicInformerFactory,
		Client:                 apiCl.InformerCl,
		IsLeaderFunc:           le.IsLeader,
		EventRecorder:          eventRecorder,
		WorkloadMeta:           wmeta,
		StopCh:                 stopCh,
		DatadogClient:          dc,
	}

	if aggErr := controllers.StartControllers(&ctx); aggErr != nil {
		for _, err := range aggErr.Errors() {
			pkglog.Warnf("Error while starting controller: %v", err)
		}
	}

	clusterName := clustername.GetRFC1123CompliantClusterName(context.TODO(), hname)
	// Generate and persist a cluster ID
	// this must be a UUID, and ideally be stable for the lifetime of a cluster,
	// so we store it in a configmap that we try and read before generating a new one.
	clusterID, err := apicommon.GetOrCreateClusterID(apiCl.Cl.CoreV1())
	if err != nil {
		pkglog.Errorf("Failed to generate or retrieve the cluster ID, err: %v", err)
	}
	if clusterName == "" {
		pkglog.Warn("Failed to auto-detect a Kubernetes cluster name. We recommend you set it manually via the cluster_name config option")
	}
	pkglog.Infof("Cluster ID: %s, Cluster Name: %s", clusterID, clusterName)

	// Initialize and start remote configuration client
	var rcClient *rcclient.Client
	rcserv, isSet := rcService.Get()
	if pkgconfigsetup.IsRemoteConfigEnabled(config) && isSet {
		var products []string
		if config.GetBool("admission_controller.auto_instrumentation.patcher.enabled") {
			products = append(products, state.ProductAPMTracing)
		}
		if config.GetBool("autoscaling.workload.enabled") {
			products = append(products, state.ProductContainerAutoscalingSettings, state.ProductContainerAutoscalingValues)
		}

		if len(products) > 0 {
			var err error
			rcClient, err = initializeRemoteConfigClient(rcserv, config, clusterName, clusterID, products...)
			if err != nil {
				log.Errorf("Failed to start remote-configuration: %v", err)
			} else {
				rcClient.Start()
				defer func() {
					rcClient.Close()
				}()
			}
		}
	}

	// FIXME: move LoadComponents and AC.LoadAndRun in their own package so we
	// don't import cmd/agent

	// create and setup the autoconfig instance
	// The autoconfig instance setup happens in the workloadmeta start hook
	// create and setup the Collector and others.
	common.LoadComponents(secretResolver, wmeta, ac, config.GetString("confd_path"))

	// Set up check collector
	registerChecks(wmeta, taggerComp, config)
	ac.AddScheduler("check", pkgcollector.InitCheckScheduler(option.New(collector), demultiplexer, logReceiver, taggerComp), true)

	// start the autoconfig, this will immediately run any configured check
	ac.LoadAndRun(mainCtx)

	if config.GetBool("cluster_checks.enabled") {
		// Start the cluster check Autodiscovery
		clusterCheckHandler, err := setupClusterCheck(mainCtx, ac, taggerComp)
		if err == nil {
			api.ModifyAPIRouter(func(r *mux.Router) {
				dcav1.InstallChecksEndpoints(r, clusteragent.ServerContext{ClusterCheckHandler: clusterCheckHandler})
			})
		} else {
			pkglog.Errorf("Error while setting up cluster check Autodiscovery, CLC API endpoints won't be available, err: %v", err)
		}
	} else {
		pkglog.Debug("Cluster check Autodiscovery disabled")
	}

	wg := sync.WaitGroup{}
	// Autoscaler Controller Goroutine
	if config.GetBool("external_metrics_provider.enabled") {
		// Start the k8s custom metrics server. This is a blocking call
		wg.Add(1)
		go func() {
			defer wg.Done()

			errServ := custommetrics.RunServer(mainCtx, apiCl, dc)
			if errServ != nil {
				pkglog.Errorf("Error in the External Metrics API Server: %v", errServ)
			}
		}()
	}

	// Autoscaling Product
	var pa workload.PodPatcher
	if config.GetBool("autoscaling.workload.enabled") {
		if rcClient == nil {
			return fmt.Errorf("Remote config is disabled or failed to initialize, remote config is a required dependency for autoscaling")
		}

		if !config.GetBool("admission_controller.enabled") {
			log.Error("Admission controller is disabled, vertical autoscaling requires the admission controller to be enabled. Vertical scaling will be disabled.")
		}

		if adapter, err := provider.StartWorkloadAutoscaling(mainCtx, clusterID, le.IsLeader, apiCl, rcClient, wmeta, demultiplexer); err == nil {
			pa = adapter
		} else {
			return fmt.Errorf("Error while starting workload autoscaling: %v", err)
		}
	}

	// Compliance
	if config.GetBool("compliance_config.enabled") {
		wg.Add(1)
		go func() {
			defer wg.Done()

			if err := runCompliance(mainCtx, demultiplexer, wmeta, apiCl, compression, le.IsLeader); err != nil {
				pkglog.Errorf("Error while running compliance agent: %v", err)
			}
		}()
	}

	if config.GetBool("language_detection.enabled") && config.GetBool("cluster_agent.language_detection.patcher.enabled") {
		if err = languagedetection.Start(mainCtx, wmeta, log, config); err != nil {
			log.Errorf("Cannot start language detection patcher: %v", err)
		}
	}

	if config.GetBool("admission_controller.enabled") {
		if config.GetBool("admission_controller.auto_instrumentation.patcher.enabled") {
			patchCtx := admissionpatch.ControllerContext{
				LeadershipStateSubscribeFunc: le.Subscribe,
				K8sClient:                    apiCl.Cl,
				RcClient:                     rcClient,
				ClusterName:                  clusterName,
				ClusterID:                    clusterID,
				StopCh:                       stopCh,
			}
			if err := admissionpatch.StartControllers(patchCtx); err != nil {
				log.Errorf("Cannot start auto instrumentation patcher: %v", err)
			}
		} else {
			log.Info("Auto instrumentation patcher is disabled")
		}

		admissionCtx := admissionpkg.ControllerContext{
			LeadershipStateSubscribeFunc: le.Subscribe,
			SecretInformers:              apiCl.CertificateSecretInformerFactory,
			ValidatingInformers:          apiCl.WebhookConfigInformerFactory,
			MutatingInformers:            apiCl.WebhookConfigInformerFactory,
			Client:                       apiCl.Cl,
			StopCh:                       stopCh,
			ValidatingStopCh:             validatingStopCh,
			Demultiplexer:                demultiplexer,
		}

		webhooks, err := admissionpkg.StartControllers(admissionCtx, wmeta, pa, datadogConfig)
		// Ignore the error if it's related to the validatingwebhookconfigurations.
		var syncInformerError *apiserver.SyncInformersError
		if err != nil && !(errors.As(err, &syncInformerError) && syncInformerError.Name == apiserver.ValidatingWebhooksInformer) {
			pkglog.Errorf("Could not start admission controller: %v", err)
		} else {
			if err != nil {
				pkglog.Warnf("Admission controller started with errors: %v", err)
				pkglog.Debugf("Closing ValidatingWebhooksInformer channel")
				close(validatingStopCh)
			}
			// Webhook and secret controllers are started successfully
			// Set up the k8s admission webhook server
			server := admissioncmd.NewServer()

			for _, webhookConf := range webhooks {
				server.Register(webhookConf.Endpoint(), webhookConf.Name(), webhookConf.WebhookType(), webhookConf.WebhookFunc(), apiCl.DynamicCl, apiCl.Cl)
			}

			// Start the k8s admission webhook server
			wg.Add(1)
			go func() {
				defer wg.Done()

				errServ := server.Run(mainCtx, apiCl.Cl)
				if errServ != nil {
					pkglog.Errorf("Error in the Admission Controller Webhook Server: %v", errServ)
				}
			}()
		}
	} else {
		pkglog.Info("Admission controller is disabled")
	}

	pkglog.Infof("All components started. Cluster Agent now running.")

	// Block here until we receive the interrupt signal
	<-signalCh

	// retrieve the agent health before stopping the components
	// GetReadyNonBlocking has a 100ms timeout to avoid blocking
	health, err := health.GetReadyNonBlocking()
	if err != nil {
		pkglog.Warnf("Cluster Agent health unknown: %s", err)
	} else if len(health.Unhealthy) > 0 {
		pkglog.Warnf("Some components were unhealthy: %v", health.Unhealthy)
	}

	// Cancel the main context to stop components
	mainCtxCancel()

	// wait for the External Metrics Server and the Admission Webhook Server to
	// stop properly
	wg.Wait()

	close(stopCh)
	if validatingStopCh != nil {
		close(validatingStopCh)
	}

	if err := metricsServer.Shutdown(context.Background()); err != nil {
		pkglog.Errorf("Error shutdowning metrics server on port %d: %v", metricsPort, err)
	}

	pkglog.Info("See ya!")
	pkglog.Flush()

	return nil
}

func setupClusterCheck(ctx context.Context, ac autodiscovery.Component, tagger tagger.Component) (*clusterchecks.Handler, error) {
	handler, err := clusterchecks.NewHandler(ac, tagger)
	if err != nil {
		return nil, err
	}
	go handler.Run(ctx)

	pkglog.Info("Started cluster check Autodiscovery")
	return handler, nil
}

func initializeRemoteConfigClient(rcService rccomp.Component, config config.Component, clusterName, clusterID string, products ...string) (*rcclient.Client, error) {
	if clusterName == "" {
		pkglog.Warn("cluster-name won't be set for remote-config client")
	}

	if clusterID == "" {
		pkglog.Warn("Error retrieving cluster ID: cluster-id won't be set for remote-config client")
	}

	pkglog.Debugf("Initializing remote-config client with cluster-name: '%s', cluster-id: '%s', products: %v", clusterName, clusterID, products)
	rcClient, err := rcclient.NewClient(rcService,
		rcclient.WithAgent("cluster-agent", version.AgentVersion),
		rcclient.WithCluster(clusterName, clusterID),
		rcclient.WithProducts(products...),
		rcclient.WithPollInterval(5*time.Second),
		rcclient.WithDirectorRootOverride(config.GetString("site"), config.GetString("remote_configuration.director_root")),
	)
	if err != nil {
		return nil, fmt.Errorf("unable to create local remote-config client: %w", err)
	}

	return rcClient, nil
}

func registerChecks(wlm workloadmeta.Component, tagger tagger.Component, cfg config.Component) {
	// Required checks
	corecheckLoader.RegisterCheck(cpu.CheckName, cpu.Factory())
	corecheckLoader.RegisterCheck(memory.CheckName, memory.Factory())
	corecheckLoader.RegisterCheck(uptime.CheckName, uptime.Factory())
	corecheckLoader.RegisterCheck(io.CheckName, io.Factory())
	corecheckLoader.RegisterCheck(filehandles.CheckName, filehandles.Factory())

	// Flavor specific checks
	corecheckLoader.RegisterCheck(kubernetesapiserver.CheckName, kubernetesapiserver.Factory(tagger))
	corecheckLoader.RegisterCheck(ksm.CheckName, ksm.Factory())
	corecheckLoader.RegisterCheck(helm.CheckName, helm.Factory())
	corecheckLoader.RegisterCheck(disk.CheckName, disk.Factory())
	corecheckLoader.RegisterCheck(orchestrator.CheckName, orchestrator.Factory(wlm, cfg, tagger))
	corecheckLoader.RegisterCheck(winproc.CheckName, winproc.Factory())
}<|MERGE_RESOLUTION|>--- conflicted
+++ resolved
@@ -213,11 +213,8 @@
 				haagentfx.Module(),
 				logscompressionfx.Module(),
 				metricscompressionfx.Module(),
-<<<<<<< HEAD
+				diagnosefx.Module(),
 				createandfetchimpl.Module(),
-=======
-				diagnosefx.Module(),
->>>>>>> 95424453
 			)
 		},
 	}
@@ -242,11 +239,8 @@
 	settings settings.Component,
 	compression logscompression.Component,
 	datadogConfig config.Component,
-<<<<<<< HEAD
 	authToken authtoken.Component,
-=======
 	diagnoseComp diagnose.Component,
->>>>>>> 95424453
 ) error {
 	stopCh := make(chan struct{})
 	validatingStopCh := make(chan struct{})
@@ -304,11 +298,7 @@
 	})
 
 	// Starting server early to ease investigations
-<<<<<<< HEAD
-	if err := api.StartServer(mainCtx, wmeta, taggerComp, ac, statusComponent, settings, config, authToken); err != nil {
-=======
-	if err := api.StartServer(mainCtx, wmeta, taggerComp, ac, statusComponent, settings, config, diagnoseComp); err != nil {
->>>>>>> 95424453
+	if err := api.StartServer(mainCtx, wmeta, taggerComp, ac, statusComponent, settings, config, authToken, diagnoseComp); err != nil {
 		return fmt.Errorf("Error while starting agent API, exiting: %v", err)
 	}
 
