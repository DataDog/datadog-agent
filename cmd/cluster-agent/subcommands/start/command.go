// Unless explicitly stated otherwise all files in this repository are licensed
// under the Apache License Version 2.0.
// This product includes software developed at Datadog (https://www.datadoghq.com/).
// Copyright 2016-present Datadog, Inc.

//go:build !windows && kubeapiserver

// Package start implements 'cluster-agent start'.
package start

import (
	"context"
	"fmt"

	"net/http"
	"os"
	"os/signal"
	"sync"
	"syscall"
	"time"

	"github.com/DataDog/datadog-agent/pkg/remoteconfig/state"
	"github.com/DataDog/datadog-agent/pkg/util/optional"

	"github.com/DataDog/datadog-agent/cmd/agent/common"
	"github.com/DataDog/datadog-agent/cmd/agent/common/path"
	admissioncmd "github.com/DataDog/datadog-agent/cmd/cluster-agent/admission"
	"github.com/DataDog/datadog-agent/cmd/cluster-agent/api"
	dcav1 "github.com/DataDog/datadog-agent/cmd/cluster-agent/api/v1"
	"github.com/DataDog/datadog-agent/cmd/cluster-agent/command"
	"github.com/DataDog/datadog-agent/cmd/cluster-agent/custommetrics"
	"github.com/DataDog/datadog-agent/comp/aggregator/demultiplexer"
	"github.com/DataDog/datadog-agent/comp/aggregator/demultiplexer/demultiplexerimpl"
	"github.com/DataDog/datadog-agent/comp/collector/collector"
	"github.com/DataDog/datadog-agent/comp/collector/collector/collectorimpl"
	"github.com/DataDog/datadog-agent/comp/core"
	"github.com/DataDog/datadog-agent/comp/core/config"
	"github.com/DataDog/datadog-agent/comp/core/log"
	"github.com/DataDog/datadog-agent/comp/core/log/logimpl"
	"github.com/DataDog/datadog-agent/comp/core/secrets"
	"github.com/DataDog/datadog-agent/comp/core/status"
	"github.com/DataDog/datadog-agent/comp/core/status/statusimpl"
	"github.com/DataDog/datadog-agent/comp/core/tagger"
	"github.com/DataDog/datadog-agent/comp/core/telemetry"
	"github.com/DataDog/datadog-agent/comp/core/workloadmeta"
	"github.com/DataDog/datadog-agent/comp/core/workloadmeta/collectors"
	"github.com/DataDog/datadog-agent/comp/forwarder"
	"github.com/DataDog/datadog-agent/comp/forwarder/defaultforwarder"
	"github.com/DataDog/datadog-agent/comp/forwarder/eventplatform/eventplatformimpl"
	"github.com/DataDog/datadog-agent/comp/forwarder/eventplatformreceiver/eventplatformreceiverimpl"
	orchestratorForwarderImpl "github.com/DataDog/datadog-agent/comp/forwarder/orchestrator/orchestratorimpl"
	rccomp "github.com/DataDog/datadog-agent/comp/remote-config/rcservice"
	"github.com/DataDog/datadog-agent/comp/remote-config/rcservice/rcserviceimpl"
	"github.com/DataDog/datadog-agent/comp/remote-config/rctelemetryreporter/rctelemetryreporterimpl"
	"github.com/DataDog/datadog-agent/pkg/api/healthprobe"
	"github.com/DataDog/datadog-agent/pkg/clusteragent"
	admissionpkg "github.com/DataDog/datadog-agent/pkg/clusteragent/admission"
	"github.com/DataDog/datadog-agent/pkg/clusteragent/admission/mutate"
	agentsidecar "github.com/DataDog/datadog-agent/pkg/clusteragent/admission/mutate/agent_sidecar"
	admissionpatch "github.com/DataDog/datadog-agent/pkg/clusteragent/admission/patch"
	apidca "github.com/DataDog/datadog-agent/pkg/clusteragent/api"
	"github.com/DataDog/datadog-agent/pkg/clusteragent/clusterchecks"
	clusteragentMetricsStatus "github.com/DataDog/datadog-agent/pkg/clusteragent/metricsstatus"
	orchestratorStatus "github.com/DataDog/datadog-agent/pkg/clusteragent/orchestrator"
	pkgcollector "github.com/DataDog/datadog-agent/pkg/collector"
	pkgconfig "github.com/DataDog/datadog-agent/pkg/config"
	rcclient "github.com/DataDog/datadog-agent/pkg/config/remote/client"
	commonsettings "github.com/DataDog/datadog-agent/pkg/config/settings"
	autodiscoveryStatus "github.com/DataDog/datadog-agent/pkg/status/autodiscovery"
	hostnameStatus "github.com/DataDog/datadog-agent/pkg/status/clusteragent/hostname"
	collectorStatus "github.com/DataDog/datadog-agent/pkg/status/collector"
	endpointsStatus "github.com/DataDog/datadog-agent/pkg/status/endpoints"
	"github.com/DataDog/datadog-agent/pkg/status/health"
	"github.com/DataDog/datadog-agent/pkg/util"
	"github.com/DataDog/datadog-agent/pkg/util/fxutil"
	"github.com/DataDog/datadog-agent/pkg/util/hostname"
	"github.com/DataDog/datadog-agent/pkg/util/kubernetes/apiserver"
	apicommon "github.com/DataDog/datadog-agent/pkg/util/kubernetes/apiserver/common"
	"github.com/DataDog/datadog-agent/pkg/util/kubernetes/apiserver/leaderelection"
	"github.com/DataDog/datadog-agent/pkg/util/kubernetes/clustername"
	pkglog "github.com/DataDog/datadog-agent/pkg/util/log"
	"github.com/DataDog/datadog-agent/pkg/version"

	"github.com/gorilla/mux"
	"github.com/spf13/cobra"
	"go.uber.org/fx"
	v1 "k8s.io/api/core/v1"
	"k8s.io/client-go/kubernetes/scheme"
	corev1 "k8s.io/client-go/kubernetes/typed/core/v1"
	"k8s.io/client-go/tools/record"

	"github.com/DataDog/datadog-agent/pkg/clusteragent/languagedetection"

	// Core checks

	corecheckLoader "github.com/DataDog/datadog-agent/pkg/collector/corechecks"
	"github.com/DataDog/datadog-agent/pkg/collector/corechecks/cluster/helm"
	"github.com/DataDog/datadog-agent/pkg/collector/corechecks/cluster/ksm"
	"github.com/DataDog/datadog-agent/pkg/collector/corechecks/cluster/kubernetesapiserver"
	"github.com/DataDog/datadog-agent/pkg/collector/corechecks/cluster/orchestrator"
	"github.com/DataDog/datadog-agent/pkg/collector/corechecks/system/cpu/cpu"
	"github.com/DataDog/datadog-agent/pkg/collector/corechecks/system/disk/disk"
	"github.com/DataDog/datadog-agent/pkg/collector/corechecks/system/disk/io"
	"github.com/DataDog/datadog-agent/pkg/collector/corechecks/system/filehandles"
	"github.com/DataDog/datadog-agent/pkg/collector/corechecks/system/memory"
	"github.com/DataDog/datadog-agent/pkg/collector/corechecks/system/uptime"
	"github.com/DataDog/datadog-agent/pkg/collector/corechecks/system/winproc"
	"github.com/DataDog/datadog-agent/pkg/collector/python"
)

// Commands returns a slice of subcommands for the 'cluster-agent' command.
func Commands(globalParams *command.GlobalParams) []*cobra.Command {
	startCmd := &cobra.Command{
		Use:   "start",
		Short: "Start the Cluster Agent",
		Long:  `Runs Datadog Cluster agent in the foreground`,
		RunE: func(cmd *cobra.Command, args []string) error {
			// TODO: once the cluster-agent is represented as a component, and
			// not a function (start), this will use `fxutil.Run` instead of
			// `fxutil.OneShot`.
			return fxutil.OneShot(start,
				fx.Supply(globalParams),
				fx.Supply(core.BundleParams{
					ConfigParams: config.NewClusterAgentParams(globalParams.ConfFilePath),
					SecretParams: secrets.NewEnabledParams(),
					LogParams:    logimpl.ForDaemon(command.LoggerName, "log_file", path.DefaultDCALogFile),
				}),
				core.Bundle(),
				forwarder.Bundle(),
				fx.Provide(func(config config.Component, log log.Component) defaultforwarder.Params {
					params := defaultforwarder.NewParamsWithResolvers(config, log)
					params.Options.DisableAPIKeyChecking = true
					return params
				}),
				demultiplexerimpl.Module(),
				orchestratorForwarderImpl.Module(),
				fx.Supply(orchestratorForwarderImpl.NewDefaultParams()),
				eventplatformimpl.Module(),
				fx.Supply(eventplatformimpl.NewDisabledParams()),
				eventplatformreceiverimpl.Module(),
				fx.Supply(demultiplexerimpl.NewDefaultParams()),
				// setup workloadmeta
				collectors.GetCatalog(),
				fx.Supply(workloadmeta.Params{
					InitHelper: common.GetWorkloadmetaInit(),
					AgentType:  workloadmeta.ClusterAgent,
				}), // TODO(components): check what this must be for cluster-agent-cloudfoundry
				fx.Supply(context.Background()),
				workloadmeta.Module(),
				fx.Provide(tagger.NewTaggerParams),
				tagger.Module(),
				fx.Supply(
					status.Params{
						PythonVersionGetFunc: func() string { return python.GetPythonVersion() },
					},
					status.NewInformationProvider(collectorStatus.Provider{}),
					status.NewInformationProvider(leaderelection.Provider{}),
					status.NewInformationProvider(clusteragentMetricsStatus.Provider{}),
					status.NewInformationProvider(admissionpkg.Provider{}),
					status.NewInformationProvider(endpointsStatus.Provider{}),
					status.NewInformationProvider(autodiscoveryStatus.Provider{}),
					status.NewInformationProvider(clusterchecks.Provider{}),
					status.NewInformationProvider(orchestratorStatus.Provider{}),
				),
				fx.Provide(func(config config.Component) status.HeaderInformationProvider {
					return status.NewHeaderInformationProvider(hostnameStatus.NewProvider(config))
				}),
				statusimpl.Module(),
				collectorimpl.Module(),
				rcserviceimpl.Module(),
				rctelemetryreporterimpl.Module(),
			)
		},
	}

	return []*cobra.Command{startCmd}
}

func start(log log.Component, config config.Component, taggerComp tagger.Component, telemetry telemetry.Component, demultiplexer demultiplexer.Component, wmeta workloadmeta.Component, secretResolver secrets.Component, statusComponent status.Component, collector collector.Component, rcService optional.Option[rccomp.Component]) error {
	stopCh := make(chan struct{})

	mainCtx, mainCtxCancel := context.WithCancel(context.Background())
	defer mainCtxCancel()

	signalCh := make(chan os.Signal, 1)
	signal.Notify(signalCh, os.Interrupt, syscall.SIGTERM)

	// Starting Cluster Agent sequence
	// Initialization order is important for multiple reasons, see comments

	if err := util.SetupCoreDump(config); err != nil {
		pkglog.Warnf("Can't setup core dumps: %v, core dumps might not be available after a crash", err)
	}

	// Init settings that can be changed at runtime
	if err := initRuntimeSettings(); err != nil {
		pkglog.Warnf("Can't initiliaze the runtime settings: %v", err)
	}

	// Setup Internal Profiling
	common.SetupInternalProfiling(pkgconfig.Datadog, "")

	if !pkgconfig.Datadog.IsSet("api_key") {
		return fmt.Errorf("no API key configured, exiting")
	}

	// Expose the registered metrics via HTTP.
	http.Handle("/metrics", telemetry.Handler())
	metricsPort := pkgconfig.Datadog.GetInt("metrics_port")
	metricsServer := &http.Server{
		Addr:    fmt.Sprintf("0.0.0.0:%d", metricsPort),
		Handler: http.DefaultServeMux,
	}

	go func() {
		err := metricsServer.ListenAndServe()
		if err != nil && err != http.ErrServerClosed {
			pkglog.Errorf("Error creating expvar server on port %v: %v", metricsPort, err)
		}
	}()

	// Setup healthcheck port
	healthPort := pkgconfig.Datadog.GetInt("health_port")
	if healthPort > 0 {
		err := healthprobe.Serve(mainCtx, config, healthPort)
		if err != nil {
			return fmt.Errorf("Error starting health port, exiting: %v", err)
		}

		pkglog.Debugf("Health check listening on port %d", healthPort)
	}

	// Initialize and start remote configuration client
	var rcClient *rcclient.Client
	rcserv, isSet := rcService.Get()
	if pkgconfig.IsRemoteConfigEnabled(config) && isSet {
		var err error
		rcClient, err = initializeRemoteConfigClient(mainCtx, rcserv)
		if err != nil {
			log.Errorf("Failed to start remote-configuration: %v", err)
		} else {
			rcClient.Start()
			defer func() {
				rcClient.Close()
			}()
		}
	}

	// Setup the leader forwarder for language detection and cluster checks
	if pkgconfig.Datadog.GetBool("cluster_checks.enabled") || pkgconfig.Datadog.GetBool("language_detection.enabled") {
		apidca.NewGlobalLeaderForwarder(
			pkgconfig.Datadog.GetInt("cluster_agent.cmd_port"),
			pkgconfig.Datadog.GetInt("cluster_agent.max_connections"),
		)
	}

	// Starting server early to ease investigations
<<<<<<< HEAD
	if err := api.StartServer(wmeta, taggerComp, demultiplexer, statusComponent); err != nil {
=======
	if err := api.StartServer(wmeta, taggerComp, demultiplexer, optional.NewOption(collector)); err != nil {
>>>>>>> 0b184029
		return fmt.Errorf("Error while starting agent API, exiting: %v", err)
	}

	// Getting connection to APIServer, it's done before Hostname resolution
	// as hostname resolution may call APIServer
	pkglog.Info("Waiting to obtain APIClient connection")
	apiCl, err := apiserver.WaitForAPIClient(context.Background()) // make sure we can connect to the apiserver
	if err != nil {
		return fmt.Errorf("Fatal error: Cannot connect to the apiserver: %v", err)
	}
	pkglog.Infof("Got APIClient connection")

	// Get hostname as aggregator requires hostname
	hname, err := hostname.Get(mainCtx)
	if err != nil {
		return fmt.Errorf("Error while getting hostname, exiting: %v", err)
	}

	pkglog.Infof("Hostname is: %s", hname)

	// If a cluster-agent looses the connectivity to DataDog, we still want it to remain ready so that its endpoint remains in the service because:
	// * It is still able to serve metrics to the WPA controller and
	// * The metrics reported are reported as stale so that there is no "lie" about the accuracy of the reported metrics.
	// Serving stale data is better than serving no data at all.
	demultiplexer.AddAgentStartupTelemetry(fmt.Sprintf("%s - Datadog Cluster Agent", version.AgentVersion))

	// Create the Leader election engine and initialize it
	leaderelection.CreateGlobalLeaderEngine(mainCtx)
	le, err := leaderelection.GetLeaderEngine()
	if err != nil {
		return err
	}

	// Create event recorder
	eventBroadcaster := record.NewBroadcaster()
	eventBroadcaster.StartLogging(pkglog.Infof)
	eventBroadcaster.StartRecordingToSink(&corev1.EventSinkImpl{Interface: apiCl.Cl.CoreV1().Events("")})
	eventRecorder := eventBroadcaster.NewRecorder(scheme.Scheme, v1.EventSource{Component: "datadog-cluster-agent"})

	ctx := apiserver.ControllerContext{
		InformerFactory:        apiCl.InformerFactory,
		DynamicClient:          apiCl.DynamicInformerCl,
		DynamicInformerFactory: apiCl.DynamicInformerFactory,
		Client:                 apiCl.InformerCl,
		IsLeaderFunc:           le.IsLeader,
		EventRecorder:          eventRecorder,
		StopCh:                 stopCh,
	}

	if aggErr := apiserver.StartControllers(ctx); aggErr != nil {
		for _, err := range aggErr.Errors() {
			pkglog.Warnf("Error while starting controller: %v", err)
		}
	}

	clusterName := clustername.GetRFC1123CompliantClusterName(context.TODO(), hname)
	// Generate and persist a cluster ID
	// this must be a UUID, and ideally be stable for the lifetime of a cluster,
	// so we store it in a configmap that we try and read before generating a new one.
	coreClient := apiCl.Cl.CoreV1().(*corev1.CoreV1Client)
	//nolint:revive // TODO(CINT) Fix revive linter
	clusterId, err := apicommon.GetOrCreateClusterID(coreClient)
	if err != nil {
		pkglog.Errorf("Failed to generate or retrieve the cluster ID")
	}

	if clusterName == "" {
		pkglog.Warn("Failed to auto-detect a Kubernetes cluster name. We recommend you set it manually via the cluster_name config option")
	}

	// FIXME: move LoadComponents and AC.LoadAndRun in their own package so we
	// don't import cmd/agent

	// create and setup the Autoconfig instance
	// The Autoconfig instance setup happens in the workloadmeta start hook
	// create and setup the Collector and others.
	common.LoadComponents(secretResolver, wmeta, pkgconfig.Datadog.GetString("confd_path"))

	// Set up check collector
	registerChecks()
	common.AC.AddScheduler("check", pkgcollector.InitCheckScheduler(optional.NewOption(collector), demultiplexer), true)

	// start the autoconfig, this will immediately run any configured check
	common.AC.LoadAndRun(mainCtx)

	if pkgconfig.Datadog.GetBool("cluster_checks.enabled") {
		// Start the cluster check Autodiscovery
		clusterCheckHandler, err := setupClusterCheck(mainCtx)
		if err == nil {
			api.ModifyAPIRouter(func(r *mux.Router) {
				dcav1.InstallChecksEndpoints(r, clusteragent.ServerContext{ClusterCheckHandler: clusterCheckHandler})
			})
		} else {
			pkglog.Errorf("Error while setting up cluster check Autodiscovery, CLC API endpoints won't be available, err: %v", err)
		}
	} else {
		pkglog.Debug("Cluster check Autodiscovery disabled")
	}

	wg := sync.WaitGroup{}
	// Autoscaler Controller Goroutine
	if pkgconfig.Datadog.GetBool("external_metrics_provider.enabled") {
		// Start the k8s custom metrics server. This is a blocking call
		wg.Add(1)
		go func() {
			defer wg.Done()

			errServ := custommetrics.RunServer(mainCtx, apiCl)
			if errServ != nil {
				pkglog.Errorf("Error in the External Metrics API Server: %v", errServ)
			}
		}()
	}

	// Compliance
	if pkgconfig.Datadog.GetBool("compliance_config.enabled") {
		wg.Add(1)
		go func() {
			defer wg.Done()

			if err := runCompliance(mainCtx, demultiplexer, apiCl, le.IsLeader); err != nil {
				pkglog.Errorf("Error while running compliance agent: %v", err)
			}
		}()
	}

	if pkgconfig.Datadog.GetBool("language_detection.enabled") {
		if err = languagedetection.Start(mainCtx, wmeta, log); err != nil {
			log.Errorf("Cannot start language detection patcher: %v", err)
		}
	}

	if pkgconfig.Datadog.GetBool("admission_controller.enabled") {
		if pkgconfig.Datadog.GetBool("admission_controller.auto_instrumentation.patcher.enabled") {
			patchCtx := admissionpatch.ControllerContext{
				IsLeaderFunc:        le.IsLeader,
				LeaderSubscribeFunc: le.Subscribe,
				K8sClient:           apiCl.Cl,
				RcClient:            rcClient,
				ClusterName:         clusterName,
				ClusterID:           clusterId,
				StopCh:              stopCh,
			}
			if err := admissionpatch.StartControllers(patchCtx); err != nil {
				log.Errorf("Cannot start auto instrumentation patcher: %v", err)
			}
		} else {
			log.Info("Auto instrumentation patcher is disabled")
		}

		admissionCtx := admissionpkg.ControllerContext{
			IsLeaderFunc:        le.IsLeader,
			LeaderSubscribeFunc: le.Subscribe,
			SecretInformers:     apiCl.CertificateSecretInformerFactory,
			WebhookInformers:    apiCl.WebhookConfigInformerFactory,
			Client:              apiCl.Cl,
			StopCh:              stopCh,
		}

		err = admissionpkg.StartControllers(admissionCtx)
		if err != nil {
			pkglog.Errorf("Could not start admission controller: %v", err)
		} else {
			// Webhook and secret controllers are started successfully
			// Setup the k8s admission webhook server
			server := admissioncmd.NewServer()
			server.Register(pkgconfig.Datadog.GetString("admission_controller.inject_config.endpoint"), mutate.InjectConfig, apiCl.DynamicCl, apiCl.Cl)
			server.Register(pkgconfig.Datadog.GetString("admission_controller.inject_tags.endpoint"), mutate.InjectTags, apiCl.DynamicCl, apiCl.Cl)

			apmInstrumentationWebhook, err := mutate.GetAPMInstrumentationWebhook()
			if err != nil {
				pkglog.Errorf("failed to register APM Instrumentation webhook: %v", err)
			} else {
				server.Register(pkgconfig.Datadog.GetString("admission_controller.auto_instrumentation.endpoint"), apmInstrumentationWebhook.InjectAutoInstrumentation, apiCl.DynamicCl, apiCl.Cl)
			}

			server.Register(pkgconfig.Datadog.GetString("admission_controller.agent_sidecar.endpoint"), agentsidecar.InjectAgentSidecar, apiCl.DynamicCl, apiCl.Cl)

			// CWS Instrumentation webhooks
			cwsInstrumentation, err := mutate.NewCWSInstrumentation()
			if err != nil {
				pkglog.Errorf("failed to register CWS Instrumentation webhook: %v", err)
			} else {
				server.Register(pkgconfig.Datadog.GetString("admission_controller.cws_instrumentation.pod_endpoint"), cwsInstrumentation.InjectCWSPodInstrumentation, apiCl.DynamicCl, apiCl.Cl)
				server.Register(pkgconfig.Datadog.GetString("admission_controller.cws_instrumentation.command_endpoint"), cwsInstrumentation.InjectCWSCommandInstrumentation, apiCl.DynamicCl, apiCl.Cl)
			}

			// Start the k8s admission webhook server
			wg.Add(1)
			go func() {
				defer wg.Done()

				errServ := server.Run(mainCtx, apiCl.Cl)
				if errServ != nil {
					pkglog.Errorf("Error in the Admission Controller Webhook Server: %v", errServ)
				}
			}()
		}
	} else {
		pkglog.Info("Admission controller is disabled")
	}

	pkglog.Infof("All components started. Cluster Agent now running.")

	// Block here until we receive the interrupt signal
	<-signalCh

	// retrieve the agent health before stopping the components
	// GetReadyNonBlocking has a 100ms timeout to avoid blocking
	health, err := health.GetReadyNonBlocking()
	if err != nil {
		pkglog.Warnf("Cluster Agent health unknown: %s", err)
	} else if len(health.Unhealthy) > 0 {
		pkglog.Warnf("Some components were unhealthy: %v", health.Unhealthy)
	}

	// Cancel the main context to stop components
	mainCtxCancel()

	// wait for the External Metrics Server and the Admission Webhook Server to
	// stop properly
	wg.Wait()

	close(stopCh)

	if err := metricsServer.Shutdown(context.Background()); err != nil {
		pkglog.Errorf("Error shutdowning metrics server on port %d: %v", metricsPort, err)
	}

	pkglog.Info("See ya!")
	pkglog.Flush()

	return nil
}

// initRuntimeSettings builds the map of runtime Cluster Agent settings configurable at runtime.
func initRuntimeSettings() error {
	if err := commonsettings.RegisterRuntimeSetting(commonsettings.NewLogLevelRuntimeSetting()); err != nil {
		return err
	}

	if err := commonsettings.RegisterRuntimeSetting(commonsettings.NewRuntimeMutexProfileFraction()); err != nil {
		return err
	}

	if err := commonsettings.RegisterRuntimeSetting(commonsettings.NewRuntimeBlockProfileRate()); err != nil {
		return err
	}

	if err := commonsettings.RegisterRuntimeSetting(commonsettings.NewProfilingGoroutines()); err != nil {
		return err
	}

	return commonsettings.RegisterRuntimeSetting(commonsettings.NewProfilingRuntimeSetting("internal_profiling", "datadog-cluster-agent"))
}

func setupClusterCheck(ctx context.Context) (*clusterchecks.Handler, error) {
	handler, err := clusterchecks.NewHandler(common.AC)
	if err != nil {
		return nil, err
	}
	go handler.Run(ctx)

	pkglog.Info("Started cluster check Autodiscovery")
	return handler, nil
}

func initializeRemoteConfigClient(ctx context.Context, rcService rccomp.Component) (*rcclient.Client, error) {
	clusterName := ""
	hname, err := hostname.Get(ctx)
	if err != nil {
		pkglog.Warnf("Error while getting hostname, needed for retrieving cluster-name: cluster-name won't be set for remote-config client")
	} else {
		clusterName = clustername.GetClusterName(context.TODO(), hname)
	}

	clusterID, err := clustername.GetClusterID()
	if err != nil {
		pkglog.Warnf("Error retrieving cluster ID: cluster-id won't be set for remote-config client")
	}

	rcClient, err := rcclient.NewClient(rcService,
		rcclient.WithAgent("cluster-agent", version.AgentVersion),
		rcclient.WithCluster(clusterName, clusterID),
		rcclient.WithProducts(state.ProductAPMTracing),
		rcclient.WithPollInterval(5*time.Second),
		rcclient.WithDirectorRootOverride(pkgconfig.Datadog.GetString("remote_configuration.director_root")),
	)
	if err != nil {
		return nil, fmt.Errorf("unable to create local remote-config client: %w", err)
	}

	return rcClient, nil
}

func registerChecks() {
	// Required checks
	corecheckLoader.RegisterCheck(cpu.CheckName, cpu.Factory())
	corecheckLoader.RegisterCheck(memory.CheckName, memory.Factory())
	corecheckLoader.RegisterCheck(uptime.CheckName, uptime.Factory())
	corecheckLoader.RegisterCheck(io.CheckName, io.Factory())
	corecheckLoader.RegisterCheck(filehandles.CheckName, filehandles.Factory())

	// Flavor specific checks
	corecheckLoader.RegisterCheck(kubernetesapiserver.CheckName, kubernetesapiserver.Factory())
	corecheckLoader.RegisterCheck(ksm.CheckName, ksm.Factory())
	corecheckLoader.RegisterCheck(helm.CheckName, helm.Factory())
	corecheckLoader.RegisterCheck(disk.CheckName, disk.Factory())
	corecheckLoader.RegisterCheck(orchestrator.CheckName, orchestrator.Factory())
	corecheckLoader.RegisterCheck(winproc.CheckName, winproc.Factory())
}<|MERGE_RESOLUTION|>--- conflicted
+++ resolved
@@ -255,11 +255,7 @@
 	}
 
 	// Starting server early to ease investigations
-<<<<<<< HEAD
-	if err := api.StartServer(wmeta, taggerComp, demultiplexer, statusComponent); err != nil {
-=======
-	if err := api.StartServer(wmeta, taggerComp, demultiplexer, optional.NewOption(collector)); err != nil {
->>>>>>> 0b184029
+	if err := api.StartServer(wmeta, taggerComp, demultiplexer, optional.NewOption(collector), statusComponent); err != nil {
 		return fmt.Errorf("Error while starting agent API, exiting: %v", err)
 	}
 
