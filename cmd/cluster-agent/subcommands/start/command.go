--- conflicted
+++ resolved
@@ -137,15 +137,10 @@
 				}),
 				core.Bundle(),
 				forwarder.Bundle(defaultforwarder.NewParams(defaultforwarder.WithResolvers(), defaultforwarder.WithDisableAPIKeyChecking())),
-<<<<<<< HEAD
+				compressionimpl.Module(),
 				demultiplexerimpl.Module(),
 				orchestratorForwarderImpl.Module(),
 				fx.Supply(orchestratorForwarderImpl.NewDefaultParams()),
-=======
-				compressionimpl.Module(),
-				demultiplexerimpl.Module(demultiplexerimpl.NewDefaultParams()),
-				orchestratorForwarderImpl.Module(orchestratorForwarderImpl.NewDefaultParams()),
->>>>>>> 4dacc6f2
 				eventplatformimpl.Module(eventplatformimpl.NewDisabledParams()),
 				eventplatformreceiverimpl.Module(),
 				// setup workloadmeta
@@ -232,11 +227,8 @@
 	logReceiver optional.Option[integrations.Component],
 	_ healthprobe.Component,
 	settings settings.Component,
-<<<<<<< HEAD
 	compressionFactory compression.Factory,
-=======
 	datadogConfig config.Component,
->>>>>>> 4dacc6f2
 ) error {
 	stopCh := make(chan struct{})
 	validatingStopCh := make(chan struct{})
