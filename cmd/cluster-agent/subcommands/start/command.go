--- conflicted
+++ resolved
@@ -253,11 +253,7 @@
 	}
 
 	// Starting server early to ease investigations
-<<<<<<< HEAD
-	if err := api.StartServer(wmeta, taggerComp, demultiplexer, optional.NewOption(collector), secretResolver); err != nil {
-=======
-	if err := api.StartServer(wmeta, taggerComp, demultiplexer, optional.NewOption(collector), statusComponent); err != nil {
->>>>>>> ff3eefad
+	if err := api.StartServer(wmeta, taggerComp, demultiplexer, optional.NewOption(collector), statusComponent, secretResolver); err != nil {
 		return fmt.Errorf("Error while starting agent API, exiting: %v", err)
 	}
 
