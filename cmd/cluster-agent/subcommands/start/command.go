// Unless explicitly stated otherwise all files in this repository are licensed
// under the Apache License Version 2.0.
// This product includes software developed at Datadog (https://www.datadoghq.com/).
// Copyright 2016-present Datadog, Inc.

//go:build !windows && kubeapiserver

// Package start implements 'cluster-agent start'.
package start

import (
	"context"
	"fmt"
	"net/http"
	"os"
	"os/signal"
	"sync"
	"syscall"
	"time"

	"github.com/DataDog/datadog-agent/pkg/remoteconfig/state"
	"github.com/DataDog/datadog-agent/pkg/serializer"
	"github.com/DataDog/datadog-agent/pkg/util/optional"

	"github.com/DataDog/datadog-agent/cmd/agent/common"
	"github.com/DataDog/datadog-agent/cmd/agent/common/path"
	admissioncmd "github.com/DataDog/datadog-agent/cmd/cluster-agent/admission"
	"github.com/DataDog/datadog-agent/cmd/cluster-agent/api"
	dcav1 "github.com/DataDog/datadog-agent/cmd/cluster-agent/api/v1"
	"github.com/DataDog/datadog-agent/cmd/cluster-agent/command"
	"github.com/DataDog/datadog-agent/cmd/cluster-agent/custommetrics"
	"github.com/DataDog/datadog-agent/comp/aggregator/demultiplexer"
	"github.com/DataDog/datadog-agent/comp/aggregator/demultiplexer/demultiplexerimpl"
	"github.com/DataDog/datadog-agent/comp/collector/collector"
	"github.com/DataDog/datadog-agent/comp/collector/collector/collectorimpl"
	"github.com/DataDog/datadog-agent/comp/core"
	"github.com/DataDog/datadog-agent/comp/core/autodiscovery"
	"github.com/DataDog/datadog-agent/comp/core/autodiscovery/autodiscoveryimpl"
	"github.com/DataDog/datadog-agent/comp/core/config"
	healthprobe "github.com/DataDog/datadog-agent/comp/core/healthprobe/def"
	healthprobefx "github.com/DataDog/datadog-agent/comp/core/healthprobe/fx"
	"github.com/DataDog/datadog-agent/comp/core/log"
	"github.com/DataDog/datadog-agent/comp/core/log/logimpl"
	"github.com/DataDog/datadog-agent/comp/core/secrets"
	"github.com/DataDog/datadog-agent/comp/core/settings"
	"github.com/DataDog/datadog-agent/comp/core/settings/settingsimpl"
	"github.com/DataDog/datadog-agent/comp/core/status"
	"github.com/DataDog/datadog-agent/comp/core/status/statusimpl"
	"github.com/DataDog/datadog-agent/comp/core/tagger"
	"github.com/DataDog/datadog-agent/comp/core/tagger/taggerimpl"
	"github.com/DataDog/datadog-agent/comp/core/telemetry"
	"github.com/DataDog/datadog-agent/comp/core/workloadmeta"
	"github.com/DataDog/datadog-agent/comp/core/workloadmeta/collectors"
	"github.com/DataDog/datadog-agent/comp/forwarder"
	"github.com/DataDog/datadog-agent/comp/forwarder/defaultforwarder"
	"github.com/DataDog/datadog-agent/comp/forwarder/eventplatform/eventplatformimpl"
	"github.com/DataDog/datadog-agent/comp/forwarder/eventplatformreceiver/eventplatformreceiverimpl"
	orchestratorForwarderImpl "github.com/DataDog/datadog-agent/comp/forwarder/orchestrator/orchestratorimpl"
	rccomp "github.com/DataDog/datadog-agent/comp/remote-config/rcservice"
	"github.com/DataDog/datadog-agent/comp/remote-config/rcservice/rcserviceimpl"
	"github.com/DataDog/datadog-agent/comp/remote-config/rctelemetryreporter/rctelemetryreporterimpl"
	"github.com/DataDog/datadog-agent/comp/serializer/compression/compressionimpl"
	"github.com/DataDog/datadog-agent/pkg/clusteragent"
	admissionpkg "github.com/DataDog/datadog-agent/pkg/clusteragent/admission"
	admissionpatch "github.com/DataDog/datadog-agent/pkg/clusteragent/admission/patch"
	apidca "github.com/DataDog/datadog-agent/pkg/clusteragent/api"
	"github.com/DataDog/datadog-agent/pkg/clusteragent/clusterchecks"
	clusteragentMetricsStatus "github.com/DataDog/datadog-agent/pkg/clusteragent/metricsstatus"
	orchestratorStatus "github.com/DataDog/datadog-agent/pkg/clusteragent/orchestrator"
	pkgcollector "github.com/DataDog/datadog-agent/pkg/collector"
	pkgconfig "github.com/DataDog/datadog-agent/pkg/config"
	rcclient "github.com/DataDog/datadog-agent/pkg/config/remote/client"
	commonsettings "github.com/DataDog/datadog-agent/pkg/config/settings"
	hostnameStatus "github.com/DataDog/datadog-agent/pkg/status/clusteragent/hostname"
	endpointsStatus "github.com/DataDog/datadog-agent/pkg/status/endpoints"
	"github.com/DataDog/datadog-agent/pkg/status/health"
	"github.com/DataDog/datadog-agent/pkg/util"
	"github.com/DataDog/datadog-agent/pkg/util/fxutil"
	"github.com/DataDog/datadog-agent/pkg/util/hostname"
	"github.com/DataDog/datadog-agent/pkg/util/kubernetes/apiserver"
	apicommon "github.com/DataDog/datadog-agent/pkg/util/kubernetes/apiserver/common"
	"github.com/DataDog/datadog-agent/pkg/util/kubernetes/apiserver/leaderelection"
	"github.com/DataDog/datadog-agent/pkg/util/kubernetes/clustername"
	pkglog "github.com/DataDog/datadog-agent/pkg/util/log"
	"github.com/DataDog/datadog-agent/pkg/version"

	"github.com/gorilla/mux"
	"github.com/spf13/cobra"
	"go.uber.org/fx"
	v1 "k8s.io/api/core/v1"
	"k8s.io/client-go/kubernetes/scheme"
	corev1 "k8s.io/client-go/kubernetes/typed/core/v1"
	"k8s.io/client-go/tools/record"

	"github.com/DataDog/datadog-agent/pkg/clusteragent/languagedetection"

	// Core checks

	corecheckLoader "github.com/DataDog/datadog-agent/pkg/collector/corechecks"
	"github.com/DataDog/datadog-agent/pkg/collector/corechecks/cluster/helm"
	"github.com/DataDog/datadog-agent/pkg/collector/corechecks/cluster/ksm"
	"github.com/DataDog/datadog-agent/pkg/collector/corechecks/cluster/kubernetesapiserver"
	"github.com/DataDog/datadog-agent/pkg/collector/corechecks/cluster/orchestrator"
	"github.com/DataDog/datadog-agent/pkg/collector/corechecks/system/cpu/cpu"
	"github.com/DataDog/datadog-agent/pkg/collector/corechecks/system/disk/disk"
	"github.com/DataDog/datadog-agent/pkg/collector/corechecks/system/disk/io"
	"github.com/DataDog/datadog-agent/pkg/collector/corechecks/system/filehandles"
	"github.com/DataDog/datadog-agent/pkg/collector/corechecks/system/memory"
	"github.com/DataDog/datadog-agent/pkg/collector/corechecks/system/uptime"
	"github.com/DataDog/datadog-agent/pkg/collector/corechecks/system/winproc"
	"github.com/DataDog/datadog-agent/pkg/collector/python"
)

// Commands returns a slice of subcommands for the 'cluster-agent' command.
func Commands(globalParams *command.GlobalParams) []*cobra.Command {
	startCmd := &cobra.Command{
		Use:   "start",
		Short: "Start the Cluster Agent",
		Long:  `Runs Datadog Cluster agent in the foreground`,
		RunE: func(cmd *cobra.Command, args []string) error {
			// TODO: once the cluster-agent is represented as a component, and
			// not a function (start), this will use `fxutil.Run` instead of
			// `fxutil.OneShot`.
			return fxutil.OneShot(start,
				fx.Supply(globalParams),
				fx.Supply(core.BundleParams{
					ConfigParams: config.NewClusterAgentParams(globalParams.ConfFilePath),
					SecretParams: secrets.NewEnabledParams(),
					LogParams:    logimpl.ForDaemon(command.LoggerName, "log_file", path.DefaultDCALogFile),
				}),
				core.Bundle(),
				forwarder.Bundle(),
				fx.Provide(func(config config.Component, log log.Component) defaultforwarder.Params {
					params := defaultforwarder.NewParamsWithResolvers(config, log)
					params.Options.DisableAPIKeyChecking = true
					return params
				}),
				compressionimpl.Module(),
				demultiplexerimpl.Module(),
				orchestratorForwarderImpl.Module(),
				fx.Supply(orchestratorForwarderImpl.NewDefaultParams()),
				eventplatformimpl.Module(),
				fx.Supply(eventplatformimpl.NewDisabledParams()),
				eventplatformreceiverimpl.Module(),
				fx.Supply(demultiplexerimpl.NewDefaultParams()),
				// setup workloadmeta
				collectors.GetCatalog(),
				fx.Supply(workloadmeta.Params{
					InitHelper: common.GetWorkloadmetaInit(),
					AgentType:  workloadmeta.ClusterAgent,
				}), // TODO(components): check what this must be for cluster-agent-cloudfoundry
				fx.Supply(context.Background()),
				workloadmeta.Module(),
				fx.Provide(tagger.NewTaggerParams),
				taggerimpl.Module(),
				fx.Supply(
					status.Params{
						PythonVersionGetFunc: python.GetPythonVersion,
					},
					status.NewInformationProvider(leaderelection.Provider{}),
					status.NewInformationProvider(clusteragentMetricsStatus.Provider{}),
					status.NewInformationProvider(admissionpkg.Provider{}),
					status.NewInformationProvider(endpointsStatus.Provider{}),
					status.NewInformationProvider(clusterchecks.Provider{}),
					status.NewInformationProvider(orchestratorStatus.Provider{}),
				),
				fx.Provide(func(config config.Component) status.HeaderInformationProvider {
					return status.NewHeaderInformationProvider(hostnameStatus.NewProvider(config))
				}),
				statusimpl.Module(),
				collectorimpl.Module(),
				fx.Provide(func() optional.Option[serializer.MetricSerializer] {
					return optional.NewNoneOption[serializer.MetricSerializer]()
				}),
				autodiscoveryimpl.Module(),
				rcserviceimpl.Module(),
				rctelemetryreporterimpl.Module(),
				fx.Provide(func(config config.Component) healthprobe.Options {
					return healthprobe.Options{
						Port:           config.GetInt("health_port"),
						LogsGoroutines: config.GetBool("log_all_goroutines_when_unhealthy"),
					}
				}),
				healthprobefx.Module(),
				fx.Provide(func(c config.Component) settings.Params {
					return settings.Params{
						Settings: map[string]settings.RuntimeSetting{
							"log_level":                      commonsettings.NewLogLevelRuntimeSetting(),
							"runtime_mutex_profile_fraction": commonsettings.NewRuntimeMutexProfileFraction(),
							"runtime_block_profile_rate":     commonsettings.NewRuntimeBlockProfileRate(),
							"internal_profiling_goroutines":  commonsettings.NewProfilingGoroutines(),
							"internal_profiling":             commonsettings.NewProfilingRuntimeSetting("internal_profiling", "datadog-cluster-agent"),
						},
						Config: c,
					}
				}),
				settingsimpl.Module(),
			)
		},
	}

	return []*cobra.Command{startCmd}
}

func start(log log.Component,
	config config.Component,
	taggerComp tagger.Component,
	telemetry telemetry.Component,
	demultiplexer demultiplexer.Component,
	wmeta workloadmeta.Component,
	ac autodiscovery.Component,
	secretResolver secrets.Component,
	statusComponent status.Component,
	collector collector.Component,
	rcService optional.Option[rccomp.Component],
	_ healthprobe.Component,
	settings settings.Component,
) error {
	stopCh := make(chan struct{})

	mainCtx, mainCtxCancel := context.WithCancel(context.Background())
	defer mainCtxCancel()

	signalCh := make(chan os.Signal, 1)
	signal.Notify(signalCh, os.Interrupt, syscall.SIGTERM)

	// Starting Cluster Agent sequence
	// Initialization order is important for multiple reasons, see comments

	if err := util.SetupCoreDump(config); err != nil {
		pkglog.Warnf("Can't setup core dumps: %v, core dumps might not be available after a crash", err)
	}

	// Setup Internal Profiling
	common.SetupInternalProfiling(settings, config, "")

	if !config.IsSet("api_key") {
		return fmt.Errorf("no API key configured, exiting")
	}

	// Expose the registered metrics via HTTP.
	http.Handle("/metrics", telemetry.Handler())
	metricsPort := config.GetInt("metrics_port")
	metricsServer := &http.Server{
		Addr:    fmt.Sprintf("0.0.0.0:%d", metricsPort),
		Handler: http.DefaultServeMux,
	}

	go func() {
		err := metricsServer.ListenAndServe()
		if err != nil && err != http.ErrServerClosed {
			pkglog.Errorf("Error creating expvar server on port %v: %v", metricsPort, err)
		}
	}()

	// Initialize and start remote configuration client
	var rcClient *rcclient.Client
	rcserv, isSet := rcService.Get()
	if pkgconfig.IsRemoteConfigEnabled(config) && isSet {
		var err error
		rcClient, err = initializeRemoteConfigClient(mainCtx, rcserv, config)
		if err != nil {
			log.Errorf("Failed to start remote-configuration: %v", err)
		} else {
			rcClient.Start()
			defer func() {
				rcClient.Close()
			}()
		}
	}

	// Setup the leader forwarder for language detection and cluster checks
	if config.GetBool("cluster_checks.enabled") || (config.GetBool("language_detection.enabled") && config.GetBool("language_detection.reporting.enabled")) {
		apidca.NewGlobalLeaderForwarder(
			config.GetInt("cluster_agent.cmd_port"),
			config.GetInt("cluster_agent.max_connections"),
		)
	}

	// Starting server early to ease investigations
<<<<<<< HEAD
	if err := api.StartServer(wmeta, taggerComp, ac, statusComponent, settings); err != nil {
=======
	if err := api.StartServer(mainCtx, wmeta, taggerComp, ac, demultiplexer, optional.NewOption(collector), statusComponent, secretResolver, settings, config); err != nil {
>>>>>>> 67b7ab97
		return fmt.Errorf("Error while starting agent API, exiting: %v", err)
	}

	// Getting connection to APIServer, it's done before Hostname resolution
	// as hostname resolution may call APIServer
	pkglog.Info("Waiting to obtain APIClient connection")
	apiCl, err := apiserver.WaitForAPIClient(context.Background()) // make sure we can connect to the apiserver
	if err != nil {
		return fmt.Errorf("Fatal error: Cannot connect to the apiserver: %v", err)
	}
	pkglog.Infof("Got APIClient connection")

	// Get hostname as aggregator requires hostname
	hname, err := hostname.Get(mainCtx)
	if err != nil {
		return fmt.Errorf("Error while getting hostname, exiting: %v", err)
	}

	pkglog.Infof("Hostname is: %s", hname)

	// If a cluster-agent looses the connectivity to DataDog, we still want it to remain ready so that its endpoint remains in the service because:
	// * It is still able to serve metrics to the WPA controller and
	// * The metrics reported are reported as stale so that there is no "lie" about the accuracy of the reported metrics.
	// Serving stale data is better than serving no data at all.
	demultiplexer.AddAgentStartupTelemetry(fmt.Sprintf("%s - Datadog Cluster Agent", version.AgentVersion))

	// Create the Leader election engine and initialize it
	leaderelection.CreateGlobalLeaderEngine(mainCtx)
	le, err := leaderelection.GetLeaderEngine()
	if err != nil {
		return err
	}

	// Create event recorder
	eventBroadcaster := record.NewBroadcaster()
	eventBroadcaster.StartLogging(pkglog.Infof)
	eventBroadcaster.StartRecordingToSink(&corev1.EventSinkImpl{Interface: apiCl.Cl.CoreV1().Events("")})
	eventRecorder := eventBroadcaster.NewRecorder(scheme.Scheme, v1.EventSource{Component: "datadog-cluster-agent"})

	ctx := apiserver.ControllerContext{
		InformerFactory:        apiCl.InformerFactory,
		DynamicClient:          apiCl.DynamicInformerCl,
		DynamicInformerFactory: apiCl.DynamicInformerFactory,
		Client:                 apiCl.InformerCl,
		IsLeaderFunc:           le.IsLeader,
		EventRecorder:          eventRecorder,
		StopCh:                 stopCh,
	}

	if aggErr := apiserver.StartControllers(ctx); aggErr != nil {
		for _, err := range aggErr.Errors() {
			pkglog.Warnf("Error while starting controller: %v", err)
		}
	}

	clusterName := clustername.GetRFC1123CompliantClusterName(context.TODO(), hname)
	// Generate and persist a cluster ID
	// this must be a UUID, and ideally be stable for the lifetime of a cluster,
	// so we store it in a configmap that we try and read before generating a new one.
	coreClient := apiCl.Cl.CoreV1().(*corev1.CoreV1Client)
	//nolint:revive // TODO(CINT) Fix revive linter
	clusterId, err := apicommon.GetOrCreateClusterID(coreClient)
	if err != nil {
		pkglog.Errorf("Failed to generate or retrieve the cluster ID")
	}

	if clusterName == "" {
		pkglog.Warn("Failed to auto-detect a Kubernetes cluster name. We recommend you set it manually via the cluster_name config option")
	}

	// FIXME: move LoadComponents and AC.LoadAndRun in their own package so we
	// don't import cmd/agent

	// create and setup the autoconfig instance
	// The autoconfig instance setup happens in the workloadmeta start hook
	// create and setup the Collector and others.
	common.LoadComponents(secretResolver, wmeta, ac, config.GetString("confd_path"))

	// Set up check collector
	registerChecks()
	ac.AddScheduler("check", pkgcollector.InitCheckScheduler(optional.NewOption(collector), demultiplexer), true)

	// start the autoconfig, this will immediately run any configured check
	ac.LoadAndRun(mainCtx)

	if config.GetBool("cluster_checks.enabled") {
		// Start the cluster check Autodiscovery
		clusterCheckHandler, err := setupClusterCheck(mainCtx, ac)
		if err == nil {
			api.ModifyAPIRouter(func(r *mux.Router) {
				dcav1.InstallChecksEndpoints(r, clusteragent.ServerContext{ClusterCheckHandler: clusterCheckHandler})
			})
		} else {
			pkglog.Errorf("Error while setting up cluster check Autodiscovery, CLC API endpoints won't be available, err: %v", err)
		}
	} else {
		pkglog.Debug("Cluster check Autodiscovery disabled")
	}

	wg := sync.WaitGroup{}
	// Autoscaler Controller Goroutine
	if config.GetBool("external_metrics_provider.enabled") {
		// Start the k8s custom metrics server. This is a blocking call
		wg.Add(1)
		go func() {
			defer wg.Done()

			errServ := custommetrics.RunServer(mainCtx, apiCl)
			if errServ != nil {
				pkglog.Errorf("Error in the External Metrics API Server: %v", errServ)
			}
		}()
	}

	// Compliance
	if config.GetBool("compliance_config.enabled") {
		wg.Add(1)
		go func() {
			defer wg.Done()

			if err := runCompliance(mainCtx, demultiplexer, wmeta, apiCl, le.IsLeader); err != nil {
				pkglog.Errorf("Error while running compliance agent: %v", err)
			}
		}()
	}

	if config.GetBool("language_detection.enabled") && config.GetBool("cluster_agent.language_detection.patcher.enabled") {
		if err = languagedetection.Start(mainCtx, wmeta, log); err != nil {
			log.Errorf("Cannot start language detection patcher: %v", err)
		}
	}

	if config.GetBool("admission_controller.enabled") {
		if config.GetBool("admission_controller.auto_instrumentation.patcher.enabled") {
			patchCtx := admissionpatch.ControllerContext{
				IsLeaderFunc:        le.IsLeader,
				LeaderSubscribeFunc: le.Subscribe,
				K8sClient:           apiCl.Cl,
				RcClient:            rcClient,
				ClusterName:         clusterName,
				ClusterID:           clusterId,
				StopCh:              stopCh,
			}
			if err := admissionpatch.StartControllers(patchCtx); err != nil {
				log.Errorf("Cannot start auto instrumentation patcher: %v", err)
			}
		} else {
			log.Info("Auto instrumentation patcher is disabled")
		}

		admissionCtx := admissionpkg.ControllerContext{
			IsLeaderFunc:        le.IsLeader,
			LeaderSubscribeFunc: le.Subscribe,
			SecretInformers:     apiCl.CertificateSecretInformerFactory,
			WebhookInformers:    apiCl.WebhookConfigInformerFactory,
			Client:              apiCl.Cl,
			StopCh:              stopCh,
		}

		webhooks, err := admissionpkg.StartControllers(admissionCtx, wmeta)
		if err != nil {
			pkglog.Errorf("Could not start admission controller: %v", err)
		} else {
			// Webhook and secret controllers are started successfully
			// Setup the k8s admission webhook server
			server := admissioncmd.NewServer()

			for _, webhookConf := range webhooks {
				server.Register(webhookConf.Endpoint(), webhookConf.Name(), webhookConf.MutateFunc(), apiCl.DynamicCl, apiCl.Cl)
			}

			// Start the k8s admission webhook server
			wg.Add(1)
			go func() {
				defer wg.Done()

				errServ := server.Run(mainCtx, apiCl.Cl)
				if errServ != nil {
					pkglog.Errorf("Error in the Admission Controller Webhook Server: %v", errServ)
				}
			}()
		}
	} else {
		pkglog.Info("Admission controller is disabled")
	}

	pkglog.Infof("All components started. Cluster Agent now running.")

	// Block here until we receive the interrupt signal
	<-signalCh

	// retrieve the agent health before stopping the components
	// GetReadyNonBlocking has a 100ms timeout to avoid blocking
	health, err := health.GetReadyNonBlocking()
	if err != nil {
		pkglog.Warnf("Cluster Agent health unknown: %s", err)
	} else if len(health.Unhealthy) > 0 {
		pkglog.Warnf("Some components were unhealthy: %v", health.Unhealthy)
	}

	// Cancel the main context to stop components
	mainCtxCancel()

	// wait for the External Metrics Server and the Admission Webhook Server to
	// stop properly
	wg.Wait()

	close(stopCh)

	if err := metricsServer.Shutdown(context.Background()); err != nil {
		pkglog.Errorf("Error shutdowning metrics server on port %d: %v", metricsPort, err)
	}

	pkglog.Info("See ya!")
	pkglog.Flush()

	return nil
}

func setupClusterCheck(ctx context.Context, ac autodiscovery.Component) (*clusterchecks.Handler, error) {
	handler, err := clusterchecks.NewHandler(ac)
	if err != nil {
		return nil, err
	}
	go handler.Run(ctx)

	pkglog.Info("Started cluster check Autodiscovery")
	return handler, nil
}

func initializeRemoteConfigClient(ctx context.Context, rcService rccomp.Component, config config.Component) (*rcclient.Client, error) {
	clusterName := ""
	hname, err := hostname.Get(ctx)
	if err != nil {
		pkglog.Warnf("Error while getting hostname, needed for retrieving cluster-name: cluster-name won't be set for remote-config client")
	} else {
		clusterName = clustername.GetClusterName(context.TODO(), hname)
	}

	clusterID, err := clustername.GetClusterID()
	if err != nil {
		pkglog.Warnf("Error retrieving cluster ID: cluster-id won't be set for remote-config client")
	}

	rcClient, err := rcclient.NewClient(rcService,
		rcclient.WithAgent("cluster-agent", version.AgentVersion),
		rcclient.WithCluster(clusterName, clusterID),
		rcclient.WithProducts(state.ProductAPMTracing),
		rcclient.WithPollInterval(5*time.Second),
		rcclient.WithDirectorRootOverride(config.GetString("site"), config.GetString("remote_configuration.director_root")),
	)
	if err != nil {
		return nil, fmt.Errorf("unable to create local remote-config client: %w", err)
	}

	return rcClient, nil
}

func registerChecks() {
	// Required checks
	corecheckLoader.RegisterCheck(cpu.CheckName, cpu.Factory())
	corecheckLoader.RegisterCheck(memory.CheckName, memory.Factory())
	corecheckLoader.RegisterCheck(uptime.CheckName, uptime.Factory())
	corecheckLoader.RegisterCheck(io.CheckName, io.Factory())
	corecheckLoader.RegisterCheck(filehandles.CheckName, filehandles.Factory())

	// Flavor specific checks
	corecheckLoader.RegisterCheck(kubernetesapiserver.CheckName, kubernetesapiserver.Factory())
	corecheckLoader.RegisterCheck(ksm.CheckName, ksm.Factory())
	corecheckLoader.RegisterCheck(helm.CheckName, helm.Factory())
	corecheckLoader.RegisterCheck(disk.CheckName, disk.Factory())
	corecheckLoader.RegisterCheck(orchestrator.CheckName, orchestrator.Factory())
	corecheckLoader.RegisterCheck(winproc.CheckName, winproc.Factory())
}<|MERGE_RESOLUTION|>--- conflicted
+++ resolved
@@ -278,11 +278,7 @@
 	}
 
 	// Starting server early to ease investigations
-<<<<<<< HEAD
-	if err := api.StartServer(wmeta, taggerComp, ac, statusComponent, settings); err != nil {
-=======
-	if err := api.StartServer(mainCtx, wmeta, taggerComp, ac, demultiplexer, optional.NewOption(collector), statusComponent, secretResolver, settings, config); err != nil {
->>>>>>> 67b7ab97
+	if err := api.StartServer(mainCtx, wmeta, taggerComp, ac, statusComponent, settings, config); err != nil {
 		return fmt.Errorf("Error while starting agent API, exiting: %v", err)
 	}
 
