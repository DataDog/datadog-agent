// Unless explicitly stated otherwise all files in this repository are licensed
// under the Apache License Version 2.0.
// This product includes software developed at Datadog (https://www.datadoghq.com/).
// Copyright 2016-present Datadog, Inc.

//go:build !windows && kubeapiserver
// +build !windows,kubeapiserver

// Package flare implements 'cluster-agent flare'.
package flare

import (
	"github.com/DataDog/datadog-agent/cmd/cluster-agent/command"
	"github.com/DataDog/datadog-agent/pkg/cli/subcommands/dcaflare"

	"github.com/spf13/cobra"
)

// Commands returns a slice of subcommands for the 'cluster-agent' command.
func Commands(globalParams *command.GlobalParams) []*cobra.Command {
<<<<<<< HEAD
	cliParams := &cliParams{}

	cmd := &cobra.Command{
		Use:   "flare [caseID]",
		Short: "Collect a flare and send it to Datadog",
		Long:  ``,
		RunE: func(cmd *cobra.Command, args []string) error {
			if len(args) > 0 {
				cliParams.caseID = args[0]
			}

			if cliParams.email == "" {
				var err error
				cliParams.email, err = input.AskForEmail()
				if err != nil {
					fmt.Println("Error reading email, please retry or contact support")
					return err
				}
			}

			return fxutil.OneShot(run,
				fx.Supply(cliParams),
				fx.Supply(core.BundleParams{
					ConfigParams: config.NewClusterAgentParams(globalParams.ConfFilePath, config.WithConfigLoadSecrets(true), config.WithIgnoreErrors(true)),
					LogParams:    log.LogForOneShot(command.LoggerName, command.DefaultLogLevel, true),
				}),
				core.Bundle,
			)
		},
	}

	cmd.Flags().StringVarP(&cliParams.email, "email", "e", "", "Your email")
	cmd.Flags().BoolVarP(&cliParams.send, "send", "s", false, "Automatically send flare (don't prompt for confirmation)")
	cmd.SetArgs([]string{"caseID"})

	return []*cobra.Command{cmd}
}

func run(log log.Component, config config.Component, cliParams *cliParams) error {
	flare.DisplayWarnings(config.Warnings())
	fmt.Fprintln(color.Output, color.BlueString("Asking the Cluster Agent to build the flare archive."))
	var e error
	c := util.GetClient(false) // FIX: get certificates right then make this true
	urlstr := fmt.Sprintf("https://localhost:%v/flare", pkgconfig.Datadog.GetInt("cluster_agent.cmd_port"))

	logFile := pkgconfig.Datadog.GetString("log_file")
	if logFile == "" {
		logFile = common.DefaultDCALogFile
	}

	// Set session token
	e = util.SetAuthToken()
	if e != nil {
		return e
	}

	r, e := util.DoPost(c, urlstr, "application/json", bytes.NewBuffer([]byte{}))
	var filePath string
	if e != nil {
		if r != nil && string(r) != "" {
			fmt.Fprintln(color.Output, fmt.Sprintf("The agent ran into an error while making the flare: %s", color.RedString(string(r))))
		} else {
			fmt.Fprintln(color.Output, color.RedString("The agent was unable to make a full flare: %s.", e.Error()))
=======
	cmd := dcaflare.MakeCommand(func() dcaflare.GlobalParams {
		return dcaflare.GlobalParams{
			ConfFilePath: globalParams.ConfFilePath,
>>>>>>> fa68a1a1
		}
	})

	return []*cobra.Command{cmd}
}<|MERGE_RESOLUTION|>--- conflicted
+++ resolved
@@ -18,75 +18,9 @@
 
 // Commands returns a slice of subcommands for the 'cluster-agent' command.
 func Commands(globalParams *command.GlobalParams) []*cobra.Command {
-<<<<<<< HEAD
-	cliParams := &cliParams{}
-
-	cmd := &cobra.Command{
-		Use:   "flare [caseID]",
-		Short: "Collect a flare and send it to Datadog",
-		Long:  ``,
-		RunE: func(cmd *cobra.Command, args []string) error {
-			if len(args) > 0 {
-				cliParams.caseID = args[0]
-			}
-
-			if cliParams.email == "" {
-				var err error
-				cliParams.email, err = input.AskForEmail()
-				if err != nil {
-					fmt.Println("Error reading email, please retry or contact support")
-					return err
-				}
-			}
-
-			return fxutil.OneShot(run,
-				fx.Supply(cliParams),
-				fx.Supply(core.BundleParams{
-					ConfigParams: config.NewClusterAgentParams(globalParams.ConfFilePath, config.WithConfigLoadSecrets(true), config.WithIgnoreErrors(true)),
-					LogParams:    log.LogForOneShot(command.LoggerName, command.DefaultLogLevel, true),
-				}),
-				core.Bundle,
-			)
-		},
-	}
-
-	cmd.Flags().StringVarP(&cliParams.email, "email", "e", "", "Your email")
-	cmd.Flags().BoolVarP(&cliParams.send, "send", "s", false, "Automatically send flare (don't prompt for confirmation)")
-	cmd.SetArgs([]string{"caseID"})
-
-	return []*cobra.Command{cmd}
-}
-
-func run(log log.Component, config config.Component, cliParams *cliParams) error {
-	flare.DisplayWarnings(config.Warnings())
-	fmt.Fprintln(color.Output, color.BlueString("Asking the Cluster Agent to build the flare archive."))
-	var e error
-	c := util.GetClient(false) // FIX: get certificates right then make this true
-	urlstr := fmt.Sprintf("https://localhost:%v/flare", pkgconfig.Datadog.GetInt("cluster_agent.cmd_port"))
-
-	logFile := pkgconfig.Datadog.GetString("log_file")
-	if logFile == "" {
-		logFile = common.DefaultDCALogFile
-	}
-
-	// Set session token
-	e = util.SetAuthToken()
-	if e != nil {
-		return e
-	}
-
-	r, e := util.DoPost(c, urlstr, "application/json", bytes.NewBuffer([]byte{}))
-	var filePath string
-	if e != nil {
-		if r != nil && string(r) != "" {
-			fmt.Fprintln(color.Output, fmt.Sprintf("The agent ran into an error while making the flare: %s", color.RedString(string(r))))
-		} else {
-			fmt.Fprintln(color.Output, color.RedString("The agent was unable to make a full flare: %s.", e.Error()))
-=======
 	cmd := dcaflare.MakeCommand(func() dcaflare.GlobalParams {
 		return dcaflare.GlobalParams{
 			ConfFilePath: globalParams.ConfFilePath,
->>>>>>> fa68a1a1
 		}
 	})
 
