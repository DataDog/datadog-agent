--- conflicted
+++ resolved
@@ -205,8 +205,6 @@
 		return err
 	}
 	return nil
-<<<<<<< HEAD
-=======
 }
 
 // TODO: cleanup the forwarder instantiation with fx.
@@ -221,5 +219,4 @@
 
 func newForwarderParams(f forwarderDeps, _ optional.Option[configsync.Component]) defaultforwarder.Params {
 	return defaultforwarder.NewParams(f.config, f.log)
->>>>>>> 20d20f9b
 }