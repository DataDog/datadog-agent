--- conflicted
+++ resolved
@@ -218,11 +218,7 @@
 
 		// TODO: consider adding configsync.Component as an explicit dependency for traceconfig
 		//       to avoid this sort of dependency tree hack.
-<<<<<<< HEAD
-		fx.Provide(func(deps traceconfig.Dependencies, _ option.Option[configsync.Component]) (traceconfig.Component, error) {
-=======
 		fx.Provide(func(deps traceconfig.Dependencies, _ configsync.Component) (traceconfig.Component, error) {
->>>>>>> f3f94f94
 			// TODO: this would be much better if we could leverage traceconfig.Module
 			//       Must add a new parameter to traconfig.Module to handle this.
 			return traceconfig.NewConfig(deps)
@@ -246,11 +242,7 @@
 // this is the current workaround to leverage it.
 func ForwarderBundle() fx.Option {
 	return defaultforwarder.ModulWithOptionTMP(
-<<<<<<< HEAD
-		fx.Provide(func(_ option.Option[configsync.Component]) defaultforwarder.Params {
-=======
 		fx.Provide(func(_ configsync.Component) defaultforwarder.Params {
->>>>>>> f3f94f94
 			return defaultforwarder.NewParams()
 		}))
 }