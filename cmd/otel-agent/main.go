--- conflicted
+++ resolved
@@ -80,13 +80,7 @@
 		fx.Provide(func(cfg config.Component) demultiplexerimpl.Params {
 			opts := aggregator.DefaultAgentDemultiplexerOptions()
 			opts.EnableNoAggregationPipeline = cfg.GetBool("dogstatsd_no_aggregation_pipeline")
-<<<<<<< HEAD
-			opts.UseDogstatsdContextLimiter = true
-			opts.DogstatsdMaxMetricsTags = cfg.GetInt("dogstatsd_max_metrics_tags")
 			return demultiplexerimpl.Params{Options: opts}
-=======
-			return demultiplexer.Params{Options: opts}
->>>>>>> fd0c71f1
 		}),
 	)
 	if err != nil {
