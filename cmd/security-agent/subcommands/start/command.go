// Unless explicitly stated otherwise all files in this repository are licensed
// under the Apache License Version 2.0.
// This product includes software developed at Datadog (https://www.datadoghq.com/).
// Copyright 2016-present Datadog, Inc.

// Package start implements start related subcommands
package start

import (
	"context"
	"errors"
	_ "expvar" // Blank import used because this isn't directly used in this file
	"fmt"
	"net/http"
	_ "net/http/pprof" // Blank import used because this isn't directly used in this file
	"os"
	"os/signal"
	"syscall"
	"time"

	"github.com/spf13/cobra"
	"go.uber.org/fx"

	ddgostatsd "github.com/DataDog/datadog-go/v5/statsd"

	"github.com/DataDog/datadog-agent/cmd/security-agent/api"
	"github.com/DataDog/datadog-agent/cmd/security-agent/command"
	"github.com/DataDog/datadog-agent/comp/agent/autoexit"
	"github.com/DataDog/datadog-agent/comp/agent/autoexit/autoexitimpl"
	"github.com/DataDog/datadog-agent/comp/core"
	"github.com/DataDog/datadog-agent/comp/core/config"
	"github.com/DataDog/datadog-agent/comp/core/configsync/configsyncimpl"
	fxinstrumentation "github.com/DataDog/datadog-agent/comp/core/fxinstrumentation/fx"
	ipc "github.com/DataDog/datadog-agent/comp/core/ipc/def"
	ipcfx "github.com/DataDog/datadog-agent/comp/core/ipc/fx"
	log "github.com/DataDog/datadog-agent/comp/core/log/def"
	"github.com/DataDog/datadog-agent/comp/core/pid"
	"github.com/DataDog/datadog-agent/comp/core/pid/pidimpl"
	remoteagentfx "github.com/DataDog/datadog-agent/comp/core/remoteagent/fx-securityagent"
	secrets "github.com/DataDog/datadog-agent/comp/core/secrets/def"
	secretsfx "github.com/DataDog/datadog-agent/comp/core/secrets/fx"
	"github.com/DataDog/datadog-agent/comp/core/settings"
	"github.com/DataDog/datadog-agent/comp/core/settings/settingsimpl"
	"github.com/DataDog/datadog-agent/comp/core/status"
	"github.com/DataDog/datadog-agent/comp/core/status/statusimpl"
	"github.com/DataDog/datadog-agent/comp/core/sysprobeconfig"
	"github.com/DataDog/datadog-agent/comp/core/sysprobeconfig/sysprobeconfigimpl"
	tagger "github.com/DataDog/datadog-agent/comp/core/tagger/def"
	remoteTaggerfx "github.com/DataDog/datadog-agent/comp/core/tagger/fx-remote"
	"github.com/DataDog/datadog-agent/comp/core/telemetry"
	wmcatalog "github.com/DataDog/datadog-agent/comp/core/workloadmeta/collectors/catalog-remote"
	workloadmeta "github.com/DataDog/datadog-agent/comp/core/workloadmeta/def"
	workloadmetafx "github.com/DataDog/datadog-agent/comp/core/workloadmeta/fx"
	"github.com/DataDog/datadog-agent/comp/dogstatsd/statsd"
	logscompression "github.com/DataDog/datadog-agent/comp/serializer/logscompression/def"
	logscompressionfx "github.com/DataDog/datadog-agent/comp/serializer/logscompression/fx"
	"github.com/DataDog/datadog-agent/pkg/collector/python"
	"github.com/DataDog/datadog-agent/pkg/compliance"
	"github.com/DataDog/datadog-agent/pkg/config/model"
	commonsettings "github.com/DataDog/datadog-agent/pkg/config/settings"
	pkgconfigsetup "github.com/DataDog/datadog-agent/pkg/config/setup"
	configutils "github.com/DataDog/datadog-agent/pkg/config/utils"
	ddruntime "github.com/DataDog/datadog-agent/pkg/runtime"
	"github.com/DataDog/datadog-agent/pkg/security/agent"
	"github.com/DataDog/datadog-agent/pkg/security/utils/hostnameutils"
	"github.com/DataDog/datadog-agent/pkg/status/health"
	"github.com/DataDog/datadog-agent/pkg/util/coredump"
	"github.com/DataDog/datadog-agent/pkg/util/fxutil"
	"github.com/DataDog/datadog-agent/pkg/util/profiling"
	"github.com/DataDog/datadog-agent/pkg/util/startstop"
	"github.com/DataDog/datadog-agent/pkg/version"
)

type cliParams struct {
	*command.GlobalParams

	pidfilePath string
}

// Commands returns the start commands
func Commands(globalParams *command.GlobalParams) []*cobra.Command {
	params := &cliParams{
		GlobalParams: globalParams,
	}

	startCmd := &cobra.Command{
		Use:   "start",
		Short: "Start the Security Agent",
		Long:  `Runs Datadog Security agent in the foreground`,
		RunE: func(_ *cobra.Command, _ []string) error {
			// TODO: Similar to the agent itself, once the security agent is represented as a component, and not a function (start),
			// this will use `fxutil.Run` instead of `fxutil.OneShot`.

			// note that any changes to the arguments to OneShot need to be reflected into
			// the service initialization in ../../main_windows.go
			return fxutil.OneShot(start,
				fx.Supply(core.BundleParams{
					ConfigParams:         config.NewSecurityAgentParams(params.ConfigFilePaths, config.WithFleetPoliciesDirPath(globalParams.FleetPoliciesDirPath)),
					SysprobeConfigParams: sysprobeconfigimpl.NewParams(sysprobeconfigimpl.WithSysProbeConfFilePath(globalParams.SysProbeConfFilePath), sysprobeconfigimpl.WithFleetPoliciesDirPath(globalParams.FleetPoliciesDirPath)),
					LogParams:            log.ForDaemon(command.LoggerName, "security_agent.log_file", pkgconfigsetup.DefaultSecurityAgentLogFile),
				}),
				core.Bundle(),
				statsd.Module(),
				secretsfx.Module(),
				// workloadmeta setup
				wmcatalog.GetCatalog(),
				workloadmetafx.Module(workloadmeta.Params{
					AgentType: workloadmeta.Remote,
				}),
				remoteTaggerfx.Module(tagger.NewRemoteParams()),
				fx.Provide(func() startstop.Stopper {
					return startstop.NewSerialStopper()
				}),
				fx.Provide(func(config config.Component, statsd statsd.Component) (ddgostatsd.ClientInterface, error) {
					return statsd.CreateForHostPort(configutils.GetBindHost(config), config.GetInt("dogstatsd_port"))
				}),
				fx.Provide(func(stopper startstop.Stopper, log log.Component, config config.Component, statsdClient ddgostatsd.ClientInterface, compression logscompression.Component, ipc ipc.Component) (status.InformationProvider, *agent.RuntimeSecurityAgent, error) {
					hostnameDetected, err := hostnameutils.GetHostnameWithContextAndFallback(context.TODO(), ipc)
					if err != nil {
						return status.NewInformationProvider(nil), nil, err
					}

					runtimeAgent, err := agent.StartRuntimeSecurity(log, config, hostnameDetected, stopper, statsdClient, compression)
					if err != nil {
						return status.NewInformationProvider(nil), nil, err
					}

					if runtimeAgent == nil {
						return status.NewInformationProvider(nil), nil, nil
					}

					// TODO - components: Do not remove runtimeAgent ref until "github.com/DataDog/datadog-agent/pkg/security/agent" is a component so they're not GCed
					return status.NewInformationProvider(runtimeAgent.StatusProvider()), runtimeAgent, nil
				}),
				fx.Provide(func(stopper startstop.Stopper, log log.Component, config config.Component, statsdClient ddgostatsd.ClientInterface, sysprobeconfig sysprobeconfig.Component, wmeta workloadmeta.Component, compression logscompression.Component, ipc ipc.Component) (status.InformationProvider, *compliance.Agent, error) {
					hostnameDetected, err := hostnameutils.GetHostnameWithContextAndFallback(context.TODO(), ipc)
					if err != nil {
						return status.NewInformationProvider(nil), nil, err
					}

					var sysProbeClient compliance.SysProbeClient
					if cfg := sysprobeconfig.SysProbeObject(); cfg != nil && cfg.SocketAddress != "" {
						sysProbeClient = compliance.NewRemoteSysProbeClient(cfg.SocketAddress)
					}

					// start compliance security agent
					complianceAgent, err := compliance.StartCompliance(log, config, hostnameDetected, stopper, statsdClient, wmeta, compression, ipc, sysProbeClient)
					if err != nil {
						return status.NewInformationProvider(nil), nil, err
					}

					if complianceAgent == nil {
						return status.NewInformationProvider(nil), nil, nil
					}

					// TODO - components: Do not remove complianceAgent ref until "github.com/DataDog/datadog-agent/pkg/compliance" is a component so they're not GCed
					return status.NewInformationProvider(complianceAgent.StatusProvider()), complianceAgent, nil
				}),
				fx.Supply(
					status.Params{
						PythonVersionGetFunc: python.GetPythonVersion,
					},
				),
				statusimpl.Module(),
				configsyncimpl.Module(configsyncimpl.NewDefaultParams()),
				autoexitimpl.Module(),
				fx.Supply(pidimpl.NewParams(params.pidfilePath)),
				fx.Provide(func(c config.Component) settings.Params {
					return settings.Params{
						Settings: map[string]settings.RuntimeSetting{
							"log_level": commonsettings.NewLogLevelRuntimeSetting(),
						},
						Config: c,
					}
				}),
				settingsimpl.Module(),
				logscompressionfx.Module(),
				ipcfx.ModuleReadWrite(),
<<<<<<< HEAD
				fxinstrumentation.Module(),
=======
				remoteagentfx.Module(),
>>>>>>> b7aab522
			)
		},
	}

	startCmd.Flags().StringVarP(&params.pidfilePath, "pidfile", "p", "", "path to the pidfile")

	return []*cobra.Command{startCmd}
}

// start will start the security-agent.
//
// TODO(components): note how workloadmeta is passed anonymously, it is still required as it is used
// as a global. This should eventually be fixed and all workloadmeta interactions should be via the
// injected instance.
func start(log log.Component, config config.Component, secrets secrets.Component, _ statsd.Component, _ sysprobeconfig.Component, telemetry telemetry.Component, statusComponent status.Component, _ pid.Component, _ autoexit.Component, settings settings.Component, wmeta workloadmeta.Component, ipc ipc.Component) error {
	defer StopAgent(log)

	// prepare go runtime
	ddruntime.SetMaxProcs()

	if config.GetBool("security_agent.disable_thp") {
		if err := ddruntime.DisableTransparentHugePages(); err != nil {
			log.Warnf("cannot disable transparent huge pages, performance may be degraded: %s", err)
		}
	}

	err := RunAgent(log, config, secrets, telemetry, statusComponent, settings, wmeta, ipc)
	if errors.Is(err, ErrAllComponentsDisabled) || errors.Is(err, errNoAPIKeyConfigured) {
		return nil
	}
	if err != nil {
		return err
	}

	stopCh := make(chan struct{})
	defer close(stopCh)
	go handleSignals(log, stopCh)

	// Block here until we receive a stop signal
	<-stopCh

	return nil
}

// handleSignals handles OS signals, and sends a message on stopCh when an interrupt
// signal is received.
func handleSignals(log log.Component, stopCh chan struct{}) {
	// Setup a channel to catch OS signals
	signalCh := make(chan os.Signal, 1)
	signal.Notify(signalCh, os.Interrupt, syscall.SIGTERM, syscall.SIGPIPE)

	// Block here until we receive the interrupt signal
	for signo := range signalCh {
		switch signo {
		case syscall.SIGPIPE:
			// By default, systemd redirects the stdout to journald. When journald is stopped or crashes we receive a SIGPIPE signal.
			// Go ignores SIGPIPE signals unless it is when stdout or stdout is closed, in this case the agent is stopped.
			// We never want dogstatsd to stop upon receiving SIGPIPE, so we intercept the SIGPIPE signals and just discard them.
		default:
			log.Infof("Received signal '%s', shutting down...", signo)

			stopCh <- struct{}{}
			return
		}
	}
}

var (
	stopper      startstop.Stopper
	srv          *api.Server
	expvarServer *http.Server
)

// ErrAllComponentsDisabled is returned when all components are disabled
var ErrAllComponentsDisabled = errors.New("all security-agent component are disabled")
var errNoAPIKeyConfigured = errors.New("no API key configured")

// RunAgent initialized resources and starts API server
func RunAgent(log log.Component, config config.Component, secrets secrets.Component, telemetry telemetry.Component, statusComponent status.Component, settings settings.Component, wmeta workloadmeta.Component, ipc ipc.Component) (err error) {
	if err := coredump.Setup(config); err != nil {
		log.Warnf("Can't setup core dumps: %v, core dumps might not be available after a crash", err)
	}

	// Check if we have at least one component to start based on config
	if !config.GetBool("compliance_config.enabled") && !config.GetBool("runtime_security_config.enabled") {
		log.Infof("All security-agent components are deactivated, exiting")

		// A sleep is necessary so that sysV doesn't think the agent has failed
		// to startup because of an error. Only applies on Debian 7.
		time.Sleep(5 * time.Second)

		return ErrAllComponentsDisabled
	}

	if !config.IsConfigured("api_key") {
		log.Critical("No API key configured, exiting")

		// A sleep is necessary so that sysV doesn't think the agent has failed
		// to startup because of an error. Only applies on Debian 7.
		time.Sleep(5 * time.Second)

		return errNoAPIKeyConfigured
	}

	// Setup expvar server
	port := config.GetString("security_agent.expvar_port")
	pkgconfigsetup.Datadog().Set("expvar_port", port, model.SourceAgentRuntime)
	if config.GetBool("telemetry.enabled") {
		http.Handle("/telemetry", telemetry.Handler())
	}
	expvarServer := &http.Server{
		Addr:    "127.0.0.1:" + port,
		Handler: http.DefaultServeMux,
	}
	go func() {
		err := expvarServer.ListenAndServe()
		if err != nil && err != http.ErrServerClosed {
			log.Errorf("Error creating expvar server on port %v: %v", port, err)
		}
	}()

	srv, err = api.NewServer(statusComponent, settings, wmeta, ipc, secrets)
	if err != nil {
		return log.Errorf("Error while creating api server, exiting: %v", err)
	}

	if err = srv.Start(); err != nil {
		return log.Errorf("Error while starting api server, exiting: %v", err)
	}

	if err := setupInternalProfiling(config); err != nil {
		return log.Errorf("Error while setuping internal profiling, exiting: %v", err)
	}

	log.Infof("Datadog Security Agent is now running.")

	return
}

// StopAgent stops the API server and clean up resources
func StopAgent(log log.Component) {
	// retrieve the agent health before stopping the components
	// GetReadyNonBlocking has a 100ms timeout to avoid blocking
	healthStatus, err := health.GetReadyNonBlocking()
	if err != nil {
		log.Warnf("Security Agent health unknown: %s", err)
	} else if len(healthStatus.Unhealthy) > 0 {
		log.Warnf("Some components were unhealthy: %v", healthStatus.Unhealthy)
	}

	// stop metaScheduler and statsd if they are instantiated
	if stopper != nil {
		stopper.Stop()
	}

	if srv != nil {
		srv.Stop()
	}
	if expvarServer != nil {
		if err := expvarServer.Shutdown(context.Background()); err != nil {
			log.Errorf("Error shutting down expvar server: %v", err)
		}
	}

	log.Info("See ya!")
}

func setupInternalProfiling(config config.Component) error {
	if config.GetBool(secAgentKey("internal_profiling.enabled")) {
		cfgSite := config.GetString(secAgentKey("internal_profiling.site"))
		cfgURL := config.GetString(secAgentKey("internal_profiling.profile_dd_url"))

		// check if TRACE_AGENT_URL is set, in which case, forward the profiles to the trace agent
		var site string
		if traceAgentURL := os.Getenv("TRACE_AGENT_URL"); len(traceAgentURL) > 0 {
			site = fmt.Sprintf(profiling.ProfilingLocalURLTemplate, traceAgentURL)
		} else {
			site = fmt.Sprintf(profiling.ProfilingURLTemplate, cfgSite)
			if cfgURL != "" {
				site = cfgURL
			}
		}

		tags := config.GetStringSlice(secAgentKey("internal_profiling.extra_tags"))
		tags = append(tags, fmt.Sprintf("version:%v", version.AgentVersion))
		tags = append(tags, "__dd_internal_profiling:datadog-agent")

		profSettings := profiling.Settings{
			ProfilingURL:         site,
			Env:                  config.GetString(secAgentKey("internal_profiling.env")),
			Service:              "security-agent",
			Period:               config.GetDuration(secAgentKey("internal_profiling.period")),
			CPUDuration:          config.GetDuration(secAgentKey("internal_profiling.cpu_duration")),
			MutexProfileFraction: config.GetInt(secAgentKey("internal_profiling.mutex_profile_fraction")),
			BlockProfileRate:     config.GetInt(secAgentKey("internal_profiling.block_profile_rate")),
			WithGoroutineProfile: config.GetBool(secAgentKey("internal_profiling.enable_goroutine_stacktraces")),
			WithBlockProfile:     config.GetBool(secAgentKey("internal_profiling.enable_block_profiling")),
			WithMutexProfile:     config.GetBool(secAgentKey("internal_profiling.enable_mutex_profiling")),
			WithDeltaProfiles:    config.GetBool(secAgentKey("internal_profiling.delta_profiles")),
			Socket:               config.GetString(secAgentKey("internal_profiling.unix_socket")),
			Tags:                 tags,
		}

		return profiling.Start(profSettings)
	}

	return nil
}

func secAgentKey(sub string) string {
	return fmt.Sprintf("security_agent.%s", sub)
}<|MERGE_RESOLUTION|>--- conflicted
+++ resolved
@@ -176,11 +176,8 @@
 				settingsimpl.Module(),
 				logscompressionfx.Module(),
 				ipcfx.ModuleReadWrite(),
-<<<<<<< HEAD
+				remoteagentfx.Module(),
 				fxinstrumentation.Module(),
-=======
-				remoteagentfx.Module(),
->>>>>>> b7aab522
 			)
 		},
 	}
