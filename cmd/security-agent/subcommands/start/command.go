--- conflicted
+++ resolved
@@ -194,11 +194,8 @@
 				configsyncimpl.OptionalModule(),
 				// Force the instantiation of the component
 				fx.Invoke(func(_ optional.Option[configsync.Component]) {}),
-<<<<<<< HEAD
 				autoexitimpl.Module(),
-=======
 				fx.Supply(pidimpl.NewParams(params.pidfilePath)),
->>>>>>> 3c853796
 			)
 		},
 	}
@@ -213,11 +210,7 @@
 // TODO(components): note how workloadmeta is passed anonymously, it is still required as it is used
 // as a global. This should eventually be fixed and all workloadmeta interactions should be via the
 // injected instance.
-<<<<<<< HEAD
-func start(log log.Component, config config.Component, _ secrets.Component, _ statsd.Component, _ sysprobeconfig.Component, telemetry telemetry.Component, demultiplexer demultiplexer.Component, params *cliParams, statusComponent status.Component, _ autoexit.Component) error {
-=======
-func start(log log.Component, config config.Component, _ secrets.Component, _ statsd.Component, _ sysprobeconfig.Component, telemetry telemetry.Component, demultiplexer demultiplexer.Component, statusComponent status.Component, _ pid.Component) error {
->>>>>>> 3c853796
+func start(log log.Component, config config.Component, _ secrets.Component, _ statsd.Component, _ sysprobeconfig.Component, telemetry telemetry.Component, demultiplexer demultiplexer.Component, statusComponent status.Component, _ pid.Component, _ autoexit.Component) error {
 	ctx, cancel := context.WithCancel(context.Background())
 	defer StopAgent(cancel, log)
 
@@ -272,11 +265,7 @@
 var errNoAPIKeyConfigured = errors.New("no API key configured")
 
 // RunAgent initialized resources and starts API server
-<<<<<<< HEAD
-func RunAgent(_ context.Context, log log.Component, config config.Component, telemetry telemetry.Component, pidfilePath string, demultiplexer demultiplexer.Component, statusComponent status.Component) (err error) {
-=======
 func RunAgent(ctx context.Context, log log.Component, config config.Component, telemetry telemetry.Component, demultiplexer demultiplexer.Component, statusComponent status.Component) (err error) {
->>>>>>> 3c853796
 	if err := util.SetupCoreDump(config); err != nil {
 		log.Warnf("Can't setup core dumps: %v, core dumps might not be available after a crash", err)
 	}
