--- conflicted
+++ resolved
@@ -27,11 +27,7 @@
 		{
 			name:     "start",
 			cliInput: []string{"start"},
-<<<<<<< HEAD
-			check: func(_ *cliParams, params core.BundleParams) {
-=======
 			check: func(pidParams pidimpl.Params, params core.BundleParams) {
->>>>>>> 3c853796
 				// Verify logger defaults
 				require.Equal(t, command.LoggerName, params.LoggerName(), "logger name not matching")
 			},
