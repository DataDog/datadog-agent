// Unless explicitly stated otherwise all files in this repository are licensed
// under the Apache License Version 2.0.
// This product includes software developed at Datadog (https://www.datadoghq.com/).
// Copyright 2016-present Datadog, Inc.

//go:build linux || windows

// Package runtime holds runtime related files
package runtime

import (
	"context"
	"encoding/json"
	"errors"
	"fmt"
	"io"
	"os"
	"path"
	"time"

	"github.com/spf13/cobra"
	"go.uber.org/fx"

	ddgostatsd "github.com/DataDog/datadog-go/v5/statsd"

	"github.com/DataDog/datadog-agent/cmd/security-agent/command"
	"github.com/DataDog/datadog-agent/cmd/security-agent/flags"
	"github.com/DataDog/datadog-agent/comp/core"
	"github.com/DataDog/datadog-agent/comp/core/config"
	"github.com/DataDog/datadog-agent/comp/core/log"
	"github.com/DataDog/datadog-agent/comp/core/log/logimpl"
	"github.com/DataDog/datadog-agent/comp/core/secrets"
	"github.com/DataDog/datadog-agent/pkg/aggregator/sender"
	pkgconfig "github.com/DataDog/datadog-agent/pkg/config"
	secagent "github.com/DataDog/datadog-agent/pkg/security/agent"
	"github.com/DataDog/datadog-agent/pkg/security/common"
	secconfig "github.com/DataDog/datadog-agent/pkg/security/config"
	pconfig "github.com/DataDog/datadog-agent/pkg/security/probe/config"
	"github.com/DataDog/datadog-agent/pkg/security/probe/kfilters"
	"github.com/DataDog/datadog-agent/pkg/security/proto/api"
	"github.com/DataDog/datadog-agent/pkg/security/reporter"
	"github.com/DataDog/datadog-agent/pkg/security/secl/compiler/eval"
	"github.com/DataDog/datadog-agent/pkg/security/secl/model"
	"github.com/DataDog/datadog-agent/pkg/security/secl/rules"
	"github.com/DataDog/datadog-agent/pkg/security/seclog"
	"github.com/DataDog/datadog-agent/pkg/security/utils"
	"github.com/DataDog/datadog-agent/pkg/util/fxutil"
	httputils "github.com/DataDog/datadog-agent/pkg/util/http"
	"github.com/DataDog/datadog-agent/pkg/util/startstop"
	"github.com/DataDog/datadog-agent/pkg/version"
)

type checkPoliciesCliParams struct {
	*command.GlobalParams

	dir                      string
	evaluateAllPolicySources bool
}

func commonPolicyCommands(globalParams *command.GlobalParams) []*cobra.Command {
	commonPolicyCmd := &cobra.Command{
		Use:   "policy",
		Short: "Policy related commands",
	}

	commonPolicyCmd.AddCommand(evalCommands(globalParams)...)
	commonPolicyCmd.AddCommand(commonCheckPoliciesCommands(globalParams)...)
	commonPolicyCmd.AddCommand(commonReloadPoliciesCommands(globalParams)...)
	commonPolicyCmd.AddCommand(downloadPolicyCommands(globalParams)...)

	return []*cobra.Command{commonPolicyCmd}
}

type evalCliParams struct {
	*command.GlobalParams

	dir       string
	ruleID    string
	eventFile string
	debug     bool
}

func evalCommands(globalParams *command.GlobalParams) []*cobra.Command {
	evalArgs := &evalCliParams{
		GlobalParams: globalParams,
	}

	evalCmd := &cobra.Command{
		Use:   "eval",
		Short: "Evaluate given event data against the give rule",
		RunE: func(cmd *cobra.Command, args []string) error {
			return fxutil.OneShot(evalRule,
				fx.Supply(evalArgs),
				fx.Supply(core.BundleParams{
					ConfigParams: config.NewSecurityAgentParams(globalParams.ConfigFilePaths),
					SecretParams: secrets.NewEnabledParams(),
<<<<<<< HEAD
					LogParams:    log.ForOneShot(command.LoggerName, "off", false)}),
				core.Bundle(),
=======
					LogParams:    logimpl.ForOneShot(command.LoggerName, "off", false)}),
				core.Bundle,
>>>>>>> bc6a27c1
			)
		},
	}

	evalCmd.Flags().StringVar(&evalArgs.dir, flags.PoliciesDir, pkgconfig.DefaultRuntimePoliciesDir, "Path to policies directory")
	evalCmd.Flags().StringVar(&evalArgs.ruleID, flags.RuleID, "", "Rule ID to evaluate")
	_ = evalCmd.MarkFlagRequired(flags.RuleID)
	evalCmd.Flags().StringVar(&evalArgs.eventFile, flags.EventFile, "", "File of the event data")
	_ = evalCmd.MarkFlagRequired(flags.EventFile)
	evalCmd.Flags().BoolVar(&evalArgs.debug, flags.Debug, false, "Display an event dump if the evaluation fail")

	return []*cobra.Command{evalCmd}
}

func commonCheckPoliciesCommands(globalParams *command.GlobalParams) []*cobra.Command {
	cliParams := &checkPoliciesCliParams{
		GlobalParams: globalParams,
	}

	commonCheckPoliciesCmd := &cobra.Command{
		Use:   "check",
		Short: "Check policies and return a report",
		RunE: func(cmd *cobra.Command, args []string) error {
			return fxutil.OneShot(checkPolicies,
				fx.Supply(cliParams),
				fx.Supply(core.BundleParams{
					ConfigParams: config.NewSecurityAgentParams(globalParams.ConfigFilePaths),
					SecretParams: secrets.NewEnabledParams(),
<<<<<<< HEAD
					LogParams:    log.ForOneShot(command.LoggerName, "off", false)}),
				core.Bundle(),
=======
					LogParams:    logimpl.ForOneShot(command.LoggerName, "off", false)}),
				core.Bundle,
>>>>>>> bc6a27c1
			)
		},
	}

	commonCheckPoliciesCmd.Flags().StringVar(&cliParams.dir, flags.PoliciesDir, pkgconfig.DefaultRuntimePoliciesDir, "Path to policies directory")
	commonCheckPoliciesCmd.Flags().BoolVar(&cliParams.evaluateAllPolicySources, flags.EvaluateLoadedPolicies, false, "Evaluate loaded policies")

	return []*cobra.Command{commonCheckPoliciesCmd}
}

func commonReloadPoliciesCommands(globalParams *command.GlobalParams) []*cobra.Command {
	commonReloadPoliciesCmd := &cobra.Command{
		Use:   "reload",
		Short: "Reload policies",
		RunE: func(cmd *cobra.Command, args []string) error {
			return fxutil.OneShot(reloadRuntimePolicies,
				fx.Supply(core.BundleParams{
					ConfigParams: config.NewSecurityAgentParams(globalParams.ConfigFilePaths),
					SecretParams: secrets.NewEnabledParams(),
<<<<<<< HEAD
					LogParams:    log.ForOneShot(command.LoggerName, "info", true)}),
				core.Bundle(),
=======
					LogParams:    logimpl.ForOneShot(command.LoggerName, "info", true)}),
				core.Bundle,
>>>>>>> bc6a27c1
			)
		},
	}
	return []*cobra.Command{commonReloadPoliciesCmd}
}

// nolint: deadcode, unused
func selfTestCommands(globalParams *command.GlobalParams) []*cobra.Command {
	selfTestCmd := &cobra.Command{
		Use:   "self-test",
		Short: "Run runtime self test",
		RunE: func(cmd *cobra.Command, args []string) error {
			return fxutil.OneShot(runRuntimeSelfTest,
				fx.Supply(core.BundleParams{
					ConfigParams: config.NewSecurityAgentParams(globalParams.ConfigFilePaths),
					SecretParams: secrets.NewEnabledParams(),
<<<<<<< HEAD
					LogParams:    log.ForOneShot(command.LoggerName, "info", true)}),
				core.Bundle(),
=======
					LogParams:    logimpl.ForOneShot(command.LoggerName, "info", true)}),
				core.Bundle,
>>>>>>> bc6a27c1
			)
		},
	}

	return []*cobra.Command{selfTestCmd}
}

type downloadPolicyCliParams struct {
	*command.GlobalParams

	check      bool
	outputPath string
}

func downloadPolicyCommands(globalParams *command.GlobalParams) []*cobra.Command {
	downloadPolicyArgs := &downloadPolicyCliParams{
		GlobalParams: globalParams,
	}

	downloadPolicyCmd := &cobra.Command{
		Use:   "download",
		Short: "Download policies",
		RunE: func(cmd *cobra.Command, args []string) error {
			return fxutil.OneShot(downloadPolicy,
				fx.Supply(downloadPolicyArgs),
				fx.Supply(core.BundleParams{
					ConfigParams: config.NewSecurityAgentParams(globalParams.ConfigFilePaths),
					SecretParams: secrets.NewEnabledParams(),
<<<<<<< HEAD
					LogParams:    log.ForOneShot(command.LoggerName, "off", false)}),
				core.Bundle(),
=======
					LogParams:    logimpl.ForOneShot(command.LoggerName, "off", false)}),
				core.Bundle,
>>>>>>> bc6a27c1
			)
		},
	}

	downloadPolicyCmd.Flags().BoolVar(&downloadPolicyArgs.check, flags.Check, false, "Check policies after downloading")
	downloadPolicyCmd.Flags().StringVar(&downloadPolicyArgs.outputPath, flags.OutputPath, "", "Output path for downloaded policies")

	return []*cobra.Command{downloadPolicyCmd}
}

//nolint:unused // TODO(SEC) Fix unused linter
type processCacheDumpCliParams struct {
	*command.GlobalParams

	withArgs bool
}

//nolint:unused // TODO(SEC) Fix unused linter
func processCacheCommands(globalParams *command.GlobalParams) []*cobra.Command {
	cliParams := &processCacheDumpCliParams{
		GlobalParams: globalParams,
	}

	processCacheDumpCmd := &cobra.Command{
		Use:   "dump",
		Short: "dump the process cache",
		RunE: func(cmd *cobra.Command, args []string) error {
			return fxutil.OneShot(dumpProcessCache,
				fx.Supply(cliParams),
				fx.Supply(core.BundleParams{
					ConfigParams: config.NewSecurityAgentParams(globalParams.ConfigFilePaths),
					SecretParams: secrets.NewEnabledParams(),
<<<<<<< HEAD
					LogParams:    log.ForOneShot(command.LoggerName, "info", true)}),
				core.Bundle(),
=======
					LogParams:    logimpl.ForOneShot(command.LoggerName, "info", true)}),
				core.Bundle,
>>>>>>> bc6a27c1
			)
		},
	}
	processCacheDumpCmd.Flags().BoolVar(&cliParams.withArgs, flags.WithArgs, false, "add process arguments to the dump")

	processCacheCmd := &cobra.Command{
		Use:   "process-cache",
		Short: "process cache",
	}
	processCacheCmd.AddCommand(processCacheDumpCmd)

	return []*cobra.Command{processCacheCmd}
}

//nolint:unused // TODO(SEC) Fix unused linter
type dumpNetworkNamespaceCliParams struct {
	*command.GlobalParams

	snapshotInterfaces bool
}

//nolint:unused // TODO(SEC) Fix unused linter
func networkNamespaceCommands(globalParams *command.GlobalParams) []*cobra.Command {
	cliParams := &dumpNetworkNamespaceCliParams{
		GlobalParams: globalParams,
	}

	dumpNetworkNamespaceCmd := &cobra.Command{
		Use:   "dump",
		Short: "dumps the network namespaces held in cache",
		RunE: func(cmd *cobra.Command, args []string) error {
			return fxutil.OneShot(dumpNetworkNamespace,
				fx.Supply(cliParams),
				fx.Supply(core.BundleParams{
					ConfigParams: config.NewSecurityAgentParams(globalParams.ConfigFilePaths),
					SecretParams: secrets.NewEnabledParams(),
<<<<<<< HEAD
					LogParams:    log.ForOneShot(command.LoggerName, "info", true)}),
				core.Bundle(),
=======
					LogParams:    logimpl.ForOneShot(command.LoggerName, "info", true)}),
				core.Bundle,
>>>>>>> bc6a27c1
			)
		},
	}
	dumpNetworkNamespaceCmd.Flags().BoolVar(&cliParams.snapshotInterfaces, flags.SnapshotInterfaces, true, "snapshot the interfaces of each network namespace during the dump")

	networkNamespaceCmd := &cobra.Command{
		Use:   "network-namespace",
		Short: "network namespace command",
	}
	networkNamespaceCmd.AddCommand(dumpNetworkNamespaceCmd)

	return []*cobra.Command{networkNamespaceCmd}
}

//nolint:unused // TODO(SEC) Fix unused linter
func discardersCommands(globalParams *command.GlobalParams) []*cobra.Command {

	dumpDiscardersCmd := &cobra.Command{
		Use:   "dump",
		Short: "dump discarders",
		RunE: func(cmd *cobra.Command, args []string) error {
			return fxutil.OneShot(dumpDiscarders,
				fx.Supply(core.BundleParams{
					ConfigParams: config.NewSecurityAgentParams(globalParams.ConfigFilePaths),
					SecretParams: secrets.NewEnabledParams(),
<<<<<<< HEAD
					LogParams:    log.ForOneShot(command.LoggerName, "info", true)}),
				core.Bundle(),
=======
					LogParams:    logimpl.ForOneShot(command.LoggerName, "info", true)}),
				core.Bundle,
>>>>>>> bc6a27c1
			)
		},
	}

	discardersCmd := &cobra.Command{
		Use:   "discarders",
		Short: "discarders commands",
	}
	discardersCmd.AddCommand(dumpDiscardersCmd)

	return []*cobra.Command{discardersCmd}
}

// nolint: deadcode, unused
func dumpProcessCache(_ log.Component, _ config.Component, _ secrets.Component, processCacheDumpArgs *processCacheDumpCliParams) error {
	client, err := secagent.NewRuntimeSecurityClient()
	if err != nil {
		return fmt.Errorf("unable to create a runtime security client instance: %w", err)
	}
	defer client.Close()

	filename, err := client.DumpProcessCache(processCacheDumpArgs.withArgs)
	if err != nil {
		return fmt.Errorf("unable to get a process cache dump: %w", err)
	}

	fmt.Printf("Process dump file: %s\n", filename)

	return nil
}

// nolint: deadcode, unused
func dumpNetworkNamespace(_ log.Component, _ config.Component, _ secrets.Component, dumpNetworkNamespaceArgs *dumpNetworkNamespaceCliParams) error {
	client, err := secagent.NewRuntimeSecurityClient()
	if err != nil {
		return fmt.Errorf("unable to create a runtime security client instance: %w", err)
	}
	defer client.Close()

	resp, err := client.DumpNetworkNamespace(dumpNetworkNamespaceArgs.snapshotInterfaces)
	if err != nil {
		return fmt.Errorf("couldn't send network namespace cache dump request: %w", err)
	}

	if len(resp.GetError()) > 0 {
		return fmt.Errorf("couldn't dump network namespaces: %w", err)
	}

	fmt.Printf("Network namespace dump: %s\n", resp.GetDumpFilename())
	fmt.Printf("Network namespace dump graph: %s\n", resp.GetGraphFilename())
	return nil
}

//nolint:unused // TODO(SEC) Fix unused linter
func printStorageRequestMessage(prefix string, storage *api.StorageRequestMessage) {
	fmt.Printf("%so file: %s\n", prefix, storage.GetFile())
	fmt.Printf("%s  format: %s\n", prefix, storage.GetFormat())
	fmt.Printf("%s  storage type: %s\n", prefix, storage.GetType())
	fmt.Printf("%s  compression: %v\n", prefix, storage.GetCompression())
}

func newAgentVersionFilter() (*rules.AgentVersionFilter, error) {
	agentVersion, err := utils.GetAgentSemverVersion()
	if err != nil {
		return nil, err
	}

	return rules.NewAgentVersionFilter(agentVersion)
}

func checkPolicies(_ log.Component, _ config.Component, args *checkPoliciesCliParams) error {
	if args.evaluateAllPolicySources {
		client, err := secagent.NewRuntimeSecurityClient()
		if err != nil {
			return fmt.Errorf("unable to create a runtime security client instance: %w", err)
		}
		defer client.Close()

		return checkPoliciesLoaded(client, os.Stdout)
	}
	return checkPoliciesLocal(args, os.Stdout)
}

func checkPoliciesLoaded(client secagent.SecurityModuleClientWrapper, writer io.Writer) error {
	output, err := client.GetRuleSetReport()
	if err != nil {
		return fmt.Errorf("unable to send request to system-probe: %w", err)
	}
	if len(output.Error) > 0 {
		return fmt.Errorf("get policies request failed: %s", output.Error)
	}

	transformedOutput := output.GetRuleSetReportMessage().FromProtoToKFiltersRuleSetReport()

	content, _ := json.MarshalIndent(transformedOutput, "", "\t")
	_, err = fmt.Fprintf(writer, "%s\n", string(content))
	if err != nil {
		return fmt.Errorf("unable to write out report: %w", err)
	}

	return nil
}

func newDefaultEvent() eval.Event {
	return model.NewDefaultEvent()
}

func checkPoliciesLocal(args *checkPoliciesCliParams, writer io.Writer) error {
	cfg := &pconfig.Config{
		EnableKernelFilters: true,
		EnableApprovers:     true,
		EnableDiscarders:    true,
		PIDCacheSize:        1,
	}

	// enabled all the rules
	enabled := map[eval.EventType]bool{"*": true}

	ruleOpts, evalOpts := rules.NewEvalOpts(enabled)

	ruleOpts.WithLogger(seclog.DefaultLogger)

	agentVersionFilter, err := newAgentVersionFilter()
	if err != nil {
		return fmt.Errorf("failed to create agent version filter: %w", err)
	}

	loaderOpts := rules.PolicyLoaderOpts{
		MacroFilters: []rules.MacroFilter{
			agentVersionFilter,
		},
		RuleFilters: []rules.RuleFilter{
			agentVersionFilter,
		},
	}

	provider, err := rules.NewPoliciesDirProvider(args.dir, false)
	if err != nil {
		return err
	}

	loader := rules.NewPolicyLoader(provider)

	ruleSet := rules.NewRuleSet(&model.Model{}, newDefaultEvent, ruleOpts, evalOpts)
	evaluationSet, err := rules.NewEvaluationSet([]*rules.RuleSet{ruleSet})
	if err != nil {
		return err
	}
	if err := evaluationSet.LoadPolicies(loader, loaderOpts); err.ErrorOrNil() != nil {
		return err
	}

	report, err := kfilters.NewApplyRuleSetReport(cfg, ruleSet)
	if err != nil {
		return err
	}

	content, _ := json.MarshalIndent(report, "", "\t")
	_, err = fmt.Fprintf(writer, "%s\n", string(content))
	if err != nil {
		return fmt.Errorf("unable to write out report: %w", err)
	}

	return nil
}

// EvalReport defines a report of an evaluation
type EvalReport struct {
	Succeeded bool
	Approvers map[string]rules.Approvers
	Event     eval.Event
	Error     error `json:",omitempty"`
}

// EventData defines the structure used to represent an event
type EventData struct {
	Type   eval.EventType
	Values map[string]interface{}
}

func eventDataFromJSON(file string) (eval.Event, error) {
	f, err := os.Open(file)
	if err != nil {
		return nil, err
	}
	defer f.Close()

	decoder := json.NewDecoder(f)
	decoder.UseNumber()

	var eventData EventData
	if err := decoder.Decode(&eventData); err != nil {
		return nil, err
	}

	kind := secconfig.ParseEvalEventType(eventData.Type)
	if kind == model.UnknownEventType {
		return nil, errors.New("unknown event type")
	}

	m := &model.Model{}
	event := m.NewDefaultEventWithType(kind)
	event.Init()

	for k, v := range eventData.Values {
		switch v := v.(type) {
		case json.Number:
			value, err := v.Int64()
			if err != nil {
				return nil, err
			}
			if err := event.SetFieldValue(k, int(value)); err != nil {
				return nil, err
			}
		default:
			if err := event.SetFieldValue(k, v); err != nil {
				return nil, err
			}
		}
	}

	return event, nil
}

func evalRule(_ log.Component, _ config.Component, _ secrets.Component, evalArgs *evalCliParams) error {
	policiesDir := evalArgs.dir

	// enabled all the rules
	enabled := map[eval.EventType]bool{"*": true}

	ruleOpts, evalOpts := rules.NewEvalOpts(enabled)
	ruleOpts.WithLogger(seclog.DefaultLogger)

	agentVersionFilter, err := newAgentVersionFilter()
	if err != nil {
		return fmt.Errorf("failed to create agent version filter: %w", err)
	}

	loaderOpts := rules.PolicyLoaderOpts{
		MacroFilters: []rules.MacroFilter{
			agentVersionFilter,
		},
		RuleFilters: []rules.RuleFilter{
			&rules.RuleIDFilter{
				ID: evalArgs.ruleID,
			},
		},
	}

	provider, err := rules.NewPoliciesDirProvider(policiesDir, false)
	if err != nil {
		return err
	}

	loader := rules.NewPolicyLoader(provider)

	ruleSet := rules.NewRuleSet(&model.Model{}, newDefaultEvent, ruleOpts, evalOpts)
	evaluationSet, err := rules.NewEvaluationSet([]*rules.RuleSet{ruleSet})
	if err != nil {
		return err
	}

	if err := evaluationSet.LoadPolicies(loader, loaderOpts); err.ErrorOrNil() != nil {
		return err
	}

	event, err := eventDataFromJSON(evalArgs.eventFile)
	if err != nil {
		return err
	}

	report := EvalReport{
		Event: event,
	}

	approvers, err := ruleSet.GetApprovers(kfilters.GetCapababilities())
	if err != nil {
		report.Error = err
	} else {
		report.Approvers = approvers
	}

	report.Succeeded = ruleSet.Evaluate(event)
	output, err := json.MarshalIndent(report, "", "    ")
	if err != nil {
		return err
	}
	fmt.Printf("%s\n", string(output))

	if !report.Succeeded {
		os.Exit(-1)
	}

	return nil
}

// nolint: deadcode, unused
func runRuntimeSelfTest(_ log.Component, _ config.Component, _ secrets.Component) error {
	client, err := secagent.NewRuntimeSecurityClient()
	if err != nil {
		return fmt.Errorf("unable to create a runtime security client instance: %w", err)
	}
	defer client.Close()

	selfTestResult, err := client.RunSelfTest()
	if err != nil {
		return fmt.Errorf("unable to get a process self test: %w", err)
	}

	if selfTestResult.Ok {
		fmt.Printf("Runtime self test: OK\n")
	} else {
		fmt.Printf("Runtime self test: error: %v\n", selfTestResult.Error)
	}
	return nil
}

func reloadRuntimePolicies(_ log.Component, _ config.Component, _ secrets.Component) error {
	client, err := secagent.NewRuntimeSecurityClient()
	if err != nil {
		return fmt.Errorf("unable to create a runtime security client instance: %w", err)
	}
	defer client.Close()

	_, err = client.ReloadPolicies()
	if err != nil {
		return fmt.Errorf("unable to reload policies: %w", err)
	}

	return nil
}

// StartRuntimeSecurity starts runtime security
func StartRuntimeSecurity(log log.Component, config config.Component, hostname string, stopper startstop.Stopper, _ ddgostatsd.ClientInterface, senderManager sender.SenderManager) (*secagent.RuntimeSecurityAgent, error) {
	enabled := config.GetBool("runtime_security_config.enabled")
	if !enabled {
		log.Info("Datadog runtime security agent disabled by config")
		return nil, nil
	}

	// start/stop order is important, agent need to be stopped first and started after all the others
	// components
	agent, err := secagent.NewRuntimeSecurityAgent(senderManager, hostname, secagent.RSAOptions{
		LogProfiledWorkloads:    config.GetBool("runtime_security_config.log_profiled_workloads"),
		IgnoreDDAgentContainers: config.GetBool("runtime_security_config.telemetry.ignore_dd_agent_containers"),
	})
	if err != nil {
		return nil, fmt.Errorf("unable to create a runtime security agent instance: %w", err)
	}
	stopper.Add(agent)

	useSecRuntimeTrack := config.GetBool("runtime_security_config.use_secruntime_track")
	endpoints, ctx, err := common.NewLogContextRuntime(useSecRuntimeTrack)
	if err != nil {
		_ = log.Error(err)
	}
	stopper.Add(ctx)

	runPath := config.GetString("runtime_security_config.run_path")
	reporter, err := reporter.NewCWSReporter(hostname, runPath, stopper, endpoints, ctx)
	if err != nil {
		return nil, err
	}

	agent.Start(reporter, endpoints)

	log.Info("Datadog runtime security agent is now running")

	return agent, nil
}

func downloadPolicy(log log.Component, config config.Component, _ secrets.Component, downloadPolicyArgs *downloadPolicyCliParams) error {
	var outputFile *os.File

	apiKey := config.GetString("api_key")
	appKey := config.GetString("app_key")

	if apiKey == "" {
		return errors.New("API key is empty")
	}

	if appKey == "" {
		return errors.New("application key is empty")
	}

	site := config.GetString("site")
	if site == "" {
		site = "datadoghq.com"
	}

	var outputWriter io.Writer
	if downloadPolicyArgs.outputPath == "" || downloadPolicyArgs.outputPath == "-" {
		outputWriter = os.Stdout
	} else {
		f, err := os.Create(downloadPolicyArgs.outputPath)
		if err != nil {
			return err
		}
		defer f.Close()
		outputFile = f
		outputWriter = f
	}

	downloadURL := fmt.Sprintf("https://api.%s/api/v2/security/cloud_workload/policy/download", site)
	fmt.Fprintf(os.Stderr, "Policy download url: %s\n", downloadURL)

	headers := map[string]string{
		"Content-Type":       "application/json",
		"DD-API-KEY":         apiKey,
		"DD-APPLICATION-KEY": appKey,
	}

	if av, err := version.Agent(); err == nil {
		headers["DD-AGENT-VERSION"] = av.GetNumberAndPre()
	}

	ctx := context.Background()
	res, err := httputils.Get(ctx, downloadURL, headers, 10*time.Second, config)
	if err != nil {
		return err
	}
	resBytes := []byte(res)

	tempDir, err := os.MkdirTemp("", "policy_check")
	if err != nil {
		return err
	}
	defer os.RemoveAll(tempDir)

	tempOutputPath := path.Join(tempDir, "check.policy")
	if err := os.WriteFile(tempOutputPath, resBytes, 0644); err != nil {
		return err
	}

	if downloadPolicyArgs.check {
		if err := checkPolicies(log, config, &checkPoliciesCliParams{dir: tempDir}); err != nil {
			return err
		}
	}

	_, err = outputWriter.Write(resBytes)
	if err != nil {
		return err
	}

	if outputFile != nil {
		return outputFile.Close()
	}

	return err
}

// nolint: deadcode, unused
func dumpDiscarders(_ log.Component, _ config.Component, _ secrets.Component) error {
	runtimeSecurityClient, err := secagent.NewRuntimeSecurityClient()
	if err != nil {
		return fmt.Errorf("unable to create a runtime security client instance: %w", err)
	}
	defer runtimeSecurityClient.Close()

	dumpFilename, dumpErr := runtimeSecurityClient.DumpDiscarders()

	if dumpErr != nil {
		return fmt.Errorf("unable to dump discarders: %w", dumpErr)
	}

	fmt.Printf("Discarder dump file: %s\n", dumpFilename)

	return nil
}<|MERGE_RESOLUTION|>--- conflicted
+++ resolved
@@ -94,13 +94,8 @@
 				fx.Supply(core.BundleParams{
 					ConfigParams: config.NewSecurityAgentParams(globalParams.ConfigFilePaths),
 					SecretParams: secrets.NewEnabledParams(),
-<<<<<<< HEAD
-					LogParams:    log.ForOneShot(command.LoggerName, "off", false)}),
+					LogParams:    logimpl.ForOneShot(command.LoggerName, "off", false)}),
 				core.Bundle(),
-=======
-					LogParams:    logimpl.ForOneShot(command.LoggerName, "off", false)}),
-				core.Bundle,
->>>>>>> bc6a27c1
 			)
 		},
 	}
@@ -129,13 +124,8 @@
 				fx.Supply(core.BundleParams{
 					ConfigParams: config.NewSecurityAgentParams(globalParams.ConfigFilePaths),
 					SecretParams: secrets.NewEnabledParams(),
-<<<<<<< HEAD
-					LogParams:    log.ForOneShot(command.LoggerName, "off", false)}),
+					LogParams:    logimpl.ForOneShot(command.LoggerName, "off", false)}),
 				core.Bundle(),
-=======
-					LogParams:    logimpl.ForOneShot(command.LoggerName, "off", false)}),
-				core.Bundle,
->>>>>>> bc6a27c1
 			)
 		},
 	}
@@ -155,13 +145,8 @@
 				fx.Supply(core.BundleParams{
 					ConfigParams: config.NewSecurityAgentParams(globalParams.ConfigFilePaths),
 					SecretParams: secrets.NewEnabledParams(),
-<<<<<<< HEAD
-					LogParams:    log.ForOneShot(command.LoggerName, "info", true)}),
+					LogParams:    logimpl.ForOneShot(command.LoggerName, "info", true)}),
 				core.Bundle(),
-=======
-					LogParams:    logimpl.ForOneShot(command.LoggerName, "info", true)}),
-				core.Bundle,
->>>>>>> bc6a27c1
 			)
 		},
 	}
@@ -178,13 +163,8 @@
 				fx.Supply(core.BundleParams{
 					ConfigParams: config.NewSecurityAgentParams(globalParams.ConfigFilePaths),
 					SecretParams: secrets.NewEnabledParams(),
-<<<<<<< HEAD
-					LogParams:    log.ForOneShot(command.LoggerName, "info", true)}),
+					LogParams:    logimpl.ForOneShot(command.LoggerName, "info", true)}),
 				core.Bundle(),
-=======
-					LogParams:    logimpl.ForOneShot(command.LoggerName, "info", true)}),
-				core.Bundle,
->>>>>>> bc6a27c1
 			)
 		},
 	}
@@ -213,13 +193,8 @@
 				fx.Supply(core.BundleParams{
 					ConfigParams: config.NewSecurityAgentParams(globalParams.ConfigFilePaths),
 					SecretParams: secrets.NewEnabledParams(),
-<<<<<<< HEAD
-					LogParams:    log.ForOneShot(command.LoggerName, "off", false)}),
+					LogParams:    logimpl.ForOneShot(command.LoggerName, "off", false)}),
 				core.Bundle(),
-=======
-					LogParams:    logimpl.ForOneShot(command.LoggerName, "off", false)}),
-				core.Bundle,
->>>>>>> bc6a27c1
 			)
 		},
 	}
@@ -252,13 +227,8 @@
 				fx.Supply(core.BundleParams{
 					ConfigParams: config.NewSecurityAgentParams(globalParams.ConfigFilePaths),
 					SecretParams: secrets.NewEnabledParams(),
-<<<<<<< HEAD
-					LogParams:    log.ForOneShot(command.LoggerName, "info", true)}),
+					LogParams:    logimpl.ForOneShot(command.LoggerName, "info", true)}),
 				core.Bundle(),
-=======
-					LogParams:    logimpl.ForOneShot(command.LoggerName, "info", true)}),
-				core.Bundle,
->>>>>>> bc6a27c1
 			)
 		},
 	}
@@ -295,13 +265,8 @@
 				fx.Supply(core.BundleParams{
 					ConfigParams: config.NewSecurityAgentParams(globalParams.ConfigFilePaths),
 					SecretParams: secrets.NewEnabledParams(),
-<<<<<<< HEAD
-					LogParams:    log.ForOneShot(command.LoggerName, "info", true)}),
+					LogParams:    logimpl.ForOneShot(command.LoggerName, "info", true)}),
 				core.Bundle(),
-=======
-					LogParams:    logimpl.ForOneShot(command.LoggerName, "info", true)}),
-				core.Bundle,
->>>>>>> bc6a27c1
 			)
 		},
 	}
@@ -327,13 +292,8 @@
 				fx.Supply(core.BundleParams{
 					ConfigParams: config.NewSecurityAgentParams(globalParams.ConfigFilePaths),
 					SecretParams: secrets.NewEnabledParams(),
-<<<<<<< HEAD
-					LogParams:    log.ForOneShot(command.LoggerName, "info", true)}),
+					LogParams:    logimpl.ForOneShot(command.LoggerName, "info", true)}),
 				core.Bundle(),
-=======
-					LogParams:    logimpl.ForOneShot(command.LoggerName, "info", true)}),
-				core.Bundle,
->>>>>>> bc6a27c1
 			)
 		},
 	}
