// Unless explicitly stated otherwise all files in this repository are licensed
// under the Apache License Version 2.0.
// This product includes software developed at Datadog (https://www.datadoghq.com/).
// Copyright 2016-present Datadog, Inc.

// Package flare implements flare related subcommands
package flare

import (
	"bytes"
	"fmt"

	"github.com/fatih/color"
	"github.com/spf13/cobra"
	"go.uber.org/fx"

	"github.com/DataDog/datadog-agent/cmd/security-agent/command"
	"github.com/DataDog/datadog-agent/cmd/security-agent/flags"
	"github.com/DataDog/datadog-agent/comp/core"
	"github.com/DataDog/datadog-agent/comp/core/config"
	"github.com/DataDog/datadog-agent/comp/core/flare/helpers"
	"github.com/DataDog/datadog-agent/comp/core/log"
	"github.com/DataDog/datadog-agent/comp/core/log/logimpl"
	"github.com/DataDog/datadog-agent/comp/core/secrets"
	"github.com/DataDog/datadog-agent/pkg/api/util"
	"github.com/DataDog/datadog-agent/pkg/flare"
	"github.com/DataDog/datadog-agent/pkg/util/fxutil"
	"github.com/DataDog/datadog-agent/pkg/util/input"
)

type cliParams struct {
	*command.GlobalParams

	customerEmail string
	autoconfirm   bool
	caseID        string
}

// Commands returns the flare commands
func Commands(globalParams *command.GlobalParams) []*cobra.Command {
	cliParams := &cliParams{
		GlobalParams: globalParams,
	}

	flareCmd := &cobra.Command{
		Use:   "flare [caseID]",
		Short: "Collect a flare and send it to Datadog",
		Long:  ``,
		RunE: func(cmd *cobra.Command, args []string) error {
			if len(args) > 0 {
				cliParams.caseID = args[0]
			}

			// The flare command should not log anything, all errors should be reported directly to the console without the log format
			return fxutil.OneShot(requestFlare,
				fx.Supply(cliParams),
				fx.Supply(core.BundleParams{
					ConfigParams: config.NewSecurityAgentParams(globalParams.ConfigFilePaths, config.WithIgnoreErrors(true)),
					SecretParams: secrets.NewEnabledParams(),
<<<<<<< HEAD
					LogParams:    log.ForOneShot(command.LoggerName, "off", true)}),
				core.Bundle(),
=======
					LogParams:    logimpl.ForOneShot(command.LoggerName, "off", true)}),
				core.Bundle,
>>>>>>> bc6a27c1
			)
		},
	}

	flareCmd.Flags().StringVarP(&cliParams.customerEmail, flags.Email, "e", "", "Your email")
	flareCmd.Flags().BoolVarP(&cliParams.autoconfirm, flags.Send, "s", false, "Automatically send flare (don't prompt for confirmation)")
	flareCmd.SetArgs([]string{"caseID"})

	return []*cobra.Command{flareCmd}
}

func requestFlare(_ log.Component, config config.Component, _ secrets.Component, params *cliParams) error {
	warnings := config.Warnings()
	if warnings != nil && warnings.Err != nil {
		fmt.Fprintln(color.Error, color.YellowString("Config parsing warning: %v", warnings.Err))
	}
	if params.customerEmail == "" {
		var err error
		params.customerEmail, err = input.AskForEmail()
		if err != nil {
			fmt.Println("Error reading email, please retry or contact support")
			return err
		}
	}

	fmt.Fprintln(color.Output, color.BlueString("Asking the Security Agent to build the flare archive."))
	var e error
	c := util.GetClient(false) // FIX: get certificates right then make this true
	urlstr := fmt.Sprintf("https://localhost:%v/agent/flare", config.GetInt("security_agent.cmd_port"))

	logFile := config.GetString("security_agent.log_file")

	// Set session token
	e = util.SetAuthToken()
	if e != nil {
		return e
	}

	r, e := util.DoPost(c, urlstr, "application/json", bytes.NewBuffer([]byte{}))
	sr := string(r)
	var filePath string
	if e != nil {
		if r != nil && sr != "" {
			fmt.Fprintf(color.Output, "The agent ran into an error while making the flare: %s\n", color.RedString(sr))
		} else {
			fmt.Fprintln(color.Output, color.RedString("The agent was unable to make a full flare: %s.", e.Error()))
		}
		fmt.Fprintln(color.Output, color.YellowString("Initiating flare locally, some logs will be missing."))
		filePath, e = flare.CreateSecurityAgentArchive(true, logFile, nil, nil)
		if e != nil {
			fmt.Printf("The flare zipfile failed to be created: %s\n", e)
			return e
		}
	} else {
		filePath = sr
	}

	fmt.Fprintf(color.Output, "%s is going to be uploaded to Datadog\n", color.YellowString(filePath))
	if !params.autoconfirm {
		confirmation := input.AskForConfirmation("Are you sure you want to upload a flare? [y/N]")
		if !confirmation {
			fmt.Fprintf(color.Output, "Aborting. (You can still use %s)\n", color.YellowString(filePath))
			return nil
		}
	}

	response, e := flare.SendFlare(filePath, params.caseID, params.customerEmail, helpers.NewLocalFlareSource())
	fmt.Println(response)
	if e != nil {
		return e
	}
	return nil
}<|MERGE_RESOLUTION|>--- conflicted
+++ resolved
@@ -57,13 +57,8 @@
 				fx.Supply(core.BundleParams{
 					ConfigParams: config.NewSecurityAgentParams(globalParams.ConfigFilePaths, config.WithIgnoreErrors(true)),
 					SecretParams: secrets.NewEnabledParams(),
-<<<<<<< HEAD
-					LogParams:    log.ForOneShot(command.LoggerName, "off", true)}),
+					LogParams:    logimpl.ForOneShot(command.LoggerName, "off", true)}),
 				core.Bundle(),
-=======
-					LogParams:    logimpl.ForOneShot(command.LoggerName, "off", true)}),
-				core.Bundle,
->>>>>>> bc6a27c1
 			)
 		},
 	}
