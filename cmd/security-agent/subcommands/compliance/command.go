// Unless explicitly stated otherwise all files in this repository are licensed
// under the Apache License Version 2.0.
// This product includes software developed at Datadog (https://www.datadoghq.com/).
// Copyright 2016-present Datadog, Inc.

// Package compliance implements compliance related subcommands
package compliance

import (
	"context"
	"encoding/json"
	"fmt"
	"os"
	"path/filepath"
	"strings"

	"github.com/shirou/gopsutil/v4/process"
	"github.com/spf13/cobra"
	"go.uber.org/fx"

	"github.com/DataDog/datadog-agent/cmd/security-agent/command"
	"github.com/DataDog/datadog-agent/cmd/security-agent/subcommands/check"
	"github.com/DataDog/datadog-agent/comp/core"
	"github.com/DataDog/datadog-agent/comp/core/config"
	log "github.com/DataDog/datadog-agent/comp/core/log/def"
	"github.com/DataDog/datadog-agent/comp/core/secrets"
	compression "github.com/DataDog/datadog-agent/comp/serializer/logscompression/def"
	logscompressionfx "github.com/DataDog/datadog-agent/comp/serializer/logscompression/fx"
	"github.com/DataDog/datadog-agent/pkg/compliance"
	"github.com/DataDog/datadog-agent/pkg/compliance/aptconfig"
	"github.com/DataDog/datadog-agent/pkg/compliance/dbconfig"
	"github.com/DataDog/datadog-agent/pkg/compliance/k8sconfig"
	complianceutils "github.com/DataDog/datadog-agent/pkg/compliance/utils"
	"github.com/DataDog/datadog-agent/pkg/security/common"
	"github.com/DataDog/datadog-agent/pkg/security/utils/hostnameutils"
	"github.com/DataDog/datadog-agent/pkg/util/fxutil"
)

// Commands returns the compliance commands
func Commands(globalParams *command.GlobalParams) []*cobra.Command {
	complianceCmd := &cobra.Command{
		Use:   "compliance",
		Short: "Compliance Agent utility commands",
	}

	complianceCmd.AddCommand(check.SecurityAgentCommands(globalParams)...)
	complianceCmd.AddCommand(complianceEventCommand(globalParams))
	complianceCmd.AddCommand(complianceLoadCommand(globalParams))

	return []*cobra.Command{complianceCmd}
}

type eventCliParams struct {
	*command.GlobalParams

	sourceName string
	sourceType string
	event      compliance.CheckEvent
	data       []string
}

type loadCliParams struct {
	*command.GlobalParams
	confType string
	procPid  int
}

func complianceLoadCommand(globalParams *command.GlobalParams) *cobra.Command {
	loadArgs := &loadCliParams{
		GlobalParams: globalParams,
	}

	loadCmd := &cobra.Command{
		Use:   "load <conf-type>",
		Short: "Load compliance config",
		Args:  cobra.ExactArgs(1),
		RunE: func(_ *cobra.Command, args []string) error {
			loadArgs.confType = args[0]
			return fxutil.OneShot(loadRun,
				fx.Supply(loadArgs),
				fx.Supply(core.BundleParams{
					ConfigParams: config.NewSecurityAgentParams(globalParams.ConfigFilePaths, config.WithFleetPoliciesDirPath(globalParams.FleetPoliciesDirPath)),
					SecretParams: secrets.NewEnabledParams(),
					LogParams:    log.ForOneShot(command.LoggerName, "info", true),
				}),
				core.Bundle(),
				logscompressionfx.Module(),
			)
		},
	}

	loadCmd.Flags().IntVarP(&loadArgs.procPid, "proc-pid", "", 0, "Process PID for database benchmarks")
	return loadCmd
}

func loadRun(_ log.Component, _ config.Component, loadArgs *loadCliParams) error {
	hostroot := os.Getenv("HOST_ROOT")
	var resourceType string
	var resource interface{}
	ctx := context.Background()
	switch loadArgs.confType {
	case "k8s", "kubernetes":
		resourceType, resource = k8sconfig.LoadConfiguration(ctx, hostroot)
	case "apt":
		resourceType, resource = aptconfig.LoadConfiguration(ctx, hostroot)
	case "db", "database":
		if loadArgs.procPid == 0 {
			return fmt.Errorf("missing required flag --proc-pid")
		}
		proc, _, rootPath, err := getProcMeta(hostroot, int32(loadArgs.procPid))
		if err != nil {
			return err
		}
		var ok bool
		resourceType, resource, ok = dbconfig.LoadConfiguration(ctx, rootPath, proc)
		if !ok {
			return fmt.Errorf("failed to load database config from process %d in %q", loadArgs.procPid, rootPath)
		}
	default:
		return fmt.Errorf("unknown config type %q", loadArgs.confType)
	}
	resourceData, err := json.MarshalIndent(resource, "", "  ")
	if err != nil {
		return fmt.Errorf("failed to marshal %s config: %v", resourceType, err)
	}
	fmt.Fprintf(os.Stderr, "Loaded config with resource type %q\n", resourceType)
	fmt.Println(string(resourceData))
	return nil
}

func getProcMeta(hostroot string, pid int32) (*process.Process, complianceutils.ContainerID, string, error) {
	proc, err := process.NewProcess(pid)
	if err != nil {
		return nil, "", "", fmt.Errorf("failed to get process with pid %d: %v", pid, err)
	}
	containerID, _ := complianceutils.GetProcessContainerID(proc.Pid)
	var rootPath string
	if containerID != "" {
		rootPath, err = complianceutils.GetContainerOverlayPath(proc.Pid)
		if err != nil {
			return nil, "", "", fmt.Errorf("failed to get container overlay path for process %d: %v", pid, err)
		}
	} else {
		rootPath = "/"
	}
	return proc, containerID, filepath.Join(hostroot, rootPath), nil
}

func complianceEventCommand(globalParams *command.GlobalParams) *cobra.Command {
	eventArgs := &eventCliParams{
		GlobalParams: globalParams,
	}

	eventCmd := &cobra.Command{
		Use:   "event",
		Short: "Issue logs to test Security Agent compliance events",
		RunE: func(_ *cobra.Command, _ []string) error {
			return fxutil.OneShot(eventRun,
				fx.Supply(eventArgs),
				fx.Supply(core.BundleParams{
					ConfigParams: config.NewSecurityAgentParams(globalParams.ConfigFilePaths, config.WithFleetPoliciesDirPath(globalParams.FleetPoliciesDirPath)),
					SecretParams: secrets.NewEnabledParams(),
					LogParams:    log.ForOneShot(command.LoggerName, "info", true),
				}),
				core.Bundle(),
				logscompressionfx.Module(),
			)
		},
		Hidden: true,
	}

	eventCmd.Flags().StringVarP(&eventArgs.sourceType, "source-type", "", "compliance", "Log source name")
	eventCmd.Flags().StringVarP(&eventArgs.sourceName, "source-name", "", "compliance-agent", "Log source name")
	eventCmd.Flags().StringVarP(&eventArgs.event.RuleID, "rule-id", "", "", "Rule ID")
	eventCmd.Flags().StringVarP(&eventArgs.event.ResourceID, "resource-id", "", "", "Resource ID")
	eventCmd.Flags().StringVarP(&eventArgs.event.ResourceType, "resource-type", "", "", "Resource type")
	eventCmd.Flags().StringSliceVarP(&eventArgs.event.Tags, "tags", "t", []string{"security:compliance"}, "Tags")
	eventCmd.Flags().StringSliceVarP(&eventArgs.data, "data", "d", []string{}, "Data KV fields")

	return eventCmd
}

<<<<<<< HEAD
func eventRun(log log.Component, eventArgs *eventCliParams, compression compression.Component) error {
	hostnameDetected, err := secutils.GetHostnameWithContextAndFallback(context.Background())
=======
func eventRun(log log.Component, eventArgs *eventCliParams) error {
	hostnameDetected, err := hostnameutils.GetHostnameWithContextAndFallback(context.Background())
>>>>>>> 1ff54145
	if err != nil {
		return log.Errorf("Error while getting hostname, exiting: %v", err)
	}

	endpoints, dstContext, err := common.NewLogContextCompliance()
	if err != nil {
		return err
	}

	reporter := compliance.NewLogReporter(hostnameDetected, eventArgs.sourceName, eventArgs.sourceType, endpoints, dstContext, compression)
	defer reporter.Stop()

	eventData := make(map[string]interface{})
	for _, d := range eventArgs.data {
		kv := strings.SplitN(d, ":", 2)
		if len(kv) != 2 {
			continue
		}
		eventData[kv[0]] = kv[1]
	}
	eventArgs.event.Data = eventData
	reporter.ReportEvent(eventData)
	return nil
}<|MERGE_RESOLUTION|>--- conflicted
+++ resolved
@@ -180,13 +180,8 @@
 	return eventCmd
 }
 
-<<<<<<< HEAD
 func eventRun(log log.Component, eventArgs *eventCliParams, compression compression.Component) error {
-	hostnameDetected, err := secutils.GetHostnameWithContextAndFallback(context.Background())
-=======
-func eventRun(log log.Component, eventArgs *eventCliParams) error {
 	hostnameDetected, err := hostnameutils.GetHostnameWithContextAndFallback(context.Background())
->>>>>>> 1ff54145
 	if err != nil {
 		return log.Errorf("Error while getting hostname, exiting: %v", err)
 	}
