--- conflicted
+++ resolved
@@ -22,6 +22,7 @@
 	"github.com/DataDog/datadog-agent/cmd/security-agent/subcommands"
 	"github.com/DataDog/datadog-agent/cmd/security-agent/subcommands/runtime"
 	"github.com/DataDog/datadog-agent/cmd/security-agent/subcommands/start"
+	"github.com/DataDog/datadog-agent/comp/agent/autoexit"
 	"github.com/DataDog/datadog-agent/comp/api/authtoken/fetchonlyimpl"
 	"github.com/DataDog/datadog-agent/comp/core"
 	"github.com/DataDog/datadog-agent/comp/core/config"
@@ -84,19 +85,11 @@
 	params := &cliParams{}
 	err := fxutil.OneShot(
 		func(log log.Component, config config.Component, _ secrets.Component, statsd statsd.Component, sysprobeconfig sysprobeconfig.Component,
-<<<<<<< HEAD
-			telemetry telemetry.Component, _ workloadmeta.Component, params *cliParams, demultiplexer demultiplexer.Component, statusComponent status.Component) error {
+			telemetry telemetry.Component, _ workloadmeta.Component, params *cliParams, statusComponent status.Component, _ autoexit.Component) error {
 			_, cancel := context.WithCancel(context.Background())
 			defer start.StopAgent(cancel, log)
 
-			err := start.RunAgent(log, config, telemetry, demultiplexer, statusComponent)
-=======
-			telemetry telemetry.Component, _ workloadmeta.Component, params *cliParams, statusComponent status.Component) error {
-			ctx, cancel := context.WithCancel(context.Background())
-			defer start.StopAgent(cancel, log)
-
-			err := start.RunAgent(ctx, log, config, telemetry, statusComponent)
->>>>>>> 9ac95dab
+			err := start.RunAgent(log, config, telemetry, statusComponent)
 			if err != nil {
 				return err
 			}
