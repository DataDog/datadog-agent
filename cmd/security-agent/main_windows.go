// Unless explicitly stated otherwise all files in this repository are licensed
// under the Apache License Version 2.0.
// This product includes software developed at Datadog (https://www.datadoghq.com/).
// Copyright 2016-present Datadog, Inc.

//go:build windows

// Package main implements main
package main

import (
	"context"
	"os"
	"path"

	"go.uber.org/fx"

	commonpath "github.com/DataDog/datadog-agent/cmd/agent/common/path"
	"github.com/DataDog/datadog-agent/cmd/internal/runcmd"
	"github.com/DataDog/datadog-agent/cmd/security-agent/command"
	saconfig "github.com/DataDog/datadog-agent/cmd/security-agent/config"
	"github.com/DataDog/datadog-agent/cmd/security-agent/subcommands"
	"github.com/DataDog/datadog-agent/cmd/security-agent/subcommands/start"
	"github.com/DataDog/datadog-agent/comp/aggregator/demultiplexer"
	"github.com/DataDog/datadog-agent/comp/core"
	"github.com/DataDog/datadog-agent/comp/core/config"
	"github.com/DataDog/datadog-agent/comp/core/log"
	"github.com/DataDog/datadog-agent/comp/core/sysprobeconfig"
	"github.com/DataDog/datadog-agent/comp/core/telemetry"
	"github.com/DataDog/datadog-agent/comp/forwarder"
	"github.com/DataDog/datadog-agent/comp/forwarder/defaultforwarder"

	pkgconfig "github.com/DataDog/datadog-agent/pkg/config"

	"github.com/DataDog/datadog-agent/pkg/util/fxutil"
	"github.com/DataDog/datadog-agent/pkg/util/winutil/servicemain"
)

type service struct {
}

var (
	defaultSecurityAgentConfigFilePaths = []string{
		path.Join(commonpath.DefaultConfPath, "datadog.yaml"),
		path.Join(commonpath.DefaultConfPath, "security-agent.yaml"),
	}
	defaultSysProbeConfPath = path.Join(commonpath.DefaultConfPath, "system-probe.yaml")
)

// Name returns the service name
func (s *service) Name() string {
	return saconfig.ServiceName
}

// Init does nothing for now.
func (s *service) Init() error {
	return nil
}

type cliParams struct {
	*command.GlobalParams
}

// Run actually runs the service; blocks until service exits.
func (s *service) Run(svcctx context.Context) error {

	params := &cliParams{}
	err := fxutil.OneShot(
<<<<<<< HEAD
		func(log log.Component, config config.Component, sysprobeconfig sysprobeconfig.Component, telemetry telemetry.Component, pidfilePath string, demultiplexer demultiplexer.Component) error {
=======
		func(log log.Component, config config.Component, sysprobeconfig sysprobeconfig.Component,
			telemetry telemetry.Component, forwarder defaultforwarder.Component, params *cliParams) error {
>>>>>>> 8f03ffb6
			ctx, cancel := context.WithCancel(context.Background())
			defer start.StopAgent(cancel, log)

			err := start.RunAgent(ctx, log, config, sysprobeconfig, telemetry, "", demultiplexer)
			if err != nil {
				return err
			}

			// Wait for stop signal
			<-svcctx.Done()
			log.Info("Received stop from service manager, shutting down...")

			return nil
		},
		fx.Supply(params),
		fx.Supply(core.BundleParams{
			ConfigParams:         config.NewSecurityAgentParams(defaultSecurityAgentConfigFilePaths),
			SysprobeConfigParams: sysprobeconfig.NewParams(sysprobeconfig.WithSysProbeConfFilePath(defaultSysProbeConfPath)),
			LogParams:            log.ForDaemon(command.LoggerName, "security_agent.log_file", pkgconfig.DefaultSecurityAgentLogFile),
		}),
		core.Bundle,
		forwarder.Bundle,
		fx.Provide(defaultforwarder.NewParamsWithResolvers),
	)

	return err
}

func main() {
	// if command line arguments are supplied, even in a non-interactive session,
	// then just execute that.  Used when the service is executing the executable,
	// for instance to trigger a restart.
	if len(os.Args) == 1 {
		if servicemain.RunningAsWindowsService() {
			servicemain.Run(&service{})
			return
		}
	}

	rootCmd := command.MakeCommand(subcommands.SecurityAgentSubcommands())
	os.Exit(runcmd.Run(rootCmd))
}<|MERGE_RESOLUTION|>--- conflicted
+++ resolved
@@ -66,12 +66,8 @@
 
 	params := &cliParams{}
 	err := fxutil.OneShot(
-<<<<<<< HEAD
-		func(log log.Component, config config.Component, sysprobeconfig sysprobeconfig.Component, telemetry telemetry.Component, pidfilePath string, demultiplexer demultiplexer.Component) error {
-=======
 		func(log log.Component, config config.Component, sysprobeconfig sysprobeconfig.Component,
-			telemetry telemetry.Component, forwarder defaultforwarder.Component, params *cliParams) error {
->>>>>>> 8f03ffb6
+			telemetry telemetry.Component, params *cliParams, demultiplexer demultiplexer.Component) error {
 			ctx, cancel := context.WithCancel(context.Background())
 			defer start.StopAgent(cancel, log)
 
