--- conflicted
+++ resolved
@@ -11,11 +11,6 @@
 	"context"
 	_ "expvar"
 	"fmt"
-<<<<<<< HEAD
-	"github.com/StackVista/stackstate-agent/pkg/batcher"
-	"net/http"
-=======
->>>>>>> bb51b8da
 	_ "net/http/pprof"
 	"os"
 	"os/signal"
@@ -207,17 +202,9 @@
 		tagger.Init()
 	}
 
-<<<<<<< HEAD
-	aggregatorInstance := aggregator.InitAggregator(s, hname, "agent")
-
-	batcher.InitBatcher(s, hname, "agent", config.GetMaxCapacity())
-
-	statsd, err := dogstatsd.NewServer(aggregatorInstance.GetBufferedChannels())
-=======
 	aggregatorInstance := aggregator.InitAggregator(s, hname)
 
 	statsd, err = dogstatsd.NewServer(aggregatorInstance)
->>>>>>> bb51b8da
 	if err != nil {
 		log.Criticalf("Unable to start dogstatsd: %s", err)
 		return
