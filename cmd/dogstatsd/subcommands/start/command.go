--- conflicted
+++ resolved
@@ -128,12 +128,9 @@
 		}),
 		workloadmeta.OptionalModule,
 		demultiplexer.Module,
-<<<<<<< HEAD
+		secretsimpl.Module,
 		orchestratorForwarderImpl.Module,
 		fx.Supply(orchestratorForwarderImpl.Params{UseOrchestratorForwarder: false}),
-=======
-		secretsimpl.Module,
->>>>>>> cb65cf3c
 		// injecting the shared Serializer to FX until we migrate it to a prpoper component. This allows other
 		// already migrated components to request it.
 		fx.Provide(func(demuxInstance demultiplexer.Component) serializer.MetricSerializer {
