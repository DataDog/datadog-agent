--- conflicted
+++ resolved
@@ -32,7 +32,6 @@
 	"github.com/DataDog/datadog-agent/pkg/api/healthprobe"
 	pkgconfig "github.com/DataDog/datadog-agent/pkg/config"
 	pkgmetadata "github.com/DataDog/datadog-agent/pkg/metadata"
-	"github.com/DataDog/datadog-agent/pkg/serializer"
 	"github.com/DataDog/datadog-agent/pkg/status/health"
 	"github.com/DataDog/datadog-agent/pkg/tagger"
 	"github.com/DataDog/datadog-agent/pkg/tagger/local"
@@ -126,7 +125,6 @@
 		dogstatsd.Bundle,
 		forwarder.Bundle,
 		fx.Provide(defaultforwarder.NewParams),
-<<<<<<< HEAD
 		demultiplexer.Module,
 		fx.Provide(func(config config.Component) demultiplexer.Params {
 			opts := aggregator.DefaultAgentDemultiplexerOptions()
@@ -135,24 +133,12 @@
 			opts.EnableNoAggregationPipeline = config.GetBool("dogstatsd_no_aggregation_pipeline")
 			return demultiplexer.Params{Options: opts}
 		}),
-	)
-}
-
-func start(cliParams *CLIParams, config config.Component, log log.Component, params *Params, server dogstatsdServer.Component, forwarder defaultforwarder.Component, demultiplexer demultiplexer.Component) error {
-=======
-		fx.Provide(provideAggregator),
-		// injecting the shared Serializer to FX until we migrate it to a prpoper component. This allows other
-		// already migrated components to request it.
-		fx.Provide(func(demux *aggregator.AgentDemultiplexer) serializer.MetricSerializer {
-			return demux.Serializer()
-		}),
 		fx.Supply(resources.Disabled()),
 		metadata.Bundle,
 	)
 }
 
-func start(cliParams *CLIParams, config config.Component, log log.Component, params *Params, server dogstatsdServer.Component, sharedForwarder defaultforwarder.Component, metadataRunner runner.Component, hostComp host.Component, demux *aggregator.AgentDemultiplexer) error { //nolint:revive // TODO fix revive unusued-parameter
->>>>>>> 8f03ffb6
+func start(cliParams *CLIParams, config config.Component, log log.Component, params *Params, server dogstatsdServer.Component, sharedForwarder defaultforwarder.Component, demultiplexer demultiplexer.Component, metadataRunner runner.Component, hostComp host.Component, demux *aggregator.AgentDemultiplexer) error { //nolint:revive // TODO fix revive unusued-parameter
 	// Main context passed to components
 	ctx, cancel := context.WithCancel(context.Background())
 
@@ -164,11 +150,7 @@
 	stopCh := make(chan struct{})
 	go handleSignals(stopCh)
 
-<<<<<<< HEAD
-	err := RunAgent(ctx, cliParams, config, log, params, components, forwarder, demultiplexer)
-=======
-	err := RunDogstatsd(ctx, cliParams, config, log, params, components, demux)
->>>>>>> 8f03ffb6
+	err := RunDogstatsd(ctx, cliParams, config, log, params, components, demux, demultiplexer)
 	if err != nil {
 		return err
 	}
@@ -179,13 +161,8 @@
 	return nil
 }
 
-<<<<<<< HEAD
-// RunAgent runs dogstatsd
-func RunAgent(ctx context.Context, cliParams *CLIParams, config config.Component, log log.Component, params *Params, components *DogstatsdComponents, forwarder defaultforwarder.Component, demultiplexer demultiplexer.Component) (err error) {
-=======
 // RunDogstatsd starts the dogstatsd server
-func RunDogstatsd(ctx context.Context, cliParams *CLIParams, config config.Component, log log.Component, params *Params, components *DogstatsdComponents, demux *aggregator.AgentDemultiplexer) (err error) {
->>>>>>> 8f03ffb6
+func RunDogstatsd(ctx context.Context, cliParams *CLIParams, config config.Component, log log.Component, params *Params, components *DogstatsdComponents, demultiplexer demultiplexer.Component) (err error) {
 	if len(cliParams.confPath) == 0 {
 		log.Infof("Config will be read from env variables")
 	}
@@ -248,28 +225,9 @@
 		log.Debugf("Health check listening on port %d", healthPort)
 	}
 
-<<<<<<< HEAD
-	hname, err := hostname.Get(context.TODO())
-	if err != nil {
-		log.Warnf("Error getting hostname: %s", err)
-		hname = ""
-	}
-	log.Debugf("Using hostname: %s", hname)
-	demultiplexer.AddAgentStartupTelemetry(version.AgentVersion)
-
-	// setup the metadata collector
-	components.MetaScheduler = metadata.NewScheduler(demultiplexer) //nolint:staticcheck
-	if err = metadata.SetupMetadataCollection(components.MetaScheduler, []string{"host"}); err != nil {
-		components.MetaScheduler.Stop()
-		return
-	}
-
-	if err = metadata.SetupInventories(components.MetaScheduler, nil); err != nil {
-=======
 	// setup the pkgmetadata collector
 	components.MetaScheduler = pkgmetadata.NewScheduler(demux) //nolint:staticcheck
 	if err = pkgmetadata.SetupInventories(components.MetaScheduler, nil); err != nil {
->>>>>>> 8f03ffb6
 		return
 	}
 
