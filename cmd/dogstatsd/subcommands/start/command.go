// Unless explicitly stated otherwise all files in this repository are licensed
// under the Apache License Version 2.0.
// This product includes software developed at Datadog (https://www.datadoghq.com/).
// Copyright 2016-present Datadog, Inc.

//nolint:revive // TODO(AML) Fix revive linter
package start

import (
	"context"
	"fmt"
	"net/http"
	"os"
	"os/signal"
	"syscall"

	"github.com/spf13/cobra"
	"go.uber.org/fx"

	"github.com/DataDog/datadog-agent/cmd/agent/common"
	"github.com/DataDog/datadog-agent/comp/aggregator/demultiplexer"
	"github.com/DataDog/datadog-agent/comp/core/config"
	"github.com/DataDog/datadog-agent/comp/core/log"

	//nolint:revive // TODO(AML) Fix revive linter
	logComponent "github.com/DataDog/datadog-agent/comp/core/log/logimpl"
	"github.com/DataDog/datadog-agent/comp/core/secrets"
	"github.com/DataDog/datadog-agent/comp/core/secrets/secretsimpl"
	"github.com/DataDog/datadog-agent/comp/core/workloadmeta"
	"github.com/DataDog/datadog-agent/comp/core/workloadmeta/collectors"
	"github.com/DataDog/datadog-agent/comp/dogstatsd"
	dogstatsdServer "github.com/DataDog/datadog-agent/comp/dogstatsd/server"
	"github.com/DataDog/datadog-agent/comp/forwarder"
	"github.com/DataDog/datadog-agent/comp/forwarder/defaultforwarder"
	orchestratorForwarderImpl "github.com/DataDog/datadog-agent/comp/forwarder/orchestrator/orchestratorimpl"
	"github.com/DataDog/datadog-agent/comp/metadata/host"
	"github.com/DataDog/datadog-agent/comp/metadata/host/hostimpl"
	"github.com/DataDog/datadog-agent/comp/metadata/inventoryagent"
	"github.com/DataDog/datadog-agent/comp/metadata/inventoryhost"
	"github.com/DataDog/datadog-agent/comp/metadata/inventoryhost/inventoryhostimpl"
	"github.com/DataDog/datadog-agent/comp/metadata/resources"
	"github.com/DataDog/datadog-agent/comp/metadata/resources/resourcesimpl"
	"github.com/DataDog/datadog-agent/comp/metadata/runner"
	metadatarunnerimpl "github.com/DataDog/datadog-agent/comp/metadata/runner/runnerimpl"
	"github.com/DataDog/datadog-agent/pkg/aggregator"
	"github.com/DataDog/datadog-agent/pkg/api/healthprobe"
	pkgconfig "github.com/DataDog/datadog-agent/pkg/config"
	"github.com/DataDog/datadog-agent/pkg/serializer"
	"github.com/DataDog/datadog-agent/pkg/status/health"
	"github.com/DataDog/datadog-agent/pkg/tagger"
	"github.com/DataDog/datadog-agent/pkg/tagger/local"
	"github.com/DataDog/datadog-agent/pkg/util"
	"github.com/DataDog/datadog-agent/pkg/util/fxutil"
	pkglog "github.com/DataDog/datadog-agent/pkg/util/log"
	"github.com/DataDog/datadog-agent/pkg/util/optional"
	"github.com/DataDog/datadog-agent/pkg/version"
)

type CLIParams struct {
	confPath string
}

type DogstatsdComponents struct {
	DogstatsdServer dogstatsdServer.Component
	DogstatsdStats  *http.Server
	WorkloadMeta    workloadmeta.Component
}

const (
	// loggerName is the name of the dogstatsd logger
	loggerName pkgconfig.LoggerName = "DSD"
)

// MakeCommand returns the start subcommand for the 'dogstatsd' command.
func MakeCommand(defaultLogFile string) *cobra.Command {
	cliParams := &CLIParams{}
	startCmd := &cobra.Command{
		Use:   "start",
		Short: "Start DogStatsD",
		Long:  `Runs DogStatsD in the foreground`,
		RunE: func(*cobra.Command, []string) error {
			return RunDogstatsdFct(cliParams, "", defaultLogFile, start)
		},
	}

	// local flags
	startCmd.PersistentFlags().StringVarP(&cliParams.confPath, "cfgpath", "c", "", "path to directory containing datadog.yaml")

	var socketPath string
	startCmd.Flags().StringVarP(&socketPath, "socket", "s", "", "listen to this socket instead of UDP")
	pkgconfig.Datadog.BindPFlag("dogstatsd_socket", startCmd.Flags().Lookup("socket")) //nolint:errcheck

	return startCmd
}

type Params struct {
	DefaultLogFile string
}

func RunDogstatsdFct(cliParams *CLIParams, defaultConfPath string, defaultLogFile string, fct interface{}) error {
	params := &Params{
		DefaultLogFile: defaultLogFile,
	}
	return fxutil.OneShot(fct,
		fx.Supply(cliParams),
		fx.Supply(params),
		fx.Supply(config.NewParams(
			defaultConfPath,
			config.WithConfFilePath(cliParams.confPath),
			config.WithConfigMissingOK(true),
			config.WithConfigName("dogstatsd")),
		),
		fx.Supply(secrets.NewEnabledParams()),
		fx.Supply(logComponent.ForDaemon(string(loggerName), "log_file", params.DefaultLogFile)),
		config.Module(),
		logComponent.Module(),
		fx.Supply(dogstatsdServer.Params{
			Serverless: false,
		}),
		dogstatsd.Bundle(),
		forwarder.Bundle(),
		fx.Provide(defaultforwarder.NewParams),
		// workloadmeta setup
		collectors.GetCatalog(),
		fx.Provide(func(config config.Component) workloadmeta.Params {
			catalog := workloadmeta.NodeAgent
			instantiate := config.GetBool("dogstatsd_origin_detection")

			return workloadmeta.Params{
				AgentType:  catalog,
				InitHelper: common.GetWorkloadmetaInit(),
				NoInstance: !instantiate,
			}
		}),
		workloadmeta.OptionalModule(),
		demultiplexer.Module(),
		secretsimpl.Module(),
		orchestratorForwarderImpl.Module(),
		fx.Supply(orchestratorForwarderImpl.NewDisabledParams()),
		// injecting the shared Serializer to FX until we migrate it to a prpoper component. This allows other
		// already migrated components to request it.
		fx.Provide(func(demuxInstance demultiplexer.Component) serializer.MetricSerializer {
			return demuxInstance.Serializer()
		}),
		fx.Provide(func(config config.Component) demultiplexer.Params {
			opts := aggregator.DefaultAgentDemultiplexerOptions()
			opts.UseEventPlatformForwarder = false
			opts.EnableNoAggregationPipeline = config.GetBool("dogstatsd_no_aggregation_pipeline")
			return demultiplexer.Params{Options: opts, ContinueOnMissingHostname: true}
		}),
		fx.Supply(resourcesimpl.Disabled()),
<<<<<<< HEAD
		metadatarunnerimpl.Module,
		resourcesimpl.Module,
		hostimpl.Module,
		inventoryagent.Module,
		inventoryhostimpl.Module,
=======
		metadatarunnerimpl.Module(),
		resourcesimpl.Module(),
		host.Module(),
		inventoryagent.Module(),
		inventoryhostimpl.Module(),
>>>>>>> 606d4d96
	)
}

func start(
	cliParams *CLIParams,
	config config.Component,
	log log.Component,
	params *Params,
	server dogstatsdServer.Component,
	_ defaultforwarder.Component,
	wmeta optional.Option[workloadmeta.Component],
	demultiplexer demultiplexer.Component,
	_ runner.Component,
	_ resources.Component,
	_ host.Component,
	_ inventoryagent.Component,
	_ inventoryhost.Component,
) error {
	// Main context passed to components
	ctx, cancel := context.WithCancel(context.Background())

	w, _ := wmeta.Get()
	components := &DogstatsdComponents{
		DogstatsdServer: server,
		WorkloadMeta:    w,
	}
	defer StopAgent(cancel, components)

	stopCh := make(chan struct{})
	go handleSignals(stopCh)

	err := RunDogstatsd(ctx, cliParams, config, log, params, components, demultiplexer)
	if err != nil {
		return err
	}

	// Block here until we receive a stop signal
	<-stopCh

	return nil
}

// RunDogstatsd starts the dogstatsd server
func RunDogstatsd(ctx context.Context, cliParams *CLIParams, config config.Component, log log.Component, params *Params, components *DogstatsdComponents, demultiplexer demultiplexer.Component) (err error) {
	if len(cliParams.confPath) == 0 {
		log.Infof("Config will be read from env variables")
	}

	// go_expvar server
	port := config.GetInt("dogstatsd_stats_port")
	components.DogstatsdStats = &http.Server{
		Addr:    fmt.Sprintf("127.0.0.1:%d", port),
		Handler: http.DefaultServeMux,
	}
	go func() {
		if err := components.DogstatsdStats.ListenAndServe(); err != nil && err != http.ErrServerClosed {
			log.Errorf("Error creating dogstatsd stats server on port %d: %s", port, err)
		}
	}()

	// Setup logger
	syslogURI := pkgconfig.GetSyslogURI()
	logFile := config.GetString("log_file")
	if logFile == "" {
		logFile = params.DefaultLogFile
	}

	if config.GetBool("disable_file_logging") {
		// this will prevent any logging on file
		logFile = ""
	}

	err = pkgconfig.SetupLogger(
		loggerName,
		config.GetString("log_level"),
		logFile,
		syslogURI,
		config.GetBool("syslog_rfc"),
		config.GetBool("log_to_console"),
		config.GetBool("log_format_json"),
	)
	if err != nil {
		log.Criticalf("Unable to setup logger: %s", err)
		return
	}

	if err := util.SetupCoreDump(config); err != nil {
		log.Warnf("Can't setup core dumps: %v, core dumps might not be available after a crash", err)
	}

	if !config.IsSet("api_key") {
		err = log.Critical("no API key configured, exiting")
		return
	}

	// Setup healthcheck port
	var healthPort = config.GetInt("health_port")
	if healthPort > 0 {
		err = healthprobe.Serve(ctx, healthPort)
		if err != nil {
			err = log.Errorf("Error starting health port, exiting: %v", err)
			return
		}
		log.Debugf("Health check listening on port %d", healthPort)
	}

	demultiplexer.AddAgentStartupTelemetry(version.AgentVersion)

	// container tagging initialisation if origin detection is on
	if config.GetBool("dogstatsd_origin_detection") && components.WorkloadMeta != nil {

		tagger.SetDefaultTagger(local.NewTagger(components.WorkloadMeta))
		if err := tagger.Init(ctx); err != nil {
			log.Errorf("failed to start the tagger: %s", err)
		}
	}

	err = components.DogstatsdServer.Start(demultiplexer)
	if err != nil {
		log.Criticalf("Unable to start dogstatsd: %s", err)
		return
	}
	return
}

// handleSignals handles OS signals, and sends a message on stopCh when an interrupt
// signal is received.
func handleSignals(stopCh chan struct{}) {
	// Setup a channel to catch OS signals
	signalCh := make(chan os.Signal, 1)
	signal.Notify(signalCh, os.Interrupt, syscall.SIGTERM, syscall.SIGPIPE)

	// Block here until we receive the interrupt signal
	for signo := range signalCh {
		switch signo {
		case syscall.SIGPIPE:
			// By default systemd redirects the stdout to journald. When journald is stopped or crashes we receive a SIGPIPE signal.
			// Go ignores SIGPIPE signals unless it is when stdout or stdout is closed, in this case the agent is stopped.
			// We never want dogstatsd to stop upon receiving SIGPIPE, so we intercept the SIGPIPE signals and just discard them.
		default:
			pkglog.Infof("Received signal '%s', shutting down...", signo)
			stopCh <- struct{}{}
			return
		}
	}
}

func StopAgent(cancel context.CancelFunc, components *DogstatsdComponents) {
	// retrieve the agent health before stopping the components
	// GetReadyNonBlocking has a 100ms timeout to avoid blocking
	health, err := health.GetReadyNonBlocking()
	if err != nil {
		pkglog.Warnf("Dogstatsd health unknown: %s", err)
	} else if len(health.Unhealthy) > 0 {
		pkglog.Warnf("Some components were unhealthy: %v", health.Unhealthy)
	}

	// gracefully shut down any component
	cancel()

	if components.DogstatsdStats != nil {
		if err := components.DogstatsdStats.Shutdown(context.Background()); err != nil {
			pkglog.Errorf("Error shutting down dogstatsd stats server: %s", err)
		}
	}

	components.DogstatsdServer.Stop()

	pkglog.Info("See ya!")
	pkglog.Flush()
}<|MERGE_RESOLUTION|>--- conflicted
+++ resolved
@@ -149,19 +149,11 @@
 			return demultiplexer.Params{Options: opts, ContinueOnMissingHostname: true}
 		}),
 		fx.Supply(resourcesimpl.Disabled()),
-<<<<<<< HEAD
-		metadatarunnerimpl.Module,
-		resourcesimpl.Module,
-		hostimpl.Module,
-		inventoryagent.Module,
-		inventoryhostimpl.Module,
-=======
 		metadatarunnerimpl.Module(),
 		resourcesimpl.Module(),
-		host.Module(),
+		hostimpl.Module(),
 		inventoryagent.Module(),
 		inventoryhostimpl.Module(),
->>>>>>> 606d4d96
 	)
 }
 
