// Unless explicitly stated otherwise all files in this repository are licensed
// under the Apache License Version 2.0.
// This product includes software developed at Datadog (https://www.datadoghq.com/).
// Copyright 2016-present Datadog, Inc.

package main

import (
	"context"
	_ "net/http/pprof"
	"os"
	"path/filepath"

	"github.com/DataDog/datadog-agent/cmd/dogstatsd/command"
	"github.com/DataDog/datadog-agent/cmd/dogstatsd/subcommands/start"
	"github.com/DataDog/datadog-agent/comp/aggregator/demultiplexer"
	"github.com/DataDog/datadog-agent/comp/core/config"
	"github.com/DataDog/datadog-agent/comp/core/log"
	dogstatsdServer "github.com/DataDog/datadog-agent/comp/dogstatsd/server"
<<<<<<< HEAD
=======
	"github.com/DataDog/datadog-agent/comp/forwarder/defaultforwarder"
	"github.com/DataDog/datadog-agent/pkg/aggregator"
>>>>>>> 8f03ffb6
	"github.com/DataDog/datadog-agent/pkg/util/flavor"
	pkglog "github.com/DataDog/datadog-agent/pkg/util/log"

	"github.com/DataDog/datadog-agent/pkg/util/winutil"
	"github.com/DataDog/datadog-agent/pkg/util/winutil/messagestrings"
	"github.com/DataDog/datadog-agent/pkg/util/winutil/servicemain"
)

var (
	defaultLogFile = "c:\\programdata\\datadog\\logs\\dogstatsd.log"

	// DefaultConfPath points to the folder containing datadog.yaml
	DefaultConfPath = "c:\\programdata\\datadog"
)

func init() {
	pd, err := winutil.GetProgramDataDirForProduct("Datadog Dogstatsd")
	if err == nil {
		DefaultConfPath = pd
		defaultLogFile = filepath.Join(pd, "logs", "dogstatsd.log")
	} else {
		winutil.LogEventViewer(ServiceName, messagestrings.MSG_WARNING_PROGRAMDATA_ERROR, defaultLogFile)
	}
}

// ServiceName is the name of the service in service control manager
const ServiceName = "dogstatsd"

func main() {
	// set the Agent flavor
	flavor.SetFlavor(flavor.Dogstatsd)

	if servicemain.RunningAsWindowsService() {
		servicemain.Run(&service{})
		return
	}
	defer pkglog.Flush()

	if err := command.MakeRootCommand(defaultLogFile).Execute(); err != nil {
		pkglog.Error(err)
		os.Exit(-1)
	}
}

type service struct{}

func (s *service) Name() string {
	return ServiceName
}

func (s *service) Init() error {
	// Nothing to do, kept empty for compatibility with previous implementation.
	return nil
}

func (s *service) Run(ctx context.Context) error {
	pkglog.Infof("Service control function")

	ctx, cancel := context.WithCancel(ctx)
	cliParams := &start.CLIParams{}

	return start.RunDogstatsdFct(
		cliParams,
		DefaultConfPath,
		defaultLogFile,
<<<<<<< HEAD
		func(config config.Component, log log.Component, params *start.Params, server dogstatsdServer.Component, demultiplexer demultiplexer.Component) error {
=======
		func(config config.Component, log log.Component, params *start.Params, server dogstatsdServer.Component, sharedForwarder defaultforwarder.Component, demux *aggregator.AgentDemultiplexer) error {
>>>>>>> 8f03ffb6
			components := &start.DogstatsdComponents{
				DogstatsdServer: server,
			}
			defer start.StopAgent(cancel, components)

<<<<<<< HEAD
			err := start.RunAgent(ctx, cliParams, config, log, params, components, demultiplexer)
=======
			err := start.RunDogstatsd(ctx, cliParams, config, log, params, components, demux)
>>>>>>> 8f03ffb6
			if err != nil {
				log.Errorf("Failed to start agent %v", err)
				return err
			}

			// Wait for stop signal
			<-ctx.Done()

			log.Infof("Initiating service shutdown")
			return nil
		})
}<|MERGE_RESOLUTION|>--- conflicted
+++ resolved
@@ -17,11 +17,6 @@
 	"github.com/DataDog/datadog-agent/comp/core/config"
 	"github.com/DataDog/datadog-agent/comp/core/log"
 	dogstatsdServer "github.com/DataDog/datadog-agent/comp/dogstatsd/server"
-<<<<<<< HEAD
-=======
-	"github.com/DataDog/datadog-agent/comp/forwarder/defaultforwarder"
-	"github.com/DataDog/datadog-agent/pkg/aggregator"
->>>>>>> 8f03ffb6
 	"github.com/DataDog/datadog-agent/pkg/util/flavor"
 	pkglog "github.com/DataDog/datadog-agent/pkg/util/log"
 
@@ -87,21 +82,13 @@
 		cliParams,
 		DefaultConfPath,
 		defaultLogFile,
-<<<<<<< HEAD
 		func(config config.Component, log log.Component, params *start.Params, server dogstatsdServer.Component, demultiplexer demultiplexer.Component) error {
-=======
-		func(config config.Component, log log.Component, params *start.Params, server dogstatsdServer.Component, sharedForwarder defaultforwarder.Component, demux *aggregator.AgentDemultiplexer) error {
->>>>>>> 8f03ffb6
 			components := &start.DogstatsdComponents{
 				DogstatsdServer: server,
 			}
 			defer start.StopAgent(cancel, components)
 
-<<<<<<< HEAD
-			err := start.RunAgent(ctx, cliParams, config, log, params, components, demultiplexer)
-=======
 			err := start.RunDogstatsd(ctx, cliParams, config, log, params, components, demux)
->>>>>>> 8f03ffb6
 			if err != nil {
 				log.Errorf("Failed to start agent %v", err)
 				return err
