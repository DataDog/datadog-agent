--- conflicted
+++ resolved
@@ -1,10 +1,6 @@
 extensions:
   ddprofiling/default:
-<<<<<<< HEAD
   hpflare/default:
-=======
-
->>>>>>> a5721383
 receivers:
   otlp:
     protocols:
