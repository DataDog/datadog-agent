// Unless explicitly stated otherwise all files in this repository are licensed
// under the Apache License Version 2.0.
// This product includes software developed at Datadog (https://www.datadoghq.com/).
// Copyright 2016-present Datadog, Inc.

// Package log is responsible for settings around logging output from customer functions
// to be sent to Datadog (logs monitoring product).
// It does *NOT* control the internal debug logging of the agent.
package log

import (
	"os"
	"path/filepath"
	"sort"
	"strconv"
	"strings"
	"time"

	"github.com/DataDog/datadog-agent/comp/core/hostname/hostnameinterface"
	tagger "github.com/DataDog/datadog-agent/comp/core/tagger/def"
	logsAgent "github.com/DataDog/datadog-agent/comp/logs/agent"
	logConfig "github.com/DataDog/datadog-agent/comp/logs/agent/config"
	logscompression "github.com/DataDog/datadog-agent/comp/serializer/logscompression/def"
	"github.com/DataDog/datadog-agent/pkg/logs/sources"
	serverlessLogs "github.com/DataDog/datadog-agent/pkg/serverless/logs"
	serverlessTag "github.com/DataDog/datadog-agent/pkg/serverless/tags"
	ddlog "github.com/DataDog/datadog-agent/pkg/util/log"
)

const (
	defaultFlushTimeout = 5 * time.Second
	logEnabledEnvVar    = "DD_LOGS_ENABLED"
	envVarTailFilePath  = "DD_SERVERLESS_LOG_PATH"
	aasInstanceTailing  = "DD_AAS_INSTANCE_LOGGING_ENABLED"
	sourceEnvVar        = "DD_SOURCE"
	sourceName          = "Datadog Agent"
)

// Config holds the log configuration
type Config struct {
	FlushTimeout time.Duration
	Channel      chan *logConfig.ChannelMessage
	source       string
	IsEnabled    bool
}

// CreateConfig builds and returns a log config
func CreateConfig(defaultSource string) *Config {
	var source string
	if source = strings.ToLower(os.Getenv(sourceEnvVar)); source == "" {
		source = defaultSource
	}
	return &Config{
		FlushTimeout: defaultFlushTimeout,
		// Use a buffered channel with size 10000
		Channel:   make(chan *logConfig.ChannelMessage, 10000),
		source:    source,
		IsEnabled: isEnabled(os.Getenv(logEnabledEnvVar)),
	}
}

// SetupLogAgent creates the log agent and sets the base tags
<<<<<<< HEAD
func SetupLogAgent(conf *Config, tags map[string]string, tagger tagger.Component, compression logscompression.Component, origin string) logsAgent.ServerlessLogsAgent {
	// When Azure App Service instance tailing is enabled, ensure we only open the most
	// recently modified match. Respect existing global env overrides if already set.
	if isInstanceTailingEnabled() {
		if os.Getenv("DD_LOGS_CONFIG_FILE_WILDCARD_SELECTION_MODE") == "" {
			_ = os.Setenv("DD_LOGS_CONFIG_FILE_WILDCARD_SELECTION_MODE", "by_modification_time")
			ddlog.Debug("AAS instance tailing: setting default DD_LOGS_CONFIG_FILE_WILDCARD_SELECTION_MODE=by_modification_time")
		} else {
			ddlog.Debugf("AAS instance tailing: using existing DD_LOGS_CONFIG_FILE_WILDCARD_SELECTION_MODE=%q", os.Getenv("DD_LOGS_CONFIG_FILE_WILDCARD_SELECTION_MODE"))
		}
		if os.Getenv("DD_LOGS_CONFIG_OPEN_FILES_LIMIT") == "" {
			_ = os.Setenv("DD_LOGS_CONFIG_OPEN_FILES_LIMIT", "1")
			ddlog.Debug("AAS instance tailing: setting default DD_LOGS_CONFIG_OPEN_FILES_LIMIT=1")
		} else {
			ddlog.Debugf("AAS instance tailing: using existing DD_LOGS_CONFIG_OPEN_FILES_LIMIT=%q", os.Getenv("DD_LOGS_CONFIG_OPEN_FILES_LIMIT"))
		}
	}

	logsAgent, _ := serverlessLogs.SetupLogAgent(conf.Channel, sourceName, conf.source, tagger, compression)
=======
func SetupLogAgent(conf *Config, tags map[string]string, tagger tagger.Component, compression logscompression.Component, hostname hostnameinterface.Component, origin string) logsAgent.ServerlessLogsAgent {
	logsAgent, _ := serverlessLogs.SetupLogAgent(conf.Channel, sourceName, conf.source, tagger, compression, hostname)
>>>>>>> a79bec82

	tagsArray := serverlessTag.MapToArray(tags)

	addFileTailing(logsAgent, conf.source, tagsArray, origin)

	serverlessLogs.SetLogsTags(tagsArray)
	return logsAgent
}

func addFileTailing(logsAgent logsAgent.ServerlessLogsAgent, source string, tags []string, origin string) {

	appServiceDefaultLoggingEnabled := origin == "appservice" && isInstanceTailingEnabled()
	// The Azure App Service log volume is shared across all instances. This leads to every instance tailing the same files.
	// To avoid this, we want to add the azure instance ID to the filepath so each instance tails their respective system log files.
	// Users can also add $COMPUTERNAME to their custom files to achieve the same result.
	if appServiceDefaultLoggingEnabled {
		pattern := buildAASInstancePattern()
		ddlog.Debugf("AAS instance tailing: using pattern %q", pattern)
		limit := effectiveOpenFilesLimit()
		debugLogFileSelection(pattern, limit)

		src := sources.NewLogSource("aas-instance-file-tail", &logConfig.LogsConfig{
			Type:    logConfig.FileType,
			Path:    pattern,
			Service: os.Getenv("DD_SERVICE"),
			Tags:    tags,
			Source:  source,
		})
		logsAgent.GetSources().AddSource(src)
		// If we are not in Azure or the aas instance env var is not set, we fall back to the previous behavior
	} else if filePath, set := os.LookupEnv(envVarTailFilePath); set {
		src := sources.NewLogSource("serverless-file-tail", &logConfig.LogsConfig{
			Type:    logConfig.FileType,
			Path:    filePath,
			Service: os.Getenv("DD_SERVICE"),
			Tags:    tags,
			Source:  source,
		})
		logsAgent.GetSources().AddSource(src)
	}
}

// buildAASInstancePattern builds the glob for Azure App Service instance logs.
// Priority:
// 1) DD_AAS_INSTANCE_LOG_GLOB (full glob, supports $COMPUTERNAME)
// 2) DD_SERVICE (service basename hint)
// 3) WEBSITE_SITE_NAME (App Service app name)
// 4) default: /home/LogFiles/*$COMPUTERNAME*.log
func buildAASInstancePattern() string {
	if g := os.Getenv("DD_AAS_INSTANCE_LOG_GLOB"); g != "" {
		return os.ExpandEnv(g)
	}
	if svc := strings.TrimSpace(os.Getenv("DD_SERVICE")); svc != "" {
		return os.ExpandEnv("/home/LogFiles/*$COMPUTERNAME*_" + svc + "*.log")
	}
	if site := strings.TrimSpace(os.Getenv("WEBSITE_SITE_NAME")); site != "" {
		return os.ExpandEnv("/home/LogFiles/*$COMPUTERNAME*_" + site + "*.log")
	}
	return os.ExpandEnv("/home/LogFiles/*$COMPUTERNAME*.log")
}

// effectiveOpenFilesLimit returns the intended open files limit for AAS instance tailing.
// Source: DD_LOGS_CONFIG_OPEN_FILES_LIMIT, default 1.
func effectiveOpenFilesLimit() int {
	if v := os.Getenv("DD_LOGS_CONFIG_OPEN_FILES_LIMIT"); v != "" {
		if n, err := strconv.Atoi(v); err == nil && n > 0 {
			return n
		}
	}
	return 1
}

// debugLogFileSelection logs all files matching the pattern and the top-N by modification time.
func debugLogFileSelection(pattern string, limit int) {
	matches, err := filepath.Glob(pattern)
	if err != nil {
		ddlog.Debugf("AAS instance tailing: glob error for pattern %q: %v", pattern, err)
		return
	}

	type fileInfo struct {
		path    string
		modTime time.Time
	}
	files := make([]fileInfo, 0, len(matches))
	for _, p := range matches {
		if st, err := os.Stat(p); err == nil && !st.IsDir() {
			files = append(files, fileInfo{path: p, modTime: st.ModTime()})
		}
	}
	// Sort by most recent first
	sort.Slice(files, func(i, j int) bool { return files[i].modTime.After(files[j].modTime) })

	all := make([]string, 0, len(files))
	for _, f := range files {
		all = append(all, f.path)
	}
	ddlog.Debugf("AAS instance tailing: %d files match %q: %v", len(all), pattern, all)

	if limit <= 0 {
		limit = 1
	}
	if limit > len(files) {
		limit = len(files)
	}
	selected := make([]string, 0, limit)
	for i := 0; i < limit; i++ {
		selected = append(selected, files[i].path)
	}
	ddlog.Debugf("AAS instance tailing: selecting up to %d most recently modified: %v", limit, selected)
}

func isEnabled(envValue string) bool {
	return strings.ToLower(envValue) == "true"
}

func isInstanceTailingEnabled() bool {
	val := strings.ToLower(os.Getenv(aasInstanceTailing))
	return val == "true" || val == "1"
}<|MERGE_RESOLUTION|>--- conflicted
+++ resolved
@@ -60,8 +60,7 @@
 }
 
 // SetupLogAgent creates the log agent and sets the base tags
-<<<<<<< HEAD
-func SetupLogAgent(conf *Config, tags map[string]string, tagger tagger.Component, compression logscompression.Component, origin string) logsAgent.ServerlessLogsAgent {
+func SetupLogAgent(conf *Config, tags map[string]string, tagger tagger.Component, compression logscompression.Component, hostname hostnameinterface.Component, origin string) logsAgent.ServerlessLogsAgent {
 	// When Azure App Service instance tailing is enabled, ensure we only open the most
 	// recently modified match. Respect existing global env overrides if already set.
 	if isInstanceTailingEnabled() {
@@ -79,11 +78,7 @@
 		}
 	}
 
-	logsAgent, _ := serverlessLogs.SetupLogAgent(conf.Channel, sourceName, conf.source, tagger, compression)
-=======
-func SetupLogAgent(conf *Config, tags map[string]string, tagger tagger.Component, compression logscompression.Component, hostname hostnameinterface.Component, origin string) logsAgent.ServerlessLogsAgent {
 	logsAgent, _ := serverlessLogs.SetupLogAgent(conf.Channel, sourceName, conf.source, tagger, compression, hostname)
->>>>>>> a79bec82
 
 	tagsArray := serverlessTag.MapToArray(tags)
 
