--- conflicted
+++ resolved
@@ -66,15 +66,11 @@
 func WithoutHighCardinalityTags(tags map[string]string) map[string]string {
 	newTags := make(map[string]string, len(tags))
 	for k, v := range tags {
-<<<<<<< HEAD
-		if k != "container_id" && k != "gcr.container_id" && k != "gcrfx.container_id" {
-=======
 		if k != "container_id" &&
 			k != "gcr.container_id" &&
 			k != "gcrfx.container_id" &&
 			k != "replica_name" &&
 			k != "aca.replica.name" {
->>>>>>> 30d51b5d
 			newTags[k] = v
 		}
 	}
