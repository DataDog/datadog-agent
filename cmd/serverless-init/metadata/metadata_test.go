// Unless explicitly stated otherwise all files in this repository are licensed
// under the Apache License Version 2.0.
// This product includes software developed at Datadog (https://www.datadoghq.com/).
// Copyright 2016-present Datadog, Inc.

package metadata

import (
	"net/http"
	"net/http/httptest"
	"testing"
	"time"

	"github.com/stretchr/testify/assert"
)

func TestDefaultConfig(t *testing.T) {
	assert.Equal(t, 300*time.Millisecond, GetDefaultConfig().timeout)
	assert.Equal(t, "http://metadata.google.internal/computeMetadata/v1/instance/id", GetDefaultConfig().containerIDURL)
	assert.Equal(t, "http://metadata.google.internal/computeMetadata/v1/project/project-id", GetDefaultConfig().projectIDURL)
	assert.Equal(t, "http://metadata.google.internal/computeMetadata/v1/instance/region", GetDefaultConfig().regionURL)
}

func TestGetSingleMetadataMalformedUrl(t *testing.T) {
<<<<<<< HEAD
	testConfig := &config{
		timeout:        1 * time.Millisecond,
		containerIDURL: string([]byte("\u007F")),
	}
	assert.Equal(t, "unknown", getSingleMetadata(testConfig.containerIDURL, testConfig.timeout))
=======
	assert.Equal(t, "unknown", getSingleMetadata(&http.Client{}, string([]byte("\u007F"))))
>>>>>>> 87a356d2
}

func TestSingleMedataTimeout(t *testing.T) {
	ts := httptest.NewServer(http.HandlerFunc(func(w http.ResponseWriter, r *http.Request) {
		time.Sleep(100 * time.Millisecond)
		w.WriteHeader(200)
	}))
	defer ts.Close()
<<<<<<< HEAD
	testConfig := &config{
		timeout:        1 * time.Millisecond,
		containerIDURL: ts.URL,
	}
	assert.Equal(t, "unknown", getSingleMetadata(testConfig.containerIDURL, testConfig.timeout))
=======
	httpClient := &http.Client{
		Timeout: 1 * time.Millisecond,
	}
	assert.Equal(t, "unknown", getSingleMetadata(httpClient, ts.URL))
>>>>>>> 87a356d2
}

func TestSingleMedataOK(t *testing.T) {
	ts := httptest.NewServer(http.HandlerFunc(func(w http.ResponseWriter, r *http.Request) {
		w.Write([]byte("1234"))
	}))
	defer ts.Close()
<<<<<<< HEAD
	testConfig := &config{
		timeout:        1 * time.Second,
		containerIDURL: ts.URL,
	}
	assert.Equal(t, "1234", getSingleMetadata(testConfig.containerIDURL, testConfig.timeout))
}

func TestGetContainerID(t *testing.T) {
	ts := httptest.NewServer(http.HandlerFunc(func(w http.ResponseWriter, r *http.Request) {
		w.Write([]byte("1234"))
	}))
	defer ts.Close()
	testConfig := &config{
		timeout:        1 * time.Second,
		containerIDURL: ts.URL,
	}
	assert.Equal(t, &info{tagName: "container_id", value: "1234"}, getContainerID(testConfig))
}

func TestGetRegionUnknown(t *testing.T) {
	ts := httptest.NewServer(http.HandlerFunc(func(w http.ResponseWriter, r *http.Request) {
		w.Write([]byte("unknown"))
	}))
	defer ts.Close()
	testConfig := &config{
		timeout:   1 * time.Second,
		regionURL: ts.URL,
	}
	assert.Equal(t, &info{tagName: "location", value: "unknown"}, getRegion(testConfig))
}

func TestGetRegionOK(t *testing.T) {
	ts := httptest.NewServer(http.HandlerFunc(func(w http.ResponseWriter, r *http.Request) {
		w.Write([]byte("projects/xxx/regions/us-central1"))
	}))
	defer ts.Close()
	testConfig := &config{
		timeout:   1 * time.Second,
		regionURL: ts.URL,
	}
	assert.Equal(t, &info{tagName: "location", value: "us-central1"}, getRegion(testConfig))
}

func TestGetProjectID(t *testing.T) {
	ts := httptest.NewServer(http.HandlerFunc(func(w http.ResponseWriter, r *http.Request) {
		w.Write([]byte("superproject"))
	}))
	defer ts.Close()
	testConfig := &config{
		timeout:      1 * time.Second,
		projectIDURL: ts.URL,
	}
	assert.Equal(t, &info{tagName: "project_id", value: "superproject"}, getProjectID(testConfig))
}

func TestGetMetaDataComplete(t *testing.T) {
	tsProjectID := httptest.NewServer(http.HandlerFunc(func(w http.ResponseWriter, r *http.Request) {
		w.Write([]byte("superProjectID"))
	}))
	defer tsProjectID.Close()
	tsRegion := httptest.NewServer(http.HandlerFunc(func(w http.ResponseWriter, r *http.Request) {
		w.Write([]byte("greatRegion"))
	}))
	defer tsRegion.Close()
	tsContainerID := httptest.NewServer(http.HandlerFunc(func(w http.ResponseWriter, r *http.Request) {
		w.Write([]byte("acb54"))
	}))
	defer tsContainerID.Close()

	testConfig := &config{
		timeout:        1 * time.Second,
		projectIDURL:   tsProjectID.URL,
		regionURL:      tsRegion.URL,
		containerIDURL: tsContainerID.URL,
	}

	metadata := GetMetaData(testConfig)
	assert.Equal(t, &info{tagName: "container_id", value: "acb54"}, metadata.containerID)
	assert.Equal(t, &info{tagName: "location", value: "greatregion"}, metadata.region)
	assert.Equal(t, &info{tagName: "project_id", value: "superprojectid"}, metadata.projectID)
}

func TestGetMetaDataIncompleteDueToTimeout(t *testing.T) {
	tsProjectID := httptest.NewServer(http.HandlerFunc(func(w http.ResponseWriter, r *http.Request) {
		w.Write([]byte("superProjectID"))
	}))
	defer tsProjectID.Close()
	tsRegion := httptest.NewServer(http.HandlerFunc(func(w http.ResponseWriter, r *http.Request) {
		time.Sleep(1 * time.Second)
		w.Write([]byte("greatRegion"))
	}))
	defer tsRegion.Close()
	tsContainerID := httptest.NewServer(http.HandlerFunc(func(w http.ResponseWriter, r *http.Request) {
		w.Write([]byte("acb54"))
	}))
	defer tsContainerID.Close()

	testConfig := &config{
		timeout:        500 * time.Millisecond,
		projectIDURL:   tsProjectID.URL,
		regionURL:      tsRegion.URL,
		containerIDURL: tsContainerID.URL,
	}

	metadata := GetMetaData(testConfig)
	assert.Equal(t, &info{tagName: "container_id", value: "acb54"}, metadata.containerID)
	assert.Nil(t, metadata.region)
	assert.Equal(t, &info{tagName: "project_id", value: "superprojectid"}, metadata.projectID)
}

func TestTagMap(t *testing.T) {
	metadata := Metadata{
		projectID: &info{
			tagName: "project_id",
			value:   "myprojectid",
		},
		region: &info{
			tagName: "location",
			value:   "mylocation",
		},
		containerID: &info{
			tagName: "container_id",
			value:   "f45ab",
		},
	}
=======
	assert.Equal(t, "1234", getSingleMetadata(&http.Client{}, ts.URL))
}

func TestGetContainerID(t *testing.T) {
	ts := httptest.NewServer(http.HandlerFunc(func(w http.ResponseWriter, r *http.Request) {
		w.Write([]byte("1234"))
	}))
	defer ts.Close()
	testConfig := &Config{
		timeout:        1 * time.Second,
		containerIDURL: ts.URL,
	}
	assert.Equal(t, &info{tagName: "container_id", value: "1234"}, getContainerID(&http.Client{}, testConfig))
}

func TestGetRegionUnknown(t *testing.T) {
	ts := httptest.NewServer(http.HandlerFunc(func(w http.ResponseWriter, r *http.Request) {
		w.Write([]byte("unknown"))
	}))
	defer ts.Close()
	testConfig := &Config{
		timeout:   1 * time.Second,
		regionURL: ts.URL,
	}
	assert.Equal(t, &info{tagName: "location", value: "unknown"}, getRegion(&http.Client{}, testConfig))
}

func TestGetRegionOK(t *testing.T) {
	ts := httptest.NewServer(http.HandlerFunc(func(w http.ResponseWriter, r *http.Request) {
		w.Write([]byte("projects/xxx/regions/us-central1"))
	}))
	defer ts.Close()
	testConfig := &Config{
		timeout:   1 * time.Second,
		regionURL: ts.URL,
	}
	assert.Equal(t, &info{tagName: "location", value: "us-central1"}, getRegion(&http.Client{}, testConfig))
}

func TestGetProjectID(t *testing.T) {
	ts := httptest.NewServer(http.HandlerFunc(func(w http.ResponseWriter, r *http.Request) {
		w.Write([]byte("superproject"))
	}))
	defer ts.Close()
	testConfig := &Config{
		timeout:      1 * time.Second,
		projectIDURL: ts.URL,
	}
	assert.Equal(t, &info{tagName: "project_id", value: "superproject"}, getProjectID(&http.Client{}, testConfig))
}

func TestGetMetaDataComplete(t *testing.T) {
	tsProjectID := httptest.NewServer(http.HandlerFunc(func(w http.ResponseWriter, r *http.Request) {
		w.Write([]byte("superProjectID"))
	}))
	defer tsProjectID.Close()
	tsRegion := httptest.NewServer(http.HandlerFunc(func(w http.ResponseWriter, r *http.Request) {
		w.Write([]byte("greatRegion"))
	}))
	defer tsRegion.Close()
	tsContainerID := httptest.NewServer(http.HandlerFunc(func(w http.ResponseWriter, r *http.Request) {
		w.Write([]byte("acb54"))
	}))
	defer tsContainerID.Close()

	testConfig := &Config{
		timeout:        1 * time.Second,
		projectIDURL:   tsProjectID.URL,
		regionURL:      tsRegion.URL,
		containerIDURL: tsContainerID.URL,
	}

	metadata := GetMetaData(testConfig)
	assert.Equal(t, &info{tagName: "container_id", value: "acb54"}, metadata.containerID)
	assert.Equal(t, &info{tagName: "location", value: "greatregion"}, metadata.region)
	assert.Equal(t, &info{tagName: "project_id", value: "superprojectid"}, metadata.projectID)
}

func TestGetMetaDataIncompleteDueToTimeout(t *testing.T) {
	tsProjectID := httptest.NewServer(http.HandlerFunc(func(w http.ResponseWriter, r *http.Request) {
		w.Write([]byte("superProjectID"))
	}))
	defer tsProjectID.Close()
	tsRegion := httptest.NewServer(http.HandlerFunc(func(w http.ResponseWriter, r *http.Request) {
		time.Sleep(1 * time.Second)
		w.Write([]byte("greatRegion"))
	}))
	defer tsRegion.Close()
	tsContainerID := httptest.NewServer(http.HandlerFunc(func(w http.ResponseWriter, r *http.Request) {
		w.Write([]byte("acb54"))
	}))
	defer tsContainerID.Close()

	testConfig := &Config{
		timeout:        500 * time.Millisecond,
		projectIDURL:   tsProjectID.URL,
		regionURL:      tsRegion.URL,
		containerIDURL: tsContainerID.URL,
	}

	metadata := GetMetaData(testConfig)
	assert.Equal(t, &info{tagName: "container_id", value: "acb54"}, metadata.containerID)
	assert.Equal(t, &info{tagName: "location", value: "unknown"}, metadata.region)
	assert.Equal(t, &info{tagName: "project_id", value: "superprojectid"}, metadata.projectID)
}

func TestTagMap(t *testing.T) {
	metadata := Metadata{
		projectID: &info{
			tagName: "project_id",
			value:   "myprojectid",
		},
		region: &info{
			tagName: "location",
			value:   "mylocation",
		},
		containerID: &info{
			tagName: "container_id",
			value:   "f45ab",
		},
	}
>>>>>>> 87a356d2
	tagMap := metadata.TagMap()
	assert.Equal(t, 3, len(tagMap))
	assert.Equal(t, "myprojectid", tagMap["project_id"])
	assert.Equal(t, "mylocation", tagMap["location"])
	assert.Equal(t, "f45ab", tagMap["container_id"])
}<|MERGE_RESOLUTION|>--- conflicted
+++ resolved
@@ -22,15 +22,7 @@
 }
 
 func TestGetSingleMetadataMalformedUrl(t *testing.T) {
-<<<<<<< HEAD
-	testConfig := &config{
-		timeout:        1 * time.Millisecond,
-		containerIDURL: string([]byte("\u007F")),
-	}
-	assert.Equal(t, "unknown", getSingleMetadata(testConfig.containerIDURL, testConfig.timeout))
-=======
 	assert.Equal(t, "unknown", getSingleMetadata(&http.Client{}, string([]byte("\u007F"))))
->>>>>>> 87a356d2
 }
 
 func TestSingleMedataTimeout(t *testing.T) {
@@ -39,18 +31,10 @@
 		w.WriteHeader(200)
 	}))
 	defer ts.Close()
-<<<<<<< HEAD
-	testConfig := &config{
-		timeout:        1 * time.Millisecond,
-		containerIDURL: ts.URL,
-	}
-	assert.Equal(t, "unknown", getSingleMetadata(testConfig.containerIDURL, testConfig.timeout))
-=======
 	httpClient := &http.Client{
 		Timeout: 1 * time.Millisecond,
 	}
 	assert.Equal(t, "unknown", getSingleMetadata(httpClient, ts.URL))
->>>>>>> 87a356d2
 }
 
 func TestSingleMedataOK(t *testing.T) {
@@ -58,133 +42,6 @@
 		w.Write([]byte("1234"))
 	}))
 	defer ts.Close()
-<<<<<<< HEAD
-	testConfig := &config{
-		timeout:        1 * time.Second,
-		containerIDURL: ts.URL,
-	}
-	assert.Equal(t, "1234", getSingleMetadata(testConfig.containerIDURL, testConfig.timeout))
-}
-
-func TestGetContainerID(t *testing.T) {
-	ts := httptest.NewServer(http.HandlerFunc(func(w http.ResponseWriter, r *http.Request) {
-		w.Write([]byte("1234"))
-	}))
-	defer ts.Close()
-	testConfig := &config{
-		timeout:        1 * time.Second,
-		containerIDURL: ts.URL,
-	}
-	assert.Equal(t, &info{tagName: "container_id", value: "1234"}, getContainerID(testConfig))
-}
-
-func TestGetRegionUnknown(t *testing.T) {
-	ts := httptest.NewServer(http.HandlerFunc(func(w http.ResponseWriter, r *http.Request) {
-		w.Write([]byte("unknown"))
-	}))
-	defer ts.Close()
-	testConfig := &config{
-		timeout:   1 * time.Second,
-		regionURL: ts.URL,
-	}
-	assert.Equal(t, &info{tagName: "location", value: "unknown"}, getRegion(testConfig))
-}
-
-func TestGetRegionOK(t *testing.T) {
-	ts := httptest.NewServer(http.HandlerFunc(func(w http.ResponseWriter, r *http.Request) {
-		w.Write([]byte("projects/xxx/regions/us-central1"))
-	}))
-	defer ts.Close()
-	testConfig := &config{
-		timeout:   1 * time.Second,
-		regionURL: ts.URL,
-	}
-	assert.Equal(t, &info{tagName: "location", value: "us-central1"}, getRegion(testConfig))
-}
-
-func TestGetProjectID(t *testing.T) {
-	ts := httptest.NewServer(http.HandlerFunc(func(w http.ResponseWriter, r *http.Request) {
-		w.Write([]byte("superproject"))
-	}))
-	defer ts.Close()
-	testConfig := &config{
-		timeout:      1 * time.Second,
-		projectIDURL: ts.URL,
-	}
-	assert.Equal(t, &info{tagName: "project_id", value: "superproject"}, getProjectID(testConfig))
-}
-
-func TestGetMetaDataComplete(t *testing.T) {
-	tsProjectID := httptest.NewServer(http.HandlerFunc(func(w http.ResponseWriter, r *http.Request) {
-		w.Write([]byte("superProjectID"))
-	}))
-	defer tsProjectID.Close()
-	tsRegion := httptest.NewServer(http.HandlerFunc(func(w http.ResponseWriter, r *http.Request) {
-		w.Write([]byte("greatRegion"))
-	}))
-	defer tsRegion.Close()
-	tsContainerID := httptest.NewServer(http.HandlerFunc(func(w http.ResponseWriter, r *http.Request) {
-		w.Write([]byte("acb54"))
-	}))
-	defer tsContainerID.Close()
-
-	testConfig := &config{
-		timeout:        1 * time.Second,
-		projectIDURL:   tsProjectID.URL,
-		regionURL:      tsRegion.URL,
-		containerIDURL: tsContainerID.URL,
-	}
-
-	metadata := GetMetaData(testConfig)
-	assert.Equal(t, &info{tagName: "container_id", value: "acb54"}, metadata.containerID)
-	assert.Equal(t, &info{tagName: "location", value: "greatregion"}, metadata.region)
-	assert.Equal(t, &info{tagName: "project_id", value: "superprojectid"}, metadata.projectID)
-}
-
-func TestGetMetaDataIncompleteDueToTimeout(t *testing.T) {
-	tsProjectID := httptest.NewServer(http.HandlerFunc(func(w http.ResponseWriter, r *http.Request) {
-		w.Write([]byte("superProjectID"))
-	}))
-	defer tsProjectID.Close()
-	tsRegion := httptest.NewServer(http.HandlerFunc(func(w http.ResponseWriter, r *http.Request) {
-		time.Sleep(1 * time.Second)
-		w.Write([]byte("greatRegion"))
-	}))
-	defer tsRegion.Close()
-	tsContainerID := httptest.NewServer(http.HandlerFunc(func(w http.ResponseWriter, r *http.Request) {
-		w.Write([]byte("acb54"))
-	}))
-	defer tsContainerID.Close()
-
-	testConfig := &config{
-		timeout:        500 * time.Millisecond,
-		projectIDURL:   tsProjectID.URL,
-		regionURL:      tsRegion.URL,
-		containerIDURL: tsContainerID.URL,
-	}
-
-	metadata := GetMetaData(testConfig)
-	assert.Equal(t, &info{tagName: "container_id", value: "acb54"}, metadata.containerID)
-	assert.Nil(t, metadata.region)
-	assert.Equal(t, &info{tagName: "project_id", value: "superprojectid"}, metadata.projectID)
-}
-
-func TestTagMap(t *testing.T) {
-	metadata := Metadata{
-		projectID: &info{
-			tagName: "project_id",
-			value:   "myprojectid",
-		},
-		region: &info{
-			tagName: "location",
-			value:   "mylocation",
-		},
-		containerID: &info{
-			tagName: "container_id",
-			value:   "f45ab",
-		},
-	}
-=======
 	assert.Equal(t, "1234", getSingleMetadata(&http.Client{}, ts.URL))
 }
 
@@ -306,7 +163,6 @@
 			value:   "f45ab",
 		},
 	}
->>>>>>> 87a356d2
 	tagMap := metadata.TagMap()
 	assert.Equal(t, 3, len(tagMap))
 	assert.Equal(t, "myprojectid", tagMap["project_id"])
