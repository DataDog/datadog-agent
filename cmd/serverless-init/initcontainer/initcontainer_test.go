--- conflicted
+++ resolved
@@ -27,13 +27,10 @@
 	assert.Equal(t, []string{}, args)
 }
 
-<<<<<<< HEAD
-=======
 type TestTimeoutFlushableAgent struct {
 	hasBeenCalled bool
 }
 
->>>>>>> 87a356d2
 type TestFlushableAgent struct {
 	hasBeenCalled bool
 }
