--- conflicted
+++ resolved
@@ -22,10 +22,6 @@
 
 	serverlessLog "github.com/DataDog/datadog-agent/cmd/serverless-init/log"
 	"github.com/DataDog/datadog-agent/cmd/serverless-init/metric"
-<<<<<<< HEAD
-	"github.com/DataDog/datadog-agent/cmd/serverless-init/timing"
-=======
->>>>>>> 87a356d2
 	"github.com/DataDog/datadog-agent/pkg/logs"
 	"github.com/DataDog/datadog-agent/pkg/serverless"
 	"github.com/DataDog/datadog-agent/pkg/serverless/metrics"
@@ -74,15 +70,7 @@
 	return commandName, []string{}
 }
 
-<<<<<<< HEAD
-func handleSignals(process *os.Process, config *log.Config, metricAgent *metrics.ServerlessMetricAgent, traceAgent *trace.ServerlessTraceAgent) {
-=======
-func handleSignals(process *os.Process, config *serverlessLog.Config, metricAgent *metrics.ServerlessMetricAgent) {
-	sigs := make(chan os.Signal, 1)
-	defer close(sigs)
-	signal.Notify(sigs)
-	defer signal.Reset()
->>>>>>> 87a356d2
+func handleSignals(process *os.Process, config *serverlessLog.Config, metricAgent *metrics.ServerlessMetricAgent, traceAgent *trace.ServerlessTraceAgent) {
 	go func() {
 		sigs := make(chan os.Signal, 1)
 		signal.Notify(sigs)
@@ -97,11 +85,8 @@
 			}
 			if sig == syscall.SIGTERM {
 				metric.AddShutdownMetric(metricAgent.GetExtraTags(), time.Now(), metricAgent.Demux)
-<<<<<<< HEAD
 				flush(config.FlushTimeout, metricAgent, traceAgent)
 				os.Exit(0)
-=======
->>>>>>> 87a356d2
 			}
 		}
 	}()
@@ -123,9 +108,6 @@
 	return atomic.LoadInt32(&hasTimeout) > 0
 }
 
-<<<<<<< HEAD
-	return timing.WaitWithTimeout(wg, flushTimeout)
-=======
 func flushWithContext(ctx context.Context, timeout time.Duration, timeoutchan chan struct{}, flushFunction func()) {
 	flushFunction()
 	select {
@@ -150,5 +132,4 @@
 		break
 	}
 	wg.Done()
->>>>>>> 87a356d2
 }