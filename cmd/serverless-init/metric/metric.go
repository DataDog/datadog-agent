--- conflicted
+++ resolved
@@ -25,11 +25,7 @@
 		Name:       name,
 		Value:      value,
 		Mtype:      metrics.DistributionType,
-<<<<<<< HEAD
-		Tags:       utilstrings.ToUnique(tags),
-=======
-		Tags:       agent.GetExtraTags(),
->>>>>>> c5297517
+		Tags:       utilstrings.ToUnique(agent.GetExtraTags()),
 		SampleRate: 1,
 		Timestamp:  metricTimestamp,
 		Source:     source,
