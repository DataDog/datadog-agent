--- conflicted
+++ resolved
@@ -296,20 +296,14 @@
 	wg.Wait()
 
 	// start the proxy if needed
-	// as this feature is experimental, this should be the only entrypoint (easier to remove)
-<<<<<<< HEAD
-	_ = proxy.Start("127.0.0.1:9000", "127.0.0.1:9001", &invocationlifecycle.ProxyProcessor{
-		Daemon: serverlessDaemon,
-	})
-=======
 	_ = proxy.Start(
 		"127.0.0.1:9000",
 		"127.0.0.1:9001",
 		&invocationlifecycle.ProxyProcessor{
 			ExtraTags:     serverlessDaemon.ExtraTags,
 			MetricChannel: serverlessDaemon.MetricAgent.GetMetricChannel(),
+			Daemon:        serverlessDaemon,
 		})
->>>>>>> d58e28c7
 
 	// run the invocation loop in a routine
 	// we don't want to start this mainloop before because once we're waiting on
