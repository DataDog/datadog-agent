// Unless explicitly stated otherwise all files in this repository are licensed
// under the Apache License Version 2.0.
// This product includes software developed at Datadog (https://www.datadoghq.com/).
// Copyright 2016-present Datadog, Inc.

package main

import (
	_ "expvar"
	"fmt"
	_ "net/http/pprof"
	"os"
	"os/signal"
	"runtime"
	"strings"
	"sync"
	"syscall"
	"time"

	"github.com/spf13/cobra"

	"github.com/DataDog/datadog-agent/cmd/agent/common"
	"github.com/DataDog/datadog-agent/pkg/autodiscovery"
	"github.com/DataDog/datadog-agent/pkg/config"
	"github.com/DataDog/datadog-agent/pkg/logs"
	logConfig "github.com/DataDog/datadog-agent/pkg/logs/config"
	"github.com/DataDog/datadog-agent/pkg/serializer"
	"github.com/DataDog/datadog-agent/pkg/serverless"
	"github.com/DataDog/datadog-agent/pkg/serverless/daemon"
	"github.com/DataDog/datadog-agent/pkg/serverless/flush"
	"github.com/DataDog/datadog-agent/pkg/serverless/invocationlifecycle"
	"github.com/DataDog/datadog-agent/pkg/serverless/metrics"
	"github.com/DataDog/datadog-agent/pkg/serverless/proxy"
	"github.com/DataDog/datadog-agent/pkg/serverless/registration"
	"github.com/DataDog/datadog-agent/pkg/serverless/trace"
	"github.com/DataDog/datadog-agent/pkg/util/flavor"
	"github.com/DataDog/datadog-agent/pkg/util/log"
	"github.com/DataDog/datadog-agent/pkg/version"
)

var (
	// serverlessAgentCmd is the root command
	serverlessAgentCmd = &cobra.Command{
		Use:   "agent [command]",
		Short: "Serverless Datadog Agent at your service.",
		Long: `
Datadog Serverless Agent accepts custom application metrics points over UDP, aggregates and forwards them to Datadog,
where they can be graphed on dashboards. The Datadog Serverless Agent implements the StatsD protocol, along with a few extensions for special Datadog features.`,
	}

	runCmd = &cobra.Command{
		Use:   "run",
		Short: "Runs the Serverless Datadog Agent",
		Long:  `Runs the Serverless Datadog Agent`,
		RunE:  run,
	}

	versionCmd = &cobra.Command{
		Use:   "version",
		Short: "Print the version number",
		Long:  ``,
		Run: func(cmd *cobra.Command, args []string) {
			av, _ := version.Agent()
			fmt.Printf("Serverless Datadog Agent %s - Codename: %s - Commit: %s - Serialization version: %s - Go version: %s\n",
				av.GetNumber(), av.Meta, av.Commit, serializer.AgentPayloadVersion, runtime.Version())
		},
	}

	kmsAPIKeyEnvVar            = "DD_KMS_API_KEY"
	secretsManagerAPIKeyEnvVar = "DD_API_KEY_SECRET_ARN"
	apiKeyEnvVar               = "DD_API_KEY"
	logLevelEnvVar             = "DD_LOG_LEVEL"
	flushStrategyEnvVar        = "DD_SERVERLESS_FLUSH_STRATEGY"
	logsLogsTypeSubscribed     = "DD_LOGS_CONFIG_LAMBDA_LOGS_TYPE"

	// AWS Lambda is writing the Lambda function files in /var/task, we want the
	// configuration file to be at the root of this directory.
	datadogConfigPath = "/var/task/datadog.yaml"
)

const (
	loggerName config.LoggerName = "DD_EXTENSION"

	runtimeAPIEnvVar = "AWS_LAMBDA_RUNTIME_API"

	extensionRegistrationRoute   = "/2020-01-01/extension/register"
	extensionRegistrationTimeout = 5 * time.Second

	// httpServerAddr will be the default addr used to run the HTTP server listening
	// to calls from the client libraries and to logs from the AWS environment.
	httpServerAddr = ":8124"

	logsAPIRegistrationRoute   = "/2020-08-15/logs"
	logsAPIRegistrationTimeout = 5 * time.Second
	logsAPIHttpServerPort      = 8124
	logsAPICollectionRoute     = "/lambda/logs"
	logsAPITimeout             = 25
	logsAPIMaxBytes            = 262144
	logsAPIMaxItems            = 1000
)

func init() {
	// attach the command to the root
	serverlessAgentCmd.AddCommand(runCmd)
	serverlessAgentCmd.AddCommand(versionCmd)
}

func run(cmd *cobra.Command, args []string) error {
	stopCh := make(chan struct{})

	// run the agent
	serverlessDaemon, err := runAgent(stopCh)
	if err != nil {
		return err
	}

	// handle SIGTERM
	go handleSignals(serverlessDaemon, stopCh)

	// block here until we receive a stop signal
	<-stopCh
	return nil
}

func main() {
	flavor.SetFlavor(flavor.ServerlessAgent)

	// if not command has been provided, run the agent
	if len(os.Args) == 1 {
		os.Args = append(os.Args, "run")
	}

	if err := serverlessAgentCmd.Execute(); err != nil {
		log.Error(err)
		os.Exit(-1)
	}
}

func runAgent(stopCh chan struct{}) (serverlessDaemon *daemon.Daemon, err error) {

	startTime := time.Now()

	// setup logger
	// -----------

	// init the logger configuring it to not log in a file (the first empty string)
	if err = config.SetupLogger(
		loggerName,
		"error", // will be re-set later with the value from the env var
		"",      // logFile -> by setting this to an empty string, we don't write the logs to any file
		"",      // syslog URI
		false,   // syslog_rfc
		true,    // log_to_console
		false,   // log_format_json
	); err != nil {
		log.Errorf("Unable to setup logger: %s", err)
	}

	if logLevel := os.Getenv(logLevelEnvVar); len(logLevel) > 0 {
		if err := config.ChangeLogLevel(logLevel); err != nil {
			log.Errorf("While changing the loglevel: %s", err)
		}
	}

	outputDatadogEnvVariablesForDebugging()

	// immediately starts the communication server
	serverlessDaemon = daemon.StartDaemon(httpServerAddr)
	err = serverlessDaemon.RestoreCurrentStateFromFile()
	if err != nil {
		log.Debug("Unable to restore the state from file")
	} else {
		serverlessDaemon.ComputeGlobalTags(config.GetConfiguredTags(true))
	}
	// serverless parts
	// ----------------

	// extension registration
	serverlessID, err := registration.RegisterExtension(os.Getenv(runtimeAPIEnvVar), extensionRegistrationRoute, extensionRegistrationTimeout)
	if err != nil {
		// at this point, we were not even able to register, thus, we don't have
		// any ID assigned, thus, we can't report an error to the init error route
		// which needs an Id.
		log.Errorf("Can't register as a serverless agent: %s", err)
		return
	}

	// api key reading
	// ---------------

	// API key reading priority:
	// KSM > Secrets Manager > Plaintext API key
	// If one is set but failing, the next will be tried

	// some useful warnings first

	var apikeySetIn = []string{}
	if os.Getenv(kmsAPIKeyEnvVar) != "" {
		apikeySetIn = append(apikeySetIn, "KMS")
	}
	if os.Getenv(secretsManagerAPIKeyEnvVar) != "" {
		apikeySetIn = append(apikeySetIn, "SSM")
	}
	if os.Getenv(apiKeyEnvVar) != "" {
		apikeySetIn = append(apikeySetIn, "environment variable")
	}

	if len(apikeySetIn) > 1 {
		log.Warn("An API Key has been set in multiple places:", strings.Join(apikeySetIn, ", "))
	}

	// try to read API key from KMS

	var apiKey string
	if apiKey, err = readAPIKeyFromKMS(); err != nil {
		log.Errorf("Error while trying to read an API Key from KMS: %s", err)
	} else if apiKey != "" {
		log.Info("Using deciphered KMS API Key.")
		os.Setenv(apiKeyEnvVar, apiKey)
	}

	// try to read the API key from Secrets Manager, only if not set from KMS

	if apiKey == "" {
		if apiKey, err = readAPIKeyFromSecretsManager(); err != nil {
			log.Errorf("Error while trying to read an API Key from Secrets Manager: %s", err)
		} else if apiKey != "" {
			log.Info("Using API key set in Secrets Manager.")
			os.Setenv(apiKeyEnvVar, apiKey)
		}
	}

	// adaptive flush configuration
	if v, exists := os.LookupEnv(flushStrategyEnvVar); exists {
		if flushStrategy, err := flush.StrategyFromString(v); err != nil {
			log.Debugf("Invalid flush strategy %s, will use adaptive flush instead. Err: %s", v, err)
		} else {
			serverlessDaemon.UseAdaptiveFlush(false) // we're forcing the flush strategy, we won't be using the adaptive flush
			serverlessDaemon.SetFlushStrategy(flushStrategy)
		}
	} else {
		serverlessDaemon.UseAdaptiveFlush(true) // already initialized to true, but let's be explicit just in case
	}

	// validate that an apikey has been set, either by the env var, read from KMS or Secrets Manager.
	// ---------------------------

	if !config.Datadog.IsSet("api_key") {
		// we're not reporting the error to AWS because we don't want the function
		// execution to be stopped. TODO(remy): discuss with AWS if there is way
		// of reporting non-critical init errors.
		// serverless.ReportInitError(serverlessID, serverless.FatalNoAPIKey)
		log.Error("No API key configured, exiting")
	}

	logChannel := make(chan *logConfig.ChannelMessage)

	metricAgent := &metrics.ServerlessMetricAgent{}
	metricAgent.Start(daemon.FlushTimeout, &metrics.MetricConfig{}, &metrics.MetricDogStatsD{})
	serverlessDaemon.SetStatsdServer(metricAgent)
	serverlessDaemon.SetupLogCollectionHandler(logsAPICollectionRoute, logChannel, config.Datadog.GetBool("serverless.logs_enabled"), config.Datadog.GetBool("enhanced_metrics"))

	wg := sync.WaitGroup{}
	wg.Add(1)
	wg.Add(1)

	// starts trace agent
	go func() {
		defer wg.Done()
		traceAgent := &trace.ServerlessTraceAgent{}
		traceAgent.Start(config.Datadog.GetBool("apm_config.enabled"), &trace.LoadConfig{Path: datadogConfigPath})
		serverlessDaemon.SetTraceAgent(traceAgent)
	}()

	// enable logs collection
	go func() {
		defer wg.Done()
		log.Debug("Enabling logs collection HTTP route")
		logRegistrationURL := registration.BuildURL(os.Getenv(runtimeAPIEnvVar), logsAPIRegistrationRoute)
		logRegistrationError := registration.EnableLogsCollection(
			serverlessID,
			logRegistrationURL,
			logsAPIRegistrationTimeout,
			os.Getenv(logsLogsTypeSubscribed),
			logsAPIHttpServerPort,
			logsAPICollectionRoute,
			logsAPITimeout,
			logsAPIMaxBytes,
			logsAPIMaxItems)

		if logRegistrationError != nil {
			log.Error("Can't subscribe to logs:", logRegistrationError)
		} else {
			setupLogAgent(logChannel)
		}
	}()

	wg.Wait()

	// set up invocation processor in the serverless Daemon to be used for the proxy and/or lifecycle API
	serverlessDaemon.InvocationProcessor = &invocationlifecycle.LifecycleProcessor{
		ExtraTags:           serverlessDaemon.ExtraTags,
		MetricChannel:       serverlessDaemon.MetricAgent.GetMetricChannel(),
		ProcessTrace:        serverlessDaemon.TraceAgent.Get().Process,
		DetectLambdaLibrary: func() bool { return serverlessDaemon.LambdaLibraryDetected },
	}

	// start the experimental proxy if enabled
	_ = proxy.Start(
		"127.0.0.1:9000",
		"127.0.0.1:9001",
<<<<<<< HEAD
		&invocationlifecycle.ProxyProcessor{
			ExtraTags:           serverlessDaemon.ExtraTags,
			Demux:               serverlessDaemon.MetricAgent.Demux,
			ProcessTrace:        serverlessDaemon.TraceAgent.Get().Process,
			DetectLambdaLibrary: func() bool { return serverlessDaemon.LambdaLibraryDetected },
		})
=======
		serverlessDaemon.InvocationProcessor,
	)
>>>>>>> 8037c52f

	// run the invocation loop in a routine
	// we don't want to start this mainloop before because once we're waiting on
	// the invocation route, we can't report init errors anymore.
	go func() {
		for {
			if err := serverless.WaitForNextInvocation(stopCh, serverlessDaemon, serverlessID); err != nil {
				log.Error(err)
			}
		}
	}()

	// this log line is used for performance checks during CI
	// please be careful before modifying/removing it
	log.Debugf("serverless agent ready in %v", time.Since(startTime))
	return
}

// handleSignals handles OS signals, if a SIGTERM is received,
// the serverless agent stops.
func handleSignals(serverlessDaemon *daemon.Daemon, stopCh chan struct{}) {
	// setup a channel to catch OS signals
	signalCh := make(chan os.Signal, 1)
	signal.Notify(signalCh, os.Interrupt, syscall.SIGTERM)

	// block here until we receive the interrupt signal
	// when received, shutdown the serverless agent.
	for signo := range signalCh {
		switch signo {
		default:
			log.Infof("Received signal '%s', shutting down...", signo)
			serverlessDaemon.Stop()
			stopCh <- struct{}{}
			return
		}
	}
}

func setupLogAgent(logChannel chan *logConfig.ChannelMessage) {
	if err := logs.StartServerless(
		func() *autodiscovery.AutoConfig { return common.AC },
		logChannel, nil,
	); err != nil {
		log.Error("Could not start an instance of the Logs Agent:", err)
	}
}<|MERGE_RESOLUTION|>--- conflicted
+++ resolved
@@ -309,17 +309,8 @@
 	_ = proxy.Start(
 		"127.0.0.1:9000",
 		"127.0.0.1:9001",
-<<<<<<< HEAD
-		&invocationlifecycle.ProxyProcessor{
-			ExtraTags:           serverlessDaemon.ExtraTags,
-			Demux:               serverlessDaemon.MetricAgent.Demux,
-			ProcessTrace:        serverlessDaemon.TraceAgent.Get().Process,
-			DetectLambdaLibrary: func() bool { return serverlessDaemon.LambdaLibraryDetected },
-		})
-=======
 		serverlessDaemon.InvocationProcessor,
 	)
->>>>>>> 8037c52f
 
 	// run the invocation loop in a routine
 	// we don't want to start this mainloop before because once we're waiting on
