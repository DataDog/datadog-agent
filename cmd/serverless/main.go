// Unless explicitly stated otherwise all files in this repository are licensed
// under the Apache License Version 2.0.
// This product includes software developed at Datadog (https://www.datadoghq.com/).
// Copyright 2016-present Datadog, Inc.

package main

import (
	"context"
	"encoding/base64"
	_ "expvar"
	"fmt"
	"net/http"
	_ "net/http/pprof"
	"os"
	"os/signal"
	"runtime"
	"strings"
	"syscall"
	"time"

	"github.com/aws/aws-sdk-go/aws/session"
	"github.com/aws/aws-sdk-go/service/kms"
	"github.com/aws/aws-sdk-go/service/secretsmanager"
	"github.com/spf13/cobra"

	"github.com/DataDog/datadog-agent/cmd/agent/common"
	"github.com/DataDog/datadog-agent/pkg/aggregator"
	"github.com/DataDog/datadog-agent/pkg/autodiscovery"
	"github.com/DataDog/datadog-agent/pkg/config"
	"github.com/DataDog/datadog-agent/pkg/dogstatsd"
	"github.com/DataDog/datadog-agent/pkg/forwarder"
	"github.com/DataDog/datadog-agent/pkg/logs"
	"github.com/DataDog/datadog-agent/pkg/serializer"
	"github.com/DataDog/datadog-agent/pkg/serverless"
<<<<<<< HEAD
	"github.com/DataDog/datadog-agent/pkg/serverless/aws"
=======
	"github.com/DataDog/datadog-agent/pkg/serverless/flush"
>>>>>>> 181c947b
	traceAgent "github.com/DataDog/datadog-agent/pkg/trace/agent"
	traceConfig "github.com/DataDog/datadog-agent/pkg/trace/config"
	"github.com/DataDog/datadog-agent/pkg/util/flavor"
	"github.com/DataDog/datadog-agent/pkg/util/log"
	"github.com/DataDog/datadog-agent/pkg/version"
)

var (
	// serverlessAgentCmd is the root command
	serverlessAgentCmd = &cobra.Command{
		Use:   "agent [command]",
		Short: "Serverless Datadog Agent at your service.",
		Long: `
Datadog Serverless Agent accepts custom application metrics points over UDP, aggregates and forwards them to Datadog,
where they can be graphed on dashboards. The Datadog Serverless Agent implements the StatsD protocol, along with a few extensions for special Datadog features.`,
	}

	runCmd = &cobra.Command{
		Use:   "run",
		Short: "Runs the Serverless Datadog Agent",
		Long:  `Runs the Serverless Datadog Agent`,
		RunE:  run,
	}

	versionCmd = &cobra.Command{
		Use:   "version",
		Short: "Print the version number",
		Long:  ``,
		Run: func(cmd *cobra.Command, args []string) {
			av, _ := version.Agent()
			fmt.Println(fmt.Sprintf("Serverless Datadog Agent %s - Codename: %s - Commit: %s - Serialization version: %s - Go version: %s",
				av.GetNumber(), av.Meta, av.Commit, serializer.AgentPayloadVersion, runtime.Version()))
		},
	}

	statsdServer *dogstatsd.Server

	// Apikey reading priority:
	// KSM > SSM > Apikey in environment var
	// If one is set but failing, the next will be tried
	kmsAPIKeyEnvVar = "DD_KMS_API_KEY"
	ssmAPIKeyEnvVar = "DD_API_KEY_SECRET_ARN"
	apiKeyEnvVar    = "DD_API_KEY"

	logLevelEnvVar = "DD_LOG_LEVEL"

	flushStrategyEnvVar = "DD_SERVERLESS_FLUSH_STRATEGY"

	logsLogsTypeSubscribed = "DD_LOGS_CONFIG_LAMBDA_LOGS_TYPE"

	datadogConfigPath        = "datadog.yaml"
	traceOriginMetadataKey   = "_dd.origin"
	traceOriginMetadataValue = "lambda"
)

const (
	// loggerName is the name of the serverless agent logger
	loggerName config.LoggerName = "SAGENT"
)

func init() {
	// attach the command to the root
	serverlessAgentCmd.AddCommand(runCmd)
	serverlessAgentCmd.AddCommand(versionCmd)
}

func run(cmd *cobra.Command, args []string) error {
	// Main context passed to components
	ctx, cancel := context.WithCancel(context.Background())
	defer stopCallback(cancel)

	stopCh := make(chan struct{})

	// handle SIGTERM
	go handleSignals(stopCh)

	// run the agent
	err := runAgent(ctx, stopCh)
	if err != nil {
		return err
	}

	// block here until we receive a stop signal
	<-stopCh
	return nil
}

func main() {
	flavor.SetFlavor(flavor.ServerlessAgent)

	// go_expvar server // TODO(remy): shouldn't we remove that for the serverless agent?
	go func() {
		port := config.Datadog.GetInt("dogstatsd_stats_port")
		err := http.ListenAndServe(fmt.Sprintf("127.0.0.1:%d", port), http.DefaultServeMux)
		if err != nil && err != http.ErrServerClosed {
			log.Errorf("Error creating expvar server on port %v: %v", port, err)
		}
	}()

	// if not command has been provided, run the agent
	if len(os.Args) == 1 {
		os.Args = append(os.Args, "run")
	}

	if err := serverlessAgentCmd.Execute(); err != nil {
		log.Error(err)
		os.Exit(-1)
	}
}

func runAgent(ctx context.Context, stopCh chan struct{}) (err error) {

	startTime := time.Now()

	// setup logger
	// -----------

	// init the logger configuring it to not log in a file (the first empty string)
	if err = config.SetupLogger(
		loggerName,
		"error", // will be re-set later with the value from the env var
		"",      // logFile -> by setting this to an empty string, we don't write the logs to any file
		"",      // syslog URI
		false,   // syslog_rfc
		true,    // log_to_console
		false,   // log_format_json
	); err != nil {
		log.Errorf("Unable to setup logger: %s", err)
	}

	if logLevel := os.Getenv(logLevelEnvVar); len(logLevel) > 0 {
		if err := config.ChangeLogLevel(logLevel); err != nil {
			log.Errorf("While changing the loglevel: %s", err)
		}
	}

	// immediately starts the communication server
	daemon := serverless.StartDaemon(stopCh)

	// serverless parts
	// ----------------

	// register
	serverlessID, err := serverless.Register()
	if err != nil {
		// at this point, we were not even able to register, thus, we don't have
		// any ID assigned, thus, we can't report an error to the init error route
		// which needs an Id.
		log.Errorf("Can't register as a serverless agent: %s", err)
		return
	}

	// api key reading
	// ---------------

	// some useful warnings first

	var apikeySetIn = []string{}
	if os.Getenv(kmsAPIKeyEnvVar) != "" {
		apikeySetIn = append(apikeySetIn, "KMS")
	}
	if os.Getenv(ssmAPIKeyEnvVar) != "" {
		apikeySetIn = append(apikeySetIn, "SSM")
	}
	if os.Getenv(apiKeyEnvVar) != "" {
		apikeySetIn = append(apikeySetIn, "environment variable")
	}

	if len(apikeySetIn) > 1 {
		log.Warn("An API Key has been set in multiple places:", strings.Join(apikeySetIn, ", "))
	}

	// try to read apikey from KMS

	var apiKey string
	if apiKey, err = readAPIKeyFromKMS(); err != nil {
		log.Errorf("Error while trying to read an API Key from KMS: %s", err)
	} else if apiKey != "" {
		log.Info("Using deciphered KMS API Key.")
		os.Setenv(apiKeyEnvVar, apiKey) // it will be catched up by config.Load()
	}

	// try to read the apikey from SSM, only if not set from KMS

	if apiKey == "" {
		if apiKey, err = readAPIKeyFromSSM(); err != nil {
			log.Errorf("Error while trying to read an API Key from SSM: %s", err)
		} else if apiKey != "" {
			log.Info("Using API key set in SSM.")
			os.Setenv(apiKeyEnvVar, apiKey) // it will be catched up by config.Load()
		}
	}

	// read configuration from the environment vars
	// --------------------------------------------

	// note that this call is counter-intuitive: it must return an error because
	// no files should exist, and then, the configuration is read from env vars.
	if _, confErr := config.Load(); confErr == nil {
		log.Warn("A configuration file has been found, which should not happen in this mode.")
	}

	// extra tags to append to all logs / metrics
	extraTags := config.Datadog.GetStringSlice("tags")
	if dsdTags := config.Datadog.GetStringSlice("dogstatsd_tags"); len(dsdTags) > 0 {
		extraTags = append(extraTags, dsdTags...)
	}

	// adaptive flush configuration
	if v, exists := os.LookupEnv(flushStrategyEnvVar); exists {
		if flushStrategy, err := flush.StrategyFromString(v); err != nil {
			log.Debugf("Wrong flush strategy %s, will use the adaptive flush instead. Err: %s", v, err)
		} else {
			daemon.UseAdaptiveFlush(false) // we're forcing the flush strategy, we won't be using the adaptive flush
			daemon.SetFlushStrategy(flushStrategy)
		}
	} else {
		daemon.UseAdaptiveFlush(true) // already initialized to true, but let's be explicit just in case
	}

	// validate that an apikey has been set, either by the env var, read from KMS or SSM.
	// ---------------------------

	if !config.Datadog.IsSet("api_key") {
		// we're not reporting the error to AWS because we don't want the function
		// execution to be stopped. TODO(remy): discuss with AWS if there is way
		// of reporting non-critical init errors.
		// serverless.ReportInitError(serverlessID, serverless.FatalNoAPIKey)
		log.Error("No API key configured, exiting")
	}

	// restore the current function ARN and request ID from the cache in case the extension was restarted
	// ---------------------------

	aws.RestoreCurrentStateFromFile()

	// starts logs collection
	// ----------------------

	// type of logs we are subscribing to
	var logsType []string
	if envLogsType, exists := os.LookupEnv(logsLogsTypeSubscribed); exists {
		parts := strings.Split(strings.TrimSpace(envLogsType), " ")
		for _, part := range parts {
			part = strings.ToLower(strings.TrimSpace(part))
			switch part {
			case "function", "platform", "extension":
				logsType = append(logsType, part)
			default:
				log.Warn("While subscribing to logs, unknown log type", part)
			}
		}
	} else {
		logsType = append(logsType, "platform", "function")
	}

	log.Debug("Enabling logs collection HTTP route")
	if httpAddr, logsChan, err := daemon.EnableLogsCollection(); err != nil {
		log.Error("While starting the HTTP Logs Server:", err)
	} else {
		// subscribe to the logs on the platform
		if err := serverless.SubscribeLogs(serverlessID, httpAddr, logsType); err != nil {
			log.Error("Can't subscribe to logs:", err)
		} else {
			// we subscribed to the logs collection on the platform, let's instantiate
			// a logs agent to collect/process/flush the logs.
			if err := logs.StartServerless(
				func() *autodiscovery.AutoConfig { return common.AC },
				logsChan, extraTags,
			); err != nil {
				log.Error("Could not start an instance of the Logs Agent:", err)
			}
		}
	}

	// setup the forwarder, serializer and aggregator
	// ----------------------------------------------

	keysPerDomain, err := config.GetMultipleEndpoints()
	if err != nil {
		// we're not reporting the error to AWS because we don't want the function
		// execution to be stopped. TODO(remy): discuss with AWS if there is way
		// of reporting non-critical init errors.
		log.Errorf("Misconfiguration of agent endpoints: %s", err)
	}
	forwarderTimeout := config.Datadog.GetDuration("forwarder_timeout") * time.Second
	log.Debugf("Using a SyncForwarder with a %v timeout", forwarderTimeout)
	f := forwarder.NewSyncForwarder(keysPerDomain, forwarderTimeout)
	f.Start() //nolint:errcheck
	serializer := serializer.NewSerializer(f)

	aggregatorInstance := aggregator.InitAggregator(serializer, "serverless")
	metricsChan := aggregatorInstance.GetBufferedMetricsWithTsChannel()

	// initializes the DogStatsD server
	// --------------------------------

	statsdServer, err = dogstatsd.NewServer(aggregatorInstance, extraTags)
	if err != nil {
		// we're not reporting the error to AWS because we don't want the function
		// execution to be stopped. TODO(remy): discuss with AWS if there is way
		// of reporting non-critical init errors.
		// serverless.ReportInitError(serverlessID, serverless.FatalDogstatsdInit)
		log.Errorf("Unable to start the DogStatsD server: %s", err)
	}
	statsdServer.ServerlessMode = true // we're running in a serverless environment (will removed host field from samples)

	// initializes the trace agent
	// --------------------------------
	var ta *traceAgent.Agent
	if config.Datadog.GetBool("apm_config.enabled") {
		tc, confErr := traceConfig.Load(datadogConfigPath)
		tc.GlobalTags[traceOriginMetadataKey] = traceOriginMetadataValue
		tc.SynchronousFlushing = true
		if confErr != nil {
			log.Errorf("Unable to load trace agent config: %s", confErr)
			return
		}
		ta = traceAgent.NewAgent(ctx, tc)
		go func() {
			ta.Run()
		}()
	}

	// run the invocation loop in a routine
	// we don't want to start this mainloop before because once we're waiting on
	// the invocation route, we can't report init errors anymore.
	go func() {
		for {
<<<<<<< HEAD
			// TODO(remy): shouldn't we wait for the logs agent to finish? + dogstatsd server before listening again?
			if err := serverless.WaitForNextInvocation(stopCh, statsdServer, metricsChan, ta, serverlessID); err != nil {
=======
			if err := serverless.WaitForNextInvocation(stopCh, daemon, serverlessID); err != nil {
>>>>>>> 181c947b
				log.Error(err)
			}
		}
	}()

	// DogStatsD daemon ready.
	daemon.SetStatsdServer(statsdServer)
	daemon.SetTraceAgent(ta)
	daemon.SetAggregator(aggregatorInstance)
	daemon.ReadyWg.Done()

	log.Debugf("serverless agent ready in %v", time.Since(startTime))
	return
}

// handleSignals handles OS signals, if a SIGTERM is received,
// the serverless agent stops.
func handleSignals(stopCh chan struct{}) {
	// setup a channel to catch OS signals
	signalCh := make(chan os.Signal, 1)
	signal.Notify(signalCh, os.Interrupt, syscall.SIGTERM)

	// block here until we receive the interrupt signal
	// when received, shutdown the serverless agent.
	for signo := range signalCh {
		switch signo {
		default:
			log.Infof("Received signal '%s', shutting down...", signo)
			stopCh <- struct{}{}
			return
		}
	}
}

// decryptKMS deciphered the cipherText given as parameter.
// Function stolen and adapted from datadog-lambda-go/internal/metrics/kms_decrypter.go
func decryptKMS(cipherText string) (string, error) {
	kmsClient := kms.New(session.New(nil))
	decodedBytes, err := base64.StdEncoding.DecodeString(cipherText)
	if err != nil {
		return "", fmt.Errorf("Failed to encode cipher text to base64: %v", err)
	}

	params := &kms.DecryptInput{
		CiphertextBlob: decodedBytes,
	}

	response, err := kmsClient.Decrypt(params)
	if err != nil {
		return "", fmt.Errorf("Failed to decrypt ciphertext with kms: %v", err)
	}
	// Plaintext is a byte array, so convert to string
	decrypted := string(response.Plaintext[:])

	return decrypted, nil
}

// readAPIKeyFromKMS reads an API Key in KMS if the env var DD_KMS_API_KEY has
// been set.
// If none has been set, it is returning an empty string and a nil error
func readAPIKeyFromKMS() (string, error) {
	ciphered := os.Getenv(kmsAPIKeyEnvVar)
	if ciphered == "" {
		return "", nil
	}
	log.Debug("Found DD_KMS_API_KEY value, trying to decipher it.")
	rv, err := decryptKMS(ciphered)
	if err != nil {
		return "", fmt.Errorf("decryptKMS error: %s", err)
	}
	return rv, nil
}

// readAPIKeyFromSSM reads an API Key in SSM if the env var DD_API_KEY_SECRET_ARN
// has been set.
// If none has been set, it is returning an empty string and a nil error.
func readAPIKeyFromSSM() (string, error) {
	arn := os.Getenv(ssmAPIKeyEnvVar)
	if arn == "" {
		return "", nil
	}
	log.Debug("Found DD_API_KEY_SECRET_ARN value, trying to use it.")
	ssmClient := secretsmanager.New(session.New(nil))
	secret := &secretsmanager.GetSecretValueInput{}
	secret.SetSecretId(arn)

	output, err := ssmClient.GetSecretValue(secret)
	if err != nil {
		return "", fmt.Errorf("SSM read error: %s", err)
	}

	if output.SecretString != nil {
		secretString := *output.SecretString // create a copy to not return an object within the AWS response
		return secretString, nil
	} else if output.SecretBinary != nil {
		decodedBinarySecretBytes := make([]byte, base64.StdEncoding.DecodedLen(len(output.SecretBinary)))
		len, err := base64.StdEncoding.Decode(decodedBinarySecretBytes, output.SecretBinary)
		if err != nil {
			return "", fmt.Errorf("Can't base64 decode SSM secret: %s", err)
		}
		return string(decodedBinarySecretBytes[:len]), nil
	}
	// should not happen but let's handle this gracefully
	log.Warn("SSM returned something but there seems to be no data available;")
	return "", nil
}

func stopCallback(cancel context.CancelFunc) {
	// gracefully shut down any component
	cancel()

	if statsdServer != nil {
		statsdServer.Stop()
	}

	log.Info("See ya!")
	log.Flush()
	return
}<|MERGE_RESOLUTION|>--- conflicted
+++ resolved
@@ -33,11 +33,8 @@
 	"github.com/DataDog/datadog-agent/pkg/logs"
 	"github.com/DataDog/datadog-agent/pkg/serializer"
 	"github.com/DataDog/datadog-agent/pkg/serverless"
-<<<<<<< HEAD
 	"github.com/DataDog/datadog-agent/pkg/serverless/aws"
-=======
 	"github.com/DataDog/datadog-agent/pkg/serverless/flush"
->>>>>>> 181c947b
 	traceAgent "github.com/DataDog/datadog-agent/pkg/trace/agent"
 	traceConfig "github.com/DataDog/datadog-agent/pkg/trace/config"
 	"github.com/DataDog/datadog-agent/pkg/util/flavor"
@@ -367,12 +364,8 @@
 	// the invocation route, we can't report init errors anymore.
 	go func() {
 		for {
-<<<<<<< HEAD
 			// TODO(remy): shouldn't we wait for the logs agent to finish? + dogstatsd server before listening again?
-			if err := serverless.WaitForNextInvocation(stopCh, statsdServer, metricsChan, ta, serverlessID); err != nil {
-=======
-			if err := serverless.WaitForNextInvocation(stopCh, daemon, serverlessID); err != nil {
->>>>>>> 181c947b
+			if err := serverless.WaitForNextInvocation(stopCh, metricsChan, serverlessID); err != nil {
 				log.Error(err)
 			}
 		}
