--- conflicted
+++ resolved
@@ -8,14 +8,10 @@
 import (
 	"encoding/base64"
 	"fmt"
-<<<<<<< HEAD
 	"net"
-=======
 	"net/http"
->>>>>>> e9a5b7bd
 	"os"
 	"regexp"
-	"strings"
 
 	"github.com/DataDog/datadog-agent/pkg/config"
 	datadogHttp "github.com/DataDog/datadog-agent/pkg/util/http"
@@ -161,21 +157,17 @@
 	return arnObject.Region, nil
 }
 
-<<<<<<< HEAD
+func hasApiKey() bool {
+	return config.Datadog.IsSet("api_key") ||
+		len(os.Getenv(kmsAPIKeyEnvVar)) > 0 ||
+		len(os.Getenv(secretsManagerAPIKeyEnvVar)) > 0
+}
+
 func sendAPIKeyToShell(apiKey string, hostAndPort string) bool {
-	if strings.ToLower(os.Getenv("DD_SHELL_ENABLED")) != "true" {
-		return true
-	}
 	conn, err := net.Dial("tcp", hostAndPort)
 	if err != nil {
 		return false
 	}
 	n, err := conn.Write([]byte(apiKey))
 	return err == nil && n == len(apiKey)
-=======
-func hasApiKey() bool {
-	return config.Datadog.IsSet("api_key") ||
-		len(os.Getenv(kmsAPIKeyEnvVar)) > 0 ||
-		len(os.Getenv(secretsManagerAPIKeyEnvVar)) > 0
->>>>>>> e9a5b7bd
 }