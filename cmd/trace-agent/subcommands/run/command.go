// Unless explicitly stated otherwise all files in this repository are licensed
// under the Apache License Version 2.0.
// This product includes software developed at Datadog (https://www.datadoghq.com/).
// Copyright 2016-present Datadog, Inc.

// Package run implements the run subcommand for the 'trace-agent' command.
package run

import (
	"context"
	"errors"
	"fmt"

	"github.com/spf13/cobra"
	"go.uber.org/fx"

	"github.com/DataDog/datadog-agent/cmd/trace-agent/subcommands"
	"github.com/DataDog/datadog-agent/comp/agent/autoexit"
	"github.com/DataDog/datadog-agent/comp/agent/autoexit/autoexitimpl"
	"github.com/DataDog/datadog-agent/comp/api/authtoken/fetchonlyimpl"
	coreconfig "github.com/DataDog/datadog-agent/comp/core/config"
	"github.com/DataDog/datadog-agent/comp/core/configsync"
	"github.com/DataDog/datadog-agent/comp/core/configsync/configsyncimpl"
	log "github.com/DataDog/datadog-agent/comp/core/log/def"
	logtracefx "github.com/DataDog/datadog-agent/comp/core/log/fx-trace"
	"github.com/DataDog/datadog-agent/comp/core/secrets"
	"github.com/DataDog/datadog-agent/comp/core/secrets/secretsimpl"
	tagger "github.com/DataDog/datadog-agent/comp/core/tagger/def"
	remoteTaggerfx "github.com/DataDog/datadog-agent/comp/core/tagger/fx-remote"
	taggerTypes "github.com/DataDog/datadog-agent/comp/core/tagger/types"
	"github.com/DataDog/datadog-agent/comp/core/telemetry/telemetryimpl"
	"github.com/DataDog/datadog-agent/comp/dogstatsd/statsd"
	"github.com/DataDog/datadog-agent/comp/trace"
	traceagent "github.com/DataDog/datadog-agent/comp/trace/agent/def"
	traceagentimpl "github.com/DataDog/datadog-agent/comp/trace/agent/impl"
	zstdfx "github.com/DataDog/datadog-agent/comp/trace/compression/fx-zstd"
	"github.com/DataDog/datadog-agent/comp/trace/config"
	"github.com/DataDog/datadog-agent/pkg/api/security"
	"github.com/DataDog/datadog-agent/pkg/trace/telemetry"
	"github.com/DataDog/datadog-agent/pkg/util/fxutil"
	"github.com/DataDog/datadog-agent/pkg/util/option"
)

// MakeCommand returns the run subcommand for the 'trace-agent' command.
func MakeCommand(globalParamsGetter func() *subcommands.GlobalParams) *cobra.Command {
	cliParams := &Params{}
	runCmd := &cobra.Command{
		Use:   "run",
		Short: "Start datadog trace-agent.",
		Long:  `The Datadog trace-agent aggregates, samples, and forwards traces to datadog submitted by tracers loaded into your application.`,
		RunE: func(*cobra.Command, []string) error {
			cliParams.GlobalParams = globalParamsGetter()
			return runTraceAgentCommand(cliParams, cliParams.ConfPath)
		},
	}

	setParamFlags(runCmd, cliParams)

	return runCmd
}

func setParamFlags(cmd *cobra.Command, cliParams *Params) {
	cmd.PersistentFlags().StringVarP(&cliParams.PIDFilePath, "pidfile", "p", "", "path for the PID file to be created")
	cmd.PersistentFlags().StringVarP(&cliParams.CPUProfile, "cpu-profile", "l", "",
		"enables CPU profiling and specifies profile path.")
	cmd.PersistentFlags().StringVarP(&cliParams.MemProfile, "mem-profile", "m", "",
		"enables memory profiling and specifies profile.")

	setOSSpecificParamFlags(cmd, cliParams)
}

func runTraceAgentProcess(ctx context.Context, cliParams *Params, defaultConfPath string) error {
	if cliParams.ConfPath == "" {
		cliParams.ConfPath = defaultConfPath
	}
	err := fxutil.Run(
		// ctx is required to be supplied from here, as Windows needs to inject its own context
		// to allow the agent to work as a service.
		fx.Provide(func() context.Context { return ctx }), // fx.Supply(ctx) fails with a missing type error.
		fx.Supply(coreconfig.NewAgentParams(cliParams.ConfPath, coreconfig.WithFleetPoliciesDirPath(cliParams.FleetPoliciesDirPath))),
		secretsimpl.Module(),
		fx.Provide(func(comp secrets.Component) option.Option[secrets.Component] {
			return option.New[secrets.Component](comp)
		}),
		fx.Supply(secrets.NewEnabledParams()),
		telemetryimpl.Module(),
		coreconfig.Module(),
		fx.Provide(func() log.Params {
			return log.ForDaemon("TRACE", "apm_config.log_file", config.DefaultLogFilePath)
		}),
		logtracefx.Module(),
		autoexitimpl.Module(),
		statsd.Module(),
		remoteTaggerfx.Module(tagger.RemoteParams{
			RemoteTarget: func(c coreconfig.Component) (string, error) {
				return fmt.Sprintf(":%v", c.GetInt("cmd_port")), nil
			},
			RemoteTokenFetcher: func(c coreconfig.Component) func() (string, error) {
				return func() (string, error) {
					return security.FetchAuthToken(c)
				}
			},
			RemoteFilter: taggerTypes.NewMatchAllFilter(),
		}),
		fx.Invoke(func(_ config.Component) {}),
		// Required to avoid cyclic imports.
		fx.Provide(func(cfg config.Component) telemetry.TelemetryCollector { return telemetry.NewCollector(cfg.Object()) }),
		fx.Supply(&traceagentimpl.Params{
			CPUProfile:  cliParams.CPUProfile,
			MemProfile:  cliParams.MemProfile,
			PIDFilePath: cliParams.PIDFilePath,
		}),
		zstdfx.Module(),
		trace.Bundle(),
		fetchonlyimpl.Module(),
		configsyncimpl.Module(),
		// Force the instantiation of the components
<<<<<<< HEAD
		fx.Invoke(func(_ traceagent.Component, _ option.Option[configsync.Component], _ autoexit.Component) {}),
=======
		fx.Invoke(func(_ traceagent.Component, _ configsync.Component, _ autoexit.Component) {}),
>>>>>>> f3f94f94
	)
	if err != nil && errors.Is(err, traceagentimpl.ErrAgentDisabled) {
		return nil
	}
	return err
}<|MERGE_RESOLUTION|>--- conflicted
+++ resolved
@@ -115,11 +115,7 @@
 		fetchonlyimpl.Module(),
 		configsyncimpl.Module(),
 		// Force the instantiation of the components
-<<<<<<< HEAD
-		fx.Invoke(func(_ traceagent.Component, _ option.Option[configsync.Component], _ autoexit.Component) {}),
-=======
 		fx.Invoke(func(_ traceagent.Component, _ configsync.Component, _ autoexit.Component) {}),
->>>>>>> f3f94f94
 	)
 	if err != nil && errors.Is(err, traceagentimpl.ErrAgentDisabled) {
 		return nil
