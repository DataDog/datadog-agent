--- conflicted
+++ resolved
@@ -201,14 +201,6 @@
 			telemetryCollector.SendStartupError(telemetry.CantCreateRCCLient, err)
 			osutil.Exitf("could not instantiate the tracer remote config client: %v", err)
 		}
-<<<<<<< HEAD
-		token, err := security.FetchAuthToken()
-		if err != nil {
-			telemetryCollector.SendStartupError(telemetry.CantCreateRCCLient, err)
-			osutil.Exitf("could obtain the auth token for the tracer remote config client: %v", err)
-		}
-=======
->>>>>>> ebd9929b
 		api.AttachEndpoint(api.Endpoint{
 			Pattern: "/v0.7/config",
 			Handler: func(r *api.HTTPReceiver) http.Handler { return remoteConfigHandler(r, rcClient, cfg) },
