// Unless explicitly stated otherwise all files in this repository are licensed
// under the Apache License Version 2.0.
// This product includes software developed at Datadog (https://www.datadoghq.com/).
// Copyright 2016-present Datadog, Inc.

package main

import (
	"context"
	"encoding/json"
	"io"
	"net/http"
	"net/http/httptest"
	"strings"
	"testing"

	"github.com/DataDog/datadog-agent/pkg/proto/pbgo"
	"github.com/DataDog/datadog-agent/pkg/trace/api"
	"github.com/DataDog/datadog-agent/pkg/trace/config"
	"github.com/DataDog/datadog-agent/pkg/trace/config/features"
	"github.com/DataDog/datadog-agent/pkg/trace/sampler"
	"github.com/DataDog/datadog-agent/pkg/trace/telemetry"

	"github.com/stretchr/testify/assert"
	"github.com/stretchr/testify/mock"
)

func TestConfigEndpoint(t *testing.T) {
	defer func(old string) { features.Set(old) }(strings.Join(features.All(), ","))

	var tcs = []struct {
		name               string
		reqBody            string
		expectedStatusCode int
		enabled            bool
		valid              bool
		response           string
	}{
		{
			name:               "bad",
			enabled:            true,
			expectedStatusCode: http.StatusBadRequest,
			response:           "unexpected end of JSON input\n",
		},
		{
			name:    "valid",
			reqBody: `{"client":{"id":"test_client"}}`,

			enabled:            true,
			valid:              true,
			expectedStatusCode: http.StatusOK,
			response:           `{"targets":"dGVzdA=="}`,
		},
	}
	for _, tc := range tcs {
		t.Run(tc.name, func(t *testing.T) {
			assert := assert.New(t)
<<<<<<< HEAD
			grpc := mockAgentSecureServer{}
			rcv := api.NewHTTPReceiver(config.New(), sampler.NewDynamicConfig(), make(chan *api.Payload, 5000), nil, telemetry.NewNoopCollector())
=======
			grpc := agentGRPCConfigFetcher{}
			rcv := api.NewHTTPReceiver(config.New(), sampler.NewDynamicConfig(), make(chan *api.Payload, 5000), nil)
>>>>>>> ebd9929b
			mux := http.NewServeMux()
			cfg := &config.AgentConfig{}
			mux.Handle("/v0.7/config", remoteConfigHandler(rcv, &grpc, cfg))
			server := httptest.NewServer(mux)
			if tc.valid {
				var request pbgo.ClientGetConfigsRequest
				err := json.Unmarshal([]byte(tc.reqBody), &request)
				assert.NoError(err)
				grpc.On("ClientGetConfigs", mock.Anything, &request, mock.Anything).Return(&pbgo.ClientGetConfigsResponse{Targets: []byte("test")}, nil)
			}
			req, _ := http.NewRequest("POST", server.URL+"/v0.7/config", strings.NewReader(tc.reqBody))
			req.Header.Set("Content-Type", "application/msgpack")
			resp, err := http.DefaultClient.Do(req)
			assert.Nil(err)
			body, err := io.ReadAll(resp.Body)
			resp.Body.Close()
			assert.Nil(err)
			assert.Equal(tc.expectedStatusCode, resp.StatusCode)
			assert.Equal(tc.response, string(body))
		})
	}
}

func TestUpstreamRequest(t *testing.T) {

	var tcs = []struct {
		name                    string
		tracerReq               string
		cfg                     *config.AgentConfig
		expectedUpstreamRequest string
	}{
		{
			name:      "both tracer and container tags",
			tracerReq: `{"client":{"id":"test_client","is_tracer":true,"client_tracer":{"service":"test","tags":["foo:bar"]}}}`,
			cfg: &config.AgentConfig{
				ContainerTags: func(cid string) ([]string, error) {
					return []string{"baz:qux"}, nil
				},
			},
			expectedUpstreamRequest: `{"client":{"id":"test_client","is_tracer":true,"client_tracer":{"service":"test","tags":["foo:bar","baz:qux"]}}}`,
		},
		{
			name:                    "tracer tags only",
			tracerReq:               `{"client":{"id":"test_client","is_tracer":true,"client_tracer":{"service":"test","tags":["foo:bar"]}}}`,
			expectedUpstreamRequest: `{"client":{"id":"test_client","is_tracer":true,"client_tracer":{"service":"test","tags":["foo:bar"]}}}`,
			cfg:                     &config.AgentConfig{},
		},
		{
			name:      "container tags only",
			tracerReq: `{"client":{"id":"test_client","is_tracer":true,"client_tracer":{"service":"test"}}}`,
			cfg: &config.AgentConfig{
				ContainerTags: func(cid string) ([]string, error) {
					return []string{"baz:qux"}, nil
				},
			},
			expectedUpstreamRequest: `{"client":{"id":"test_client","is_tracer":true,"client_tracer":{"service":"test","tags":["baz:qux"]}}}`,
		},
		{
			name:                    "no tracer",
			tracerReq:               `{"client":{"id":"test_client"}}`,
			expectedUpstreamRequest: `{"client":{"id":"test_client"}}`,
			cfg:                     &config.AgentConfig{},
		},
		{
			name:                    "tracer service and env are normalized",
			tracerReq:               `{"client":{"id":"test_client","is_tracer":true,"client_tracer":{"service":"test ww w@","env":"test@ww","tags":["foo:bar"]}}}`,
			expectedUpstreamRequest: `{"client":{"id":"test_client","is_tracer":true,"client_tracer":{"service":"test_ww_w","env":"test_ww","tags":["foo:bar"]}}}`,
			cfg:                     &config.AgentConfig{},
		},
	}
	for _, tc := range tcs {
		t.Run(tc.name, func(t *testing.T) {
			assert := assert.New(t)
<<<<<<< HEAD
			grpc := mockAgentSecureServer{}
			rcv := api.NewHTTPReceiver(config.New(), sampler.NewDynamicConfig(), make(chan *api.Payload, 5000), nil, telemetry.NewNoopCollector())
=======
			grpc := agentGRPCConfigFetcher{}
			rcv := api.NewHTTPReceiver(config.New(), sampler.NewDynamicConfig(), make(chan *api.Payload, 5000), nil)
>>>>>>> ebd9929b

			var request pbgo.ClientGetConfigsRequest
			err := json.Unmarshal([]byte(tc.expectedUpstreamRequest), &request)
			assert.NoError(err)
			grpc.On("ClientGetConfigs", mock.Anything, &request, mock.Anything).Return(&pbgo.ClientGetConfigsResponse{Targets: []byte("test")}, nil)

			mux := http.NewServeMux()
			mux.Handle("/v0.7/config", remoteConfigHandler(rcv, &grpc, tc.cfg))
			server := httptest.NewServer(mux)

			req, _ := http.NewRequest("POST", server.URL+"/v0.7/config", strings.NewReader(tc.tracerReq))
			req.Header.Set("Content-Type", "application/msgpack")
			req.Header.Set("Datadog-Container-ID", "cid")
			resp, err := http.DefaultClient.Do(req)
			assert.Nil(err)
			body, err := io.ReadAll(resp.Body)
			resp.Body.Close()
			assert.NoError(err)
			assert.Equal(200, resp.StatusCode)
			assert.Equal(`{"targets":"dGVzdA=="}`, string(body))
		})
	}
}

type agentGRPCConfigFetcher struct {
	pbgo.AgentSecureClient
	mock.Mock
}

func (a *agentGRPCConfigFetcher) ClientGetConfigs(ctx context.Context, in *pbgo.ClientGetConfigsRequest) (*pbgo.ClientGetConfigsResponse, error) {
	args := a.Called(ctx, in)
	return args.Get(0).(*pbgo.ClientGetConfigsResponse), args.Error(1)
}<|MERGE_RESOLUTION|>--- conflicted
+++ resolved
@@ -55,13 +55,8 @@
 	for _, tc := range tcs {
 		t.Run(tc.name, func(t *testing.T) {
 			assert := assert.New(t)
-<<<<<<< HEAD
-			grpc := mockAgentSecureServer{}
+			grpc := agentGRPCConfigFetcher{}
 			rcv := api.NewHTTPReceiver(config.New(), sampler.NewDynamicConfig(), make(chan *api.Payload, 5000), nil, telemetry.NewNoopCollector())
-=======
-			grpc := agentGRPCConfigFetcher{}
-			rcv := api.NewHTTPReceiver(config.New(), sampler.NewDynamicConfig(), make(chan *api.Payload, 5000), nil)
->>>>>>> ebd9929b
 			mux := http.NewServeMux()
 			cfg := &config.AgentConfig{}
 			mux.Handle("/v0.7/config", remoteConfigHandler(rcv, &grpc, cfg))
@@ -135,13 +130,8 @@
 	for _, tc := range tcs {
 		t.Run(tc.name, func(t *testing.T) {
 			assert := assert.New(t)
-<<<<<<< HEAD
-			grpc := mockAgentSecureServer{}
+			grpc := agentGRPCConfigFetcher{}
 			rcv := api.NewHTTPReceiver(config.New(), sampler.NewDynamicConfig(), make(chan *api.Payload, 5000), nil, telemetry.NewNoopCollector())
-=======
-			grpc := agentGRPCConfigFetcher{}
-			rcv := api.NewHTTPReceiver(config.New(), sampler.NewDynamicConfig(), make(chan *api.Payload, 5000), nil)
->>>>>>> ebd9929b
 
 			var request pbgo.ClientGetConfigsRequest
 			err := json.Unmarshal([]byte(tc.expectedUpstreamRequest), &request)
