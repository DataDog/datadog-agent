// Unless explicitly stated otherwise all files in this repository are licensed
// under the Apache License Version 2.0.
// This product includes software developed at Datadog (https://www.datadoghq.com/).
// Copyright 2016-present Datadog, Inc.

package main

import (
	"context"
	"encoding/json"
	"io"
	"net/http"
	"net/http/httptest"
	"strings"
	"testing"

	"github.com/DataDog/datadog-agent/pkg/proto/pbgo"
	"github.com/DataDog/datadog-agent/pkg/trace/api"
	"github.com/DataDog/datadog-agent/pkg/trace/config"
	"github.com/DataDog/datadog-agent/pkg/trace/config/features"
	"github.com/DataDog/datadog-agent/pkg/trace/sampler"

	"github.com/stretchr/testify/assert"
	"github.com/stretchr/testify/mock"
	"google.golang.org/grpc"
)

func TestConfigEndpoint(t *testing.T) {
	defer func(old string) { features.Set(old) }(strings.Join(features.All(), ","))

	var tcs = []struct {
		name               string
		reqBody            string
		expectedStatusCode int
		enabled            bool
		valid              bool
		response           string
	}{
		{
			name:               "bad",
			enabled:            true,
			expectedStatusCode: http.StatusBadRequest,
			response:           "unexpected end of JSON input\n",
		},
		{
			name:    "valid",
			reqBody: `{"client":{"id":"test_client"}}`,

			enabled:            true,
			valid:              true,
			expectedStatusCode: http.StatusOK,
			response:           `{"targets":"dGVzdA=="}`,
		},
	}
	for _, tc := range tcs {
		t.Run(tc.name, func(t *testing.T) {
			assert := assert.New(t)
			grpc := mockAgentSecureServer{}
			rcv := api.NewHTTPReceiver(config.New(), sampler.NewDynamicConfig(), make(chan *api.Payload, 5000), nil)
			mux := http.NewServeMux()
			cfg := &config.AgentConfig{}
			mux.Handle("/v0.7/config", remoteConfigHandler(rcv, &grpc, "", cfg))
			server := httptest.NewServer(mux)
			if tc.valid {
				var request pbgo.ClientGetConfigsRequest
				err := json.Unmarshal([]byte(tc.reqBody), &request)
				assert.NoError(err)
				grpc.On("ClientGetConfigs", mock.Anything, &request, mock.Anything).Return(&pbgo.ClientGetConfigsResponse{Targets: []byte("test")}, nil)
			}
			req, _ := http.NewRequest("POST", server.URL+"/v0.7/config", strings.NewReader(tc.reqBody))
			req.Header.Set("Content-Type", "application/msgpack")
			resp, err := http.DefaultClient.Do(req)
			assert.Nil(err)
			body, err := io.ReadAll(resp.Body)
			resp.Body.Close()
			assert.Nil(err)
			assert.Equal(tc.expectedStatusCode, resp.StatusCode)
			assert.Equal(tc.response, string(body))
		})
	}
}

func TestUpstreamRequest(t *testing.T) {

	var tcs = []struct {
		name                    string
		tracerReq               string
		cfg                     *config.AgentConfig
		expectedUpstreamRequest string
	}{
		{
			name:      "both tracer and container tags",
			tracerReq: `{"client":{"id":"test_client","is_tracer":true,"client_tracer":{"service":"test","tags":["foo:bar"]}}}`,
			cfg: &config.AgentConfig{
				ContainerTags: func(cid string) ([]string, error) {
					return []string{"baz:qux"}, nil
				},
			},
			expectedUpstreamRequest: `{"client":{"id":"test_client","is_tracer":true,"client_tracer":{"service":"test","tags":["foo:bar","baz:qux"]}}}`,
		},
		{
			name:                    "tracer tags only",
			tracerReq:               `{"client":{"id":"test_client","is_tracer":true,"client_tracer":{"service":"test","tags":["foo:bar"]}}}`,
			expectedUpstreamRequest: `{"client":{"id":"test_client","is_tracer":true,"client_tracer":{"service":"test","tags":["foo:bar"]}}}`,
			cfg:                     &config.AgentConfig{},
		},
		{
			name:      "container tags only",
			tracerReq: `{"client":{"id":"test_client","is_tracer":true,"client_tracer":{"service":"test"}}}`,
			cfg: &config.AgentConfig{
				ContainerTags: func(cid string) ([]string, error) {
					return []string{"baz:qux"}, nil
				},
			},
			expectedUpstreamRequest: `{"client":{"id":"test_client","is_tracer":true,"client_tracer":{"service":"test","tags":["baz:qux"]}}}`,
		},
		{
			name:                    "no tracer",
			tracerReq:               `{"client":{"id":"test_client"}}`,
			expectedUpstreamRequest: `{"client":{"id":"test_client"}}`,
			cfg:                     &config.AgentConfig{},
		},
		{
			name:                    "tracer service and env are normalized",
			tracerReq:               `{"client":{"id":"test_client","is_tracer":true,"client_tracer":{"service":"test ww w@","env":"test@ww","tags":["foo:bar"]}}}`,
			expectedUpstreamRequest: `{"client":{"id":"test_client","is_tracer":true,"client_tracer":{"service":"test_ww_w","env":"test_ww","tags":["foo:bar"]}}}`,
			cfg:                     &config.AgentConfig{},
		},
	}
	for _, tc := range tcs {
		t.Run(tc.name, func(t *testing.T) {
			assert := assert.New(t)
			grpc := mockAgentSecureServer{}
			rcv := api.NewHTTPReceiver(config.New(), sampler.NewDynamicConfig(), make(chan *api.Payload, 5000), nil)

			var request pbgo.ClientGetConfigsRequest
			err := json.Unmarshal([]byte(tc.expectedUpstreamRequest), &request)
			assert.NoError(err)
			grpc.On("ClientGetConfigs", mock.Anything, &request, mock.Anything).Return(&pbgo.ClientGetConfigsResponse{Targets: []byte("test")}, nil)

			mux := http.NewServeMux()
			mux.Handle("/v0.7/config", remoteConfigHandler(rcv, &grpc, "", tc.cfg))
			server := httptest.NewServer(mux)

			req, _ := http.NewRequest("POST", server.URL+"/v0.7/config", strings.NewReader(tc.tracerReq))
			req.Header.Set("Content-Type", "application/msgpack")
			req.Header.Set("Datadog-Container-ID", "cid")
			resp, err := http.DefaultClient.Do(req)
<<<<<<< HEAD
			assert.NoError(err)
			body, err := ioutil.ReadAll(resp.Body)
=======
			assert.Nil(err)
			body, err := io.ReadAll(resp.Body)
>>>>>>> 9557b25d
			resp.Body.Close()
			assert.NoError(err)
			assert.Equal(200, resp.StatusCode)
			assert.Equal(`{"targets":"dGVzdA=="}`, string(body))

		})

	}
}

type mockAgentSecureServer struct {
	pbgo.AgentSecureClient
	mock.Mock
}

func (a *mockAgentSecureServer) TaggerStreamEntities(ctx context.Context, in *pbgo.StreamTagsRequest, opts ...grpc.CallOption) (pbgo.AgentSecure_TaggerStreamEntitiesClient, error) {
	args := a.Called(ctx, in, opts)
	return args.Get(0).(pbgo.AgentSecure_TaggerStreamEntitiesClient), args.Error(1)
}

func (a *mockAgentSecureServer) TaggerFetchEntity(ctx context.Context, in *pbgo.FetchEntityRequest, opts ...grpc.CallOption) (*pbgo.FetchEntityResponse, error) {
	args := a.Called(ctx, in, opts)
	return args.Get(0).(*pbgo.FetchEntityResponse), args.Error(1)
}

func (a *mockAgentSecureServer) DogstatsdCaptureTrigger(ctx context.Context, in *pbgo.CaptureTriggerRequest, opts ...grpc.CallOption) (*pbgo.CaptureTriggerResponse, error) {
	args := a.Called(ctx, in, opts)
	return args.Get(0).(*pbgo.CaptureTriggerResponse), args.Error(1)
}

func (a *mockAgentSecureServer) DogstatsdSetTaggerState(ctx context.Context, in *pbgo.TaggerState, opts ...grpc.CallOption) (*pbgo.TaggerStateResponse, error) {
	args := a.Called(ctx, in, opts)
	return args.Get(0).(*pbgo.TaggerStateResponse), args.Error(1)
}

func (a *mockAgentSecureServer) ClientGetConfigs(ctx context.Context, in *pbgo.ClientGetConfigsRequest, opts ...grpc.CallOption) (*pbgo.ClientGetConfigsResponse, error) {
	args := a.Called(ctx, in, opts)
	return args.Get(0).(*pbgo.ClientGetConfigsResponse), args.Error(1)
}<|MERGE_RESOLUTION|>--- conflicted
+++ resolved
@@ -146,20 +146,13 @@
 			req.Header.Set("Content-Type", "application/msgpack")
 			req.Header.Set("Datadog-Container-ID", "cid")
 			resp, err := http.DefaultClient.Do(req)
-<<<<<<< HEAD
-			assert.NoError(err)
-			body, err := ioutil.ReadAll(resp.Body)
-=======
 			assert.Nil(err)
 			body, err := io.ReadAll(resp.Body)
->>>>>>> 9557b25d
 			resp.Body.Close()
 			assert.NoError(err)
 			assert.Equal(200, resp.StatusCode)
 			assert.Equal(`{"targets":"dGVzdA=="}`, string(body))
-
 		})
-
 	}
 }
 
