--- conflicted
+++ resolved
@@ -5,14 +5,8 @@
 [![GoDoc](https://godoc.org/github.com/StackVista/stackstate-agent?status.svg)](https://godoc.org/github.com/StackVista/stackstate-agent)
 [![Go Report Card](https://goreportcard.com/badge/github.com/StackVista/stackstate-agent)](https://goreportcard.com/report/github.com/StackVista/stackstate-agent)
 
-<<<<<<< HEAD
-The present repository contains the source code of the StackState Agent version 2.
-=======
-The present repository contains the source code of the Datadog Agent version 7 and version 6. Please refer to the [Agent user documentation](docs/agent) for information about differences between Agent v5, Agent v6 and Agent v7. Additionally, we provide a list of prepackaged binaries for an easy install process [here](https://app.datadoghq.com/account/settings#agent)
-
-**Note:** the source code of Datadog Agent v5 is located in the
-[dd-agent](https://github.com/DataDog/dd-agent) repository.
->>>>>>> bb51b8da
+The present repository contains the source code of the Datadog Agent version 6. Please refer to the [Agent user documentation](docs/agent) for information about differences between Agent 5 and Agent 6. Additionally, we provide a list of prepackaged binaries for an easy install process [here](https://app.datadoghq.com/account/settings#agent)
+**Note:** the source code of Datadog Agent 5 is located in the
 
 ## Documentation
 
@@ -45,15 +39,9 @@
 
 To start working on the Agent, you can build the `master` branch:
 
-<<<<<<< HEAD
-1. checkout the repo: `git clone https://github.com/StackVista/stackstate-agent.git $GOPATH/src/github.com/StackVista/stackstate-agent`.
+1. Checkout the repo: `git clone https://github.com/StackVista/stackstate-agent.git $GOPATH/src/github.com/StackVista/stackstate-agent`.
 2. cd into the project folder: `cd $GOPATH/src/github.com/StackVista/stackstate-agent`.
-3. install project's dependencies: `invoke deps`.
-=======
-1. Checkout the repo: `git clone https://github.com/DataDog/datadog-agent.git $GOPATH/src/github.com/DataDog/datadog-agent`.
-2. cd into the project folder: `cd $GOPATH/src/github.com/DataDog/datadog-agent`.
 3. Install project's dependencies: `invoke deps`.
->>>>>>> bb51b8da
    Make sure that `$GOPATH/bin` is in your `$PATH` otherwise this step might fail.
 4. Create a development `datadog.yaml` configuration file in `dev/dist/datadog.yaml`, containing a valid API key: `api_key: <API_KEY>`
 5. Build the agent with `invoke agent.build --build-exclude=systemd`.
@@ -64,12 +52,12 @@
   You can specify a custom Python location for the agent (useful when using
    virtualenvs): `invoke agent.build
    --python-runtimes 2,3
-   --python-home-2=$GOPATH/src/github.com/DataDog/datadog-agent/venv2
-   --python-home-3=$GOPATH/src/github.com/DataDog/datadog-agent/venv3`.
+   --python-home-2=$GOPATH/src/github.com/StackVista/stackstate-agent/venv2
+   --python-home-3=$GOPATH/src/github.com/StackVista/stackstate-agent/venv3`.
   Running `invoke agent.build`:
     * Discards any changes done in `bin/agent/dist`.
     * Builds the Agent and writes the binary to `bin/agent/agent`.
-    * Copies files from `dev/dist` to `bin/agent/dist`. See `https://github.com/DataDog/datadog-agent/blob/master/dev/dist/README.md` for more information.
+    * Copies files from `dev/dist` to `bin/agent/dist`. See `https://github.com/StackVista/stackstate-agent/blob/master/dev/dist/README.md` for more information.
   If you built an older version of the agent, you may have the error `make: *** No targets specified and no makefile found.  Stop.`.
   To solve the issue, you should remove `CMakeCache.txt` from `rtloader` folder with `rm rtloader/CMakeCache.txt`.
 
@@ -81,11 +69,7 @@
 
 You can run the agent with:
 ```
-<<<<<<< HEAD
-STS_API_KEY=12345678990 ./bin/agent/agent -c bin/agent/dist/stackstate.yaml
-=======
-./bin/agent/agent run -c bin/agent/dist/datadog.yaml
->>>>>>> bb51b8da
+./bin/agent/agent run -c bin/agent/dist/stackstate.yaml
 ```
 
 The file `bin/agent/dist/datadog.yaml` is copied from `dev/dist/datadog.yaml` by `invoke agent.build` and must contain a valid api key.
