--- conflicted
+++ resolved
@@ -35,36 +35,14 @@
 package config
 
 // Module defines the fx options for this component.
-<<<<<<< HEAD
 func Module() fxutil.Module {
   return fxutil.Component(
     fx.Provide(newFoo),
   )
 }
-```
-
-The Component interface is implemented in the same file as the module definition by an unexported type with a sensible name such as `launcher` or `provider` or the classic `foo`.
-
-```go
-package config
-
-// Module defines the fx options for this component.
-func Module() fxutil.Module {
-  return fxutil.Component(
-      fx.Provide(newFoo),
-  )
-}
-
-type foo {
-    foos []string
-=======
-var Module = fxutil.Component(
-  fx.Provide(newFoo),
-)
 
 type foo struct {
   foos []string
->>>>>>> 6820d574
 }
 
 type dependencies struct {
@@ -127,17 +105,11 @@
 package foo
 
 // MockModule defines the fx options for the mock component.
-<<<<<<< HEAD
 func MockModule() fxutil.Module {
   return fxutil.Component(
-    fx.Provide(newMockFoo),
+  fx.Provide(newMock),
   )
 }
-=======
-var MockModule = fxutil.Component(
-  fx.Provide(newMock),
-)
->>>>>>> 6820d574
 ```
 
 ```go
