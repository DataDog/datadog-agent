--- conflicted
+++ resolved
@@ -1,16 +1,3 @@
-<<<<<<< HEAD
-_Edit 2018-31-08 : The default value of the new `hostname_fqdn` flag is planned to change in 6.6.0 instead of 6.4.0 to give users more time to take it into account._
-
-# Difference in hostname resolution between Agent v5 and Agent v6 (<v6.6)
-
-In some cases, it is possible to see a difference in the hostname that’s reported by your Agent when upgrading from Agent v5 to Agent v6 (for versions < 6.6). 
-
-To resolve the system hostname the Agent 5 uses the `hostname -f` command while the Agent v6 (for versions < 6.6) uses the Golang API `os.Hostname()`. 
-
-On upgrades from Agent v5 to Agent v6 (<6.6.0), this may make the Agent hostname change from a Fully-Qualified Domain Name (FQDN, ex. sub.domain.tld) to a short hostname (ex. sub). 
-
-Starting from the Agent v6.3 a configuration flag called `hostname_fqdn` has been introduced that allows the Agent v6 to have the same behavior as Agent v5. This flag is disabled by default on version 6.3 and enabled by default in version 6.6.
-=======
 _Edit 2018-09-18 : Highlight the differences between Windows and other OSes._
 
 _Edit 2018-10-16 : The default value of the new `hostname_fqdn` flag is planned to change in 6.7.0 instead of 6.4.0 to give users more time to take it into account._
@@ -22,19 +9,14 @@
 In some cases, it is possible to see a difference in the hostname that’s reported by your Agent when upgrading from Agent v5 to Agent v6 (for versions < 6.7).
 
 To resolve the system hostname the Agent 5 uses the `hostname -f` command while the Agent v6 (for versions < 6.7) uses the Golang API `os.Hostname()`.
->>>>>>> 6f2d901a
 
 On upgrades from Agent v5 to Agent v6 (<6.7.0), this may make the Agent hostname change from a Fully-Qualified Domain Name (FQDN, ex. sub.domain.tld) to a short hostname (ex. sub).
 
-<<<<<<< HEAD
-Starting with v6.3.0, the Agent will log a warning (`DEPRECATION NOTICE: The agent resolved your hostname as <hostname>. However starting from version 6.6, it will be resolved as <fqdn> by default. To enable the behavior of 6.6+, please enable the `hostname_fqdn` flag in the configuration.`) if you’re affected by this change.
-=======
 Starting from the Agent v6.3 a configuration flag called `hostname_fqdn` has been introduced that allows the Agent v6 to have the same behavior as Agent v5. This flag is disabled by default on version 6.3 and enabled by default in version 6.7.
 
 ### Determine if you're affected
 
 Starting with v6.3.0, the Agent will log a warning (`DEPRECATION NOTICE: The agent resolved your hostname as <hostname>. However starting from version 6.7, it will be resolved as <fqdn> by default. To enable the behavior of 6.7+, please enable the `hostname_fqdn` flag in the configuration.`) if you’re affected by this change.
->>>>>>> 6f2d901a
 
 You are not affected if any of the following is true :
 - You are running the Agent in GCE
@@ -49,12 +31,6 @@
 - Upgrading from Agent v5 to Agent v < 6.3: Hardcode your hostname in the agent configuration.
 
 - Upgrading from Agent v5 to Agent >= v6.3: enable the `hostname_fqdn` option in the Agent v6 configuration to ensure that you will keep the same hostname.
-<<<<<<< HEAD
-
-- Upgrading from Agent v5 to Agent v >= 6.6 (future): you don’t need to take any action.
-
-- Upgrading from Agent v6 < 6.6 to Agent >= v6.6: If you wish to keep the behavior of Agent v6 (<6.6) for now, set hostname_fqdn to false. We recommend you switch hostname_fqdn to true whenever possible.
-=======
 
 - Upgrading from Agent v5 to Agent v >= 6.7 (future): you don’t need to take any action.
 
@@ -71,4 +47,3 @@
 By default, the recommended action is to do nothing. This will preserve the existing behavior, especially if upgrading from Agent v5.
 
 If you wish to have Windows hosts specifically report fully qualified host names, then add the `hostname_fqdn` flag to the configuration file.
->>>>>>> 6f2d901a
