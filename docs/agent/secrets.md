# [BETA] Secrets Management

**This feature is in beta and its options or behavior might break between
minor or bugfix releases of the Agent.**

Starting with version `6.3.0` on Linux and `6.11` on Windows, the Agent is able
to leverage the `secrets` package in order to call a user-provided executable
to handle retrieval or decryption of secrets, which are then loaded in memory
by the Agent. This feature allows users to no longer store passwords and other
secrets in plain text in configuration files. Users have the flexibility to
design their executable according to their preferred key management service,
authentication method, and continuous integration workflow.

For now, secrets are not supported in APM or Live Process configurations.

This section covers how to set up this feature.

- [[BETA] Secrets Management](#beta-secrets-management)
  - [Defining secrets in configurations](#defining-secrets-in-configurations)
  - [Retrieving secrets from the secret backend](#retrieving-secrets-from-the-secret-backend)
    - [Configuration](#configuration)
    - [Agent security requirements](#agent-security-requirements)
      - [Linux](#linux)
      - [Windows](#windows)
    - [The executable API](#the-executable-api)
  - [Troubleshooting](#troubleshooting)
    - [Listing detected secrets](#listing-detected-secrets)
    - [Seeing configurations after secrets were injected](#seeing-configurations-after-secrets-were-injected)
    - [Debugging your secret_backend_command](#debugging-your-secretbackendcommand)
      - [Linux](#linux-1)
      - [Windows](#windows-1)
        - [Rights related errors](#rights-related-errors)
        - [Testing your executable](#testing-your-executable)
    - [Agent refusing to start](#agent-refusing-to-start)

## Defining secrets in configurations

To declare a secret in a check configuration simply use the `ENC[]` notation.
This notation can be used to denotate a secret as the *value* of any YAML field
in your configuration (not the key), in any section (`init_config`, `instances`,
`logs`, ...).

Secrets are supported in every configuration backend: file, etcd, consul ...

Starting version `6.10.0`, secrets are supported in environment variables.

Secrets are also supported in `datadog.yaml`. The agent will first load the
main configuration and reload it after decrypting the secrets. This means the
only place where secrets can't be used is the `secret_*` settings (see
Configuration section).

Secrets are always strings, this means you can't use this feature to set the
value of a setting of type integer or boolean (such as `GUI_port` for example).

Example:

```yaml
instances:
  - server: db_prod
    # two valid secret handles
    user: "ENC[db_prod_user]"
    password: "ENC[db_prod_password]"

    # The `ENC[]` handle must be the entire YAML value, which means that
    # the following will NOT be detected as a secret handle:
    password2: "db-ENC[prod_password]"
```

In the above example we have two secrets : `db_prod_user` and
`db_prod_password`. Those are the secrets **handles** and each must uniquely
identify a secret within your secrets management backend.

Between the brackets any character is allowed as long as the YAML configuration
is valid. This means you could use any format you want.

Example 1 (be careful to escape quotes so your YAML file is valid):

```
"ENC[{\"env\": \"prod\", \"check\": \"postgres\", \"id\": \"user_password\", \"az\": \"us-east-1a\"}]"
```

In this example the secret's handle is the string `{"env": "prod", "check":
"postgres", "id": "user_password", "az": "us-east-1a"}`.

Example 2:

```
"ENC[AES256_GCM,data:v8jQ=,iv:HBE=,aad:21c=,tag:gA==]"
```

In this example the secret handle is the string `AES256_GCM,data:v8jQ=,iv:HBE=,aad:21c=,tag:gA==`.

Example 3:

There is no need to escape inner `[` and `]`. The agent will select everything between the first `ENC[` and the last `]`.

```yaml
instances:
  - server: db_prod
    user: "ENC[user_array[1337]]"
```

In this example the secret handle is the string `user_array[1337]`.

**Autodiscovery**:

Secrets are resolved **after**
[Autodiscovery](https://docs.datadoghq.com/agent/autodiscovery/?tab=docker)
template variables. This means you can use them in a secret handle to fetch
secrets specific to a container.

Example:

```yaml
instances:
  - server: %%host%%
    user: ENC[db_prod_user_%%host%%]
    password: ENC[db_prod_password_%%host%%]
```

## Retrieving secrets from the secret backend

To retrieve secrets, you have to provide an executable that is able to
authenticate to and fetch secrets from your secrets management backend.

The agent will cache secrets internally in memory to reduce the number of calls
(useful in a containerized environment for example). The agent calls the
executable every time it accesses a check configuration file that contains at
least one secret handle for which the secret is not already loaded in memory. In
particular, secrets that have already been loaded in memory do not trigger
additional calls to the executable. In practice, this means that the agent calls
the user-provided executable once per file that contains a secret handle at
startup, and might make additional calls to the executable later if the agent or
instance is restarted, or if the agent dynamically loads a new check containing
a secret handle (e.g. via Autodiscovery).

By design, the user-provided executable needs to implement any error handling
mechanism that a user might require. Conversely, the agent will need to be
restarted if a secret has to be refreshed in memory (e.g. revoked password).

This approach which relies on a user-provided executable has multiple benefits:

- Guarantees that the agent will not attempt to load in memory parameters for
  which there isn't a secret handle.
- Ability for the user to limit the visibility of the agent to secrets that
  it needs (e.g. by restraining in the key management backend the list of
  secrets that the executable can access).
- Maximum freedom and flexibility in allowing users to use any secrets
  management backend (including open source solutions such as `Vault` as well as
  closed sources ones) without having to rebuild the agent.
- Enabling each user to solve the **initial trust** problem from the agent to
  their secrets management backend, in a way that leverages their preferred
  authentication method, and fits into their continuous integration workflow.

The following are sample workflows documented by users. They are provided
for illustrative purposes, and not as leading practices. Each user should
define a workflow that fits their requirements and environment.

User A manages secrets centrally in a KMS, such as `Hashicorp Vault`. They store
the secret’s path and name as the handle (e.g. `mysql/prod/agent-a`), then
provide an executable that establishes trust with the KMS and makes web service
calls to it in order to retrieve secrets needed by the agent. In this setup,
User A was careful to appropriately configure the KMS so that the executable
only has read-only access, and only to secrets that the Datadog agent requires.

User B does not wish to provide access to a centralized KMS at run-time. They
store an encrypted version of the secret in the configuration file, then provide
an executable that can access an encryption key to decrypt it. In User B's
setup, the continuous integration pipeline generates a new symmetric encryption
key (e.g. in AWS KMS) for each new instance, uses it to encrypt secrets in the
Datadog configuration files by using a templating engine (e.g. consul template),
and ensures only the executable on this instance can access the encryption key.

Regardless of the workflow, the user should **take great care to secure the
executable itself**, including setting appropriate permissions and considering
the security implications of their executable in their environment.

### Configuration

In `datadog.yaml` you must set the following variables:

```yaml
secret_backend_command: /path/to/your/executable
```

More settings are available: see `datadog.yaml`.

### Agent security requirements

The agent runs `secret_backend_command` executable as a sub-process. The
execution patterns differ on Linux and Windows.

#### Linux

On Linux, the executable set as `secret_backend_command` **MUST** (the agent
will refuse to use it otherwise):

- Belong to the same user running the agent (by default `dd-agent` or `root`
  inside a container).
- Have **no** rights for `group` or `other`.
- Have at least `exec` right for the owner.

Also:
<<<<<<< HEAD
- The executable will share the same environment variables as the Agent.
- Never output sensitive information on STDERR. If the binary exit with a
  different status code than `0` the Agent will log the standard error output
=======
- The executable shares the same environment variables as the Agent.
- Never output sensitive information on STDERR. If the binary exit with a
  different status code than `0` the Agent logs the standard error output
>>>>>>> 01b8c4cd
  of the executable to ease troubleshooting.

#### Windows

On Windows, the executable set as `secret_backend_command` **MUST** (the Agent
will refuse to use it otherwise):

- Have `Read/Exec` for `ddagentuser` (the user used to run the Agent).
- Have **no** rights for any user or group except `Administrator` or `LocalSystem`.
- Be a valid Win32 application so the Agent can execute it.

Also:
<<<<<<< HEAD
- The executable will share the same environment variables as the Agent.
=======
- The executable shares the same environment variables as the Agent.
>>>>>>> 01b8c4cd
- Never output sensitive information on STDERR. If the binary exit with a
  different status code than `0` the agent will log the standard error output
  of the executable to ease troubleshooting.

Here is an example of a [powershell script](secrets_scripts/set_rights.ps1)
that removes rights on a file to everybody except from `Administrator` and
`LocalSystem` and then add `ddagentuser`. Use it only as an example as your
setup might differ.

The agent GUI will **NOT** show the decrypted password but the raw handle. This
is on purposes as it let you edit configuration files. To see the final config
after being decrypted use the `configcheck` command on the datadog-agent CLI.

### The executable API

The executable has to respect a very simple API: it reads a JSON on the
Standard input and output a JSON containing the decrypted secrets on the
Standard output.

If the exit code of the executable is different than 0, the integration
configuration currently being decrypted will be considered erroneous and
dropped.

**Input:**

The executable will receive a JSON payload on the `Standard input` containing
the list of secrets to fetch:

```json
{
  "version": "1.0",
  "secrets": ["secret1", "secret2"]
}
```

- `version`: is a string containing the format version (currently "1.0").
- `secrets`: is a list of strings, each string is a **handle** from a
  configuration corresponding to a secret to fetch.

**Output:**

The executable is expected to output on the `Standard output` a JSON containing
the fetched secrets:

```json
{
  "secret1": {
    "value": "secret_value",
    "error": null
  },
  "secret2": {
    "value": null,
    "error": "could not fetch the secret"
  }
}
```

The expected payload is a JSON object, each key is one of the **handle**
requested in the input payload. The value for each **handle** is a JSON object
with 2 fields:

- `value`: a string: the actual secret value to be used in the check
  configurations (can be `null` in case of error).
- `error`: a string: the error message if needed. If `error` is different that
  `null` the integration configuration that uses this handle will be considered
  erroneous and dropped.

Example:

Here is a dummy Go program prefixing every secret with `decrypted_`:

```golang
package main

import (
	"encoding/json"
	"fmt"
	"io/ioutil"
	"os"
)

type secretsPayload struct {
	Secrets []string `json:secrets`
	Version int      `json:version`
}

func main() {
	data, err := ioutil.ReadAll(os.Stdin)

	if err != nil {
		fmt.Fprintf(os.Stderr, "Could not read from stdin: %s", err)
		os.Exit(1)
	}
	secrets := secretsPayload{}
	json.Unmarshal(data, &secrets)

	res := map[string]map[string]string{}
	for _, handle := range secrets.Secrets {
		res[handle] = map[string]string{
			"value": "decrypted_" + handle,
		}
	}

	output, err := json.Marshal(res)
	if err != nil {
		fmt.Fprintf(os.Stderr, "could not serialize res: %s", err)
		os.Exit(1)
	}
	fmt.Printf(string(output))
}
```

This will update this configuration (in the check file):

```yaml
instances:
  - server: db_prod
    user: ENC[db_prod_user]
    password: ENC[db_prod_password]
```

to this (in the agent's memory):

```yaml
instances:
  - server: db_prod
    user: decrypted_db_prod_user
    password: decrypted_db_prod_password
```

## Troubleshooting

### Listing detected secrets

The `secret` command in the Agent CLI will show any error related to your setup
(if the rights on the executable aren't the right one for example). It will
also list all handles found and where they where found.

On Linux the command will output file mode, owner and group for the executable,
on Windows ACL rights are listed.

Example on Linux:

```shell
$> datadog-agent secrets
=== Checking executable rights ===
Executable path: /path/to/you/executable
Check Rights: OK, the executable has the correct rights

Rights Detail:
file mode: 100700
Owner username: dd-agent
Group name: dd-agent

=== Secrets stats ===
Number of secrets decrypted: 3
Secrets handle decrypted:
- api_key: from datadog.yaml
- db_prod_user: from postgres.yaml
- db_prod_password: from postgres.yaml
```

Example on Windows (from an Administrator Powershell):
```powershell
PS C:\> & 'C:\Program Files\Datadog\Datadog Agent\embedded\agent.exe' secret
=== Checking executable rights ===
Executable path: C:\path\to\you\executable.exe
Check Rights: OK, the executable has the correct rights

Rights Detail:
Acl list:
stdout:


Path   : Microsoft.PowerShell.Core\FileSystem::C:\path\to\you\executable.exe
Owner  : BUILTIN\Administrators
Group  : WIN-ITODMBAT8RG\None
Access : NT AUTHORITY\SYSTEM Allow  FullControl
         BUILTIN\Administrators Allow  FullControl
         WIN-ITODMBAT8RG\ddagentuser Allow  ReadAndExecute, Synchronize
Audit  :
Sddl   : O:BAG:S-1-5-21-2685101404-2783901971-939297808-513D:PAI(A;;FA;;;SY)(A;;FA;;;BA)(A;;0x1200
         a9;;;S-1-5-21-2685101404-2783901971-939297808-1001)

=== Secrets stats ===
Number of secrets decrypted: 3
Secrets handle decrypted:
- api_key: from datadog.yaml
- db_prod_user: from sqlserver.yaml
- db_prod_password: from sqlserver.yaml
```

### Seeing configurations after secrets were injected

To quickly see how the check's configurations are resolved you can use the
`configcheck` command :

```shell
sudo -u dd-agent -- datadog-agent configcheck

=== a check ===
Source: File Configuration Provider
Instance 1:
host: <decrypted_host>
port: <decrypted_port>
password: <decrypted_password>
~
===

=== another check ===
Source: File Configuration Provider
Instance 1:
host: <decrypted_host2>
port: <decrypted_port2>
password: <decrypted_password2>
~
===
```

Note that the agent needs to be restarted to pick up changes on configuration files.

### Debugging your secret_backend_command

To test or debug outside of the agent you can simply mimic how the agent will run it:

#### Linux

```bash
sudo su dd-agent - bash -c "echo '{\"version\": \"1.0\", \"secrets\": [\"secret1\", \"secret2\"]}' | /path/to/the/secret_backend_command
```

The `dd-agent` user is created when you install the datadog-agent.

#### Windows

##### Rights related errors

If you encounter one of the following errors then something is missing in your
setup. See Windows intructions [here](#windows).

1. If any other group or user than needed has rights on the executable you will get a similar error in the log:
   ```
   error while decrypting secrets in an instance: Invalid executable 'C:\decrypt.exe': other users/groups than LOCAL_SYSTEM, Administrators or ddagentuser have rights on it
   ```

2. If `ddagentuser` doesn't have read and execute right on the file, you will get a similar error:
   ```
   error while decrypting secrets in an instance: could not query ACLs for C:\decrypt.exe
   ```

3. Your executable need to be a valid Win32 application, or you will get the following error:
   ```
   error while running 'C:\decrypt.py': fork/exec C:\decrypt.py: %1 is not a valid Win32 application.
   ```

##### Testing your executable

Your executable will be executed by the agent when fetching your secrets. The
Datadog agent run using the `ddagentuser`. This specific user has no specific
rights but is part of the `Performance Monitor Users` group. The password for
this user is randomly generated at install time and never saved anywhere.

This means that your executable might work with your default user or
development user but not when it's run by the agent, as `ddagentuser` has more
restricted rights.

The easiest way to test your executable in the same conditions as the agent is
to update the password of the `ddagentuser` on your dev box. This way you will
be able to authenticate as `ddagentuser` and run your executable in the same
context the agent would.

To do so, follow those steps:
1. Remove `ddagentuser` from the `Local Policies/User Rights Assignement/Deny
   Log on locally` list in the `Local Security Policy`.
2. Set a new password for ddagentuser (since the one generated at install time
   is never saved anywhere). In Powershell run:
   ```powershell
   $user = [ADSI]"WinNT://./ddagentuser";
   $user.SetPassword("a_new_password")
   ```
3. Update the password to be used by `DatadogAgent` service in the Service
   Control Manager. In powershell run:
   ```powershell
   sc.exe config DatadogAgent password= "a_new_password"
   ```

You can now login as `ddagentuser` to test your executable. We have a
[powershell script](secrets_scripts/secrets_tester.ps1) to help you test your
executable as another user. It will switch the user context and mimic how the
agent runs your executable.

Example on how to use it:
```powershell
.\secrets_tester.ps1 -user ddagentuser -password a_new_password -executable C:\path\to\your\executable.exe -payload '{"version": "1.0", "secrets": ["secret_ID_1", "secret_ID_2"]}'
Creating new Process with C:\path\to\your\executable.exe
Waiting a second for the process to be up and running
Writing the payload to Stdin
Waiting a second so the process can fetch the secrets
stdout:
{"secret_ID_1":{"value":"secret1"},"secret_ID_2":{"value":"secret2"}}
stderr: None
exit code:
0
```

### Agent refusing to start

The first thing the agent does on startup is to load `datadog.yaml` and decrypt
any secrets in it. This is done before setting up the logging. This means that
on platform like Windows, errors occuring when loading `datadog.yaml` aren't
written in the logs but on stderr (this can occurs when the executable given to
the agent for secrets returns an error).

If you have secrets in `datadog.yaml` and the agent refuse to start: either try
to start the agent manually to be able to see STDERR or remove the secrets from
`datadog.yaml` and test with secrets in a check configuration file first.
<|MERGE_RESOLUTION|>--- conflicted
+++ resolved
@@ -201,15 +201,9 @@
 - Have at least `exec` right for the owner.
 
 Also:
-<<<<<<< HEAD
-- The executable will share the same environment variables as the Agent.
-- Never output sensitive information on STDERR. If the binary exit with a
-  different status code than `0` the Agent will log the standard error output
-=======
 - The executable shares the same environment variables as the Agent.
-- Never output sensitive information on STDERR. If the binary exit with a
+- Never output sensitive information on STDERR. If the binary exits with a
   different status code than `0` the Agent logs the standard error output
->>>>>>> 01b8c4cd
   of the executable to ease troubleshooting.
 
 #### Windows
@@ -222,11 +216,7 @@
 - Be a valid Win32 application so the Agent can execute it.
 
 Also:
-<<<<<<< HEAD
-- The executable will share the same environment variables as the Agent.
-=======
 - The executable shares the same environment variables as the Agent.
->>>>>>> 01b8c4cd
 - Never output sensitive information on STDERR. If the binary exit with a
   different status code than `0` the agent will log the standard error output
   of the executable to ease troubleshooting.
@@ -361,9 +351,9 @@
 
 ### Listing detected secrets
 
-The `secret` command in the Agent CLI will show any error related to your setup
-(if the rights on the executable aren't the right one for example). It will
-also list all handles found and where they where found.
+The `secret` command in the Agent CLI shows any error related to your setup
+(if the rights on the executable aren't the right one for example). It 
+also lists all handles found and where they where found.
 
 On Linux the command will output file mode, owner and group for the executable,
 on Windows ACL rights are listed.
@@ -450,7 +440,7 @@
 
 ### Debugging your secret_backend_command
 
-To test or debug outside of the agent you can simply mimic how the agent will run it:
+To test or debug outside of the Agent you can simply mimic how the Agent will run it:
 
 #### Linux
 
@@ -484,10 +474,10 @@
 
 ##### Testing your executable
 
-Your executable will be executed by the agent when fetching your secrets. The
-Datadog agent run using the `ddagentuser`. This specific user has no specific
+Your executable is executed by the Agent when fetching your secrets. The
+Datadog Agent runs using the `ddagentuser`. This user has no specific
 rights but is part of the `Performance Monitor Users` group. The password for
-this user is randomly generated at install time and never saved anywhere.
+this user is randomly generated at install time and os never saved anywhere.
 
 This means that your executable might work with your default user or
 development user but not when it's run by the agent, as `ddagentuser` has more
