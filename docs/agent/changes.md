# Changes and Deprecations

Datadog Agent 6 contains a large number of changes. While we attempted to make it
a drop in replacement, there were a small number of deprecations or changes in
behavior which will be listed in this document.
For a list of features that haven't been ported, see [this doc](missing_features.md).

Note: If you see anything that's incorrect about this document, do not hesitate to
open an issue or submit a Pull Request.

* [Configuration Files](#configuration-files)
* [GUI](#gui)
* [CLI](#cli)
* [Logs](#logs)
* [APM agent](#apm-agent)
* [Process agent](#process-agent)
* [Docker](#docker-check)
* [Kubernetes](#kubernetes-support)
* [Autodiscovery](#autodiscovery)
* [Python Modules](#python-modules)
  * [Agent Integrations](#agent-integrations)
  * [Check API](#check-api)
  * [Custom Checks](#custom-checks)
* [JMX](#jmx)

## Configuration Files

Prior releases of Datadog Agent stored configuration files in `/etc/dd-agent`.
Starting with the 6.0 release configuration files will now be stored in
`/etc/datadog-agent`.

### Agent configuration file

In addition to the location change, the primary agent configuration file has been
transitioned from **INI** format to **YAML** to better support complex configurations and
for a more consistent experience across the Agent and the Checks; as such `datadog.conf`
is now retired in favor of `datadog.yaml`.

To automatically transition between agent configuration paths and formats, you
may use the agent command: `sudo -u dd-agent -- datadog-agent import`.
The command will parse an existing `datadog.conf` and convert all the bits that
the new Agent still supports to the new format, in the new file. It also copies
configuration files for checks that are currently enabled.

Please refer to [this section][config] of the documentation for a detailed list
of the configuration options that were either changed or deprecated in the new Agent.

### Checks configuration files

In order to provide a more flexible way to define the configuration for a check,
from version 6.0.0 the Agent will load any valid YAML file contained in the folder
`/etc/datadog-agent/conf.d/<check_name>.d/`.

This way, complex configurations can be broken down into multiple files: for example,
a configuration for the `http_check` might look like this:
```
/etc/datadog-agent/conf.d/http_check.d/
├── backend.yaml
└── frontend.yaml
```

Autodiscovery template files will be stored in the configuration folder as well,
for example this is how the `redisdb` check configuration folder looks like:
```
/etc/datadog-agent/conf.d/redisdb.d/
├── auto_conf.yaml
└── conf.yaml.example
```

To keep backwards compatibility, the Agent will still pick up configuration files
in the form `/etc/datadog-agent/conf.d/<check_name>.yaml` but migrating to the
new layout is strongly recommended.

## GUI

Agent 6 deprecated Agent5's Windows Agent Manager GUI, replacing it with a browser-based, cross-platform one. See the [specific docs](gui.md) for more details.

## CLI

The new command line interface for the Agent is sub-command based:

| Command         | Notes
| --------------- | -------------------------------------------------------------------------- |
| check           | Run the specified check |
| configcheck     | Print all configurations loaded & resolved of a running agent |
| diagnose        | Execute some connectivity diagnosis on your system |
| flare           | Collect a flare and send it to Datadog |
| health          | Print the current agent health |
| help            | Help about any command |
| hostname        | Print the hostname used by the Agent |
| import          | Import and convert configuration files from previous versions of the Agent |
| installservice  | Installs the agent within the service control manager |
| launch-gui      | starts the Datadog Agent GUI |
| regimport       | Import the registry settings into datadog.yaml |
| remove-service  | Removes the agent from the service control manager |
| restart-service | restarts the agent within the service control manager |
| start           | Start the Agent |
| start-service   | starts the agent within the service control manager |
| status          | Print the current status |
| stopservice     | stops the agent within the service control manager |
| version         | Print the version info |

To run a sub-command, the Agent binary must be invoked like this:
```
<path_to_agent_bin> <sub_command> <options>
```

Some options have their own set of flags and options detailed in a help message.
For example, to see how to use the `check` sub-command, run:
```
<agent_binary> check --help
```

### Linux

There are a few major changes:

* only the _lifecycle commands_ (i.e. `start`/`stop`/`restart`/`status` on the Agent service) should be run with `sudo service`/`sudo initctl`/`sudo systemctl`
* all the other commands need to be run with the `datadog-agent` command, located in the `PATH` (`/usr/bin`) by default. The binary `dd-agent` is not available anymore.
* the `info` command has been renamed `status`
* the Agent 6 does not ship a SysV-init script (previously located at `/etc/init.d/datadog-agent`)

Most of the commands didn't change, for example this is the list of the _lifecycle commands_
on Ubuntu:

| Command  | Notes |
| -------- | ----- |
| `sudo service datadog-agent start` | Start the Agent as a service |
| `sudo service datadog-agent stop` | Stop the Agent service |
| `sudo service datadog-agent restart` | Restart the Agent service |
| `sudo service datadog-agent status` | Print the status of the Agent service |

Some functionalities are now provided by the Agent binary itself as sub-commands and there's
no need anymore to invoke them through `service` (or `systemctl`). For example, for an Agent installed on Ubuntu, the differences are as follows:

| Agent5 Command | Agent6 Command | Notes |
| -------------- | -------------- | ----- |
| `sudo service datadog-agent info` | `sudo datadog-agent status` | Status page of a running Agent |
| `sudo service datadog-agent flare` | `sudo datadog-agent flare` | Send flare |
| `sudo service datadog-agent` | `sudo datadog-agent --help` | Display Agent usage |
| `sudo -u dd-agent -- dd-agent check <check_name>` | `sudo -u dd-agent -- datadog-agent check <check_name>` | Run a check |

**NB**: If `service` is not available on your system, use:

* on `upstart`-based systems: `sudo start/stop/restart datadog-agent`
* on `systemd`-based systems: `sudo systemctl start/stop/restart datadog-agent`

### Windows

There are a few major changes
* the main executable name is now `agent.exe` (it was `ddagent.exe` previously)
* Commands should be run with the command line `"c:\program files\datadog\datadog agent\embedded\agent.exe" <command>` from an "As Administrator" command prompt.
* The configuration GUI is now a web-based configuration application, it can be easily accessed by running
<<<<<<< HEAD
  the command `datadog-agent launch-gui` or using the systray app.
* The Windows service is now started "Automatic-Delayed"; it is started automatically on boot, but after
  all other services.  This will result in a small delay in reporting of metrics after a reboot of a 
  Windows device.
* The Windows GUI and Windows system tray icon are now implemented separately.  See the 
  [specific docs](gui.md) for more details.
=======
  the command `"c:\program files\datadog\datadog agent\embedded\agent.exe" launch-gui` or using the systray app.
>>>>>>> 81a3d088

### MacOS

* the _lifecycle commands_ (former `datadog-agent start`/`stop`/`restart`/`status` on the Agent 5) are replaced by `launchctl` commands on the `com.datadoghq.agent` service, and should be run under the logged-in user. For these commands, you can also use the Datadog Agent systray app
* all the other commands can still be run with the `datadog-agent` command (located in the `PATH` (`/usr/local/bin/`) by default)
* the `info` command has been renamed `status`
* The configuration GUI is now a web-based configuration application, it can be easily accessed by running
  the command `datadog-agent launch-gui` or using the systray app.

A few examples:

| Agent5 Command |  Agent6 Command | Notes |
| -------------- | --------------- | ----- |
| `datadog-agent start` | `launchctl start com.datadoghq.agent` or systray app | Start the Agent as a service |
| `datadog-agent stop` | `launchctl stop com.datadoghq.agent` or systray app | Stop the Agent service |
| `datadog-agent restart` | _run `stop` then `start`_ or systray app | Restart the Agent service |
| `datadog-agent status` | `launchctl list com.datadoghq.agent` or systray app | Print the Agent service status |
| `datadog-agent info` | `datadog-agent status` or web GUI | Status page of a running Agent |
| `datadog-agent flare` | `datadog-agent flare` or web GUI | Send flare |
| _not implemented_ | `datadog-agent --help` | Display command usage |
| `datadog-agent check <check_name>` | `datadog-agent check <check_name>` | Run a check (unchanged) |

## Logs

The Agent logs are still located in the `/var/log/datadog/` directory.  On Windows, the logs are still located in the `c:\programdata\Datadog\logs` directory.

Prior releases were logging to multiple files in that directory (`collector.log`,
`forwarder.log`, `dogstatsd.log`, etc). Starting with 6.0 the Agent logs to a single log file, `agent.log`.

## APM agent

The APM agent (also known as _trace agent_) is shipped by default with the
Agent 6 in the Linux, MacOS and Windows packages.

The APM agent is enabled by default on linux.
To enable the check on other platforms or disable it on linux,
you can update the `apm_config` key in your `datadog.yaml`:

```
apm_config:
  enabled: true
```

For the Docker image, the APM agent is disabled by default. You can enable it by setting
the `DD_APM_ENABLED` envvar to `true`. It will listen to all interfaces by default.

If you want to listen to non-local trafic on any other platform, you can set
`apm_config.apm_non_local_traffic = true` in your `datadog.yaml`.

## Process agent

The process agent is shipped by default with the Agent 6 in the Linux packages only.

The process agent is not enabled by default. To enable the check you can update your `datadog.yaml` file to add the following:

```
process_config:
  enabled: "true"
```

The `enabled` value is a string with the following options:

* `"true"`: Enable the process-agent to collect processes and containers.
* `"false"`: Only collect containers if available (the default)
* `"disabled"`: Don't run the process-agent at all.

## Docker check

The Docker check has been rewritten in Go to take advantage of the new
internal architecture of the Agent, mainly bringing a consistent behaviour
across every container related component. Therefore the Python version will
never work within Agent 6.

* The new check is named `docker` and no longer `docker_daemon`. All features
are ported, excepted the following deprecations:

  * the `url`, `api_version` and `tags*` options are deprecated, direct use of the
    [standard docker environment variables](https://docs.docker.com/engine/reference/commandline/cli/#environment-variables) is encouraged
  * the `ecs_tags`, `performance_tags` and `container_tags` options are deprecated. Every
    relevant tag is now collected by default
  * the `collect_container_count` option to enable the `docker.container.count` metric
    is not supported. `docker.containers.running` and `.stopped` are to be used

* Some options have moved from `docker_daemon.yaml` to the main `datadog.yaml`:
  * `collect_labels_as_tags` has been renamed `docker_labels_as_tags` and now
    supports high cardinality tags, see the details in `datadog.yaml.example`
  * `exclude` and `include` lists have been renamed `ac_include` and
    `ac_exclude`. In order to make filtering consistent accross all components of
    the agent, we had to drop filtering on arbitrary tags. The only supported
    filtering tags are `image` (image name) and `name` (container name).
    Regexp filtering is still available, see `datadog.yaml.example` for examples
  * `docker_root` option has been split in two options `container_cgroup_root`
    and `container_proc_root`
  * `exclude_pause_container` has been added to exclude pause containers on
    Kubernetes and Openshift (default to true). This will avoid removing
    them from the exclude list by error

The [`import`](#configuration-files) command support a `--docker` flag to convert the old
`docker_daemon.yaml` to the new `docker.yaml`. The command will also move
needed settings from `docker_daemon.yaml` to `datadog.yaml`.

## Kubernetes support

### Kubernetes metrics and events

The `kubernetes` integration insights are provided combining:
  * The [`kubelet`](https://github.com/DataDog/integrations-core/tree/master/kubelet) check
  retrieving metrics from the kubelet
  * The `kubernetes_apiserver` check retrieving events and service checks from the apiserver

### Tagging

While Agent5 automatically collected every pod label as tags, Agent6 needs you to whilelist
labels that are relevant to you. This is done with the `kubernetes_pod_labels_as_tags` option
in `datadog.yaml`.

The following options and tags are deprecated:

     - `label_to_tag_prefix` option is superseeded by kubernetes_pod_labels_as_tags
     - `container_alias` tags are not collected anymore
     - `kube_replicate_controller` is only added if the pod is created by a replication controller,
     not systematically. Use the relevant creator tag (`kube_deployment` / `kube_daemon_set`...)

The `kube_service` tagging depends on the `Datadog Cluster Agent`, which is not released yet.

## Autodiscovery

We reworked the [Autodiscovery](https://docs.datadoghq.com/agent/autodiscovery/) system from the ground up to be faster and more reliable.
We also worked on decoupling container runtimes and orchestrators, to be more flexible in the future. This includes the move from `docker_images` to `ad_identifiers` in templates.

All documented use cases are supported, please contact our support team if you run into issues.

### Kubernetes

When using Kubernetes, the Autodiscovery system now sources information from the kubelet, instead of the Docker daemon. This will allow AD
to work without access to the Docker socket, and enable a more consistent experience accross all parts of the agent. The side effect of that
is that templates in Docker labels are not supported when using the kubelet AD listener. Templates in pod annotations still work as intended.

When specifying AD templates in pod annotations, the new annotation name prefix is `ad.datadoghq.com/`. the previous annotation prefix
`service-discovery.datadoghq.com/` is still supported for Agent6 but support will be removed in Agent7.

### Other orchestrators

Autodiscovery templates in Docker labels still work, with the same `com.datadoghq.ad.` name prefix.

The identifier override label has been renamed from `com.datadoghq.sd.check.id` to `com.datadoghq.ad.check.id` for consistency. The previous
name is still supported for Agent6 but support will be removed in Agent7.

## Python Modules

While we are continuing to ship the python libraries that ship with Agent 5,
some of the embedded libraries have been removed. `util.py` and its associated
functions have been removed from the agent. `util.headers(...)` is still included
in the agent, but implemented in C and Go and passed through to the check.

**Note:** all the official integrations have had these obsolete modules removed
from them, so these changes will only affect custom checks.

Much of the `utils` directory has been removed from the agent as well. However,
most of what was removed was not diretly related to checks and wouldn't be imported
in almost anyone's checks. The flare module, for example, was removed and
reimplemented in Go, but is unlikely to have been used by anyone in a custom check.
To learn more, you can read about the details in the [development documentation][python-dev].

### Agent Integrations

Even if the new Agent fully supports Python checks, a few of those provided
by [integrations-core](https://github.com/DataDog/integrations-core) are expected to fail if run within the
Agent as they are not currently implemented:

* agent_metrics
* docker_daemon [replaced by a new `docker` check](#docker-check)
* kubernetes [replaced by new checks](#kubernetes-support)

### Check API

The base class for python checks remains `AgentCheck`, and you will import it in
the same way. However, there are a number of things that have been removed or
changed in the class API. In addition, each check instance is now its own instance
of the class. So you cannot share state between them.

Some methods in the `AgentCheck` class are not currently implemented. These include:

* `service_metadata`
* `get_service_metadata`
* `generate_historate_func`
* `generate_histogram_func`
* `stop`

The function signature of the metric senders changed from:

```python
gauge(self, metric, value, tags=None, hostname=None, device_name=None, timestamp=None)
```

to:

```python
gauge(self, name, value, tags=None, hostname=None, device_name=None)
```

The following methods have been permanently removed from `AgentCheck`:

* `_roll_up_instance_metadata`
* `instance_count`
* `is_check_enabled`
* `read_config`
* `set_check_version`
* `set_manifest_path`
* `_get_statistic_name_from_method`
* `_collect_internal_stats`
* `_get_internal_profiling_stats`
* `_set_internal_profiling_stats`
* `get_library_versions`
* `get_library_info`
* `from_yaml`
* `get_service_checks`
* `has_warnings`
* `get_metrics`
* `has_events`
* `get_events`

All the official integrations have had these methods removed from them, so these
will only affect custom checks.

### Custom Checks

#### Precedence

With Agent 6, the order of precedence between custom
checks (i.e. checks in the `/etc/datadog-agent/checks.d/` folder by default on Linux) and the checks shipped
with the Agent by default (i.e. checks from [`integrations-core`][integrations-core]) has changed: the
`integrations-core` checks now have precedence over custom checks.

This affects your setup if you have custom checks that have the same name as existing `integrations-core`
checks: these custom checks will now be ignored, and the `integrations-core` checks loaded instead.

To fix your custom check setup with Agent 6, rename your affected custom checks to a new and unused name,
and rename the related `.yaml` configuration files accordingly.

#### Dependencies

If you happen to use custom checks, there's a chance your code depends on py code
that was bundled with agent5 that may not longer be available in the with the new
Agent 6 package. This is a list of packages no longer bundled with the Agent:

- backports.ssl-match-hostname
- datadog
- decorator
- future
- futures
- google-apputils
- pycurl
- pyOpenSSL
- python-consul
- python-dateutil
- python-etcd
- python-gflags
- pytz
- PyYAML
- rancher-metadata
- tornado
- uptime
- websocket-client

If your code depends on any of those packages, it'll break. You can fix that
by running the following:

```bash
sudo -u dd-agent -- /opt/datadog-agent/embedded/bin/pip install <dependency>
```

Similarly, you may have added a pip package to meet a requirement for a custom
check while on Agent 5. If the added pip package had inner dependencies with
packages already bundled with Agent 5 (see list above), those dependencies will
be missing after the upgrade to Agent 6 and your custom checks will break.
You will have to install the missing dependencies manually as described above.

## JMX

The Agent 6 ships JMXFetch and supports all of its features, except those listed below.

The Agent 6 does not ship the `jmxterm` JAR. If you wish to download and use `jmxterm`, please refer to the [upstream project](https://github.com/jiaqi/jmxterm).

We still don't have a full featured interface to JMXFetch, so for now you may
have to run some commands manually to debug the list of beans collected, JVMs,
etc. A typical manual call will take the following form:

```shell
/usr/bin/java -Xmx200m -Xms50m -classpath /usr/lib/jvm/java-8-oracle/lib/tools.jar:/opt/datadog-agent/bin/agent/dist/jmx/jmxfetch-0.18.2-jar-with-dependencies.jar org.datadog.jmxfetch.App --check <check list> --conf_directory /etc/datadog-agent/conf.d --log_level INFO --log_location /var/log/datadog/jmxfetch.log --reporter console <command>
```

where `<command>` can be any of:
- `list_everything`
- `list_collected_attributes`
- `list_matching_attributes`
- `list_not_matching_attributes`
- `list_limited_attributes`
- `list_jvms`

and `<check list>` corresponds to a list of valid `yaml` configurations in
`/etc/datadog-agent/conf.d/`. For instance:
- `cassandra.d/conf.yaml`
- `kafka.d/conf.yaml`
- `jmx.d/conf.yaml`
- ...

Example:
```
/usr/bin/java -Xmx200m -Xms50m -classpath /usr/lib/jvm/java-8-oracle/lib/tools.jar:/opt/datadog-agent/bin/agent/dist/jmx/jmxfetch-0.18.2-jar-with-dependencies.jar org.datadog.jmxfetch.App --check cassandra.d/conf.yaml jmx.d/conf.yaml --conf_directory /etc/datadog-agent/conf.d --log_level INFO --log_location /var/log/datadog/jmxfetch.log --reporter console list_everything
```

Note: the location to the JRE tools.jar (`/usr/lib/jvm/java-8-oracle/lib/tools.jar`
in the example) might reside elsewhere in your system. You should be able to easily
find it with `sudo find / -type f -name 'tools.jar'`.

Note: you may wish to specify alternative JVM heap parameters `-Xmx`, `-Xms`, the
values used in the example correspond to the JMXFetch defaults.


[known-issues]: known_issues.md
[sheepdog]: https://www.datadoghq.com/blog/datadog-acquires-logmatic-io/
[python-dev]: https://github.com/DataDog/datadog-agent/tree/master/docs/dev/checks#python-checks
[config]: config.md
[integrations-core]: https://github.com/DataDog/integrations-core<|MERGE_RESOLUTION|>--- conflicted
+++ resolved
@@ -151,16 +151,12 @@
 * the main executable name is now `agent.exe` (it was `ddagent.exe` previously)
 * Commands should be run with the command line `"c:\program files\datadog\datadog agent\embedded\agent.exe" <command>` from an "As Administrator" command prompt.
 * The configuration GUI is now a web-based configuration application, it can be easily accessed by running
-<<<<<<< HEAD
-  the command `datadog-agent launch-gui` or using the systray app.
+  the command `"c:\program files\datadog\datadog agent\embedded\agent.exe" launch-gui` or using the systray app.
 * The Windows service is now started "Automatic-Delayed"; it is started automatically on boot, but after
   all other services.  This will result in a small delay in reporting of metrics after a reboot of a 
   Windows device.
 * The Windows GUI and Windows system tray icon are now implemented separately.  See the 
   [specific docs](gui.md) for more details.
-=======
-  the command `"c:\program files\datadog\datadog agent\embedded\agent.exe" launch-gui` or using the systray app.
->>>>>>> 81a3d088
 
 ### MacOS
 
