# Setting up your development environment

## Invoke + Python Dependencies

[Invoke](http://www.pyinvoke.org/) is a task runner written in Python
that is extensively used in this project to orchestrate builds and test
runs.

Though you may install invoke in a variety of way we suggest you use
the provided [requirements](https://github.com/DataDog/datadog-agent/blob/master/requirements.txt)
<<<<<<< HEAD
file and `pip`: 
=======
file and `pip`:
>>>>>>> 6f2d901a

```bash
pip install -r requirements.txt
```

This procedure ensures you not only get the correct version of invoke, but
also any additional python dependencies our development workflow may require,
<<<<<<< HEAD
at their expected versions. 
=======
at their expected versions.
>>>>>>> 6f2d901a
It will also pull other handy development tools/deps (reno, or docker).

Tasks are usually parameterized and Invoke comes with some default values that
are used in the official build. Such values are listed in the `invoke.yaml`
file at the root of this repo and can be overridden by setting `INVOKE_*` env
variables (see Invoke docs for more details).


### Note

We don't want to pollute your system-wide python installation, so a python virtual
environment is recommended (though optional). It will help keep an isolated development
environment and ensure a clean system python.

<<<<<<< HEAD
- Install the virtualenv module: 
```pip install virtualenv```
- Create the virtual environment: 
```virtualenv $GOPATH/src/github.com/DataDog/datadog-agent/venv```
- Enable the virtual environment: 
=======
- Install the virtualenv module:
```pip install virtualenv```
- Create the virtual environment:
```virtualenv $GOPATH/src/github.com/DataDog/datadog-agent/venv```
- Enable the virtual environment:
>>>>>>> 6f2d901a
```source $GOPATH/src/github.com/DataDog/datadog-agent/venv/bin/activate```


## Golang

You must install [go](https://golang.org/doc/install) version 1.10.2 or above. Make
sure that `$GOPATH/bin` is in your `$PATH` otherwise Invoke cannot use any
additional tool it might need.

## Installing dependencies

From the root of `datadog-agent`, run `invoke deps`. This will:

- Use `go` to install the necessary dependencies
- Use `git` to clone [integrations-core][integrations-core]
- Use `pip` to install [datadog_checks_base][datadog_checks_base]

If you already installed [datadog_checks_base][datadog_checks_base] in your desired
Python, you can do `invoke deps --no-checks` to prevent cloning and pip install. If
you are already doing development on [integrations-core][integrations-core], you
can specify a path to [integrations-core][integrations-core] using the `--core-dir`
option or `DD_CORE_DIR` environment variable to omit just the cloning step.

## System or Embedded?

When working on the Agent codebase you can choose among two different ways to
build the binary, informally named _System_ and _Embedded_ builds. For most
contribution scenarios you should rely on the System build (the default) and use
the Embedded one only for specific use cases. Let's explore the differences.

### System build

_System_ builds use your operating system's standard system libraries to satisfy
the Agent's external dependencies. Since, for example, macOS 10.11 may provide a
different version of Python than macOS 10.12, system builds on each of these
platforms may produce different Agent binaries. If this doesn't matter to
you—perhaps you just want to contribute a quick bugfix—do a System build; it's
easier and faster than an Embedded build. System build is the default for all
build and test tasks, so you don't need to configure anything there. But to make
sure you have system copies of all the Agent's dependencies, skip the
_Embedded build_ section below and read on to see how to install them via your
usual package manager (apt, yum, brew, etc).

### Embedded build

_Embedded_ builds download specifically-versioned dependencies and compile them
locally from sources. We run Embedded builds to create Datadog's official Agent
releases (i.e. RPMs, debs, etc), and while you can run the same builds while
developing locally, the process is as slow as it sounds. Hence, you should only
use them when you care about reproducible builds. For example:

  * you want to build an agent binary that can be used as-is to replace the binary
    of an existing agent installation
  * some dependencies are not available on your system
  * you're working or debugging at a very low level: let's say you're adding a
    function to the Python bindings, you want to make sure you're using the exact
    same versions of Python as the official Agent packages

Embedded builds rely on [Omnibus](https://github.com/chef/omnibus) to download
and build dependencies, so you need a recent `ruby` environment with `bundler`
installed. See [how to build Agent packages with Omnibus][agent-omnibus] for more
details.

If you want to perform an Embedded build, you need to set the `use_system_libs`
boolean flag value to _false_, either exporting the env var `INVOKE_USE_SYSTEM_LIBS=false`,
changing the `invoke.yaml` file or passing the corresponding arg to the build and
test tasks, like `invoke build --use-system-libs=false`.

### Python

The Agent embeds a full-fledged CPython interpreter so it requires the development
files to be available in the dev env.

If you're on OSX/macOS, installing Python 2.7 with [Homebrew](https://brew.sh) will
bring along all the development files needed:
```
brew install python@2
```

On Windows, the [official installer](https://www.python.org/downloads/) will
provide all the files needed.

On Linux, depending on the distribution, you might need to explicitly install
the development files, for example on Ubuntu:
```
sudo apt-get install python2.7-dev
```

### SNMP (Simple Network Management Protocol)

The new SNMP check is written in Go, so the Agent must be built against few
libraries.

On OSX/macOS with [Homebrew](https://brew.sh):
```
brew install net-snmp
```

On Windows TODO

On Ubuntu:
```
sudo apt-get install libsnmp-base libsnmp-dev snmp-mibs-downloader
```

**Please note:** the package `snmp-mibs-downloader` is only available in the
`multiverse` Ubuntu repo and in `non-free` Debian repo. If you don't really
need to work/debug on the SNMP integration, you could just build the agent without
it (see [Building the Agent][building] for how to do it) and avoid the dependencies
setup efforts altogether.

### Systemd

The agent is able to collect systemd journal logs using a wrapper on the systemd utility library.

On Ubuntu/Debian:
```
sudo apt-get install libsystemd-dev
```

On Redhat/CentOS:
```
sudo yum install systemd-devel
```

## Docker

If you want to build a Docker image containing the Agent, or if you wan to run
[system and integration tests][testing] you need to run a recent version of Docker in your
dev environment.


[testing]: agent_tests.md
[building]: agent_build.md
[agent-omnibus]: agent_omnibus.md
[integrations-core]: https://github.com/DataDog/integrations-core
[datadog_checks_base]: https://github.com/DataDog/integrations-core/tree/master/datadog_checks_base<|MERGE_RESOLUTION|>--- conflicted
+++ resolved
@@ -8,11 +8,7 @@
 
 Though you may install invoke in a variety of way we suggest you use
 the provided [requirements](https://github.com/DataDog/datadog-agent/blob/master/requirements.txt)
-<<<<<<< HEAD
-file and `pip`: 
-=======
 file and `pip`:
->>>>>>> 6f2d901a
 
 ```bash
 pip install -r requirements.txt
@@ -20,11 +16,7 @@
 
 This procedure ensures you not only get the correct version of invoke, but
 also any additional python dependencies our development workflow may require,
-<<<<<<< HEAD
-at their expected versions. 
-=======
 at their expected versions.
->>>>>>> 6f2d901a
 It will also pull other handy development tools/deps (reno, or docker).
 
 Tasks are usually parameterized and Invoke comes with some default values that
@@ -39,19 +31,11 @@
 environment is recommended (though optional). It will help keep an isolated development
 environment and ensure a clean system python.
 
-<<<<<<< HEAD
-- Install the virtualenv module: 
-```pip install virtualenv```
-- Create the virtual environment: 
-```virtualenv $GOPATH/src/github.com/DataDog/datadog-agent/venv```
-- Enable the virtual environment: 
-=======
 - Install the virtualenv module:
 ```pip install virtualenv```
 - Create the virtual environment:
 ```virtualenv $GOPATH/src/github.com/DataDog/datadog-agent/venv```
 - Enable the virtual environment:
->>>>>>> 6f2d901a
 ```source $GOPATH/src/github.com/DataDog/datadog-agent/venv/bin/activate```
 
 
