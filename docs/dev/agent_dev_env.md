# Setting up your development environment

## Python

The Agent embeds a full-fledged CPython interpreter so it requires the
development files to be available in the dev env. The Agent can embed Python2
and/or Python3, you will need development files for all versions you want to
support.

If you're on OSX/macOS, installing Python 2.7 and/or 3.8 with [Homebrew](https://brew.sh)
brings along all the development files needed:
```
brew install python@2
brew install python@3
```

On Linux, depending on the distribution, you might need to explicitly install
the development files, for example on Ubuntu:
```
sudo apt-get install python2.7-dev
sudo apt-get install python2.3-dev
```

On Windows, install Python 2.7 and/or 3.8 via the [official installer](https://www.python.org/downloads/).

### Additional Windows Tools
You will also need the Visual Studio for [Visual Studio for Python installer](http://aka.ms/vcpython27)

Download the [gcc toolchain](http://win-builds.org/).
- From the graphical package manager, select and install the needed libraries, leave the default (select all) if you're unsure.
- Make sure to select x86_64.
- Add installation folder to the %PATH%.


## Invoke + Python Dependencies

[Invoke](http://www.pyinvoke.org/) is a task runner written in Python
that is extensively used in this project to orchestrate builds and test
runs.

Though you may install invoke in a variety of way we suggest you use
the provided [requirements](https://github.com/DataDog/datadog-agent/blob/master/requirements.txt)
file and `pip`:

```bash
pip install -r requirements.txt
```

This procedure ensures you not only get the correct version of invoke, but
also any additional python dependencies our development workflow may require,
at their expected versions.
It will also pull other handy development tools/deps (reno, or docker).

Tasks are usually parameterized and Invoke comes with some default values that
are used in the official build. Such values are listed in the `invoke.yaml`
file at the root of this repo and can be overridden by setting `INVOKE_*` env
variables (see Invoke docs for more details).


### Note

We don't want to pollute your system-wide python installation, so a python virtual
environment is recommended (though optional). It will help keep an isolated development
environment and ensure a clean system python.

- Install the virtualenv module:
```pip2 install virtualenv```
- Create the virtual environment:
```virtualenv $GOPATH/src/github.com/DataDog/datadog-agent/venv```
- Specify the path when building the agent:
```invoke agent.build --python-home-2=$GOPATH/src/github.com/DataDog/datadog-agent/venv```

If you are using python 3 instead (or switching between python versions), you can also
add `--python-home-3=<path>` pointing to a python3 virtual environment.

## Golang

You must install [go](https://golang.org/doc/install) version 1.11.5 or above. Make
sure that `$GOPATH/bin` is in your `$PATH` otherwise Invoke cannot use any
additional tool it might need.

## Installing dependencies

From the root of `datadog-agent`, run `invoke deps`. This will:

- Use `go` to install the necessary dependencies
- Use `git` to clone [integrations-core][integrations-core]
- Use `pip` to install [datadog_checks_base][datadog_checks_base]

If you already installed [datadog_checks_base][datadog_checks_base] in your desired
Python, you can do `invoke deps --no-checks` to prevent cloning and pip install. If
you are already doing development on [integrations-core][integrations-core], you
can specify a path to [integrations-core][integrations-core] using the `--core-dir`
option or `DD_CORE_DIR` environment variable to omit just the cloning step.

## System or Embedded?

When working on the Agent codebase you can choose among two different ways to
build the binary, informally named _System_ and _Embedded_ builds. For most
contribution scenarios you should rely on the System build (the default) and use
the Embedded one only for specific use cases. Let's explore the differences.

### System build

_System_ builds use your operating system's standard system libraries to satisfy
the Agent's external dependencies. Since, for example, macOS 10.11 may provide a
different version of Python than macOS 10.12, system builds on each of these
platforms may produce different Agent binaries. If this doesn't matter to
you—perhaps you just want to contribute a quick bugfix—do a System build; it's
easier and faster than an Embedded build. System build is the default for all
build and test tasks, so you don't need to configure anything there. But to make
sure you have system copies of all the Agent's dependencies, skip the
_Embedded build_ section below and read on to see how to install them via your
usual package manager (apt, yum, brew, etc).

### Embedded build

_Embedded_ builds download specifically-versioned dependencies and compile them
locally from sources. We run Embedded builds to create Datadog's official Agent
releases (i.e. RPMs, debs, etc), and while you can run the same builds while
developing locally, the process is as slow as it sounds. Hence, you should only
use them when you care about reproducible builds. For example:

  * you want to build an agent binary that can be used as-is to replace the binary
    of an existing agent installation
  * some dependencies are not available on your system
  * you're working or debugging at a very low level: let's say you're adding a
    function to the Python bindings, you want to make sure you're using the exact
    same versions of Python as the official Agent packages

Embedded builds rely on [Omnibus](https://github.com/chef/omnibus) to download
and build dependencies, so you need a recent `ruby` environment with `bundler`
installed. See [how to build Agent packages with Omnibus][agent-omnibus] for more
details.

If you want to perform an Embedded build, you need to set the `use_system_libs`
boolean flag value to _false_, either exporting the env var `INVOKE_USE_SYSTEM_LIBS=false`,
changing the `invoke.yaml` file or passing the corresponding arg to the build and
test tasks, like `invoke build --use-system-libs=false`.

### Systemd

The agent is able to collect systemd journal logs using a wrapper on the systemd utility library.

On Ubuntu/Debian:
```
sudo apt-get install libsystemd-dev
```

On Redhat/CentOS:
```
sudo yum install systemd-devel
```

## Docker

If you want to build a Docker image containing the Agent, or if you wan to run
[system and integration tests][testing] you need to run a recent version of Docker in your
dev environment.


[testing]: agent_tests.md
[building]: agent_build.md
[agent-omnibus]: agent_omnibus.md
[integrations-core]: https://github.com/DataDog/integrations-core
[datadog_checks_base]: https://github.com/DataDog/integrations-core/tree/master/datadog_checks_base

## Doxygen

We use [Doxygen](http://www.doxygen.nl/) to generate the documentation for the `rtloader` part of the Agent.

To generate it (using the `invoke rtloader.generate-doc` command), you'll need to have Doxygen installed on your system and available in your `$PATH`. You can compile and install Doxygen from source with the instructions available [here](http://www.doxygen.nl/manual/install.html).
Alternatively, you can use already-compiled Doxygen binaries from [here](http://www.doxygen.nl/download.html).

To get the dependency graphs, you may also need to install the `dot` executable from [graphviz](http://www.graphviz.org/) and add it to your `$PATH`.

## Pre-commit hooks

It is optional but recommended to install `pre-commit` to run a number of checks done by the CI locally.
To install it, run:

```sh
pip install pre-commit
pre-commit install
<<<<<<< HEAD
```
=======
```

The `shellcheck` pre-commit hook requires having the `shellcheck` binary installed and in your `$PATH`.
To install it, run:

```sh
inv install-shellcheck --destination <path>
```

(by default, the shellcheck binary is installed in `/usr/local/bin`).
>>>>>>> c02fd539
<|MERGE_RESOLUTION|>--- conflicted
+++ resolved
@@ -182,9 +182,6 @@
 ```sh
 pip install pre-commit
 pre-commit install
-<<<<<<< HEAD
-```
-=======
 ```
 
 The `shellcheck` pre-commit hook requires having the `shellcheck` binary installed and in your `$PATH`.
@@ -194,5 +191,4 @@
 inv install-shellcheck --destination <path>
 ```
 
-(by default, the shellcheck binary is installed in `/usr/local/bin`).
->>>>>>> c02fd539
+(by default, the shellcheck binary is installed in `/usr/local/bin`).