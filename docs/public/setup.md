# Set up development environment

## Tooling

### Installers

=== "macOS"
    === "GUI installer"
        1. In your browser, download the `.pkg` file: [deva-universal.pkg](https://github.com/DataDog/datadog-agent-dev/releases/latest/download/deva-universal.pkg)
        2. Run your downloaded file and follow the on-screen instructions.
        3. Restart your terminal.
        4. To verify that the shell can find and run the `deva` command in your `PATH`, use the following command.

            ```
            $ deva --version
            <DEVA_LATEST_VERSION>
            ```
    === "Command line installer"
        1. Download the file using the `curl` command. The `-o` option specifies the file name that the downloaded package is written to. In this example, the file is written to `deva-universal.pkg` in the current directory.

            ```
            curl -Lo deva-universal.pkg https://github.com/DataDog/datadog-agent-dev/releases/latest/download/deva-universal.pkg
            ```
        2. Run the standard macOS [`installer`](https://ss64.com/osx/installer.html) program, specifying the downloaded `.pkg` file as the source. Use the `-pkg` parameter to specify the name of the package to install, and the `-target /` parameter for the drive in which to install the package. The files are installed to `/usr/local/deva`, and an entry is created at `/etc/paths.d/deva` that instructs shells to add the `/usr/local/deva` directory to. You must include sudo on the command to grant write permissions to those folders.

            ```
            sudo installer -pkg ./deva-universal.pkg -target /
            ```
        3. Restart your terminal.
        4. To verify that the shell can find and run the `deva` command in your `PATH`, use the following command.

            ```
            $ deva --version
            <DEVA_LATEST_VERSION>
            ```

=== "Windows"
    === "GUI installer"
        1. In your browser, download one the `.msi` files:
              - [deva-x64.msi](https://github.com/DataDog/datadog-agent-dev/releases/latest/download/deva-x64.msi)
        2. Run your downloaded file and follow the on-screen instructions.
        3. Restart your terminal.
        4. To verify that the shell can find and run the `deva` command in your `PATH`, use the following command.

            ```
            $ deva --version
            <DEVA_LATEST_VERSION>
            ```
    === "Command line installer"
        1. Download and run the installer using the standard Windows [`msiexec`](https://learn.microsoft.com/en-us/windows-server/administration/windows-commands/msiexec) program, specifying one of the `.msi` files as the source. Use the `/passive` and `/i` parameters to request an unattended, normal installation.

            === "x64"
                ```
                msiexec /passive /i https://github.com/DataDog/datadog-agent-dev/releases/latest/download/deva-x64.msi
                ```
            === "x86"
                ```
                msiexec /passive /i https://github.com/DataDog/datadog-agent-dev/releases/latest/download/deva-x86.msi
                ```
        2. Restart your terminal.
        3. To verify that the shell can find and run the `deva` command in your `PATH`, use the following command.

            ```
            $ deva --version
            <DEVA_LATEST_VERSION>
            ```

### Standalone binaries

After downloading the archive corresponding to your platform and architecture, extract the binary to a directory that is on your PATH and rename to `deva`.

=== "macOS"
    - [deva-aarch64-apple-darwin.tar.gz](https://github.com/DataDog/datadog-agent-dev/releases/latest/download/deva-aarch64-apple-darwin.tar.gz)
    - [deva-x86_64-apple-darwin.tar.gz](https://github.com/DataDog/datadog-agent-dev/releases/latest/download/deva-x86_64-apple-darwin.tar.gz)

=== "Windows"
    - [deva-x86_64-pc-windows-msvc.zip](https://github.com/DataDog/datadog-agent-dev/releases/latest/download/deva-x86_64-pc-windows-msvc.zip)
    - [deva-i686-pc-windows-msvc.zip](https://github.com/DataDog/datadog-agent-dev/releases/latest/download/deva-i686-pc-windows-msvc.zip)

=== "Linux"
    - [deva-aarch64-unknown-linux-gnu.tar.gz](https://github.com/DataDog/datadog-agent-dev/releases/latest/download/deva-aarch64-unknown-linux-gnu.tar.gz)
    - [deva-x86_64-unknown-linux-gnu.tar.gz](https://github.com/DataDog/datadog-agent-dev/releases/latest/download/deva-x86_64-unknown-linux-gnu.tar.gz)
    - [deva-x86_64-unknown-linux-musl.tar.gz](https://github.com/DataDog/datadog-agent-dev/releases/latest/download/deva-x86_64-unknown-linux-musl.tar.gz)
    - [deva-powerpc64le-unknown-linux-gnu.tar.gz](https://github.com/DataDog/datadog-agent-dev/releases/latest/download/deva-powerpc64le-unknown-linux-gnu.tar.gz)

### pip

deva is available on PyPI and can be installed with [pip](https://github.com/pypa/pip).

```
pip install deva
```

!!! warning
    This method modifies the Python environment in which you choose to install.

## Windows

To build the agent on Windows, see [datadog-agent-buildimages](https://github.com/DataDog/datadog-agent-buildimages/tree/main/windows).

## Linux and macOS

### Python

The Agent embeds a full-fledged CPython interpreter so it requires the development files to be available in the dev env. The Agent can embed Python 2 and/or Python 3, you will need development files for all versions you want to support.

If you're on OSX/macOS, installing Python 2.7 and/or 3.12 with [Homebrew](https://brew.sh):

```
brew install python@2
brew install python@3.12
```

On Linux, depending on the distribution, you might need to explicitly install the development files, for example on Ubuntu:

```
sudo apt-get install python2.7-dev
sudo apt-get install python3.12-dev
```

On Windows, install Python 2.7 and/or 3.12 via the [official installer](https://www.python.org/downloads/) brings along all the development files needed:

!!! warning
    If you don't use one of the Python versions that are explicitly supported, you may have problems running the built Agent's Python checks, especially if using a virtualenv. At this time, only Python 3.12 is confirmed to work as expected in the development environment.

#### Python Dependencies

To protect and isolate your system-wide python installation, a python virtual environment is _highly_ recommended (though optional). It will help keep a self-contained development environment and ensure a clean system Python.

!!! note
    Due to the [way some virtual environments handle executable paths](https://bugs.python.org/issue22213) (e.g. `python -m venv`), not all virtual environment options will be able to run the built Agent correctly. At this time, the only confirmed virtual environment creator that is known for sure to work is `virtualenv`.

- Install the virtualenv module:
    ```
    python3 -m pip install virtualenv
    ```
- Create the virtual environment:
    ```
    virtualenv $GOPATH/src/github.com/DataDog/datadog-agent/venv
    ```
- [Activate the virtualenv](https://virtualenv.pypa.io/en/latest/user_guide.html#activators) (OS-dependent). This must be done for every new terminal before you start.

If using virtual environments when running the built Agent, you may need to override the built Agent's search path for Python check packages using the `PYTHONPATH` variable (your target path must have the [pre-requisite core integration packages installed](https://datadoghq.dev/integrations-core/setup/) though).

```sh
PYTHONPATH="./venv/lib/python3.12/site-packages:$PYTHONPATH" ./agent run ...
```

See also some notes in [./checks](https://github.com/DataDog/datadog-agent/tree/main/docs/dev/checks) about running custom python checks.

### Golang

<<<<<<< HEAD
You must [install Golang](https://golang.org/doc/install) version `1.23.5` or later. Make sure that `$GOPATH/bin` is in your `$PATH`, otherwise `invoke` cannot use any additional tool it might need.
=======
You must [install Golang](https://golang.org/doc/install) version `1.23.3` or later. Make sure that `$GOPATH/bin` is in your `$PATH` otherwise [tooling](#tooling) cannot use any additional tool it might need.
>>>>>>> 0af72757

!!! note
    Versions of Golang that aren't an exact match to the version specified in our build images (see e.g. [here](https://github.com/DataDog/datadog-agent-buildimages/blob/c025473ee467ee6d884d532e4c12c7d982ce8fe1/circleci/Dockerfile#L43)) may not be able to build the agent and/or the [rtloader](https://github.com/DataDog/datadog-agent/tree/main/rtloader) binary properly.

#### Installing tools

From the root of `datadog-agent`, run `inv install-tools` to install go tooling. This uses `go` to install the necessary dependencies.

### System or Embedded?

When working on the Agent codebase you can choose among two different ways to build the binary, informally named _System_ and _Embedded_ builds. For most contribution scenarios you should rely on the System build (the default) and use the Embedded one only for specific use cases. Let's explore the differences.

#### System build

_System_ builds use your operating system's standard system libraries to satisfy the Agent's external dependencies. Since, for example, macOS 10.11 may provide a different version of Python than macOS 10.12, system builds on each of these platforms may produce different Agent binaries. If this doesn't matter to you—perhaps you just want to contribute a quick bugfix—do a System build; it's easier and faster than an Embedded build. System build is the default for all build and test tasks, so you don't need to configure anything there. But to make sure you have system copies of all the Agent's dependencies, skip the _Embedded build_ section below and read on to see how to install them via your usual package manager (apt, yum, brew, etc).

#### Embedded build

_Embedded_ builds download specifically-versioned dependencies and compile them locally from sources. We run Embedded builds to create Datadog's official Agent releases (i.e. RPMs, debs, etc), and while you can run the same builds while developing locally, the process is as slow as it sounds. Hence, you should only use them when you care about reproducible builds. For example:

  * you want to build an agent binary that can be used as-is to replace the binary of an existing agent installation
  * some dependencies are not available on your system
  * you're working or debugging at a very low level: let's say you're adding a function to the Python bindings, you want to make sure you're using the exact same versions of Python as the official Agent packages

Embedded builds rely on [Omnibus](https://github.com/chef/omnibus) to download and build dependencies, so you need a recent `ruby` environment with `bundler` installed. See [how to build Agent packages with Omnibus](https://github.com/DataDog/datadog-agent/blob/main/docs/dev/agent_omnibus.md) for more details.

#### Systemd

The agent is able to collect systemd journal logs using a wrapper on the systemd utility library.

On Ubuntu/Debian:

```
sudo apt-get install libsystemd-dev
```

On Redhat/CentOS:

```
sudo yum install systemd-devel
```

### Docker

If you want to build a Docker image containing the Agent, or if you wan to run [system and integration tests](https://github.com/DataDog/datadog-agent/blob/main/docs/dev/agent_tests.md) you need to run a recent version of Docker in your dev environment.

### Doxygen

We use [Doxygen](http://www.doxygen.nl) to generate the documentation for the `rtloader` part of the Agent.

To generate it (using the `inv rtloader.generate-doc` command), you'll need to have Doxygen installed on your system and available in your `$PATH`. You can compile and install Doxygen from source with the instructions available [here](http://www.doxygen.nl/manual/install.html). Alternatively, you can use already-compiled Doxygen binaries from [here](http://www.doxygen.nl/download.html).

To get the dependency graphs, you may also need to install the `dot` executable from [graphviz](http://www.graphviz.org/) and add it to your `$PATH`.

### Pre-commit hooks

It is optional but recommended to install `pre-commit` to run a number of checks done by the CI locally.

#### Installation

To install it, run:

```sh
python3 -m pip install pre-commit
pre-commit install
```

The `shellcheck` pre-commit hook requires having the `shellcheck` binary installed and in your `$PATH`. To install it, run:

```sh
deva install-shellcheck --destination <path>
```

(by default, the shellcheck binary is installed in `/usr/local/bin`).

#### Skipping `pre-commit`

If you want to skip `pre-commit` for a specific commit you can add `--no-verify` to the `git commit` command.

#### Running `pre-commit` manually

If you want to run one of the checks manually, you can run `pre-commit run <check name>`.

You can run it on all files with the `--all-files` flag.

```sh
pre-commit run flake8 --all-files  # run flake8 on all files
```

See `pre-commit run --help` for further options.

### Setting up Visual Studio Code Dev Container

[Microsoft Visual Studio Code](https://code.visualstudio.com/download) with the [devcontainer plugin](https://code.visualstudio.com/docs/remote/containers) allow to use a container as remote development environment in vscode. It simplify and isolate the dependencies needed to develop in this repository.

To configure the vscode editor to use a container as remote development environment you need to:

- Install the [devcontainer plugin](https://code.visualstudio.com/docs/remote/containers) and the [golang language plugin](https://code.visualstudio.com/docs/languages/go).
- Run the following command `inv vscode.setup-devcontainer --image "<image name>"`. This command will create the devcontainer configuration file `./devcontainer/devcontainer.json`.
- Start or restart your vscode editor.
- A pop-up should show-up to propose to "reopen in container" your workspace.
- The first start, it might propose you to install the golang plugin dependencies/tooling.

## Windows development environment

### Code editor

[Microsoft Visual Studio Code](https://code.visualstudio.com/download) is recommended as it's lightweight and versatile.

Building on Windows requires multiple 3rd-party software to be installed. To avoid the complexity, Datadog recommends to make the code change in VS Code, and then do the build in Docker image. For complete information, see [Build the Agent packages](https://github.com/DataDog/datadog-agent/blob/main/docs/dev/agent_omnibus.md)<|MERGE_RESOLUTION|>--- conflicted
+++ resolved
@@ -150,11 +150,8 @@
 
 ### Golang
 
-<<<<<<< HEAD
+
 You must [install Golang](https://golang.org/doc/install) version `1.23.5` or later. Make sure that `$GOPATH/bin` is in your `$PATH`, otherwise `invoke` cannot use any additional tool it might need.
-=======
-You must [install Golang](https://golang.org/doc/install) version `1.23.3` or later. Make sure that `$GOPATH/bin` is in your `$PATH` otherwise [tooling](#tooling) cannot use any additional tool it might need.
->>>>>>> 0af72757
 
 !!! note
     Versions of Golang that aren't an exact match to the version specified in our build images (see e.g. [here](https://github.com/DataDog/datadog-agent-buildimages/blob/c025473ee467ee6d884d532e4c12c7d982ce8fe1/circleci/Dockerfile#L43)) may not be able to build the agent and/or the [rtloader](https://github.com/DataDog/datadog-agent/tree/main/rtloader) binary properly.
