# Creating a Component

This page explains how to create components in detail.

This page uses the example of creating a compression component. This component compresses a payload before sending it to the Datadog backend.

Since there are multiple ways to compress data, this component provides two implementations of the same interface:

* The [ZSTD](https://en.wikipedia.org/wiki/Zstd) data compression algorithm
* The [ZIP](https://en.wikipedia.org/wiki/ZIP_(file_format)) data compression algorithm

A component contains multiple folders and Go packages. Developers split a component into packages to isolate the interface from the implementations and improve code sharing. Declaring the interface in a separate package from the implementation allows you to import the interface without importing all of the implementations.

## File hierarchy

All components are located in the `comp` folder at the top of the Agent repo.

The file hierarchy is as follows:

```
comp /
  <bundle name> /        <-- Optional
    <comp name> /
      def /              <-- The folder containing the component interface and ALL its public types.
      impl /             <-- The only or primary implementation of the component.
      impl-<alternate> / <-- An alternate implementation.
      impl-none /        <-- Optional. A noop implementation.
      fx /               <-- All fx related logic for the primary implementation, if any.
      fx-<alternate> /   <-- All fx related logic for a specific implementation.
      mock /             <-- The mock implementation of the component to ease testing.
```

<!-- TODO: where do we put the `optional.NoneOption` ? Into its own fx-none folder ? -->

To note:

* If your component has only one implementation, it should live in the `impl` folder.
* If your component has several implementations instead of a single implementation, you have multiple `impl-<version>` folders instead of an `impl` folder.
For example, your compression component has `impl-zstd` and `impl-zip` folders, but not an `impl` folder.
* If your component needs to offer a dummy/empty version, it should live in the `impl-none` folder.

### Why all those files ?

This file hierarchy aimed at solving a few problems:

* Component users should only interact with the `def` folders and never care about which implementation was loaded in the
  main function.
* Go module support: when you create a Go module, all sub folders are pulled into the module. Thus, you need different folders for each implementation, the definition, and fx. This way, an external repository can pull a specific implementation and definition without having to import everything else.
* You have one `fx` folder per implementation, to allow binaries to import/link against a single folder.
* A main function that imports a component should be able to select a specific implementation without compiling with the others.
  For example: the ZSTD library should not be included at compile time when the ZIP version is used.


## Bootstrapping components

You can use the [invoke](../setup.md#invoke) task `inv components.new-component comp/<component>` to generate a scaffold for your new component.

Every public variable, function, struct, and interface of your component **must** be documented. Refer to the [Documentation](#documentation) section below for details.

### The def folder

The `def` folder contains your interface and ALL public types needed by the users of your component.

In the example of a compression component, the def folder looks like this:

=== ":octicons-file-code-16: comp/compression/def/component.go"
    ```go
    // Package compressiondef contains all public type and interfaces for the compression component
    package def

    // team: <your team>

    // Component describes the interface implemented by all compression implementations.
    type Component interface {
        // Compress compresses the input data.
        Compress([]byte) ([]byte, error)

        // Decompress decompresses the input data.
        Decompress([]byte) ([]byte, error)
    }
    ```

All component interfaces must be called `Component`, so all imports have the form `def.Component`.

You can see that the interface only exposes the bare minimum. You should aim at having the smallest possible interface
for your component.

When defining a component interface, avoid using structs or interfaces from third-party dependencies.

!!! warning "Interface using a third-party dependency"
    ```
    package def

    import "github.com/prometheus/client_golang/prometheus"

    // team: agent-shared-components

    // Component is the component type.
    type Component interface {
        // RegisterCollector Registers a Collector with the prometheus registry
        RegisterCollector(c prometheus.Collector)
    }
    ```

In the example above, every user of the `telemetry` component would have to import `github.com/prometheus/client_golang/prometheus` no matter which implementation they use.

In general, be mindful of using external types in the public interface of your component. For example, it would make sense to use Docker types in a `docker` component, but not in a `container` component.

<!-- Also note that there is no `Start`/`Stop` method. Anything related to lifecycle will be handle
internally by each component (more on this [here TODO]()). -->

<!-- TODO: write the lifecycle part and update the link above -->

### The impl folders

The `impl` folder is where the component implementation is written. The details of component implementation are up to the developer.
The only requirement is that there is a public instantiation function called `NewComponent`.

=== ":octicons-file-code-16: comp/compression/impl-zstd/component.go"
    ```go
    package implzstd

    // NewComponent returns a new ZSTD implementation for the compression component
    func NewComponent(){
        ....
    }
    ```

To access an argument in the  `NewComponent` function, use a special struct named `Requires`. This struct returns a special stuct named `Provides`. This internal nomenclature is used to handle the different component dependencies using Fx groups.

The compression component must access the configuration component and the log component. To express this, define a `Requires` struct with two fields. The name is irrelevant, but the type must be a concrete type.

=== ":octicons-file-code-16: comp/compression/impl-zstd/component.go"
    ```go
    package implzstd

    import (
        "fmt"

        config "github.com/DataDog/datadog-agent/comp/core/config/def"
        log "github.com/DataDog/datadog-agent/comp/core/log/def"
    )

    // Here, list all components and other types known by Fx that you need.
    // To be used in `fx` folders, type and field need to be public.
    //
    // In this example, you need config and log components.
    type Requires struct {
        Conf config.Component
        Log  log.Component
    }
    ```

!!! Info "Using other components"
    If you want to use another component within your own, add it to the `Requires` struct, and `Fx` will give it to
    you at initialization. Be careful of cycling dependencies.

For the output of the component, populate the `Provides` struct with the return values.
=== ":octicons-file-code-16: comp/compression/impl-zstd/component.go"
    ```go
    package implzstd

    import (
        // Always import the component def folder, so that you can return a 'def.Component' type.
        "github.com/DataDog/datadog-agent/comp/compression/def"
    )

    // Here, list all the types your component is going to return. You can return as many types as you want; all of them are available through Fx in other components.
    // To be used in `fx` folders, type and field need to be public.
    //
    // In this example, only the compression component is returned.
    type Provides struct {
        Comp def.Component
    }
    ```

All together, the component code looks like the following:

=== ":octicons-file-code-16: comp/compression/impl-zstd/component.go"
    ```go
    package implzstd

    import (
        "fmt"

        "github.com/DataDog/datadog-agent/comp/compression/def"
        config "github.com/DataDog/datadog-agent/comp/core/config/def"
        log "github.com/DataDog/datadog-agent/comp/core/log/def"
    )

    type Requires struct {
        Conf config.Component
        Log  log.Component
    }

    type Provides struct {
        Comp def.Component
    }

    // The actual type implementing the 'Component' interface. This type MUST be private, you need the guarantee that
    // components can only be used through their respective interfaces.
    type compressor struct {
        // Keep a ref on the config and log components, so that you can use them in the 'compressor' methods
        conf config.Component
        log  log.Component

        // any other field you might need
    }

    // NewComponent returns a new ZSTD implementation for the compression component
    func NewComponent(deps Requires) Provides {
        // Here, do whatever is needed to build a ZSTD compression comp.

        // And create your component
        comp := &compressor{
            conf: deps.Conf,
            log:  deps.Log,
        }

        return Provides{
            comp: comp,
        }
    }

    //
    // You then need to implement all methods from your 'def.Component' interface
    //

    // Compress compresses the input data using ZSTD
    func (c *compressor) Compress(data []byte) ([]byte, error) {
        c.log.Debug("compressing a buffer with ZSTD")

        // [...]
        return compressData, nil
    }

    // Decompress decompresses the input data using ZSTD.
    func (c *compressor) Decompress(data []byte) ([]byte, error) {
        c.log.Debug("decompressing a buffer with ZSTD")

        // [...]
        return compressData, nil
    }
    ```

The constructor can return either a `Provides`, if it is infallible, or `(Provides, error)`, if it could fail. In the
latter case, a non-nil error results in the Agent crashing at startup with a message containing the error.

Each implementation follows the same pattern.

### The fx folders

The `fx` folder must be the only folder importing and referencing Fx. It's meant to be a simple wrapper. Its only goal is to allow
dependency injection with Fx for your component.

All `fx.go` files must define a `func Module() fxutil.Module` function. The helpers contained in `fxutil` handle all
the logic. Most `fx/fx.go` file should look the same as this:

=== ":octicons-file-code-16: comp/compression/fx-zstd/fx.go"
    ```go
    package fxzstd

    import (
        "github.com/DataDog/datadog-agent/pkg/util/fxutil"

        // You must import the implementation you are exposing through FX
        implzstd "github.com/DataDog/datadog-agent/comp/compression/impl-zstd"
    )

    // Module specifies the compression module.
    func Module() fxutil.Module {
        return fxutil.Component(
            // ProvideComponentConstructor will automatically detect the 'Requires' and 'Provides' structs
            // of your constructor function and map them to FX.
            fxutil.ProvideComponentConstructor(
                implzstd.NewComponent,
            )
        )
    }
    ```

!!! Info "Optional dependencies"
    Creating a conversion function to `optional.Option` is done automatically by `ProvideComponentConstructor`.
    This means that you can depend on any `comp` as an `optional.Option[comp]` if needed.

    More on this in the [FAQ](faq.md#optional-dependency).

For the ZIP implementation, create the same file in `fx-zip` folder. In most cases, your component has a
single implementation. If so, you have only one `impl` and `fx` folder.

#### `fx-void`

Some parts of the codebase might have optional dependencies on your components (see [FAQ](faq.md#optional-dependency)).

If it's the case, you need to provide a fx wrapper called `fx-void` to avoid duplicating the use of `optional.NewNoneOption[def.Component]()` in all our binaries

=== ":octicons-file-code-16: comp/compression/fx-void/fx.go"
    ```go
    import (
        "github.com/DataDog/datadog-agent/comp/compression/def"
    )

    func Module() fxutil.Module {
        return fxutil.Component(
            fx.Provide(func() optional.Option[def.Component] {
                return optional.NewNoneOption[def.Component]()
            }))
    }
    ```

### The mock folder

To support testing, components MUST provide a mock implementation (unless your component has no public method in its
interface).

Your mock must implement the `Component` interface of the `def` folder but can expose more methods if needed. All mock
constructors must take a `*testing.T` as parameter.

In the following example, your mock has no dependencies and returns the same string every time.

=== ":octicons-file-code-16: comp/compression/mock/mock.go"
    ```go
    //go:build test

    package mock

    import (
        "testing"

        "github.com/DataDog/datadog-agent/comp/compression/def"
    )

    type Provides struct {
        Comp def.Component
    }

    type mock struct {}

<<<<<<< HEAD
    // NewMockComponent returns a mock compressor
    func NewMockComponent() Provides {
=======
    // New returns a mock compressor
    func New(t *testing.T) Provides {
>>>>>>> 15294768
        return Provides{
            comp: &mock{},
        }
    }

    // Compress compresses the input data using ZSTD
    func (c *mock) Compress(data []byte) ([]byte, error) {
        return []byte("compressed"), nil
    }

    // Decompress decompresses the input data using ZSTD.
    func (c *compressor) Decompress(data []byte) ([]byte, error) {
        return []byte("decompressed"), nil
    }
    ```

### Go module

Go modules are not mandatory, but if you want to allow your component to be used outside the `datadog-agent` repository, create Go modules in the following places:

* In the `impl`/`impl-*` folder that you want to expose (you can only expose some implementations).
* In the `def` folder to expose the interface
* In the `mock` folder to expose the mock

Never add a Go module to the component folder (for example,`comp/compression`) or any `fx` folders.

## Final state

In the end, a classic component folder should look like:

```
comp/<component>/
├── def
│   └── component.go
├── fx
│   └── fx.go
├── impl
│   └── component.go
└── mock
    └── mock.go

4 directories, 4 files
```

The example compression component, which has two implementations, looks like:

```
comp/core/compression/
├── def
│   └── component.go
├── fx-zip
│   └── fx.go
├── fx-zstd
│   └── fx.go
├── impl-zip
│   └── component.go
├── impl-zstd
│   └── component.go
└── mock
    └── mock.go

<<<<<<< HEAD
6 directories, 6 files
=======
6 directories, 7 files
>>>>>>> 15294768
```

This can seem like a lot for a single compression component, but this design answers the exponentially increasing complexity
of the Agent ecosystem. Your component needs to behave correctly with many binaries composed of unique and shared
components, outside repositories that want to pull only specific features, and everything in between.

!!! Info "Important"
    No components know how or where they will be used and MUST, therefore, respect all the rules above. It's a very
    common pattern for teams to work only on their use cases, thinking their code will not be used anywhere else. But
    customers want common behavior between all Datadog products (Agent, serverless, Agentless, Helm, Operator, etc.).

    A key idea behind the component is to produce shareable and reusable code.

## General consideration about designing components

Your component must:

* Be thread safe.
* Any public methods should be able to be used as soon as your constructor is called. It's OK if some do nothing or
  drop data as long as the Agent lifecycle is still in its init phase (see [lifecycle section for more | TODO]()).
* Be clearly documented (see section below).
* Be tested.

### Documentation

The documentation (both package-level and method-level) should include everything a user of the component needs to know.
In particular, the documentation must address any assumptions that might lead to panic if violated by the user.

Detailed documentation of how to avoid bugs in using a component is an indicator of excessive complexity and should be
treated as a bug. Simplifying the usage will improve the robustness of the Agent.

Documentation should include:

* Precise information on when each method may be called. Can methods be called concurrently?
* Precise information about data ownership of passed values and returned values. Users can assume that any mutable value
  returned by a component will not be modified by the user or the component after it is returned. Similarly, any mutable
  value passed to a component will not be later modified, whether by the component or the caller. Any deviation from these
  defaults should be documented.

    !!! note
        It can be surprisingly hard to avoid mutating data -- for example, `append(..)` surprisingly mutates its first
        argument. It is also hard to detect these bugs, as they are often intermittent, cause silent data corruption, or
        introduce rare data races. Where performance is not an issue, prefer to copy mutable input and outputs to avoid
        any potential bugs.

* Precise information about goroutines and blocking. Users can assume that methods do not block indefinitely, so
  blocking methods should be documented as such. Methods that invoke callbacks should be clear about how the callback is
  invoked, and what it might do. For example, document whether the callback can block, and whether it might be called
  concurrently with other code.
* Precise information about channels. Is the channel buffered? What happens if the channel is not read from quickly
  enough, or if reading stops? Can the channel be closed by the sender, and if so, what does that mean?<|MERGE_RESOLUTION|>--- conflicted
+++ resolved
@@ -336,13 +336,8 @@
 
     type mock struct {}
 
-<<<<<<< HEAD
-    // NewMockComponent returns a mock compressor
-    func NewMockComponent() Provides {
-=======
     // New returns a mock compressor
-    func New(t *testing.T) Provides {
->>>>>>> 15294768
+    func New(*testing.T) Provides {
         return Provides{
             comp: &mock{},
         }
@@ -404,11 +399,7 @@
 └── mock
     └── mock.go
 
-<<<<<<< HEAD
 6 directories, 6 files
-=======
-6 directories, 7 files
->>>>>>> 15294768
 ```
 
 This can seem like a lot for a single compression component, but this design answers the exponentially increasing complexity
