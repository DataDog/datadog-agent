--- conflicted
+++ resolved
@@ -1844,34 +1844,6 @@
           "name": "connect.retval",
           "definition": "Return value of the syscall",
           "property_doc_link": "common-syscallevent-retval-doc"
-<<<<<<< HEAD
-        },
-        {
-          "name": "connect.server.addr.family",
-          "definition": "Server address family",
-          "property_doc_link": "connect-server-addr-family-doc"
-        },
-        {
-          "name": "connect.server.addr.ip",
-          "definition": "IP address",
-          "property_doc_link": "common-ipportcontext-ip-doc"
-        },
-        {
-          "name": "connect.server.addr.is_public",
-          "definition": "Whether the IP address belongs to a public network",
-          "property_doc_link": "common-ipportcontext-is_public-doc"
-        },
-        {
-          "name": "connect.server.addr.port",
-          "definition": "Port number",
-          "property_doc_link": "common-ipportcontext-port-doc"
-        },
-        {
-          "name": "connect.server.protocol",
-          "definition": "Socket server Protocol",
-          "property_doc_link": "connect-server-protocol-doc"
-=======
->>>>>>> 9dbee932
         }
       ]
     },
@@ -9749,7 +9721,6 @@
       "examples": []
     },
     {
-<<<<<<< HEAD
       "name": "connect.protocol",
       "link": "connect-protocol-doc",
       "type": "int",
@@ -9762,32 +9733,6 @@
       "examples": []
     },
     {
-      "name": "connect.server.addr.family",
-      "link": "connect-server-addr-family-doc",
-      "type": "int",
-      "definition": "Server address family",
-      "prefixes": [
-        "connect"
-      ],
-      "constants": "",
-      "constants_link": "",
-      "examples": []
-    },
-    {
-      "name": "connect.server.protocol",
-      "link": "connect-server-protocol-doc",
-      "type": "int",
-      "definition": "Socket server Protocol",
-      "prefixes": [
-        "connect"
-      ],
-      "constants": "",
-      "constants_link": "",
-      "examples": []
-    },
-    {
-=======
->>>>>>> 9dbee932
       "name": "container.created_at",
       "link": "container-created_at-doc",
       "type": "int",
