--- conflicted
+++ resolved
@@ -377,13 +377,8 @@
 	github.com/ghodss/yaml v1.0.0 // indirect
 	github.com/go-errors/errors v1.4.2 // indirect
 	github.com/go-git/gcfg v1.5.1-0.20230307220236-3a3c6141e376 // indirect
-<<<<<<< HEAD
-	github.com/go-git/go-billy/v5 v5.4.1 // indirect
-	github.com/go-git/go-git/v5 v5.7.0 // indirect
-=======
 	github.com/go-git/go-billy/v5 v5.5.0 // indirect
 	github.com/go-git/go-git/v5 v5.11.0 // indirect
->>>>>>> a65179f0
 	github.com/go-kit/log v0.2.1 // indirect
 	github.com/go-logfmt/logfmt v0.5.1 // indirect
 	github.com/go-logr/logr v1.3.0 // indirect
@@ -690,11 +685,7 @@
 	github.com/rs/zerolog v1.29.1 // indirect
 	github.com/shoenig/go-m1cpu v0.1.6 // indirect
 	github.com/sigstore/rekor v1.2.2 // indirect
-<<<<<<< HEAD
-	github.com/skeema/knownhosts v1.1.1 // indirect
-=======
 	github.com/skeema/knownhosts v1.2.1 // indirect
->>>>>>> a65179f0
 	github.com/spaolacci/murmur3 v1.1.0 // indirect
 	github.com/stoewer/go-strcase v1.2.0 // indirect
 	github.com/wk8/go-ordered-map/v2 v2.1.8 // indirect
