module github.com/DataDog/datadog-agent

go 1.25.0

// v0.8.0 was tagged long ago, and appared on pkg.go.dev.  We do not want any tagged version
// to appear there.  The trick to accomplish this is to make a new version (in this case v0.9.0)
// that retracts itself and the previous version.

retract (
	v0.9.0
	v0.8.0
)

// NOTE: Prefer using simple `require` directives instead of using `replace` if possible.
// See https://github.com/DataDog/datadog-agent/blob/main/docs/dev/gomodreplace.md
// for more details.

// Internal deps fix version
replace (
	github.com/cihub/seelog => github.com/cihub/seelog v0.0.0-20151216151435-d2c6e5aa9fbf // v2.6
	// Use a patched version of go-cmp to avoid disabling dead code elimination
	// Commit from https://github.com/DataDog/go-cmp/tree/dce-patch/v0.7.0
	github.com/google/go-cmp => github.com/DataDog/go-cmp v0.0.0-20250605161605-8f326bf2ab9d
	github.com/spf13/cast => github.com/DataDog/cast v1.8.0
)

require (
	code.cloudfoundry.org/bbs v0.0.0-20200403215808-d7bc971db0db
	code.cloudfoundry.org/garden v0.0.0-20210208153517-580cadd489d2
	code.cloudfoundry.org/lager v2.0.0+incompatible
	github.com/CycloneDX/cyclonedx-go v0.9.2
	github.com/DATA-DOG/go-sqlmock v1.5.2
	github.com/DataDog/agent-payload/v5 v5.0.177
	github.com/DataDog/datadog-agent/comp/api/api/def v0.73.0-rc.9
	github.com/DataDog/datadog-agent/comp/core/agenttelemetry/def v0.0.0
	github.com/DataDog/datadog-agent/comp/core/agenttelemetry/fx v0.0.0-20251027120702-0e91eee9852f
	github.com/DataDog/datadog-agent/comp/core/config v0.73.0-rc.9
	github.com/DataDog/datadog-agent/comp/core/configsync v0.64.0
	github.com/DataDog/datadog-agent/comp/core/flare/builder v0.73.0-rc.9
	github.com/DataDog/datadog-agent/comp/core/flare/types v0.73.0-rc.9
	github.com/DataDog/datadog-agent/comp/core/hostname/hostnameinterface v0.73.0-devel.0.20251030121902-cd89eab046d6
	github.com/DataDog/datadog-agent/comp/core/ipc/def v0.70.0
	github.com/DataDog/datadog-agent/comp/core/ipc/httphelpers v0.70.0
	github.com/DataDog/datadog-agent/comp/core/ipc/impl v0.72.0-devel.0.20250915111542-570ca4a195dc
	github.com/DataDog/datadog-agent/comp/core/ipc/mock v0.70.0
	github.com/DataDog/datadog-agent/comp/core/log/def v0.73.0-rc.9
	github.com/DataDog/datadog-agent/comp/core/log/fx v0.0.0-20250129172314-517df3f51a84
	github.com/DataDog/datadog-agent/comp/core/log/impl v0.61.0
	github.com/DataDog/datadog-agent/comp/core/log/impl-trace v0.59.0
	github.com/DataDog/datadog-agent/comp/core/log/mock v0.70.0
	github.com/DataDog/datadog-agent/comp/core/secrets/def v0.73.0-rc.9
	github.com/DataDog/datadog-agent/comp/core/secrets/fx v0.70.0-rc.6
	github.com/DataDog/datadog-agent/comp/core/secrets/mock v0.72.0-rc.1
	github.com/DataDog/datadog-agent/comp/core/secrets/noop-impl v0.73.0-rc.9
	github.com/DataDog/datadog-agent/comp/core/status v0.73.0-rc.9
	github.com/DataDog/datadog-agent/comp/core/status/statusimpl v0.69.4
	github.com/DataDog/datadog-agent/comp/core/tagger/def v0.73.0-rc.9
	github.com/DataDog/datadog-agent/comp/core/tagger/fx-remote v0.0.0-20250129172314-517df3f51a84
	github.com/DataDog/datadog-agent/comp/core/tagger/generic_store v0.0.0-20250129172314-517df3f51a84
	github.com/DataDog/datadog-agent/comp/core/tagger/impl-remote v0.0.0-20250129172314-517df3f51a84
	github.com/DataDog/datadog-agent/comp/core/tagger/origindetection v0.73.0-rc.9
	github.com/DataDog/datadog-agent/comp/core/tagger/subscriber v0.0.0-20250129172314-517df3f51a84
	github.com/DataDog/datadog-agent/comp/core/tagger/tags v0.64.0-devel
	github.com/DataDog/datadog-agent/comp/core/tagger/telemetry v0.64.1
	github.com/DataDog/datadog-agent/comp/core/tagger/types v0.73.0-rc.9
	github.com/DataDog/datadog-agent/comp/core/tagger/utils v0.73.0-rc.9
	github.com/DataDog/datadog-agent/comp/core/telemetry v0.73.0-rc.9
	github.com/DataDog/datadog-agent/comp/def v0.73.0-rc.9
	github.com/DataDog/datadog-agent/comp/forwarder/defaultforwarder v0.73.0-rc.9
	github.com/DataDog/datadog-agent/comp/forwarder/orchestrator/orchestratorinterface v0.73.0-rc.9
	github.com/DataDog/datadog-agent/comp/logs/agent/config v0.73.0-rc.9
	github.com/DataDog/datadog-agent/comp/netflow/payload v0.56.0-rc.3
	github.com/DataDog/datadog-agent/comp/otelcol/collector-contrib/def v0.64.0
	github.com/DataDog/datadog-agent/comp/otelcol/collector-contrib/impl v0.56.0-rc.3
	github.com/DataDog/datadog-agent/comp/otelcol/converter/def v0.56.0-rc.3
	github.com/DataDog/datadog-agent/comp/otelcol/converter/impl v0.58.0
	github.com/DataDog/datadog-agent/comp/otelcol/ddflareextension/def v0.59.0-rc.6
	github.com/DataDog/datadog-agent/comp/otelcol/ddflareextension/impl v0.69.4
	github.com/DataDog/datadog-agent/comp/otelcol/ddflareextension/types v0.65.0-devel
	github.com/DataDog/datadog-agent/comp/otelcol/ddprofilingextension/def v0.64.0
	github.com/DataDog/datadog-agent/comp/otelcol/ddprofilingextension/impl v0.69.0
	github.com/DataDog/datadog-agent/comp/otelcol/logsagentpipeline v0.64.0-rc.12
	github.com/DataDog/datadog-agent/comp/otelcol/logsagentpipeline/logsagentpipelineimpl v0.69.4
	github.com/DataDog/datadog-agent/comp/otelcol/otlp/components/exporter/datadogexporter v0.59.0
	github.com/DataDog/datadog-agent/comp/otelcol/otlp/components/exporter/logsagentexporter v0.64.0-devel.0.20250218192636-64fdfe7ec366
	github.com/DataDog/datadog-agent/comp/otelcol/otlp/components/exporter/serializerexporter v0.65.0-devel.0.20250304124125-23a109221842
	github.com/DataDog/datadog-agent/comp/otelcol/otlp/components/metricsclient v0.72.2
	github.com/DataDog/datadog-agent/comp/otelcol/otlp/components/processor/infraattributesprocessor v0.59.0
	github.com/DataDog/datadog-agent/comp/otelcol/otlp/testutil v0.73.0-rc.9
	github.com/DataDog/datadog-agent/comp/otelcol/status/def v0.64.0
	github.com/DataDog/datadog-agent/comp/otelcol/status/impl v0.64.0
	github.com/DataDog/datadog-agent/comp/serializer/logscompression v0.64.0-rc.12
	github.com/DataDog/datadog-agent/comp/serializer/metricscompression v0.73.0-rc.9
	github.com/DataDog/datadog-agent/comp/trace/agent/def v0.61.0
	github.com/DataDog/datadog-agent/comp/trace/compression/def v0.64.0-rc.12
	github.com/DataDog/datadog-agent/comp/trace/compression/impl-gzip v0.64.0-rc.12
	github.com/DataDog/datadog-agent/comp/trace/compression/impl-zstd v0.56.0-rc.3
	github.com/DataDog/datadog-agent/pkg/aggregator/ckey v0.73.0-rc.9
	github.com/DataDog/datadog-agent/pkg/api v0.73.0-rc.9
	github.com/DataDog/datadog-agent/pkg/collector/check/defaults v0.73.0-rc.9
	github.com/DataDog/datadog-agent/pkg/config/create v0.73.0-rc.9
	github.com/DataDog/datadog-agent/pkg/config/env v0.73.0-rc.9
	github.com/DataDog/datadog-agent/pkg/config/helper v0.73.0-rc.5
	github.com/DataDog/datadog-agent/pkg/config/mock v0.73.0-rc.9
	github.com/DataDog/datadog-agent/pkg/config/model v0.73.0-rc.9
	github.com/DataDog/datadog-agent/pkg/config/remote v0.59.0-rc.5
	github.com/DataDog/datadog-agent/pkg/config/setup v0.73.0-rc.9
	github.com/DataDog/datadog-agent/pkg/config/structure v0.73.0-rc.9
	github.com/DataDog/datadog-agent/pkg/config/utils v0.73.0-rc.9
	github.com/DataDog/datadog-agent/pkg/errors v0.56.0-rc.3
	github.com/DataDog/datadog-agent/pkg/fips v0.73.0-rc.9
	github.com/DataDog/datadog-agent/pkg/fleet/installer v0.70.0
	github.com/DataDog/datadog-agent/pkg/gohai v0.69.4
	github.com/DataDog/datadog-agent/pkg/logs/client v0.64.0-rc.12
	github.com/DataDog/datadog-agent/pkg/logs/diagnostic v0.64.0-rc.12
	github.com/DataDog/datadog-agent/pkg/logs/message v0.64.0-rc.12
	github.com/DataDog/datadog-agent/pkg/logs/metrics v0.64.0-rc.12
	github.com/DataDog/datadog-agent/pkg/logs/pipeline v0.64.0-rc.3
	github.com/DataDog/datadog-agent/pkg/logs/processor v0.64.0-rc.3
	github.com/DataDog/datadog-agent/pkg/logs/sender v0.64.0-rc.12
	github.com/DataDog/datadog-agent/pkg/logs/sources v0.64.0-rc.12
	github.com/DataDog/datadog-agent/pkg/logs/status/utils v0.64.0-rc.12
	github.com/DataDog/datadog-agent/pkg/logs/types v0.73.0-rc.9
	github.com/DataDog/datadog-agent/pkg/logs/util/testutils v0.56.0-rc.3
	github.com/DataDog/datadog-agent/pkg/metrics v0.73.0-rc.9
	github.com/DataDog/datadog-agent/pkg/network/driver v0.0.0-20250930180617-1968b85a8a3b
	github.com/DataDog/datadog-agent/pkg/network/payload v0.0.0-20250128160050-7ac9ccd58c07
	github.com/DataDog/datadog-agent/pkg/networkdevice/profile v0.56.0-rc.3
	github.com/DataDog/datadog-agent/pkg/networkpath/payload v0.0.0-20250128160050-7ac9ccd58c07
	github.com/DataDog/datadog-agent/pkg/obfuscate v0.73.0-rc.9
	github.com/DataDog/datadog-agent/pkg/opentelemetry-mapping-go/otlp/attributes v0.73.0-rc.9
	github.com/DataDog/datadog-agent/pkg/orchestrator/model v0.73.0-rc.9
	github.com/DataDog/datadog-agent/pkg/process/util/api v0.73.0-rc.9
	github.com/DataDog/datadog-agent/pkg/proto v0.73.0-rc.9
	github.com/DataDog/datadog-agent/pkg/remoteconfig/state v0.73.0-rc.9
	github.com/DataDog/datadog-agent/pkg/security/secl v0.56.0
	github.com/DataDog/datadog-agent/pkg/security/seclwin v0.56.0
	github.com/DataDog/datadog-agent/pkg/serializer v0.73.0-rc.9
	github.com/DataDog/datadog-agent/pkg/status/health v0.73.0-rc.9
	github.com/DataDog/datadog-agent/pkg/tagger/types v0.73.0-rc.9
	github.com/DataDog/datadog-agent/pkg/tagset v0.73.0-rc.9
	github.com/DataDog/datadog-agent/pkg/telemetry v0.73.0-rc.9
	github.com/DataDog/datadog-agent/pkg/template v0.73.0-rc.9
	github.com/DataDog/datadog-agent/pkg/trace v0.73.0-rc.9
	github.com/DataDog/datadog-agent/pkg/util/backoff v0.73.0-rc.9
	github.com/DataDog/datadog-agent/pkg/util/cache v0.69.4
	github.com/DataDog/datadog-agent/pkg/util/cgroups v0.64.0-rc.3
	github.com/DataDog/datadog-agent/pkg/util/common v0.73.0-rc.9
	github.com/DataDog/datadog-agent/pkg/util/compression v0.73.0-rc.9
	github.com/DataDog/datadog-agent/pkg/util/containers/image v0.56.2
	github.com/DataDog/datadog-agent/pkg/util/defaultpaths v0.70.0
	github.com/DataDog/datadog-agent/pkg/util/executable v0.73.0-rc.9
	github.com/DataDog/datadog-agent/pkg/util/filesystem v0.73.0-rc.9
	github.com/DataDog/datadog-agent/pkg/util/flavor v0.71.0-rc.1
	github.com/DataDog/datadog-agent/pkg/util/fxutil v0.73.0-rc.9
	github.com/DataDog/datadog-agent/pkg/util/grpc v0.60.0
	github.com/DataDog/datadog-agent/pkg/util/hostinfo v0.0.0-20251027120702-0e91eee9852f
	github.com/DataDog/datadog-agent/pkg/util/hostname/validate v0.73.0-rc.9
	github.com/DataDog/datadog-agent/pkg/util/http v0.73.0-rc.9
	github.com/DataDog/datadog-agent/pkg/util/json v0.73.0-rc.9
	github.com/DataDog/datadog-agent/pkg/util/jsonquery v0.0.0-20251027120702-0e91eee9852f
	github.com/DataDog/datadog-agent/pkg/util/log v0.73.0-rc.9
	github.com/DataDog/datadog-agent/pkg/util/log/setup v0.70.0
	github.com/DataDog/datadog-agent/pkg/util/option v0.73.0-rc.9
	github.com/DataDog/datadog-agent/pkg/util/otel v0.74.0-devel.0.20251125141836-2ae7a968751c
	github.com/DataDog/datadog-agent/pkg/util/pointer v0.73.0-rc.9
	github.com/DataDog/datadog-agent/pkg/util/prometheus v0.64.0
	github.com/DataDog/datadog-agent/pkg/util/quantile v0.73.0-rc.9
	github.com/DataDog/datadog-agent/pkg/util/scrubber v0.73.0-rc.9
	github.com/DataDog/datadog-agent/pkg/util/sort v0.73.0-rc.9
	github.com/DataDog/datadog-agent/pkg/util/startstop v0.70.0
	github.com/DataDog/datadog-agent/pkg/util/system v0.73.0-rc.9
	github.com/DataDog/datadog-agent/pkg/util/testutil v0.72.0-devel
	github.com/DataDog/datadog-agent/pkg/util/utilizationtracker v0.0.0
	github.com/DataDog/datadog-agent/pkg/util/uuid v0.69.4
	github.com/DataDog/datadog-agent/pkg/util/winutil v0.73.0-rc.9
	github.com/DataDog/datadog-agent/pkg/version v0.73.0-rc.9
	github.com/DataDog/datadog-go/v5 v5.8.1
	github.com/DataDog/datadog-operator/api v0.0.0-20251127112405-4be7033d5f47
	github.com/DataDog/datadog-traceroute v0.1.33
	github.com/DataDog/dd-otel-host-profiler v0.4.1-0.20251120091008-29f645374bec
	github.com/DataDog/ebpf-manager v0.7.15
	github.com/DataDog/go-sqllexer v0.1.10
	github.com/DataDog/gopsutil v1.2.2
	github.com/DataDog/nikos v1.12.12
	github.com/DataDog/sketches-go v1.4.7
	github.com/DataDog/viper v1.14.1-0.20251117172501-5b5dc463bad3
	// TODO: pin to a WPA released version once there is a release that includes the apis module
	github.com/DataDog/watermarkpodautoscaler/apis v0.0.0-20250108152814-82e58d0231d1
	github.com/DataDog/zstd v1.5.7
	github.com/Masterminds/semver v1.5.0
	github.com/Masterminds/semver/v3 v3.4.0
	github.com/Masterminds/sprig/v3 v3.3.0
	github.com/Microsoft/go-winio v0.6.2
	github.com/Microsoft/hcsshim v0.12.9
	github.com/NVIDIA/go-nvml v0.12.4-0
	github.com/ProtonMail/go-crypto v1.3.0
	github.com/acobaugh/osrelease v0.1.0
	github.com/alecthomas/units v0.0.0-20240927000941-0f3dac36c52b
	github.com/aquasecurity/trivy v0.49.2-0.20240227072422-e1ea02c7b80d
	github.com/aquasecurity/trivy-db v0.0.0-20250227071930-8bd8a9b89e2d
	github.com/avast/retry-go/v4 v4.6.1
	github.com/aws/aws-sdk-go-v2 v1.41.0
	github.com/aws/aws-sdk-go-v2/config v1.32.6
	github.com/aws/aws-sdk-go-v2/credentials v1.19.6
	github.com/aws/aws-sdk-go-v2/service/ec2 v1.277.0
	github.com/aws/aws-sdk-go-v2/service/rds v1.113.1
	github.com/aws/karpenter-provider-aws v1.8.2
	github.com/beevik/ntp v1.4.3
	github.com/benbjohnson/clock v1.3.5
	github.com/bhmj/jsonslice v1.1.3
	github.com/blabber/go-freebsd-sysctl v0.0.0-20201130114544-503969f39d8f
	github.com/cenkalti/backoff v2.2.1+incompatible
	github.com/cenkalti/backoff/v4 v4.3.0
	github.com/cihub/seelog v0.0.0-20170130134532-f561c5e57575
	github.com/cilium/ebpf v0.20.0
	github.com/clbanning/mxj v1.8.4
	github.com/cloudflare/cbpfc v0.0.0-20240920015331-ff978e94500b
	github.com/cloudfoundry-community/go-cfclient/v2 v2.0.1-0.20230503155151-3d15366c5820
	github.com/containerd/cgroups/v3 v3.0.5
	github.com/containerd/containerd v1.7.29
	github.com/containerd/containerd/api v1.8.0
	github.com/containerd/errdefs v1.0.0
	github.com/containerd/typeurl/v2 v2.2.3
	github.com/containernetworking/cni v1.2.3
	github.com/coreos/go-semver v0.3.1
	github.com/coreos/go-systemd v0.0.0-20190321100706-95778dfbb74e
	github.com/coreos/go-systemd/v22 v22.6.0
	github.com/cri-o/ocicni v0.4.3
	github.com/cyphar/filepath-securejoin v0.6.0
	github.com/davecgh/go-spew v1.1.2-0.20180830191138-d8f796af33cc
	github.com/distribution/reference v0.6.0
	github.com/docker/docker v28.5.2+incompatible
	github.com/docker/go-connections v0.6.0
	github.com/dustin/go-humanize v1.0.1
	github.com/elastic/go-libaudit/v2 v2.6.2
	github.com/elastic/go-seccomp-bpf v1.6.0
	github.com/envoyproxy/gateway v1.3.3
	github.com/evanphx/json-patch v5.9.11+incompatible
	github.com/fatih/color v1.18.0
	github.com/fatih/structtag v1.2.0
	github.com/freddierice/go-losetup v0.0.0-20220711213114-2a14873012db
	github.com/ghodss/yaml v1.0.0
	github.com/glaslos/ssdeep v0.4.0
	github.com/go-delve/delve v1.25.0
	github.com/go-ini/ini v1.67.0
	github.com/go-json-experiment/json v0.0.0-20250517221953-25912455fbc8
	github.com/go-ole/go-ole v1.3.0
	github.com/go-sql-driver/mysql v1.8.1
	github.com/go-viper/mapstructure/v2 v2.4.0
	github.com/gobwas/glob v0.2.3
	github.com/gocomply/scap v0.1.3
	github.com/godbus/dbus/v5 v5.2.0
	github.com/godror/godror v0.49.6
	github.com/gogo/protobuf v1.3.2
	github.com/golang/groupcache v0.0.0-20241129210726-2c02b8208cf8
	// github.com/golang/mock is unmaintained and archived, v1.6.0 is the last released version
	github.com/golang/mock v1.7.0-rc.1
	github.com/golang/protobuf v1.5.4
	github.com/google/btree v1.1.3
	github.com/google/cel-go v0.26.1
	github.com/google/go-cmp v0.7.0
	github.com/google/go-containerregistry v0.20.3
	github.com/google/gofuzz v1.2.0
	github.com/google/gopacket v1.1.19
	github.com/google/uuid v1.6.0
	github.com/gorilla/handlers v1.5.2
	github.com/gorilla/mux v1.8.1
	github.com/gosnmp/gosnmp v1.38.0
	github.com/grpc-ecosystem/go-grpc-middleware v1.4.0
	github.com/h2non/filetype v1.1.3
	github.com/hashicorp/consul/api v1.32.1
	github.com/hashicorp/go-multierror v1.1.1
	github.com/hashicorp/go-version v1.8.0
	github.com/hashicorp/golang-lru/v2 v2.0.7
	github.com/hectane/go-acl v0.0.0-20230122075934-ca0b05cb1adb
	github.com/iceber/iouring-go v0.0.0-20230403020409-002cfd2e2a90
	github.com/imdario/mergo v0.3.16
	github.com/invopop/jsonschema v0.12.0
	github.com/itchyny/gojq v0.12.17 // indirect
	github.com/jackc/pgx/v5 v5.7.1
	github.com/jellydator/ttlcache/v3 v3.4.0
	github.com/jmoiron/sqlx v1.4.0
	github.com/json-iterator/go v1.1.12
	github.com/judwhite/go-svc v1.2.1
	github.com/justincormack/go-memfd v0.0.0-20170219213707-6e4af0518993
	github.com/klauspost/compress v1.18.1
	github.com/knqyf263/go-deb-version v0.0.0-20241115132648-6f4aee6ccd23
	github.com/knqyf263/go-rpmdb v0.1.2-0.20250519070707-7e39c901d1c4
	github.com/kouhin/envflag v0.0.0-20150818174321-0e9a86061649
	github.com/kr/pretty v0.3.1
	github.com/kraken-hpc/go-fork v0.1.1
	github.com/lorenzosaino/go-sysctl v0.3.1
	github.com/lxn/walk v0.0.0-20210112085537-c389da54e794
	github.com/lxn/win v0.0.0-20210218163916-a377121e959e
	github.com/mailru/easyjson v0.9.0
	github.com/mattn/go-sqlite3 v1.14.24
	github.com/mdlayher/netlink v1.8.0
	github.com/miekg/dns v1.1.68
	github.com/mitchellh/mapstructure v1.5.1-0.20231216201459-8508981c8b6c
	github.com/moby/sys/mountinfo v0.7.2
	github.com/mohae/deepcopy v0.0.0-20170929034955-c48cc78d4826
	github.com/netsampler/goflow2 v1.3.3
	github.com/olekukonko/tablewriter v0.0.5
	github.com/oliveagle/jsonpath v0.0.0-20180606110733-2e52cf6e6852
	github.com/open-policy-agent/opa v1.7.1
	github.com/open-telemetry/opentelemetry-collector-contrib/pkg/datadog v0.141.0
	github.com/opencontainers/go-digest v1.0.0
	github.com/opencontainers/image-spec v1.1.1
	github.com/opencontainers/runtime-spec v1.2.1
	github.com/openshift/api v3.9.0+incompatible
	github.com/pahanini/go-grpc-bidirectional-streaming-example v0.0.0-20211027164128-cc6111af44be
	github.com/patrickmn/go-cache v2.1.0+incompatible
	github.com/pierrec/lz4/v4 v4.1.22
	github.com/pkg/errors v0.9.1
	github.com/planetscale/vtprotobuf v0.6.1-0.20240319094008-0393e58bdf10
	github.com/prometheus-community/pro-bing v0.4.1
	github.com/prometheus/client_golang v1.23.2
	github.com/prometheus/client_model v0.6.2
	github.com/prometheus/common v0.67.4
	github.com/prometheus/procfs v0.19.2
	github.com/redis/go-redis/v9 v9.8.0
	github.com/rickar/props v1.0.0
	github.com/robfig/cron/v3 v3.0.1
	github.com/safchain/baloum v0.0.0-20241120122234-f22c9bd19f3b
	github.com/safchain/ethtool v0.6.2
	github.com/samber/lo v1.51.0
	github.com/samuel/go-zookeeper v0.0.0-20190923202752-2cc03de413da
	github.com/shirou/gopsutil/v4 v4.25.11
	github.com/shirou/w32 v0.0.0-20160930032740-bb4de0191aa4
	github.com/sijms/go-ora/v2 v2.8.24
	github.com/sirupsen/logrus v1.9.3
	github.com/skydive-project/go-debouncer v1.0.1
	github.com/smira/go-xz v0.1.0
	github.com/spf13/afero v1.14.0
	github.com/spf13/cast v1.10.0
	github.com/spf13/cobra v1.10.1
	github.com/spf13/pflag v1.0.10
	github.com/streadway/amqp v1.1.0
	github.com/stretchr/testify v1.11.1
	github.com/swaggest/jsonschema-go v0.3.70
	github.com/syndtr/gocapability v0.0.0-20200815063812-42c35b437635
	github.com/tinylib/msgp v1.6.1
	github.com/tklauser/go-sysconf v0.3.16 // indirect
	github.com/twmb/franz-go v1.18.2-0.20250413173443-1d5a55fa468d
	github.com/twmb/franz-go/pkg/kadm v1.12.0
	github.com/twmb/franz-go/pkg/kmsg v1.11.2-0.20250413173443-1d5a55fa468d
	github.com/twmb/murmur3 v1.1.8
	github.com/uptrace/bun v1.2.15
	github.com/uptrace/bun/dialect/pgdialect v1.2.15
	github.com/uptrace/bun/driver/pgdriver v1.2.15
	github.com/urfave/negroni v1.0.0
	github.com/valyala/fastjson v1.6.4
	github.com/vibrantbyte/go-antpath v1.1.1
	github.com/vishvananda/netlink v1.3.1
	github.com/vishvananda/netns v0.0.5
	github.com/vmihailenco/msgpack/v4 v4.3.13
	github.com/vmihailenco/msgpack/v5 v5.4.1
	github.com/wI2L/jsondiff v0.6.1
	github.com/xeipuuv/gojsonschema v1.2.0
	github.com/xi2/xz v0.0.0-20171230120015-48954b6210f8
	github.com/yusufpapurcu/wmi v1.2.4
	go.etcd.io/bbolt v1.4.3
	go.etcd.io/etcd/client/v2 v2.306.0-alpha.0
	go.mongodb.org/mongo-driver/v2 v2.1.0
	go.opentelemetry.io/collector/component v1.47.0
	go.opentelemetry.io/collector/component/componenttest v0.141.0
	go.opentelemetry.io/collector/config/configtelemetry v0.141.0
	go.opentelemetry.io/collector/confmap v1.47.0
	go.opentelemetry.io/collector/confmap/provider/envprovider v1.47.0
	go.opentelemetry.io/collector/confmap/provider/fileprovider v1.47.0
	go.opentelemetry.io/collector/confmap/provider/httpprovider v1.47.0
	go.opentelemetry.io/collector/confmap/provider/httpsprovider v1.47.0
	go.opentelemetry.io/collector/confmap/provider/yamlprovider v1.47.0
	go.opentelemetry.io/collector/exporter v1.47.0
	go.opentelemetry.io/collector/exporter/debugexporter v0.141.0
	go.opentelemetry.io/collector/exporter/otlpexporter v0.141.0
	go.opentelemetry.io/collector/extension v1.47.0
	go.opentelemetry.io/collector/featuregate v1.47.0
	go.opentelemetry.io/collector/otelcol v0.141.0
	go.opentelemetry.io/collector/pdata v1.47.0
	go.opentelemetry.io/collector/processor v1.47.0
	go.opentelemetry.io/collector/processor/batchprocessor v0.141.0
	go.opentelemetry.io/collector/receiver v1.47.0
	go.opentelemetry.io/collector/receiver/otlpreceiver v0.141.0
	go.opentelemetry.io/collector/service v0.141.0
	go.opentelemetry.io/contrib/instrumentation/runtime v0.63.0
	go.opentelemetry.io/ebpf-profiler v0.0.202547
	go.opentelemetry.io/otel v1.38.0
	go.opentelemetry.io/otel/exporters/otlp/otlptrace v1.38.0
	go.opentelemetry.io/otel/exporters/otlp/otlptrace/otlptracegrpc v1.38.0
	go.opentelemetry.io/otel/exporters/otlp/otlptrace/otlptracehttp v1.38.0
	go.opentelemetry.io/otel/sdk v1.38.0
	go.opentelemetry.io/otel/trace v1.38.0
	go.uber.org/atomic v1.11.0
	go.uber.org/automaxprocs v1.6.0
	go.uber.org/dig v1.19.0
	go.uber.org/fx v1.24.0
	go.uber.org/multierr v1.11.0
	go.uber.org/zap v1.27.1
	go4.org/intern v0.0.0-20230525184215-6c62f75575cb
	go4.org/mem v0.0.0-20220726221520-4f986261bf13
	go4.org/netipx v0.0.0-20220812043211-3cc044ffd68d
	golang.org/x/arch v0.23.0
	golang.org/x/crypto v0.46.0
	golang.org/x/exp v0.0.0-20251209150349-8475f28825e9
	golang.org/x/mod v0.31.0
	golang.org/x/net v0.48.0
	golang.org/x/sync v0.19.0
	golang.org/x/sys v0.39.0
	golang.org/x/text v0.32.0
	golang.org/x/time v0.14.0
	golang.org/x/tools v0.40.0
	golang.org/x/xerrors v0.0.0-20240903120638-7835f813f4da
	google.golang.org/grpc v1.77.0
	google.golang.org/grpc/examples v0.0.0-20221020162917-9127159caf5a
	google.golang.org/protobuf v1.36.10
	gopkg.in/DataDog/dd-trace-go.v1 v1.72.2
	gopkg.in/yaml.v2 v2.4.0
	gopkg.in/yaml.v3 v3.0.1
	gopkg.in/zorkian/go-datadog-api.v2 v2.30.0
	istio.io/api v1.27.3
	istio.io/client-go v1.27.3
	k8s.io/api v0.35.0-alpha.0
	k8s.io/apiextensions-apiserver v0.35.0-alpha.0
	k8s.io/apimachinery v0.35.0-alpha.0
	k8s.io/autoscaler/vertical-pod-autoscaler v1.2.2
	k8s.io/cli-runtime v0.34.1
	k8s.io/client-go v0.35.0-alpha.0
	k8s.io/component-base v0.35.0-alpha.0
	k8s.io/cri-api v0.34.1
	k8s.io/cri-client v0.34.1
	k8s.io/klog/v2 v2.130.1
	k8s.io/kube-aggregator v0.34.1
	k8s.io/kube-state-metrics/v2 v2.13.1-0.20241025121156-110f03d7331f
	k8s.io/kubectl v0.34.1
	k8s.io/kubelet v0.34.1
	k8s.io/metrics v0.34.1
	k8s.io/utils v0.0.0-20251002143259-bc988d571ff4
	pgregory.net/rapid v1.2.0
	sigs.k8s.io/custom-metrics-apiserver v1.33.0
	sigs.k8s.io/gateway-api v1.3.0
	sigs.k8s.io/karpenter v1.8.0
	sigs.k8s.io/yaml v1.6.0
)

require (
	cel.dev/expr v0.25.1 // indirect
	cloud.google.com/go/auth v0.16.5 // indirect
	cloud.google.com/go/auth/oauth2adapt v0.2.8 // indirect
	cloud.google.com/go/compute v1.38.0 // indirect
	cloud.google.com/go/compute/metadata v0.9.0 // indirect
	code.cloudfoundry.org/cfhttp/v2 v2.0.0 // indirect
	code.cloudfoundry.org/clock v1.0.0 // indirect
	code.cloudfoundry.org/consuladapter v0.0.0-20200131002136-ac1daf48ba97 // indirect
	code.cloudfoundry.org/diego-logging-client v0.0.0-20200130234554-60ef08820a45 // indirect
	code.cloudfoundry.org/executor v0.0.0-20200218194701-024d0bdd52d4 // indirect
	code.cloudfoundry.org/go-diodes v0.0.0-20240604201846-c756bfed2ed3 // indirect
	code.cloudfoundry.org/go-loggregator v7.4.0+incompatible // indirect
	code.cloudfoundry.org/locket v0.0.0-20200131001124-67fd0a0fdf2d // indirect
	code.cloudfoundry.org/rep v0.0.0-20200325195957-1404b978e31e // indirect
	code.cloudfoundry.org/rfc5424 v0.0.0-20201103192249-000122071b78 // indirect
	code.cloudfoundry.org/tlsconfig v0.0.0-20200131000646-bbe0f8da39b3 // indirect
	cyphar.com/go-pathrs v0.2.1 // indirect
	dario.cat/mergo v1.0.2 // indirect
	filippo.io/edwards25519 v1.1.0 // indirect
	github.com/AdaLogics/go-fuzz-headers v0.0.0-20240806141605-e8a1dd7889d6 // indirect
	github.com/AdamKorcz/go-118-fuzz-build v0.0.0-20231105174938-2b5cbb29f3e2 // indirect
	github.com/AlekSi/pointer v1.2.0 // indirect
	github.com/Azure/azure-sdk-for-go v68.0.0+incompatible // indirect
	github.com/Azure/azure-sdk-for-go/sdk/azcore v1.19.1 // indirect
	github.com/Azure/azure-sdk-for-go/sdk/azidentity v1.12.0 // indirect
	github.com/Azure/azure-sdk-for-go/sdk/internal v1.11.2 // indirect
	github.com/Azure/azure-sdk-for-go/sdk/resourcemanager/compute/armcompute/v5 v5.7.0 // indirect
	github.com/Azure/azure-sdk-for-go/sdk/resourcemanager/network/armnetwork/v4 v4.3.0 // indirect
	github.com/Azure/go-autorest v14.2.0+incompatible // indirect
	github.com/Azure/go-autorest/autorest v0.11.29 // indirect
	github.com/Azure/go-autorest/autorest/adal v0.9.23 // indirect
	github.com/Azure/go-autorest/autorest/date v0.3.0 // indirect
	github.com/Azure/go-autorest/logger v0.2.1 // indirect
	github.com/Azure/go-autorest/tracing v0.6.0 // indirect
	github.com/AzureAD/microsoft-authentication-library-for-go v1.5.0 // indirect
	github.com/BurntSushi/toml v1.4.1-0.20240526193622-a339e1f7089c // indirect
	github.com/Code-Hex/go-generics-cache v1.5.1 // indirect
	github.com/DataDog/aptly v1.5.3 // indirect
	github.com/DataDog/datadog-agent/comp/core/agenttelemetry/impl v0.0.0 // indirect
	github.com/DataDog/datadog-agent/comp/core/secrets/impl v0.70.0 // indirect
	github.com/DataDog/datadog-agent/comp/core/secrets/utils v0.72.0-devel // indirect
	github.com/DataDog/datadog-agent/pkg/config/nodetreemodel v0.73.0-rc.9 // indirect
	github.com/DataDog/datadog-agent/pkg/config/teeconfig v0.73.0-rc.9 // indirect
	github.com/DataDog/datadog-agent/pkg/config/viperconfig v0.73.0-rc.9 // indirect
	github.com/DataDog/datadog-agent/pkg/logs/status/statusinterface v0.64.0-rc.3 // indirect
	github.com/DataDog/datadog-agent/pkg/opentelemetry-mapping-go/inframetadata v0.73.0-rc.9 // indirect
	github.com/DataDog/datadog-agent/pkg/opentelemetry-mapping-go/otlp/logs v0.74.0-devel.0.20251125141836-2ae7a968751c // indirect
	github.com/DataDog/datadog-agent/pkg/opentelemetry-mapping-go/otlp/metrics v0.73.0-rc.9 // indirect
	github.com/DataDog/datadog-agent/pkg/opentelemetry-mapping-go/otlp/rum v0.72.0-devel.0.20250907091827-dbb380833b5f // indirect
	github.com/DataDog/datadog-agent/pkg/orchestrator/util v0.0.0-20251120165911-0b75c97e8b50 // indirect
	github.com/DataDog/datadog-agent/pkg/util/buf v0.73.0-rc.9 // indirect
	github.com/DataDog/datadog-agent/pkg/util/statstracker v0.64.0-rc.3 // indirect
	github.com/DataDog/datadog-agent/pkg/util/system/socket v0.73.0-rc.9
	github.com/DataDog/datadog-api-client-go/v2 v2.50.0 // indirect
	github.com/DataDog/go-tuf v1.1.1-0.5.2 // indirect
	github.com/DataDog/gohai v0.0.0-20230524154621-4316413895ee // indirect
	github.com/DataDog/gostackparse v0.7.0 // indirect
	github.com/DataDog/jsonapi v0.12.0 // indirect
	github.com/DataDog/mmh3 v0.0.0-20210722141835-012dc69a9e49 // indirect
	github.com/DataDog/zstd_0 v0.0.0-20210310093942-586c1286621f // indirect
	github.com/DisposaBoy/JsonConfigReader v0.0.0-20201129172854-99cf318d67e7 // indirect
	github.com/GoogleCloudPlatform/docker-credential-gcr v2.0.5+incompatible // indirect
	github.com/GoogleCloudPlatform/opentelemetry-operations-go/detectors/gcp v1.30.0 // indirect
	github.com/Masterminds/goutils v1.1.1 // indirect
	github.com/NYTimes/gziphandler v1.1.1 // indirect
	github.com/Showmax/go-fqdn v1.0.0 // indirect
	github.com/StackExchange/wmi v1.2.1 // indirect
	github.com/alecthomas/participle v0.7.1 // indirect
	github.com/alecthomas/participle/v2 v2.1.4 // indirect
	github.com/antchfx/xmlquery v1.5.0 // indirect
	github.com/antchfx/xpath v1.3.5 // indirect
	github.com/antlr4-go/antlr/v4 v4.13.1 // indirect
	github.com/apache/thrift v0.22.0 // indirect
	github.com/aquasecurity/go-gem-version v0.0.0-20201115065557-8eed6fe000ce // indirect
	github.com/aquasecurity/go-npm-version v0.0.1 // indirect
	github.com/aquasecurity/go-pep440-version v0.0.1 // indirect
	github.com/aquasecurity/go-version v0.0.1 // indirect
	github.com/aquasecurity/jfather v0.0.8 // indirect
	github.com/aquasecurity/trivy-java-db v0.0.0-20240109071736-184bd7481d48 // indirect
	github.com/armon/go-metrics v0.4.1 // indirect
	github.com/asaskevich/govalidator v0.0.0-20230301143203-a9d515a09cc2 // indirect
	github.com/awalterschulze/gographviz v2.0.3+incompatible // indirect
	github.com/aws/aws-sdk-go-v2/feature/ec2/imds v1.18.16 // indirect
	github.com/aws/aws-sdk-go-v2/internal/configsources v1.4.16 // indirect
	github.com/aws/aws-sdk-go-v2/internal/endpoints/v2 v2.7.16 // indirect
	github.com/aws/aws-sdk-go-v2/internal/ini v1.8.4 // indirect
	github.com/aws/aws-sdk-go-v2/service/ecr v1.45.1 // indirect
	github.com/aws/aws-sdk-go-v2/service/ecs v1.69.0 // indirect
	github.com/aws/aws-sdk-go-v2/service/internal/accept-encoding v1.13.4 // indirect
	github.com/aws/aws-sdk-go-v2/service/internal/presigned-url v1.13.16 // indirect
	github.com/aws/aws-sdk-go-v2/service/lightsail v1.49.1 // indirect
	github.com/aws/aws-sdk-go-v2/service/servicediscovery v1.39.17 // indirect
	github.com/aws/aws-sdk-go-v2/service/sso v1.30.8 // indirect
	github.com/aws/aws-sdk-go-v2/service/ssooidc v1.35.12 // indirect
	github.com/aws/aws-sdk-go-v2/service/sts v1.41.5 // indirect
	github.com/aws/smithy-go v1.24.0 // indirect
	github.com/awslabs/operatorpkg v0.0.0-20250909182303-e8e550b6f339 // indirect
	github.com/bahlo/generic-list-go v0.2.0 // indirect
	github.com/bboreham/go-loser v0.0.0-20230920113527-fcc2c21820a3 // indirect
	github.com/beorn7/perks v1.0.1 // indirect
	github.com/bhmj/xpression v0.9.1 // indirect
	github.com/bitnami/go-version v0.0.0-20231130084017-bb00604d650c // indirect
	github.com/blang/semver/v4 v4.0.0 // indirect
	github.com/bmatcuk/doublestar/v4 v4.9.1 // indirect
	github.com/bmizerany/pat v0.0.0-20170815010413-6226ea591a40 // indirect
	github.com/briandowns/spinner v1.23.0 // indirect
	github.com/buger/jsonparser v1.1.1 // indirect
	github.com/cavaliergopher/grab/v3 v3.0.1 // indirect
	github.com/cenkalti/backoff/v5 v5.0.3
	github.com/cespare/xxhash/v2 v2.3.0
	github.com/charlievieth/strcase v0.0.5 // indirect
	github.com/chrusty/protoc-gen-jsonschema v0.0.0-20240212064413-73d5723042b8 // indirect
	github.com/cloudflare/circl v1.6.1 // indirect
	github.com/cncf/xds/go v0.0.0-20251022180443-0feb69152e9f // indirect
	github.com/containerd/continuity v0.4.5 // indirect
	github.com/containerd/errdefs/pkg v0.3.0 // indirect
	github.com/containerd/fifo v1.1.0 // indirect
	github.com/containerd/log v0.1.0 // indirect
	github.com/containerd/platforms v1.0.0-rc.1 // indirect
	github.com/containerd/stargz-snapshotter/estargz v0.16.3 // indirect
	github.com/containerd/ttrpc v1.2.7 // indirect
	github.com/containernetworking/plugins v1.4.1 // indirect
	github.com/coreos/pkg v0.0.0-20180928190104-399ea9e2e55f // indirect
	github.com/dennwc/varint v1.0.0 // indirect
	github.com/dgryski/go-jump v0.0.0-20211018200510-ba001c3ffce0 // indirect
	github.com/dgryski/go-rendezvous v0.0.0-20200823014737-9f7001d12a5f // indirect
	github.com/digitalocean/go-metadata v0.0.0-20250129100319-e3650a3df44b // indirect
	github.com/digitalocean/godo v1.165.1 // indirect
	github.com/docker/cli v27.5.0+incompatible // indirect
	github.com/docker/distribution v2.8.3+incompatible // indirect
	github.com/docker/docker-credential-helpers v0.8.2 // indirect
	github.com/docker/go-events v0.0.0-20190806004212-e31b211e4f1c // indirect
	github.com/docker/go-units v0.5.0 // indirect
	github.com/ebitengine/purego v0.9.1 // indirect
	github.com/edsrzf/mmap-go v1.2.0 // indirect
	github.com/elastic/go-freelru v0.16.0 // indirect
	github.com/elastic/go-grok v0.3.1 // indirect
	github.com/elastic/go-licenser v0.4.2 // indirect
	github.com/elastic/go-perf v0.0.0-20241029065020-30bec95324b8 // indirect
	github.com/elastic/lunes v0.2.0 // indirect
	github.com/emicklei/go-restful/v3 v3.12.2 // indirect
	github.com/envoyproxy/go-control-plane/envoy v1.35.0 // indirect
	github.com/envoyproxy/protoc-gen-validate v1.2.1 // indirect
	github.com/evanphx/json-patch/v5 v5.9.11 // indirect
	github.com/expr-lang/expr v1.17.7 // indirect
	github.com/facette/natsort v0.0.0-20181210072756-2cd4dd1e2dcb // indirect
	github.com/felixge/httpsnoop v1.0.4 // indirect
	github.com/foxboron/go-tpm-keyfiles v0.0.0-20250903184740-5d135037bd4d // indirect
	github.com/fsnotify/fsnotify v1.9.0 // indirect
	github.com/fxamacker/cbor/v2 v2.9.0 // indirect
	github.com/glebarez/go-sqlite v1.22.0 // indirect
	github.com/go-kit/log v0.2.1 // indirect
	github.com/go-logfmt/logfmt v0.6.0 // indirect
	github.com/go-logr/logr v1.4.3 // indirect
	github.com/go-logr/stdr v1.2.2 // indirect
	github.com/go-openapi/analysis v0.23.0 // indirect
	github.com/go-openapi/errors v0.22.3 // indirect
	github.com/go-openapi/jsonpointer v0.21.0 // indirect
	github.com/go-openapi/jsonreference v0.21.0 // indirect
	github.com/go-openapi/loads v0.22.0 // indirect
	github.com/go-openapi/spec v0.21.0 // indirect
	github.com/go-openapi/strfmt v0.24.0 // indirect
	github.com/go-openapi/swag v0.23.0 // indirect
	github.com/go-openapi/validate v0.24.0 // indirect
	github.com/go-redis/redis/v8 v8.11.5 // indirect
	github.com/go-resty/resty/v2 v2.16.5 // indirect
	github.com/go-test/deep v1.1.0 // indirect
	github.com/go-zookeeper/zk v1.0.4 // indirect
	github.com/gobuffalo/flect v1.0.3 // indirect
	github.com/goccy/go-json v0.10.5 // indirect
	github.com/goccy/go-yaml v1.18.0
	github.com/godror/knownpb v0.3.0 // indirect
	github.com/gofrs/flock v0.13.0 // indirect
	github.com/gogo/googleapis v1.4.1 // indirect
	github.com/golang-jwt/jwt/v4 v4.5.2 // indirect
	github.com/golang-jwt/jwt/v5 v5.3.0
	github.com/golang/snappy v1.0.0 // indirect
	github.com/google/gnostic-models v0.7.0 // indirect
	github.com/google/go-querystring v1.1.0 // indirect
	github.com/google/go-tpm v0.9.7 // indirect
	github.com/google/pprof v0.0.0-20250923004556-9e5a51aed1e8 // indirect
	github.com/google/s2a-go v0.1.9 // indirect
	github.com/google/wire v0.6.0 // indirect
	github.com/googleapis/enterprise-certificate-proxy v0.3.6 // indirect
	github.com/googleapis/gax-go/v2 v2.15.0 // indirect
	github.com/gophercloud/gophercloud/v2 v2.8.0 // indirect
	github.com/gopherjs/gopherjs v0.0.0-20200217142428-fce0ec30dd00 // indirect
	github.com/gorilla/websocket v1.5.4-0.20250319132907-e064f32e3674 // indirect
	github.com/grafana/regexp v0.0.0-20250905093917-f7b3be9d1853 // indirect
	github.com/grpc-ecosystem/go-grpc-prometheus v1.2.0 // indirect
	github.com/grpc-ecosystem/grpc-gateway/v2 v2.27.2 // indirect
	github.com/hashicorp/cronexpr v1.1.3 // indirect
	github.com/hashicorp/errwrap v1.1.0 // indirect
	github.com/hashicorp/go-cleanhttp v0.5.2 // indirect
	github.com/hashicorp/go-hclog v1.6.3 // indirect
	github.com/hashicorp/go-immutable-radix v1.3.1 // indirect
	github.com/hashicorp/go-retryablehttp v0.7.8
	github.com/hashicorp/go-rootcerts v1.0.2 // indirect
	github.com/hashicorp/golang-lru v1.0.2 // indirect
	github.com/hashicorp/nomad/api v0.0.0-20250930071859-eaa0fe0e27af // indirect
	github.com/hashicorp/serf v0.10.1 // indirect
	github.com/hetznercloud/hcloud-go/v2 v2.32.0 // indirect
	github.com/huandu/xstrings v1.5.0 // indirect
	github.com/iancoleman/strcase v0.3.0 // indirect
	github.com/inconshreveable/mousetrap v1.1.0 // indirect
	github.com/ionos-cloud/sdk-go/v6 v6.3.4 // indirect
	github.com/itchyny/timefmt-go v0.1.6 // indirect
	github.com/jackc/pgpassfile v1.0.0 // indirect
	github.com/jackc/pgservicefile v0.0.0-20240606120523-5a60cdf6a761 // indirect
	github.com/jackc/puddle/v2 v2.2.2 // indirect
	github.com/jaegertracing/jaeger-idl v0.6.0 // indirect
	github.com/jinzhu/inflection v1.0.0 // indirect
	github.com/jlaffaye/ftp v0.1.0 // indirect
	github.com/jonboulle/clockwork v0.5.0 // indirect
	github.com/josharian/intern v1.0.0 // indirect
	github.com/jpillora/backoff v1.0.0 // indirect
	github.com/julienschmidt/httprouter v1.3.0 // indirect
	github.com/kballard/go-shellquote v0.0.0-20180428030007-95032a82bc51 // indirect
	github.com/kjk/lzma v0.0.0-20161016003348-3fd93898850d // indirect
	github.com/klauspost/cpuid/v2 v2.3.0 // indirect
	github.com/klauspost/pgzip v1.2.6 // indirect
	github.com/knadh/koanf/maps v0.1.2 // indirect
	github.com/knadh/koanf/providers/confmap v1.0.0 // indirect
	github.com/knadh/koanf/v2 v2.3.0 // indirect
	github.com/knqyf263/go-apk-version v0.0.0-20200609155635-041fdbb8563f // indirect
	github.com/knqyf263/go-rpm-version v0.0.0-20220614171824-631e686d1075 // indirect
	github.com/knqyf263/nested v0.0.1 // indirect
	github.com/kolo/xmlrpc v0.0.0-20220921171641-a4b6fa1dd06b // indirect
	github.com/kr/text v0.2.0 // indirect
	github.com/kylelemons/godebug v1.1.0 // indirect
	github.com/leodido/go-syslog/v4 v4.3.0 // indirect
	github.com/leodido/ragel-machinery v0.0.0-20190525184631-5f46317e436b // indirect
	github.com/libp2p/go-reuseport v0.2.0 // indirect
	github.com/lightstep/go-expohisto v1.0.0 // indirect
	github.com/linode/go-metadata v0.2.2 // indirect
	github.com/linode/linodego v1.59.0 // indirect
	github.com/lufia/plan9stats v0.0.0-20250317134145-8bc96cf8fc35 // indirect
	github.com/lunixbochs/struc v0.0.0-20200707160740-784aaebc1d40 // indirect
	github.com/magefile/mage v1.15.0 // indirect
	github.com/magiconair/properties v1.8.10 // indirect
	github.com/masahiro331/go-disk v0.0.0-20240625071113-56c933208fee // indirect
	github.com/masahiro331/go-ext4-filesystem v0.0.0-20240620024024-ca14e6327bbd // indirect
	github.com/masahiro331/go-mvn-version v0.0.0-20250131095131-f4974fa13b8a // indirect
	github.com/masahiro331/go-xfs-filesystem v0.0.0-20231205045356-1b22259a6c44 // indirect
	github.com/mattn/go-colorable v0.1.14 // indirect
	github.com/mattn/go-isatty v0.0.20 // indirect
	github.com/mattn/go-runewidth v0.0.16 // indirect
	github.com/mattn/go-shellwords v1.0.12 // indirect
	github.com/mdlayher/kobject v0.0.0-20200520190114-19ca17470d7d // indirect
	github.com/mdlayher/socket v0.5.1 // indirect
	github.com/mdlayher/vsock v1.2.1
	github.com/minio/sha256-simd v1.0.1 // indirect
	github.com/mitchellh/copystructure v1.2.0 // indirect
	github.com/mitchellh/go-homedir v1.1.0 // indirect
	github.com/mitchellh/hashstructure/v2 v2.0.2 // indirect
	github.com/mitchellh/reflectwalk v1.0.2 // indirect
	github.com/mkrautz/goar v0.0.0-20150919110319-282caa8bd9da // indirect
	github.com/moby/docker-image-spec v1.3.1
	github.com/moby/locker v1.0.1 // indirect
	github.com/moby/spdystream v0.5.0 // indirect
	github.com/moby/sys/atomicwriter v0.1.0 // indirect
	github.com/moby/sys/sequential v0.6.0 // indirect
	github.com/moby/sys/signal v0.7.1 // indirect
	github.com/moby/sys/user v0.4.0 // indirect
	github.com/moby/sys/userns v0.1.0 // indirect
	github.com/modern-go/concurrent v0.0.0-20180306012644-bacd9c7ef1dd // indirect
	github.com/modern-go/reflect2 v1.0.3-0.20250322232337-35a7c28c31ee // indirect
	github.com/mostynb/go-grpc-compression v1.2.3 // indirect
	github.com/munnerz/goautoneg v0.0.0-20191010083416-a7dc8b61c822 // indirect
	github.com/mwitkow/go-conntrack v0.0.0-20190716064945-2f068394615f // indirect
	github.com/mxk/go-flowrate v0.0.0-20140419014527-cca7078d478f // indirect
	github.com/nu7hatch/gouuid v0.0.0-20131221200532-179d4d0c4d8d // indirect
	github.com/nxadm/tail v1.4.11 // indirect
	github.com/oklog/ulid v1.3.1 // indirect
	github.com/oklog/ulid/v2 v2.1.1 // indirect
	github.com/open-telemetry/opentelemetry-collector-contrib/connector/routingconnector v0.141.0 // indirect
	github.com/open-telemetry/opentelemetry-collector-contrib/connector/spanmetricsconnector v0.141.0 // indirect
	github.com/open-telemetry/opentelemetry-collector-contrib/exporter/loadbalancingexporter v0.141.0 // indirect
	github.com/open-telemetry/opentelemetry-collector-contrib/exporter/sapmexporter v0.141.0 // indirect
	github.com/open-telemetry/opentelemetry-collector-contrib/extension/datadogextension v0.141.0 // indirect
	github.com/open-telemetry/opentelemetry-collector-contrib/extension/healthcheckextension v0.141.0 // indirect
	github.com/open-telemetry/opentelemetry-collector-contrib/extension/observer v0.141.0 // indirect
	github.com/open-telemetry/opentelemetry-collector-contrib/extension/observer/dockerobserver v0.141.0 // indirect
	github.com/open-telemetry/opentelemetry-collector-contrib/extension/observer/ecsobserver v0.141.0 // indirect
	github.com/open-telemetry/opentelemetry-collector-contrib/extension/observer/hostobserver v0.141.0 // indirect
	github.com/open-telemetry/opentelemetry-collector-contrib/extension/observer/k8sobserver v0.141.0 // indirect
	github.com/open-telemetry/opentelemetry-collector-contrib/extension/pprofextension v0.141.0 // indirect
	github.com/open-telemetry/opentelemetry-collector-contrib/extension/storage/filestorage v0.141.0 // indirect
	github.com/open-telemetry/opentelemetry-collector-contrib/internal/aws/ecsutil v0.141.0 // indirect
	github.com/open-telemetry/opentelemetry-collector-contrib/internal/common v0.141.0 // indirect
	github.com/open-telemetry/opentelemetry-collector-contrib/internal/coreinternal v0.141.0 // indirect
	github.com/open-telemetry/opentelemetry-collector-contrib/internal/datadog v0.141.0 // indirect
	github.com/open-telemetry/opentelemetry-collector-contrib/internal/docker v0.141.0 // indirect
	github.com/open-telemetry/opentelemetry-collector-contrib/internal/exp/metrics v0.141.0 // indirect
	github.com/open-telemetry/opentelemetry-collector-contrib/internal/filter v0.141.0 // indirect
	github.com/open-telemetry/opentelemetry-collector-contrib/internal/gopsutilenv v0.141.0 // indirect
	github.com/open-telemetry/opentelemetry-collector-contrib/internal/k8sconfig v0.141.0 // indirect
	github.com/open-telemetry/opentelemetry-collector-contrib/internal/metadataproviders v0.141.0 // indirect
	github.com/open-telemetry/opentelemetry-collector-contrib/internal/pdatautil v0.141.0 // indirect
	github.com/open-telemetry/opentelemetry-collector-contrib/internal/sharedcomponent v0.141.0 // indirect
	github.com/open-telemetry/opentelemetry-collector-contrib/internal/splunk v0.141.0 // indirect
	github.com/open-telemetry/opentelemetry-collector-contrib/pkg/batchperresourceattr v0.141.0 // indirect
	github.com/open-telemetry/opentelemetry-collector-contrib/pkg/batchpersignal v0.141.0 // indirect
	github.com/open-telemetry/opentelemetry-collector-contrib/pkg/core/xidutils v0.141.0 // indirect
	github.com/open-telemetry/opentelemetry-collector-contrib/pkg/experimentalmetricmetadata v0.141.0 // indirect
	github.com/open-telemetry/opentelemetry-collector-contrib/pkg/ottl v0.141.0 // indirect
	github.com/open-telemetry/opentelemetry-collector-contrib/pkg/pdatautil v0.141.0 // indirect
	github.com/open-telemetry/opentelemetry-collector-contrib/pkg/resourcetotelemetry v0.141.0 // indirect
	github.com/open-telemetry/opentelemetry-collector-contrib/pkg/sampling v0.141.0 // indirect
	github.com/open-telemetry/opentelemetry-collector-contrib/pkg/stanza v0.141.0 // indirect
	github.com/open-telemetry/opentelemetry-collector-contrib/pkg/translator/jaeger v0.141.0 // indirect
	github.com/open-telemetry/opentelemetry-collector-contrib/pkg/translator/prometheus v0.141.0 // indirect
	github.com/open-telemetry/opentelemetry-collector-contrib/pkg/translator/zipkin v0.141.0 // indirect
	github.com/open-telemetry/opentelemetry-collector-contrib/pkg/winperfcounters v0.141.0 // indirect
	github.com/open-telemetry/opentelemetry-collector-contrib/processor/attributesprocessor v0.141.0
	github.com/open-telemetry/opentelemetry-collector-contrib/processor/cumulativetodeltaprocessor v0.141.0
	github.com/open-telemetry/opentelemetry-collector-contrib/processor/deltatocumulativeprocessor v0.141.0 // indirect
	github.com/open-telemetry/opentelemetry-collector-contrib/processor/filterprocessor v0.141.0 // indirect
	github.com/open-telemetry/opentelemetry-collector-contrib/processor/groupbyattrsprocessor v0.141.0 // indirect
	github.com/open-telemetry/opentelemetry-collector-contrib/processor/k8sattributesprocessor v0.141.0
	github.com/open-telemetry/opentelemetry-collector-contrib/processor/probabilisticsamplerprocessor v0.141.0 // indirect
	github.com/open-telemetry/opentelemetry-collector-contrib/processor/resourcedetectionprocessor v0.141.0
	github.com/open-telemetry/opentelemetry-collector-contrib/processor/resourceprocessor v0.141.0 // indirect
	github.com/open-telemetry/opentelemetry-collector-contrib/processor/tailsamplingprocessor v0.141.0 // indirect
	github.com/open-telemetry/opentelemetry-collector-contrib/processor/transformprocessor v0.141.0 // indirect
	github.com/open-telemetry/opentelemetry-collector-contrib/receiver/filelogreceiver v0.141.0 // indirect
	github.com/open-telemetry/opentelemetry-collector-contrib/receiver/fluentforwardreceiver v0.141.0 // indirect
	github.com/open-telemetry/opentelemetry-collector-contrib/receiver/hostmetricsreceiver v0.141.0 // indirect
	github.com/open-telemetry/opentelemetry-collector-contrib/receiver/jaegerreceiver v0.141.0 // indirect
	github.com/open-telemetry/opentelemetry-collector-contrib/receiver/prometheusreceiver v0.141.0 // indirect
	github.com/open-telemetry/opentelemetry-collector-contrib/receiver/receivercreator v0.141.0 // indirect
	github.com/open-telemetry/opentelemetry-collector-contrib/receiver/zipkinreceiver v0.141.0 // indirect
	github.com/opencontainers/selinux v1.13.0 // indirect
	github.com/openshift/client-go v0.0.0-20251015124057-db0dee36e235 // indirect
	github.com/openzipkin/zipkin-go v0.4.3 // indirect
	github.com/outcaste-io/ristretto v0.2.3 // indirect
	github.com/ovh/go-ovh v1.9.0 // indirect
	github.com/package-url/packageurl-go v0.1.3 // indirect
	github.com/pborman/uuid v1.2.1 // indirect
	github.com/pelletier/go-toml v1.9.5 // indirect
	github.com/philhofer/fwd v1.2.0 // indirect
	github.com/pkg/browser v0.0.0-20240102092130-5ac0b6a4141c // indirect
	github.com/pmezard/go-difflib v1.0.1-0.20181226105442-5d4384ee4fb2 // indirect
	github.com/power-devops/perfstat v0.0.0-20240221224432-82ca36839d55 // indirect
	github.com/prometheus/alertmanager v0.28.1 // indirect
	github.com/prometheus/common/assets v0.2.0 // indirect
	github.com/prometheus/exporter-toolkit v0.15.0 // indirect
	github.com/prometheus/otlptranslator v1.0.0 // indirect
	github.com/prometheus/prometheus v0.307.3 // indirect
	github.com/prometheus/sigv4 v0.2.1 // indirect
	github.com/puzpuzpuz/xsync/v3 v3.5.1 // indirect
	github.com/rcrowley/go-metrics v0.0.0-20201227073835-cf1acfcdf475 // indirect
	github.com/richardartoul/molecule v1.0.1-0.20240531184615-7ca0df43c0b3 // indirect
	github.com/rivo/uniseg v0.4.7 // indirect
	github.com/rogpeppe/go-internal v1.14.1 // indirect
	github.com/rs/cors v1.11.1 // indirect
	github.com/rs/zerolog v1.34.0 // indirect
	github.com/rust-secure-code/go-rustaudit v0.0.0-20250226111315-e20ec32e963c // indirect
	github.com/samber/oops v1.15.0 // indirect
	github.com/sassoftware/go-rpmutils v0.4.0 // indirect
	github.com/scaleway/scaleway-sdk-go v1.0.0-beta.35 // indirect
	github.com/secure-systems-lab/go-securesystemslib v0.9.0 // indirect
	github.com/shirou/gopsutil/v3 v3.24.5 // indirect
	github.com/shoenig/go-m1cpu v0.1.7 // indirect
	github.com/shopspring/decimal v1.4.0 // indirect
	github.com/shurcooL/httpfs v0.0.0-20230704072500-f1e31cf0ba5c // indirect
	github.com/signalfx/sapm-proto v0.18.0 // indirect
	github.com/smartystreets/assertions v1.1.0 // indirect
	github.com/smira/go-ftp-protocol v0.0.0-20140829150050-066b75c2b70d // indirect
	github.com/spaolacci/murmur3 v1.1.0 // indirect
	github.com/spf13/jwalterweatherman v1.1.0 // indirect
	github.com/stackitcloud/stackit-sdk-go/core v0.17.3 // indirect
	github.com/stoewer/go-strcase v1.3.1 // indirect
	github.com/stretchr/objx v0.5.2 // indirect
	github.com/swaggest/refl v1.3.0 // indirect
	github.com/tchap/go-patricia/v2 v2.3.3 // indirect
	github.com/tedsuo/ifrit v0.0.0-20191009134036-9a97d0632f00 // indirect
	github.com/tedsuo/rata v1.0.0 // indirect
	github.com/tidwall/gjson v1.18.0 // indirect
	github.com/tidwall/match v1.1.1 // indirect
	github.com/tidwall/pretty v1.2.1 // indirect
	github.com/tidwall/sjson v1.2.5 // indirect
	github.com/tilinna/clock v1.1.0 // indirect
	github.com/tklauser/numcpus v0.11.0 // indirect
	github.com/tmthrgd/go-hex v0.0.0-20190904060850-447a3041c3bc // indirect
	github.com/twitchtv/twirp v8.1.3+incompatible // indirect
	github.com/ua-parser/uap-go v0.0.0-20240611065828-3a4781585db6 // indirect
	github.com/ugorji/go/codec v1.2.11 // indirect
	github.com/ulikunitz/xz v0.5.15 // indirect
	github.com/urfave/cli/v3 v3.1.1 // indirect
	github.com/vbatts/tar-split v0.11.6 // indirect
	github.com/vito/go-sse v1.0.0 // indirect
	github.com/vmihailenco/tagparser v0.1.2 // indirect
	github.com/vmihailenco/tagparser/v2 v2.0.0 // indirect
	github.com/vultr/govultr/v2 v2.17.2 // indirect
	github.com/wk8/go-ordered-map/v2 v2.1.8 // indirect
	github.com/x448/float16 v0.8.4 // indirect
	github.com/xdg-go/pbkdf2 v1.0.0 // indirect
	github.com/xdg-go/scram v1.1.2 // indirect
	github.com/xdg-go/stringprep v1.0.4 // indirect
	github.com/xeipuuv/gojsonpointer v0.0.0-20190905194746-02993c407bfb // indirect
	github.com/xeipuuv/gojsonreference v0.0.0-20180127040603-bd5ef7bd5415 // indirect
	github.com/xor-gate/ar v0.0.0-20170530204233-5c72ae81e2b7 // indirect
	github.com/yashtewari/glob-intersection v0.2.0 // indirect
	github.com/youmark/pkcs8 v0.0.0-20240726163527-a2c0da244d78 // indirect
	github.com/zeebo/xxh3 v1.0.2 // indirect
	github.com/zorkian/go-datadog-api v2.30.0+incompatible // indirect
	go.etcd.io/etcd/api/v3 v3.6.4 // indirect
	go.etcd.io/etcd/client/pkg/v3 v3.6.4 // indirect
	go.etcd.io/etcd/client/v3 v3.6.4 // indirect
	go.mongodb.org/mongo-driver v1.17.4 // indirect
	go.opencensus.io v0.24.0 // indirect
	go.opentelemetry.io/auto/sdk v1.2.1 // indirect
	go.opentelemetry.io/collector v0.141.0 // indirect
	go.opentelemetry.io/collector/client v1.47.0 // indirect
	go.opentelemetry.io/collector/component/componentstatus v0.141.0
	go.opentelemetry.io/collector/config/configauth v1.47.0 // indirect
	go.opentelemetry.io/collector/config/configcompression v1.47.0 // indirect
	go.opentelemetry.io/collector/config/configgrpc v0.141.0 // indirect
	go.opentelemetry.io/collector/config/confighttp v0.141.0
	go.opentelemetry.io/collector/config/configmiddleware v1.47.0 // indirect
	go.opentelemetry.io/collector/config/confignet v1.47.0 // indirect
	go.opentelemetry.io/collector/config/configopaque v1.47.0 // indirect
	go.opentelemetry.io/collector/config/configoptional v1.47.0 // indirect
	go.opentelemetry.io/collector/config/configretry v1.47.0 // indirect
	go.opentelemetry.io/collector/config/configtls v1.47.0 // indirect
	go.opentelemetry.io/collector/confmap/xconfmap v0.141.0
	go.opentelemetry.io/collector/connector v0.141.0 // indirect
	go.opentelemetry.io/collector/connector/connectortest v0.141.0 // indirect
	go.opentelemetry.io/collector/connector/xconnector v0.141.0 // indirect
	go.opentelemetry.io/collector/consumer v1.47.0 // indirect
	go.opentelemetry.io/collector/consumer/consumererror v0.141.0 // indirect
	go.opentelemetry.io/collector/consumer/consumererror/xconsumererror v0.141.0 // indirect
	go.opentelemetry.io/collector/consumer/consumertest v0.141.0 // indirect
	go.opentelemetry.io/collector/consumer/xconsumer v0.141.0
	go.opentelemetry.io/collector/exporter/exporterhelper v0.141.0 // indirect
	go.opentelemetry.io/collector/exporter/exporterhelper/xexporterhelper v0.141.0 // indirect
	go.opentelemetry.io/collector/exporter/exportertest v0.141.0 // indirect
	go.opentelemetry.io/collector/exporter/nopexporter v0.141.0 // indirect
	go.opentelemetry.io/collector/exporter/otlphttpexporter v0.141.0
	go.opentelemetry.io/collector/exporter/xexporter v0.141.0 // indirect
	go.opentelemetry.io/collector/extension/extensionauth v1.47.0 // indirect
	go.opentelemetry.io/collector/extension/extensioncapabilities v0.141.0
	go.opentelemetry.io/collector/extension/extensionmiddleware v0.141.0 // indirect
	go.opentelemetry.io/collector/extension/extensiontest v0.141.0 // indirect
	go.opentelemetry.io/collector/extension/xextension v0.141.0 // indirect
	go.opentelemetry.io/collector/extension/zpagesextension v0.141.0 // indirect
	go.opentelemetry.io/collector/filter v0.141.0 // indirect
	go.opentelemetry.io/collector/internal/fanoutconsumer v0.141.0 // indirect
	go.opentelemetry.io/collector/internal/memorylimiter v0.141.0 // indirect
	go.opentelemetry.io/collector/internal/sharedcomponent v0.141.0 // indirect
	go.opentelemetry.io/collector/internal/telemetry v0.141.0 // indirect
	go.opentelemetry.io/collector/pdata/pprofile v0.141.0 // indirect
	go.opentelemetry.io/collector/pdata/testdata v0.141.0 // indirect
	go.opentelemetry.io/collector/pdata/xpdata v0.141.0 // indirect
	go.opentelemetry.io/collector/pipeline v1.47.0 // indirect
	go.opentelemetry.io/collector/pipeline/xpipeline v0.141.0 // indirect
	go.opentelemetry.io/collector/processor/memorylimiterprocessor v0.141.0 // indirect
	go.opentelemetry.io/collector/processor/processorhelper v0.141.0 // indirect
	go.opentelemetry.io/collector/processor/processorhelper/xprocessorhelper v0.141.0 // indirect
	go.opentelemetry.io/collector/processor/processortest v0.141.0 // indirect
	go.opentelemetry.io/collector/processor/xprocessor v0.141.0 // indirect
	go.opentelemetry.io/collector/receiver/nopreceiver v0.141.0 // indirect
	go.opentelemetry.io/collector/receiver/receiverhelper v0.141.0 // indirect
	go.opentelemetry.io/collector/receiver/receivertest v0.141.0 // indirect
	go.opentelemetry.io/collector/receiver/xreceiver v0.141.0
	go.opentelemetry.io/collector/scraper v0.141.0 // indirect
	go.opentelemetry.io/collector/scraper/scraperhelper v0.141.0 // indirect
	go.opentelemetry.io/collector/semconv v0.128.1-0.20250610090210-188191247685 // indirect
	go.opentelemetry.io/collector/service/hostcapabilities v0.141.0 // indirect
	go.opentelemetry.io/contrib/bridges/otelzap v0.13.0 // indirect
	go.opentelemetry.io/contrib/instrumentation/google.golang.org/grpc/otelgrpc v0.63.0 // indirect
	go.opentelemetry.io/contrib/instrumentation/net/http/httptrace/otelhttptrace v0.63.0 // indirect
	go.opentelemetry.io/contrib/instrumentation/net/http/otelhttp v0.63.0 // indirect
	go.opentelemetry.io/contrib/otelconf v0.18.0 // indirect
	go.opentelemetry.io/contrib/propagators/b3 v1.38.0 // indirect
	go.opentelemetry.io/contrib/zpages v0.63.0 // indirect
	go.opentelemetry.io/otel/exporters/otlp/otlplog/otlploggrpc v0.14.0 // indirect
	go.opentelemetry.io/otel/exporters/otlp/otlplog/otlploghttp v0.14.0 // indirect
	go.opentelemetry.io/otel/exporters/otlp/otlpmetric/otlpmetricgrpc v1.38.0
	go.opentelemetry.io/otel/exporters/otlp/otlpmetric/otlpmetrichttp v1.38.0 // indirect
	go.opentelemetry.io/otel/exporters/prometheus v0.60.0 // indirect
	go.opentelemetry.io/otel/exporters/stdout/stdoutlog v0.14.0 // indirect
	go.opentelemetry.io/otel/exporters/stdout/stdoutmetric v1.38.0 // indirect
	go.opentelemetry.io/otel/exporters/stdout/stdouttrace v1.38.0 // indirect
	go.opentelemetry.io/otel/log v0.14.0 // indirect
	go.opentelemetry.io/otel/metric v1.38.0 // indirect
	go.opentelemetry.io/otel/sdk/log v0.14.0 // indirect
	go.opentelemetry.io/otel/sdk/metric v1.38.0
	go.opentelemetry.io/proto/otlp v1.7.1 // indirect
	go.uber.org/goleak v1.3.0
	go.uber.org/zap/exp v0.3.0 // indirect
	go.yaml.in/yaml/v2 v2.4.3 // indirect
	go.yaml.in/yaml/v3 v3.0.4 // indirect
	go4.org/unsafe/assume-no-moving-gc v0.0.0-20231121144256-b99613f794b6 // indirect
	golang.org/x/exp/typeparams v0.0.0-20240314144324-c7f7c6466f7f // indirect
	golang.org/x/lint v0.0.0-20241112194109-818c5a804067 // indirect
	golang.org/x/oauth2 v0.34.0 // indirect
	golang.org/x/telemetry v0.0.0-20251203150158-8fff8a5912fc // indirect
	golang.org/x/term v0.38.0 // indirect
	gomodules.xyz/jsonpatch/v2 v2.5.0 // indirect
	gonum.org/v1/gonum v0.16.0 // indirect
	google.golang.org/api v0.250.0 // indirect
	google.golang.org/appengine v1.6.8 // indirect
	google.golang.org/genproto v0.0.0-20250603155806-513f23925822 // indirect
	google.golang.org/genproto/googleapis/api v0.0.0-20251022142026-3a174f9686a8 // indirect
	google.golang.org/genproto/googleapis/rpc v0.0.0-20251022142026-3a174f9686a8 // indirect
	gopkg.in/Knetic/govaluate.v3 v3.0.0 // indirect
	gopkg.in/cheggaaa/pb.v1 v1.0.28 // indirect
	gopkg.in/evanphx/json-patch.v4 v4.12.0 // indirect
	gopkg.in/inf.v0 v0.9.1 // indirect
	gopkg.in/ini.v1 v1.67.0 // indirect
	gopkg.in/natefinch/lumberjack.v2 v2.2.1 // indirect
	honnef.co/go/tools v0.5.1 // indirect
	k8s.io/apiserver v0.35.0-alpha.0 // indirect
	k8s.io/cloud-provider v0.34.1 // indirect
	k8s.io/component-helpers v0.34.1 // indirect
	k8s.io/csi-translation-lib v0.34.1 // indirect
	k8s.io/kms v0.35.0-alpha.0 // indirect
	k8s.io/kube-openapi v0.0.0-20250710124328-f3f2b991d03b // indirect
	k8s.io/sample-controller v0.34.1 // indirect
	mellium.im/sasl v0.3.2 // indirect
	modernc.org/sqlite v1.36.2 // indirect
	sigs.k8s.io/apiserver-network-proxy/konnectivity-client v0.34.0 // indirect
	sigs.k8s.io/controller-runtime v0.22.4 // indirect
	sigs.k8s.io/json v0.0.0-20241014173422-cfa47c3a1cc8 // indirect
	sigs.k8s.io/randfill v1.0.0 // indirect
	sigs.k8s.io/structured-merge-diff/v6 v6.3.0 // indirect
)

require (
	github.com/DataDog/datadog-agent/pkg/ssi/testutils v0.0.0-00010101000000-000000000000
	github.com/go-jose/go-jose/v4 v4.1.3
	github.com/modelcontextprotocol/go-sdk v1.1.0
	gitlab.com/gitlab-org/api/client-go v1.8.0
)

require (
	github.com/google/jsonschema-go v0.3.0 // indirect
	github.com/yosida95/uritemplate/v3 v3.0.2 // indirect
)

<<<<<<< HEAD
require github.com/aws/aws-sdk-go-v2/service/signin v1.0.4 // indirect
=======
require (
	github.com/VictoriaMetrics/easyproto v0.1.4 // indirect
	github.com/aws/aws-sdk-go-v2/service/signin v1.0.1 // indirect
)
>>>>>>> 9e7c61bd

// github.com/aws/karpenter-provider-aws requires alpha versions of K8s libraries. We are only using some constants from these packages.
replace (
	k8s.io/api => k8s.io/api v0.34.1
	k8s.io/apiextensions-apiserver => k8s.io/apiextensions-apiserver v0.34.1
	k8s.io/apimachinery => k8s.io/apimachinery v0.34.1
	k8s.io/apiserver => k8s.io/apiserver v0.34.1
	k8s.io/client-go => k8s.io/client-go v0.34.1
	k8s.io/component-base => k8s.io/component-base v0.34.1
	k8s.io/kms => k8s.io/kms v0.34.1
)

// TODO(songy23): remove this once https://github.com/kubernetes/apiserver/commit/b887c9ebecf558a2001fc5c5dbd5c87fd672500c is brought to agent
replace go.opentelemetry.io/contrib/instrumentation/google.golang.org/grpc/otelgrpc => go.opentelemetry.io/contrib/instrumentation/google.golang.org/grpc/otelgrpc v0.60.0

replace github.com/pahanini/go-grpc-bidirectional-streaming-example v0.0.0-20211027164128-cc6111af44be => github.com/DataDog/go-grpc-bidirectional-streaming-example v0.0.0-20221024060302-b9cf785c02fe

replace github.com/vishvananda/netlink => github.com/DataDog/netlink v1.0.1-0.20240223195320-c7a4f832a3d1

// Use custom Trivy fork to reduce binary size
// Pull in replacements needed by upstream Trivy
// Maps to Trivy fork https://github.com/DataDog/trivy/commits/djc/main-dd-060-no-buildinfo
replace github.com/aquasecurity/trivy => github.com/DataDog/trivy v0.0.0-20251216175138-81422df93657

// Prevent dependencies to be bumped by Trivy
// github.com/DataDog/aptly@v1.5.3 depends on gopenpgp/v2, so we use latest version of go-crypto before the move to gopenpgp/v3
replace github.com/ProtonMail/go-crypto => github.com/ProtonMail/go-crypto v1.0.0

// Prevent a false-positive detection by the Google and Ikarus security vendors on VirusTotal
exclude go.opentelemetry.io/proto/otlp v1.1.0

replace github.com/google/gopacket v1.1.19 => github.com/DataDog/gopacket v0.0.0-20251104174046-ae42df68210e

// Remove once https://github.com/kubernetes/kube-state-metrics/pull/2553 is merged
replace k8s.io/kube-state-metrics/v2 v2.13.1-0.20241025121156-110f03d7331f => github.com/L3n41c/kube-state-metrics/v2 v2.13.1-0.20250808193648-ead8278ad9fb

// Remove once https://github.com/Iceber/iouring-go/pull/31 or equivalent is merged,
// among with the Connect, Bind and Accept requests
replace github.com/iceber/iouring-go => github.com/lebauce/iouring-go v0.0.0-20250513121434-2d4fb49003b5

// Fork to remove some text/template usage, https://github.com/DataDog/opa/tree/lightweight-1.7.1
replace github.com/open-policy-agent/opa => github.com/DataDog/opa v0.0.0-20251126100856-d2e1e78e0816

// This section was automatically added by 'dda inv modules.add-all-replace' command, do not edit manually

replace (
	github.com/DataDog/datadog-agent/comp/api/api/def => ./comp/api/api/def
	github.com/DataDog/datadog-agent/comp/core/agenttelemetry/def => ./comp/core/agenttelemetry/def
	github.com/DataDog/datadog-agent/comp/core/agenttelemetry/fx => ./comp/core/agenttelemetry/fx
	github.com/DataDog/datadog-agent/comp/core/agenttelemetry/impl => ./comp/core/agenttelemetry/impl
	github.com/DataDog/datadog-agent/comp/core/config => ./comp/core/config
	github.com/DataDog/datadog-agent/comp/core/configsync => ./comp/core/configsync
	github.com/DataDog/datadog-agent/comp/core/flare/builder => ./comp/core/flare/builder
	github.com/DataDog/datadog-agent/comp/core/flare/types => ./comp/core/flare/types
	github.com/DataDog/datadog-agent/comp/core/hostname/hostnameinterface => ./comp/core/hostname/hostnameinterface
	github.com/DataDog/datadog-agent/comp/core/ipc/def => ./comp/core/ipc/def
	github.com/DataDog/datadog-agent/comp/core/ipc/httphelpers => ./comp/core/ipc/httphelpers
	github.com/DataDog/datadog-agent/comp/core/ipc/impl => ./comp/core/ipc/impl
	github.com/DataDog/datadog-agent/comp/core/ipc/mock => ./comp/core/ipc/mock
	github.com/DataDog/datadog-agent/comp/core/log/def => ./comp/core/log/def
	github.com/DataDog/datadog-agent/comp/core/log/fx => ./comp/core/log/fx
	github.com/DataDog/datadog-agent/comp/core/log/impl => ./comp/core/log/impl
	github.com/DataDog/datadog-agent/comp/core/log/impl-trace => ./comp/core/log/impl-trace
	github.com/DataDog/datadog-agent/comp/core/log/mock => ./comp/core/log/mock
	github.com/DataDog/datadog-agent/comp/core/secrets/def => ./comp/core/secrets/def
	github.com/DataDog/datadog-agent/comp/core/secrets/fx => ./comp/core/secrets/fx
	github.com/DataDog/datadog-agent/comp/core/secrets/impl => ./comp/core/secrets/impl
	github.com/DataDog/datadog-agent/comp/core/secrets/mock => ./comp/core/secrets/mock
	github.com/DataDog/datadog-agent/comp/core/secrets/noop-impl => ./comp/core/secrets/noop-impl
	github.com/DataDog/datadog-agent/comp/core/secrets/utils => ./comp/core/secrets/utils
	github.com/DataDog/datadog-agent/comp/core/status => ./comp/core/status
	github.com/DataDog/datadog-agent/comp/core/status/statusimpl => ./comp/core/status/statusimpl
	github.com/DataDog/datadog-agent/comp/core/tagger/def => ./comp/core/tagger/def
	github.com/DataDog/datadog-agent/comp/core/tagger/fx-remote => ./comp/core/tagger/fx-remote
	github.com/DataDog/datadog-agent/comp/core/tagger/generic_store => ./comp/core/tagger/generic_store
	github.com/DataDog/datadog-agent/comp/core/tagger/impl-remote => ./comp/core/tagger/impl-remote
	github.com/DataDog/datadog-agent/comp/core/tagger/origindetection => ./comp/core/tagger/origindetection
	github.com/DataDog/datadog-agent/comp/core/tagger/subscriber => ./comp/core/tagger/subscriber
	github.com/DataDog/datadog-agent/comp/core/tagger/tags => ./comp/core/tagger/tags
	github.com/DataDog/datadog-agent/comp/core/tagger/telemetry => ./comp/core/tagger/telemetry
	github.com/DataDog/datadog-agent/comp/core/tagger/types => ./comp/core/tagger/types
	github.com/DataDog/datadog-agent/comp/core/tagger/utils => ./comp/core/tagger/utils
	github.com/DataDog/datadog-agent/comp/core/telemetry => ./comp/core/telemetry
	github.com/DataDog/datadog-agent/comp/def => ./comp/def
	github.com/DataDog/datadog-agent/comp/forwarder/defaultforwarder => ./comp/forwarder/defaultforwarder
	github.com/DataDog/datadog-agent/comp/forwarder/orchestrator/orchestratorinterface => ./comp/forwarder/orchestrator/orchestratorinterface
	github.com/DataDog/datadog-agent/comp/logs/agent/config => ./comp/logs/agent/config
	github.com/DataDog/datadog-agent/comp/netflow/payload => ./comp/netflow/payload
	github.com/DataDog/datadog-agent/comp/otelcol/collector-contrib/def => ./comp/otelcol/collector-contrib/def
	github.com/DataDog/datadog-agent/comp/otelcol/collector-contrib/impl => ./comp/otelcol/collector-contrib/impl
	github.com/DataDog/datadog-agent/comp/otelcol/converter/def => ./comp/otelcol/converter/def
	github.com/DataDog/datadog-agent/comp/otelcol/converter/impl => ./comp/otelcol/converter/impl
	github.com/DataDog/datadog-agent/comp/otelcol/ddflareextension/def => ./comp/otelcol/ddflareextension/def
	github.com/DataDog/datadog-agent/comp/otelcol/ddflareextension/impl => ./comp/otelcol/ddflareextension/impl
	github.com/DataDog/datadog-agent/comp/otelcol/ddflareextension/types => ./comp/otelcol/ddflareextension/types
	github.com/DataDog/datadog-agent/comp/otelcol/ddprofilingextension/def => ./comp/otelcol/ddprofilingextension/def
	github.com/DataDog/datadog-agent/comp/otelcol/ddprofilingextension/impl => ./comp/otelcol/ddprofilingextension/impl
	github.com/DataDog/datadog-agent/comp/otelcol/logsagentpipeline => ./comp/otelcol/logsagentpipeline
	github.com/DataDog/datadog-agent/comp/otelcol/logsagentpipeline/logsagentpipelineimpl => ./comp/otelcol/logsagentpipeline/logsagentpipelineimpl
	github.com/DataDog/datadog-agent/comp/otelcol/otlp/components/exporter/datadogexporter => ./comp/otelcol/otlp/components/exporter/datadogexporter
	github.com/DataDog/datadog-agent/comp/otelcol/otlp/components/exporter/logsagentexporter => ./comp/otelcol/otlp/components/exporter/logsagentexporter
	github.com/DataDog/datadog-agent/comp/otelcol/otlp/components/exporter/serializerexporter => ./comp/otelcol/otlp/components/exporter/serializerexporter
	github.com/DataDog/datadog-agent/comp/otelcol/otlp/components/metricsclient => ./comp/otelcol/otlp/components/metricsclient
	github.com/DataDog/datadog-agent/comp/otelcol/otlp/components/processor/infraattributesprocessor => ./comp/otelcol/otlp/components/processor/infraattributesprocessor
	github.com/DataDog/datadog-agent/comp/otelcol/otlp/testutil => ./comp/otelcol/otlp/testutil
	github.com/DataDog/datadog-agent/comp/otelcol/status/def => ./comp/otelcol/status/def
	github.com/DataDog/datadog-agent/comp/otelcol/status/impl => ./comp/otelcol/status/impl
	github.com/DataDog/datadog-agent/comp/serializer/logscompression => ./comp/serializer/logscompression
	github.com/DataDog/datadog-agent/comp/serializer/metricscompression => ./comp/serializer/metricscompression
	github.com/DataDog/datadog-agent/comp/trace/agent/def => ./comp/trace/agent/def
	github.com/DataDog/datadog-agent/comp/trace/compression/def => ./comp/trace/compression/def
	github.com/DataDog/datadog-agent/comp/trace/compression/impl-gzip => ./comp/trace/compression/impl-gzip
	github.com/DataDog/datadog-agent/comp/trace/compression/impl-zstd => ./comp/trace/compression/impl-zstd
	github.com/DataDog/datadog-agent/pkg/aggregator/ckey => ./pkg/aggregator/ckey
	github.com/DataDog/datadog-agent/pkg/api => ./pkg/api
	github.com/DataDog/datadog-agent/pkg/collector/check/defaults => ./pkg/collector/check/defaults
	github.com/DataDog/datadog-agent/pkg/config/create => ./pkg/config/create
	github.com/DataDog/datadog-agent/pkg/config/env => ./pkg/config/env
	github.com/DataDog/datadog-agent/pkg/config/helper => ./pkg/config/helper
	github.com/DataDog/datadog-agent/pkg/config/mock => ./pkg/config/mock
	github.com/DataDog/datadog-agent/pkg/config/model => ./pkg/config/model
	github.com/DataDog/datadog-agent/pkg/config/nodetreemodel => ./pkg/config/nodetreemodel
	github.com/DataDog/datadog-agent/pkg/config/remote => ./pkg/config/remote
	github.com/DataDog/datadog-agent/pkg/config/setup => ./pkg/config/setup
	github.com/DataDog/datadog-agent/pkg/config/structure => ./pkg/config/structure
	github.com/DataDog/datadog-agent/pkg/config/teeconfig => ./pkg/config/teeconfig
	github.com/DataDog/datadog-agent/pkg/config/utils => ./pkg/config/utils
	github.com/DataDog/datadog-agent/pkg/config/viperconfig => ./pkg/config/viperconfig
	github.com/DataDog/datadog-agent/pkg/errors => ./pkg/errors
	github.com/DataDog/datadog-agent/pkg/fips => ./pkg/fips
	github.com/DataDog/datadog-agent/pkg/fleet/installer => ./pkg/fleet/installer
	github.com/DataDog/datadog-agent/pkg/gohai => ./pkg/gohai
	github.com/DataDog/datadog-agent/pkg/linters/components/pkgconfigusage => ./pkg/linters/components/pkgconfigusage
	github.com/DataDog/datadog-agent/pkg/logs/client => ./pkg/logs/client
	github.com/DataDog/datadog-agent/pkg/logs/diagnostic => ./pkg/logs/diagnostic
	github.com/DataDog/datadog-agent/pkg/logs/message => ./pkg/logs/message
	github.com/DataDog/datadog-agent/pkg/logs/metrics => ./pkg/logs/metrics
	github.com/DataDog/datadog-agent/pkg/logs/pipeline => ./pkg/logs/pipeline
	github.com/DataDog/datadog-agent/pkg/logs/processor => ./pkg/logs/processor
	github.com/DataDog/datadog-agent/pkg/logs/sender => ./pkg/logs/sender
	github.com/DataDog/datadog-agent/pkg/logs/sources => ./pkg/logs/sources
	github.com/DataDog/datadog-agent/pkg/logs/status/statusinterface => ./pkg/logs/status/statusinterface
	github.com/DataDog/datadog-agent/pkg/logs/status/utils => ./pkg/logs/status/utils
	github.com/DataDog/datadog-agent/pkg/logs/types => ./pkg/logs/types
	github.com/DataDog/datadog-agent/pkg/logs/util/testutils => ./pkg/logs/util/testutils
	github.com/DataDog/datadog-agent/pkg/metrics => ./pkg/metrics
	github.com/DataDog/datadog-agent/pkg/network/driver => ./pkg/network/driver
	github.com/DataDog/datadog-agent/pkg/network/payload => ./pkg/network/payload
	github.com/DataDog/datadog-agent/pkg/networkdevice/profile => ./pkg/networkdevice/profile
	github.com/DataDog/datadog-agent/pkg/networkpath/payload => ./pkg/networkpath/payload
	github.com/DataDog/datadog-agent/pkg/obfuscate => ./pkg/obfuscate
	github.com/DataDog/datadog-agent/pkg/opentelemetry-mapping-go/inframetadata => ./pkg/opentelemetry-mapping-go/inframetadata
	github.com/DataDog/datadog-agent/pkg/opentelemetry-mapping-go/inframetadata/gohai/internal/gohaitest => ./pkg/opentelemetry-mapping-go/inframetadata/gohai/internal/gohaitest
	github.com/DataDog/datadog-agent/pkg/opentelemetry-mapping-go/otlp/attributes => ./pkg/opentelemetry-mapping-go/otlp/attributes
	github.com/DataDog/datadog-agent/pkg/opentelemetry-mapping-go/otlp/logs => ./pkg/opentelemetry-mapping-go/otlp/logs
	github.com/DataDog/datadog-agent/pkg/opentelemetry-mapping-go/otlp/metrics => ./pkg/opentelemetry-mapping-go/otlp/metrics
	github.com/DataDog/datadog-agent/pkg/opentelemetry-mapping-go/otlp/rum => ./pkg/opentelemetry-mapping-go/otlp/rum
	github.com/DataDog/datadog-agent/pkg/orchestrator/model => ./pkg/orchestrator/model
	github.com/DataDog/datadog-agent/pkg/orchestrator/util => ./pkg/orchestrator/util
	github.com/DataDog/datadog-agent/pkg/process/util/api => ./pkg/process/util/api
	github.com/DataDog/datadog-agent/pkg/proto => ./pkg/proto
	github.com/DataDog/datadog-agent/pkg/remoteconfig/state => ./pkg/remoteconfig/state
	github.com/DataDog/datadog-agent/pkg/security/secl => ./pkg/security/secl
	github.com/DataDog/datadog-agent/pkg/security/seclwin => ./pkg/security/seclwin
	github.com/DataDog/datadog-agent/pkg/serializer => ./pkg/serializer
	github.com/DataDog/datadog-agent/pkg/ssi/testutils => ./pkg/ssi/testutils
	github.com/DataDog/datadog-agent/pkg/status/health => ./pkg/status/health
	github.com/DataDog/datadog-agent/pkg/tagger/types => ./pkg/tagger/types
	github.com/DataDog/datadog-agent/pkg/tagset => ./pkg/tagset
	github.com/DataDog/datadog-agent/pkg/telemetry => ./pkg/telemetry
	github.com/DataDog/datadog-agent/pkg/template => ./pkg/template
	github.com/DataDog/datadog-agent/pkg/trace => ./pkg/trace
	github.com/DataDog/datadog-agent/pkg/util/backoff => ./pkg/util/backoff
	github.com/DataDog/datadog-agent/pkg/util/buf => ./pkg/util/buf
	github.com/DataDog/datadog-agent/pkg/util/cache => ./pkg/util/cache
	github.com/DataDog/datadog-agent/pkg/util/cgroups => ./pkg/util/cgroups
	github.com/DataDog/datadog-agent/pkg/util/common => ./pkg/util/common
	github.com/DataDog/datadog-agent/pkg/util/compression => ./pkg/util/compression
	github.com/DataDog/datadog-agent/pkg/util/containers/image => ./pkg/util/containers/image
	github.com/DataDog/datadog-agent/pkg/util/defaultpaths => ./pkg/util/defaultpaths
	github.com/DataDog/datadog-agent/pkg/util/executable => ./pkg/util/executable
	github.com/DataDog/datadog-agent/pkg/util/filesystem => ./pkg/util/filesystem
	github.com/DataDog/datadog-agent/pkg/util/flavor => ./pkg/util/flavor
	github.com/DataDog/datadog-agent/pkg/util/fxutil => ./pkg/util/fxutil
	github.com/DataDog/datadog-agent/pkg/util/grpc => ./pkg/util/grpc
	github.com/DataDog/datadog-agent/pkg/util/hostinfo => ./pkg/util/hostinfo
	github.com/DataDog/datadog-agent/pkg/util/hostname/validate => ./pkg/util/hostname/validate
	github.com/DataDog/datadog-agent/pkg/util/http => ./pkg/util/http
	github.com/DataDog/datadog-agent/pkg/util/json => ./pkg/util/json
	github.com/DataDog/datadog-agent/pkg/util/jsonquery => ./pkg/util/jsonquery
	github.com/DataDog/datadog-agent/pkg/util/log => ./pkg/util/log
	github.com/DataDog/datadog-agent/pkg/util/log/setup => ./pkg/util/log/setup
	github.com/DataDog/datadog-agent/pkg/util/option => ./pkg/util/option
	github.com/DataDog/datadog-agent/pkg/util/otel => ./pkg/util/otel
	github.com/DataDog/datadog-agent/pkg/util/pointer => ./pkg/util/pointer
	github.com/DataDog/datadog-agent/pkg/util/prometheus => ./pkg/util/prometheus
	github.com/DataDog/datadog-agent/pkg/util/quantile => ./pkg/util/quantile
	github.com/DataDog/datadog-agent/pkg/util/quantile/sketchtest => ./pkg/util/quantile/sketchtest
	github.com/DataDog/datadog-agent/pkg/util/scrubber => ./pkg/util/scrubber
	github.com/DataDog/datadog-agent/pkg/util/sort => ./pkg/util/sort
	github.com/DataDog/datadog-agent/pkg/util/startstop => ./pkg/util/startstop
	github.com/DataDog/datadog-agent/pkg/util/statstracker => ./pkg/util/statstracker
	github.com/DataDog/datadog-agent/pkg/util/system => ./pkg/util/system
	github.com/DataDog/datadog-agent/pkg/util/system/socket => ./pkg/util/system/socket
	github.com/DataDog/datadog-agent/pkg/util/testutil => ./pkg/util/testutil
	github.com/DataDog/datadog-agent/pkg/util/utilizationtracker => ./pkg/util/utilizationtracker
	github.com/DataDog/datadog-agent/pkg/util/uuid => ./pkg/util/uuid
	github.com/DataDog/datadog-agent/pkg/util/winutil => ./pkg/util/winutil
	github.com/DataDog/datadog-agent/pkg/version => ./pkg/version
	github.com/DataDog/datadog-agent/test/e2e-framework => ./test/e2e-framework
	github.com/DataDog/datadog-agent/test/fakeintake => ./test/fakeintake
	github.com/DataDog/datadog-agent/test/new-e2e => ./test/new-e2e
	github.com/DataDog/datadog-agent/test/otel => ./test/otel
)<|MERGE_RESOLUTION|>--- conflicted
+++ resolved
@@ -987,14 +987,10 @@
 	github.com/yosida95/uritemplate/v3 v3.0.2 // indirect
 )
 
-<<<<<<< HEAD
-require github.com/aws/aws-sdk-go-v2/service/signin v1.0.4 // indirect
-=======
 require (
 	github.com/VictoriaMetrics/easyproto v0.1.4 // indirect
-	github.com/aws/aws-sdk-go-v2/service/signin v1.0.1 // indirect
+	github.com/aws/aws-sdk-go-v2/service/signin v1.0.4 // indirect
 )
->>>>>>> 9e7c61bd
 
 // github.com/aws/karpenter-provider-aws requires alpha versions of K8s libraries. We are only using some constants from these packages.
 replace (
