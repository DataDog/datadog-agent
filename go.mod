module github.com/DataDog/datadog-agent

go 1.17

// v0.8.0 was tagged long ago, and appared on pkg.go.dev.  We do not want any tagged version
// to appear there.  The trick to accomplish this is to make a new version (in this case v0.9.0)
// that retracts itself and the previous version.

retract (
	v0.9.0
	v0.8.0
)

// NOTE: Prefer using simple `require` directives instead of using `replace` if possible.
// See https://github.com/DataDog/datadog-agent/blob/main/docs/dev/gomodreplace.md
// for more details.

// Internal deps fix version
replace (
	github.com/cihub/seelog => github.com/cihub/seelog v0.0.0-20151216151435-d2c6e5aa9fbf // v2.6
	github.com/coreos/go-systemd => github.com/coreos/go-systemd v0.0.0-20180202092358-40e2722dffea
	github.com/docker/distribution => github.com/docker/distribution v2.8.1+incompatible
	github.com/lxn/walk => github.com/lxn/walk v0.0.0-20180521183810-02935bac0ab8
	github.com/mholt/archiver => github.com/mholt/archiver v2.0.1-0.20171012052341-26cf5bb32d07+incompatible
	github.com/spf13/cast => github.com/DataDog/cast v1.3.1-0.20190301154711-1ee8c8bd14a3
	github.com/ugorji/go => github.com/ugorji/go v1.1.7
)

replace (
	github.com/DataDog/datadog-agent/pkg/obfuscate => ./pkg/obfuscate
	github.com/DataDog/datadog-agent/pkg/otlp/model => ./pkg/otlp/model
	github.com/DataDog/datadog-agent/pkg/quantile => ./pkg/quantile
	github.com/DataDog/datadog-agent/pkg/remoteconfig/state => ./pkg/remoteconfig/state
	github.com/DataDog/datadog-agent/pkg/security/secl => ./pkg/security/secl
	github.com/DataDog/datadog-agent/pkg/trace => ./pkg/trace
)

require (
	code.cloudfoundry.org/bbs v0.0.0-20200403215808-d7bc971db0db
	code.cloudfoundry.org/garden v0.0.0-20210208153517-580cadd489d2
	code.cloudfoundry.org/lager v2.0.0+incompatible
	github.com/DataDog/agent-payload/v5 v5.0.23
	github.com/DataDog/btf-internals v0.0.0-20220424171854-ebe6bce9afb0
	github.com/DataDog/datadog-agent/pkg/obfuscate v0.38.0-rc.2
	github.com/DataDog/datadog-agent/pkg/otlp/model v0.38.0-rc.2
	github.com/DataDog/datadog-agent/pkg/quantile v0.38.0-rc.2
	github.com/DataDog/datadog-agent/pkg/security/secl v0.38.0-rc.2
	github.com/DataDog/datadog-agent/pkg/trace v0.38.0-rc.2
	github.com/DataDog/datadog-go/v5 v5.1.1
	github.com/DataDog/datadog-operator v0.7.1-0.20220602134901-4f6af09bf54f
	github.com/DataDog/ebpf-manager v0.0.0-20220627174516-12adb97b679e
	github.com/DataDog/gohai v0.0.0-20220607152458-544032c46ded
	github.com/DataDog/gopsutil v1.1.0
	github.com/DataDog/nikos v1.8.0
	github.com/DataDog/sketches-go v1.4.1
	github.com/DataDog/viper v1.9.0
	github.com/DataDog/watermarkpodautoscaler v0.5.0-rc.1.0.20220530183114-687bca6395e8
	github.com/DataDog/zstd v1.5.0
	github.com/DataDog/zstd_0 v0.0.0-20210310093942-586c1286621f
	github.com/Masterminds/semver v1.5.0
	github.com/Masterminds/sprig v2.22.0+incompatible
	github.com/Microsoft/go-winio v0.5.1
	github.com/Microsoft/hcsshim v0.9.3
	github.com/acobaugh/osrelease v0.1.0
	github.com/alecthomas/participle v0.7.1
	github.com/alecthomas/repr v0.0.0-20181024024818-d37bc2a10ba1
	github.com/alecthomas/units v0.0.0-20210208195552-ff826a37aa15
	github.com/avast/retry-go v3.0.0+incompatible
	github.com/aws/aws-lambda-go v1.32.0
	github.com/aws/aws-sdk-go v1.44.0
	github.com/beevik/ntp v0.3.0
	github.com/benbjohnson/clock v1.3.0
	github.com/benesch/cgosymbolizer v0.0.0-20190515212042-bec6fe6e597b
	github.com/bhmj/jsonslice v0.0.0-20200323023432-92c3edaad8e2
	github.com/blabber/go-freebsd-sysctl v0.0.0-20201130114544-503969f39d8f
	github.com/cenkalti/backoff v2.2.1+incompatible
	github.com/cihub/seelog v0.0.0-20170130134532-f561c5e57575
	github.com/cilium/ebpf v0.9.0
	github.com/clbanning/mxj v1.8.4
	github.com/cloudfoundry-community/go-cfclient v0.0.0-20210621174645-7773f7e22665
	github.com/containerd/cgroups v1.0.3
	github.com/containerd/containerd v1.6.6
	github.com/containerd/typeurl v1.0.2
	github.com/containernetworking/cni v1.1.1
	github.com/coreos/go-semver v0.3.0
	github.com/coreos/go-systemd v0.0.0-20191104093116-d3cd4ed1dbcf
	github.com/cri-o/ocicni v0.3.0
	github.com/cyphar/filepath-securejoin v0.2.3
	github.com/davecgh/go-spew v1.1.1
	github.com/docker/docker v20.10.17+incompatible
	github.com/docker/go-connections v0.4.0
	github.com/docker/libnetwork v0.5.6
	github.com/dustin/go-humanize v1.0.0
	github.com/elastic/go-libaudit v0.4.0
	github.com/fatih/color v1.13.0
	github.com/freddierice/go-losetup v0.0.0-20170407175016-fc9adea44124
	github.com/go-ini/ini v1.66.4
	github.com/go-ole/go-ole v1.2.6
	github.com/gobwas/glob v0.2.3
	github.com/godbus/dbus v4.1.0+incompatible
	github.com/gogo/protobuf v1.3.2
	github.com/golang/groupcache v0.0.0-20210331224755-41bb18bfe9da
	github.com/golang/mock v1.6.0
	github.com/golang/protobuf v1.5.2
	github.com/google/go-cmp v0.5.8
	github.com/google/gofuzz v1.2.0 // indirect
	github.com/google/gopacket v1.1.19
	github.com/google/pprof v0.0.0-20210720184732-4bb14d4b1be1
	github.com/gorilla/mux v1.8.0
	github.com/gosnmp/gosnmp v1.34.1-0.20220306115220-ca8397b73095
	github.com/grpc-ecosystem/go-grpc-middleware v1.3.0
	github.com/grpc-ecosystem/grpc-gateway v1.16.0
	github.com/h2non/filetype v1.1.2-0.20210602110014-3305bbb7ac7b
	github.com/hashicorp/consul/api v1.12.0
	github.com/hashicorp/go-multierror v1.1.1
	github.com/hashicorp/golang-lru v0.5.4
	github.com/hectane/go-acl v0.0.0-20190604041725-da78bae5fc95
	github.com/iceber/iouring-go v0.0.0-20220511091803-99712053f7ec
	github.com/imdario/mergo v0.3.12
	github.com/invopop/jsonschema v0.4.0
	github.com/iovisor/gobpf v0.2.0
	github.com/itchyny/gojq v0.12.7
	github.com/json-iterator/go v1.1.12
	github.com/kardianos/osext v0.0.0-20190222173326-2bc1f35cddc0
	github.com/karrick/godirwalk v1.16.1
	github.com/lxn/walk v0.0.0-20191128110447-55ccb3a9f5c1
	github.com/lxn/win v0.0.0-20191128105842-2da648fda5b4
	github.com/mailru/easyjson v0.7.7
	github.com/mdlayher/netlink v1.6.0
	github.com/mholt/archiver/v3 v3.5.1
	github.com/miekg/dns v1.1.48
	github.com/mitchellh/mapstructure v1.5.0
	github.com/moby/sys/mountinfo v0.6.1
	github.com/mohae/deepcopy v0.0.0-20170603005431-491d3605edfb
	github.com/olekukonko/tablewriter v0.0.5
	github.com/open-policy-agent/opa v0.37.2
	github.com/open-telemetry/opentelemetry-collector-contrib/pkg/resourcetotelemetry v0.54.0
	github.com/opencontainers/runtime-spec v1.0.3-0.20210326190908-1c3f411f0417
	github.com/openshift/api v3.9.0+incompatible
	github.com/patrickmn/go-cache v2.1.0+incompatible
	github.com/pkg/errors v0.9.1
	github.com/prometheus/client_golang v1.12.2
	github.com/richardartoul/molecule v0.0.0-20210914193524-25d8911bb85b
	github.com/samuel/go-zookeeper v0.0.0-20190923202752-2cc03de413da
	github.com/shirou/gopsutil/v3 v3.22.5
	github.com/shirou/w32 v0.0.0-20160930032740-bb4de0191aa4
	github.com/skydive-project/go-debouncer v1.0.0 // indirect
	github.com/spf13/afero v1.8.2
	github.com/spf13/cobra v1.4.0
	github.com/spf13/pflag v1.0.5
	github.com/stretchr/testify v1.7.4
	github.com/syndtr/gocapability v0.0.0-20200815063812-42c35b437635
	github.com/theupdateframework/go-tuf v0.3.0
	github.com/tinylib/msgp v1.1.6
	github.com/twmb/murmur3 v1.1.6
	github.com/urfave/negroni v1.0.0
	github.com/vishvananda/netlink v1.2.0-beta.0.20220404152918-5e915e014938
	github.com/vishvananda/netns v0.0.0-20211101163701-50045581ed74
	github.com/vmihailenco/msgpack/v4 v4.3.12
	github.com/xeipuuv/gojsonschema v1.2.0
	go.etcd.io/bbolt v1.3.6
	go.etcd.io/etcd/client/v2 v2.306.0-alpha.0
	go.opentelemetry.io/collector v0.54.0
	go.opentelemetry.io/collector/pdata v0.54.0
	go.uber.org/automaxprocs v1.4.0
	go.uber.org/multierr v1.8.0
	go.uber.org/zap v1.21.0
	golang.org/x/crypto v0.0.0-20220518034528-6f7dac969898 // indirect
	golang.org/x/mobile v0.0.0-20201217150744-e6ae53a27f4f
	golang.org/x/net v0.0.0-20220520000938-2e3eb7b945c2
	golang.org/x/sync v0.0.0-20210220032951-036812b2e83c
	golang.org/x/sys v0.0.0-20220520151302-bc2c85ada10a
	golang.org/x/text v0.3.7
	golang.org/x/time v0.0.0-20220411224347-583f2d630306
	golang.org/x/tools v0.1.11
	gomodules.xyz/jsonpatch/v3 v3.0.1
	google.golang.org/genproto v0.0.0-20220519153652-3a47de7e79bd
	google.golang.org/grpc v1.47.0
	gopkg.in/DataDog/dd-trace-go.v1 v1.37.0
	gopkg.in/yaml.v2 v2.4.0
	gopkg.in/yaml.v3 v3.0.1
	gopkg.in/zorkian/go-datadog-api.v2 v2.30.0
	gotest.tools v2.2.0+incompatible
	inet.af/netaddr v0.0.0-20211027220019-c74959edd3b6
	k8s.io/api v0.23.8
	k8s.io/apimachinery v0.23.8
	k8s.io/apiserver v0.23.8
	k8s.io/autoscaler/vertical-pod-autoscaler v0.10.0
	k8s.io/client-go v0.23.8
	k8s.io/cri-api v0.23.8
	k8s.io/klog v1.0.1-0.20200310124935-4ad0115ba9e4 // Min version that includes fix for Windows Nano
	k8s.io/klog/v2 v2.60.1
	k8s.io/kube-openapi v0.0.0-20220124234850-424119656bbf
	k8s.io/kube-state-metrics/v2 v2.4.2
	k8s.io/kubelet v0.23.8
	k8s.io/metrics v0.23.8
	k8s.io/utils v0.0.0-20220210201930-3a6ce19ff2f9
	sigs.k8s.io/custom-metrics-apiserver v1.23.0

)

require (
	cloud.google.com/go v0.100.2 // indirect
	cloud.google.com/go/compute v1.6.1 // indirect
	cloud.google.com/go/iam v0.3.0 // indirect
	cloud.google.com/go/storage v1.14.0 // indirect
	code.cloudfoundry.org/cfhttp/v2 v2.0.0 // indirect
	code.cloudfoundry.org/clock v1.0.0 // indirect
	code.cloudfoundry.org/consuladapter v0.0.0-20200131002136-ac1daf48ba97 // indirect
	code.cloudfoundry.org/diego-logging-client v0.0.0-20200130234554-60ef08820a45 // indirect
	code.cloudfoundry.org/executor v0.0.0-20200218194701-024d0bdd52d4 // indirect
	code.cloudfoundry.org/go-diodes v0.0.0-20190809170250-f77fb823c7ee // indirect
	code.cloudfoundry.org/go-loggregator v7.4.0+incompatible // indirect
	code.cloudfoundry.org/gofileutils v0.0.0-20170111115228-4d0c80011a0f // indirect
	code.cloudfoundry.org/locket v0.0.0-20200131001124-67fd0a0fdf2d // indirect
	code.cloudfoundry.org/rep v0.0.0-20200325195957-1404b978e31e // indirect
	code.cloudfoundry.org/rfc5424 v0.0.0-20180905210152-236a6d29298a // indirect
	code.cloudfoundry.org/tlsconfig v0.0.0-20200131000646-bbe0f8da39b3 // indirect
	contrib.go.opencensus.io/exporter/prometheus v0.4.1 // indirect
	github.com/AlekSi/pointer v1.1.0 // indirect
	github.com/BurntSushi/toml v0.4.1 // indirect
	github.com/DataDog/extendeddaemonset v0.7.1-0.20220530183123-9c60ea5abbc6 // indirect
	github.com/DataDog/gostackparse v0.5.0 // indirect
	github.com/DataDog/mmh3 v0.0.0-20210722141835-012dc69a9e49 // indirect
	github.com/DisposaBoy/JsonConfigReader v0.0.0-20171218180944-5ea4d0ddac55 // indirect
	github.com/Masterminds/goutils v1.1.1 // indirect
	github.com/Masterminds/semver/v3 v3.1.1 // indirect
	github.com/NYTimes/gziphandler v1.1.1 // indirect
	github.com/OneOfOne/xxhash v1.2.8 // indirect
	github.com/Sirupsen/logrus v1.0.6 // indirect
	github.com/StackExchange/wmi v1.2.1 // indirect
	github.com/andybalholm/brotli v1.0.2 // indirect
	github.com/arduino/go-apt-client v0.0.0-20190812130613-5613f843fdc8 // indirect
	github.com/armon/go-metrics v0.3.10 // indirect
	github.com/awalterschulze/gographviz v2.0.1+incompatible // indirect
	github.com/beorn7/perks v1.0.1 // indirect
	github.com/blang/semver v3.5.1+incompatible // indirect
	github.com/bmizerany/pat v0.0.0-20170815010413-6226ea591a40 // indirect
	github.com/cenkalti/backoff/v4 v4.1.3 // indirect
	github.com/cespare/xxhash/v2 v2.1.2 // indirect
	github.com/containerd/continuity v0.2.2 // indirect
	github.com/containerd/fifo v1.0.0 // indirect
	github.com/containerd/ttrpc v1.1.0 // indirect
	github.com/containernetworking/plugins v1.1.1 // indirect
	github.com/coreos/go-systemd/v22 v22.3.2 // indirect
	github.com/coreos/pkg v0.0.0-20180928190104-399ea9e2e55f // indirect
	github.com/dgraph-io/ristretto v0.1.0 // indirect
	github.com/dgryski/go-jump v0.0.0-20211018200510-ba001c3ffce0 // indirect
	github.com/docker/distribution v2.7.1+incompatible // indirect
	github.com/docker/go-events v0.0.0-20190806004212-e31b211e4f1c // indirect
	github.com/docker/go-units v0.4.0 // indirect
	github.com/dsnet/compress v0.0.2-0.20210315054119-f66993602bf5 // indirect
	github.com/emicklei/go-restful v2.15.0+incompatible // indirect
	github.com/emicklei/go-restful-swagger12 v0.0.0-20201014110547-68ccff494617 // indirect
	github.com/evanphx/json-patch v4.12.0+incompatible // indirect
	github.com/felixge/httpsnoop v1.0.2 // indirect
	github.com/fsnotify/fsnotify v1.5.4 // indirect
	github.com/ghodss/yaml v1.0.0 // indirect
	github.com/go-kit/log v0.2.0 // indirect
	github.com/go-logfmt/logfmt v0.5.1 // indirect
	github.com/go-logr/logr v1.2.3 // indirect
	github.com/go-logr/stdr v1.2.2 // indirect
	github.com/go-openapi/jsonpointer v0.19.5 // indirect
	github.com/go-openapi/jsonreference v0.20.0 // indirect
	github.com/go-openapi/swag v0.21.1 // indirect
	github.com/go-test/deep v1.0.5 // indirect
	github.com/godbus/dbus/v5 v5.0.6 // indirect
	github.com/gogo/googleapis v1.4.0 // indirect
	github.com/golang/glog v1.0.0 // indirect
	github.com/golang/snappy v0.0.4 // indirect
	github.com/google/uuid v1.3.0 // indirect
	github.com/googleapis/gax-go/v2 v2.3.0 // indirect
	github.com/googleapis/gnostic v0.5.5 // indirect
	github.com/gorilla/websocket v1.5.0 // indirect
	github.com/grpc-ecosystem/go-grpc-prometheus v1.2.0 // indirect
	github.com/grpc-ecosystem/grpc-gateway/v2 v2.10.1 // indirect
	github.com/hashicorp/errwrap v1.1.0 // indirect
	github.com/hashicorp/go-cleanhttp v0.5.2 // indirect
	github.com/hashicorp/go-hclog v1.0.0 // indirect
	github.com/hashicorp/go-immutable-radix v1.3.1 // indirect
	github.com/hashicorp/go-rootcerts v1.0.2 // indirect
	github.com/hashicorp/hcl v1.0.0 // indirect
	github.com/hashicorp/serf v0.9.6 // indirect
	github.com/huandu/xstrings v1.3.2 // indirect
	github.com/iancoleman/orderedmap v0.0.0-20190318233801-ac98e3ecb4b0 // indirect
	github.com/ianlancetaylor/cgosymbolizer v0.0.0-20201204192058-7acc97e53614 // indirect
	github.com/ianlancetaylor/demangle v0.0.0-20200824232613-28f6c0f3b639 // indirect
	github.com/inconshreveable/mousetrap v1.0.0 // indirect
	github.com/itchyny/timefmt-go v0.1.3 // indirect
	github.com/jlaffaye/ftp v0.0.0-20200812143550-39e3779af0db // indirect
	github.com/jmespath/go-jmespath v0.4.0 // indirect
	github.com/jonboulle/clockwork v0.3.0 // indirect
	github.com/josharian/intern v1.0.0 // indirect
	github.com/josharian/native v1.0.0 // indirect
	github.com/kjk/lzma v0.0.0-20161016003348-3fd93898850d // indirect
	github.com/klauspost/compress v1.15.6 // indirect
	github.com/klauspost/pgzip v1.2.5 // indirect
	github.com/knadh/koanf v1.4.2 // indirect
	github.com/lufia/plan9stats v0.0.0-20220517141722-cf486979b281 // indirect
	github.com/magiconair/properties v1.8.6 // indirect
	github.com/mattn/go-colorable v0.1.12 // indirect
	github.com/mattn/go-isatty v0.0.14 // indirect
	github.com/mattn/go-runewidth v0.0.13 // indirect
	github.com/matttproud/golang_protobuf_extensions v1.0.2-0.20181231171920-c182affec369 // indirect
	github.com/mdlayher/socket v0.1.1 // indirect
	github.com/mitchellh/copystructure v1.2.0 // indirect
	github.com/mitchellh/go-homedir v1.1.0 // indirect
	github.com/mitchellh/reflectwalk v1.0.2 // indirect
	github.com/mkrautz/goar v0.0.0-20150919110319-282caa8bd9da // indirect
	github.com/moby/locker v1.0.1 // indirect
	github.com/moby/sys/signal v0.6.0 // indirect
	github.com/modern-go/concurrent v0.0.0-20180306012644-bacd9c7ef1dd // indirect
	github.com/modern-go/reflect2 v1.0.2 // indirect
	github.com/mostynb/go-grpc-compression v1.1.16 // indirect
	github.com/munnerz/goautoneg v0.0.0-20191010083416-a7dc8b61c822 // indirect
	github.com/mxk/go-flowrate v0.0.0-20140419014527-cca7078d478f // indirect
	github.com/nu7hatch/gouuid v0.0.0-20131221200532-179d4d0c4d8d // indirect
	github.com/nwaples/rardecode v1.1.0 // indirect
	github.com/oliveagle/jsonpath v0.0.0-20180606110733-2e52cf6e6852
	github.com/opencontainers/go-digest v1.0.0 // indirect
	github.com/opencontainers/image-spec v1.0.3-0.20211202183452-c5a74bcca799
	github.com/opencontainers/runc v1.1.3 // indirect
	github.com/opencontainers/selinux v1.10.1 // indirect
	github.com/pborman/uuid v1.2.1 // indirect
	github.com/pelletier/go-toml v1.9.4 // indirect
	github.com/philhofer/fwd v1.1.1 // indirect
	github.com/pierrec/lz4/v4 v4.1.14 // indirect
	github.com/pmezard/go-difflib v1.0.0 // indirect
	github.com/power-devops/perfstat v0.0.0-20220216144756-c35f1ee13d7c // indirect
	github.com/prometheus/client_model v0.2.0 // indirect
	github.com/prometheus/common v0.34.0 // indirect
	github.com/prometheus/procfs v0.7.3
	github.com/prometheus/statsd_exporter v0.21.0 // indirect
	github.com/rcrowley/go-metrics v0.0.0-20201227073835-cf1acfcdf475 // indirect
	github.com/rivo/uniseg v0.2.0 // indirect
	github.com/robfig/cron/v3 v3.0.1 // indirect
	github.com/rs/cors v1.8.2 // indirect
	github.com/sassoftware/go-rpmutils v0.2.0 // indirect
	github.com/secure-systems-lab/go-securesystemslib v0.3.1 // indirect
	github.com/sirupsen/logrus v1.8.1
	github.com/smira/go-ftp-protocol v0.0.0-20140829150050-066b75c2b70d // indirect
	github.com/smira/go-xz v0.0.0-20150414201226-0c531f070014
	github.com/spf13/cast v1.5.0 // indirect
	github.com/spf13/jwalterweatherman v1.1.0 // indirect
	github.com/stretchr/objx v0.4.0 // indirect
	github.com/syndtr/goleveldb v1.0.1-0.20210819022825-2ae1ddf74ef7 // indirect
	github.com/tedsuo/ifrit v0.0.0-20191009134036-9a97d0632f00 // indirect
	github.com/tedsuo/rata v1.0.0 // indirect
	github.com/tklauser/go-sysconf v0.3.10 // indirect
	github.com/tklauser/numcpus v0.5.0 // indirect
	github.com/tmc/grpc-websocket-proxy v0.0.0-20220101234140-673ab2c3ae75 // indirect
	github.com/ugorji/go/codec v1.2.7 // indirect
	github.com/ulikunitz/xz v0.5.10 // indirect
	github.com/vito/go-sse v1.0.0 // indirect
	github.com/vmihailenco/tagparser v0.1.2 // indirect
	github.com/xeipuuv/gojsonpointer v0.0.0-20190905194746-02993c407bfb // indirect
	github.com/xeipuuv/gojsonreference v0.0.0-20180127040603-bd5ef7bd5415 // indirect
	github.com/xi2/xz v0.0.0-20171230120015-48954b6210f8 // indirect
	github.com/xor-gate/ar v0.0.0-20170530204233-5c72ae81e2b7 // indirect
	github.com/yashtewari/glob-intersection v0.1.0 // indirect
	github.com/yusufpapurcu/wmi v1.2.2 // indirect
	go.etcd.io/etcd/api/v3 v3.6.0-alpha.0 // indirect
	go.etcd.io/etcd/client/pkg/v3 v3.6.0-alpha.0.0.20220522111935-c3bc4116dcd1 // indirect
	go.etcd.io/etcd/client/v3 v3.6.0-alpha.0 // indirect
	go.etcd.io/etcd/server/v3 v3.6.0-alpha.0.0.20220522111935-c3bc4116dcd1 // indirect
	go.opencensus.io v0.23.0 // indirect
	go.opentelemetry.io/collector/semconv v0.54.0 // indirect
	go.opentelemetry.io/contrib/instrumentation/google.golang.org/grpc/otelgrpc v0.32.0 // indirect
	go.opentelemetry.io/contrib/instrumentation/net/http/otelhttp v0.32.0 // indirect
	go.opentelemetry.io/otel v1.7.0 // indirect
	go.opentelemetry.io/otel/exporters/otlp/otlptrace/otlptracegrpc v1.7.0 // indirect
	go.opentelemetry.io/otel/exporters/prometheus v0.30.0 // indirect
	go.opentelemetry.io/otel/metric v0.30.0 // indirect
	go.opentelemetry.io/otel/sdk v1.7.0 // indirect
	go.opentelemetry.io/otel/sdk/metric v0.30.0 // indirect
	go.opentelemetry.io/otel/trace v1.7.0 // indirect
	go.uber.org/atomic v1.9.0
	go4.org/intern v0.0.0-20211027215823-ae77deb06f29 // indirect
	go4.org/unsafe/assume-no-moving-gc v0.0.0-20211027215541-db492cf91b37 // indirect
	golang.org/x/mod v0.6.0-dev.0.20220419223038-86c51ed26bb4 // indirect
	golang.org/x/oauth2 v0.0.0-20220411215720-9780585627b5 // indirect
	golang.org/x/term v0.0.0-20220411215600-e5f449aeb171 // indirect
	golang.org/x/xerrors v0.0.0-20220411194840-2f41105eb62f // indirect
	gomodules.xyz/orderedmap v0.1.0 // indirect
	google.golang.org/api v0.75.0 // indirect
	google.golang.org/appengine v1.6.7 // indirect
	google.golang.org/protobuf v1.28.0
	gopkg.in/Knetic/govaluate.v3 v3.0.0 // indirect
	gopkg.in/inf.v0 v0.9.1 // indirect
	gopkg.in/natefinch/lumberjack.v2 v2.0.0 // indirect
	k8s.io/component-base v0.23.8 // indirect
	k8s.io/gengo v0.0.0-20210813121822-485abfe95c7c // indirect
	sigs.k8s.io/apiserver-network-proxy/konnectivity-client v0.0.30 // indirect
	sigs.k8s.io/controller-runtime v0.11.2 // indirect
	sigs.k8s.io/json v0.0.0-20211208200746-9f7c6b3444d2 // indirect
	sigs.k8s.io/structured-merge-diff/v4 v4.2.1 // indirect
	sigs.k8s.io/yaml v1.3.0 // indirect
)

require github.com/netsampler/goflow2 v1.1.0

require (
	github.com/DataDog/aptly v1.5.0 // indirect
	github.com/cavaliergopher/grab/v3 v3.0.1 // indirect
	github.com/libp2p/go-reuseport v0.1.0 // indirect
	gomodules.xyz/jsonpatch/v2 v2.2.0 // indirect
	k8s.io/apiextensions-apiserver v0.23.5 // indirect
)

<<<<<<< HEAD
require github.com/DataDog/datadog-agent/pkg/remoteconfig/state v0.38.0-rc.2
=======
require (
	github.com/DataDog/datadog-agent/pkg/remoteconfig/state v0.38.0-rc.1
	github.com/robfig/cron v1.2.0
)
>>>>>>> f67d60a0

// Fixing a CVE on a transitive dep of k8s/etcd, should be cleaned-up once k8s.io/apiserver dep is removed (but double-check with `go mod why` that no other dep pulls it)
replace github.com/dgrijalva/jwt-go => github.com/golang-jwt/jwt v3.2.1+incompatible

// Exclude this version of containerd because it depends on github.com/Microsoft/hcsshim@v0.8.7 which depends on k8s.io/kubernetes which is a dependency we’d like to avoid
exclude github.com/containerd/containerd v1.5.0-beta.1

// Remove once the issue https://github.com/microsoft/Windows-Containers/issues/72 is resolved
replace github.com/golang/glog v1.0.0 => github.com/paulcacheux/glog v1.0.1-0.20211019114809-ec0f43a655b9

replace github.com/vishvananda/netlink => github.com/DataDog/netlink v1.0.1-0.20220504230202-f7323aba1f6c

// k8s.io/apiserver depends on a very old version of the opentelemetry modules,
// so we created a fork that removed the dependency entirely. This can be
// removed once k8s.io uses opentelemetry 1.0 or newer
replace k8s.io/apiserver => github.com/juliogreff/apiserver v0.23.6-0.20220531090536-be42650a25e5

// Temporarily downgrade testify to v1.7.2 to work around https://github.com/stretchr/testify/issues/1208
replace github.com/stretchr/testify => github.com/stretchr/testify v1.7.2<|MERGE_RESOLUTION|>--- conflicted
+++ resolved
@@ -407,14 +407,10 @@
 	k8s.io/apiextensions-apiserver v0.23.5 // indirect
 )
 
-<<<<<<< HEAD
-require github.com/DataDog/datadog-agent/pkg/remoteconfig/state v0.38.0-rc.2
-=======
 require (
-	github.com/DataDog/datadog-agent/pkg/remoteconfig/state v0.38.0-rc.1
+	github.com/DataDog/datadog-agent/pkg/remoteconfig/state v0.38.0-rc.2
 	github.com/robfig/cron v1.2.0
 )
->>>>>>> f67d60a0
 
 // Fixing a CVE on a transitive dep of k8s/etcd, should be cleaned-up once k8s.io/apiserver dep is removed (but double-check with `go mod why` that no other dep pulls it)
 replace github.com/dgrijalva/jwt-go => github.com/golang-jwt/jwt v3.2.1+incompatible
