--- conflicted
+++ resolved
@@ -534,11 +534,7 @@
 	go.opentelemetry.io/proto/otlp v0.19.0 // indirect
 	golang.org/x/crypto v0.8.0 // indirect
 	golang.org/x/mod v0.10.0
-<<<<<<< HEAD
-	golang.org/x/oauth2 v0.7.0 // indirect
-=======
 	golang.org/x/oauth2 v0.8.0 // indirect
->>>>>>> 5cd5ba71
 	golang.org/x/term v0.8.0 // indirect
 	gomodules.xyz/jsonpatch/v2 v2.2.0 // indirect
 	gonum.org/v1/gonum v0.12.0 // indirect
