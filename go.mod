--- conflicted
+++ resolved
@@ -209,7 +209,7 @@
 
 require github.com/netsampler/goflow2 v1.1.0
 
-require github.com/DataDog/datadog-agent/pkg/remoteconfig/state v0.38.0-rc.1
+require github.com/DataDog/datadog-agent/pkg/remoteconfig/state v0.38.0-rc.3
 
 require (
 	cloud.google.com/go v0.100.2 // indirect
@@ -409,24 +409,8 @@
 	sigs.k8s.io/yaml v1.3.0 // indirect
 )
 
-<<<<<<< HEAD
-=======
-require github.com/netsampler/goflow2 v1.1.0
-
-require (
-	github.com/DataDog/aptly v1.5.0 // indirect
-	github.com/cavaliergopher/grab/v3 v3.0.1 // indirect
-	github.com/libp2p/go-reuseport v0.1.0 // indirect
-	gomodules.xyz/jsonpatch/v2 v2.2.0 // indirect
-	k8s.io/apiextensions-apiserver v0.23.5 // indirect
-)
-
-require (
-	github.com/DataDog/datadog-agent/pkg/remoteconfig/state v0.38.0-rc.3
-	github.com/robfig/cron v1.2.0
-)
-
->>>>>>> ec5db72a
+require github.com/robfig/cron v1.2.0
+
 // Fixing a CVE on a transitive dep of k8s/etcd, should be cleaned-up once k8s.io/apiserver dep is removed (but double-check with `go mod why` that no other dep pulls it)
 replace github.com/dgrijalva/jwt-go => github.com/golang-jwt/jwt v3.2.1+incompatible
 
