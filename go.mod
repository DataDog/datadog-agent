module github.com/DataDog/datadog-agent

go 1.24.0

// v0.8.0 was tagged long ago, and appared on pkg.go.dev.  We do not want any tagged version
// to appear there.  The trick to accomplish this is to make a new version (in this case v0.9.0)
// that retracts itself and the previous version.

retract (
	v0.9.0
	v0.8.0
)

// NOTE: Prefer using simple `require` directives instead of using `replace` if possible.
// See https://github.com/DataDog/datadog-agent/blob/main/docs/dev/gomodreplace.md
// for more details.

// Internal deps fix version
replace (
	github.com/cihub/seelog => github.com/cihub/seelog v0.0.0-20151216151435-d2c6e5aa9fbf // v2.6
	// Use a patched version of go-cmp to avoid disabling dead code elimination
	// Commit from https://github.com/DataDog/go-cmp/tree/dce-patch/v0.7.0
	github.com/google/go-cmp => github.com/DataDog/go-cmp v0.0.0-20250605161605-8f326bf2ab9d
	github.com/spf13/cast => github.com/DataDog/cast v1.8.0
)

require (
	code.cloudfoundry.org/bbs v0.0.0-20200403215808-d7bc971db0db
	code.cloudfoundry.org/garden v0.0.0-20210208153517-580cadd489d2
	code.cloudfoundry.org/lager v2.0.0+incompatible
	github.com/CycloneDX/cyclonedx-go v0.9.2
	github.com/DataDog/appsec-internal-go v1.12.0
	github.com/DataDog/datadog-agent/pkg/gohai v0.56.0-rc.3
	github.com/DataDog/datadog-agent/pkg/obfuscate v0.64.0-rc.12
	github.com/DataDog/datadog-agent/pkg/remoteconfig/state v0.64.0-rc.12
	github.com/DataDog/datadog-agent/pkg/security/secl v0.56.0
	github.com/DataDog/datadog-agent/pkg/trace v0.66.1
	github.com/DataDog/datadog-agent/pkg/util/cgroups v0.64.0-rc.3
	github.com/DataDog/datadog-agent/pkg/util/log v0.66.1
	github.com/DataDog/datadog-agent/pkg/util/pointer v0.66.1
	github.com/DataDog/datadog-agent/pkg/util/scrubber v0.66.1
	github.com/DataDog/datadog-go/v5 v5.6.0
	// TODO: pin to an operator released version once there is a release that includes the api module
	github.com/DataDog/datadog-operator/api v0.0.0-20250417130148-1aa8dc0fc964
	github.com/DataDog/ebpf-manager v0.7.12
	github.com/DataDog/gopsutil v1.2.2
	github.com/DataDog/nikos v1.12.12
	github.com/DataDog/opentelemetry-mapping-go/pkg/otlp/attributes v0.28.0
	github.com/DataDog/opentelemetry-mapping-go/pkg/otlp/metrics v0.28.0
	github.com/DataDog/opentelemetry-mapping-go/pkg/quantile v0.28.0
	github.com/DataDog/sketches-go v1.4.7
	github.com/DataDog/viper v1.14.1-0.20250612143030-1b15c8822ed4
	// TODO: pin to a WPA released version once there is a release that includes the apis module
	github.com/DataDog/watermarkpodautoscaler/apis v0.0.0-20250108152814-82e58d0231d1
	github.com/DataDog/zstd v1.5.6
	github.com/DataDog/zstd_0 v0.0.0-20210310093942-586c1286621f // indirect
	github.com/Masterminds/semver/v3 v3.3.1
	github.com/Microsoft/go-winio v0.6.2
	github.com/Microsoft/hcsshim v0.12.9
	github.com/acobaugh/osrelease v0.1.0
	github.com/alecthomas/participle v0.7.1 // indirect
	github.com/alecthomas/units v0.0.0-20240927000941-0f3dac36c52b
	github.com/aquasecurity/trivy-db v0.0.0-20250227071930-8bd8a9b89e2d
	github.com/avast/retry-go/v4 v4.6.0
	github.com/aws/aws-lambda-go v1.37.0
	github.com/aws/aws-sdk-go v1.55.7 // indirect
	github.com/beevik/ntp v1.4.3
	github.com/benbjohnson/clock v1.3.5
	github.com/bhmj/jsonslice v1.1.3
	github.com/blabber/go-freebsd-sysctl v0.0.0-20201130114544-503969f39d8f
	github.com/cenkalti/backoff v2.2.1+incompatible
	github.com/cenkalti/backoff/v4 v4.3.0
	github.com/cihub/seelog v0.0.0-20170130134532-f561c5e57575
	github.com/cilium/ebpf v0.18.0
	github.com/clbanning/mxj v1.8.4
	github.com/containerd/containerd v1.7.27
	github.com/containernetworking/cni v1.2.3
	github.com/coreos/go-semver v0.3.1
	github.com/coreos/go-systemd/v22 v22.5.0
	github.com/cri-o/ocicni v0.4.3
	github.com/cyphar/filepath-securejoin v0.4.1
	github.com/davecgh/go-spew v1.1.2-0.20180830191138-d8f796af33cc
	github.com/docker/docker v28.1.1+incompatible
	github.com/docker/go-connections v0.5.0
	github.com/dustin/go-humanize v1.0.1
	github.com/elastic/go-libaudit/v2 v2.5.0
	github.com/evanphx/json-patch v5.9.11+incompatible
	github.com/fatih/color v1.18.0
	github.com/freddierice/go-losetup v0.0.0-20220711213114-2a14873012db
	github.com/fsnotify/fsnotify v1.9.0 // indirect
	github.com/go-delve/delve v1.24.0
	github.com/go-ini/ini v1.67.0
	github.com/go-ole/go-ole v1.3.0
	github.com/go-sql-driver/mysql v1.8.1
	github.com/gobwas/glob v0.2.3
	github.com/gogo/protobuf v1.3.2
	github.com/golang/groupcache v0.0.0-20241129210726-2c02b8208cf8
	github.com/golang/mock v1.7.0-rc.1
	github.com/golang/protobuf v1.5.4
	github.com/google/go-cmp v0.7.0
	github.com/google/go-containerregistry v0.20.3
	github.com/google/gofuzz v1.2.0
	github.com/google/gopacket v1.1.19
	github.com/google/pprof v0.0.0-20250317173921-a4b03ec1a45e // indirect
	github.com/gorilla/mux v1.8.1
	github.com/gosnmp/gosnmp v1.38.0
	github.com/grpc-ecosystem/go-grpc-middleware v1.4.0
	github.com/h2non/filetype v1.1.3
	github.com/hashicorp/consul/api v1.32.0
	github.com/hashicorp/go-multierror v1.1.1
	github.com/hashicorp/golang-lru/v2 v2.0.7
	github.com/hectane/go-acl v0.0.0-20230122075934-ca0b05cb1adb
	github.com/iceber/iouring-go v0.0.0-20230403020409-002cfd2e2a90
	github.com/imdario/mergo v0.3.16
	github.com/invopop/jsonschema v0.12.0
	github.com/itchyny/gojq v0.12.16
	github.com/json-iterator/go v1.1.12
	github.com/lxn/walk v0.0.0-20210112085537-c389da54e794
	github.com/lxn/win v0.0.0-20210218163916-a377121e959e
	github.com/mailru/easyjson v0.9.0
	github.com/mdlayher/netlink v1.7.2
	github.com/miekg/dns v1.1.65
	github.com/mitchellh/mapstructure v1.5.1-0.20231216201459-8508981c8b6c
	github.com/moby/sys/mountinfo v0.7.2
	github.com/mohae/deepcopy v0.0.0-20170929034955-c48cc78d4826
	github.com/netsampler/goflow2 v1.3.3
	github.com/olekukonko/tablewriter v0.0.5
	github.com/oliveagle/jsonpath v0.0.0-20180606110733-2e52cf6e6852
	github.com/open-policy-agent/opa v1.4.2
	github.com/open-telemetry/opentelemetry-collector-contrib/pkg/resourcetotelemetry v0.128.0 // indirect
	github.com/opencontainers/go-digest v1.0.0
	github.com/opencontainers/image-spec v1.1.1
	github.com/opencontainers/runtime-spec v1.2.1
	github.com/openshift/api v3.9.0+incompatible
	github.com/pahanini/go-grpc-bidirectional-streaming-example v0.0.0-20211027164128-cc6111af44be
	github.com/patrickmn/go-cache v2.1.0+incompatible
	github.com/pkg/errors v0.9.1
	github.com/prometheus/client_golang v1.22.0
	github.com/prometheus/client_model v0.6.2
	github.com/prometheus/procfs v0.16.1
	github.com/redis/go-redis/v9 v9.8.0
	github.com/richardartoul/molecule v1.0.1-0.20240531184615-7ca0df43c0b3 // indirect
	github.com/robfig/cron/v3 v3.0.1
	github.com/samber/lo v1.49.1
	github.com/samuel/go-zookeeper v0.0.0-20190923202752-2cc03de413da
	github.com/shirou/w32 v0.0.0-20160930032740-bb4de0191aa4
	github.com/sirupsen/logrus v1.9.3
	github.com/skydive-project/go-debouncer v1.0.1
	github.com/smira/go-xz v0.1.0
	github.com/spf13/afero v1.14.0
	github.com/spf13/cast v1.9.2
	github.com/spf13/cobra v1.9.1
	github.com/spf13/pflag v1.0.6
	github.com/streadway/amqp v1.1.0
	github.com/stretchr/testify v1.10.0
	github.com/syndtr/gocapability v0.0.0-20200815063812-42c35b437635
	github.com/tinylib/msgp v1.3.0
	github.com/twmb/murmur3 v1.1.8
	github.com/uptrace/bun v1.2.5
	github.com/uptrace/bun/dialect/pgdialect v1.2.5
	github.com/uptrace/bun/driver/pgdriver v1.2.5
	github.com/urfave/negroni v1.0.0
	github.com/vishvananda/netlink v1.3.0
	github.com/vishvananda/netns v0.0.5
	github.com/vmihailenco/msgpack/v4 v4.3.13
	github.com/wI2L/jsondiff v0.6.1
	github.com/xeipuuv/gojsonschema v1.2.0
	go.etcd.io/bbolt v1.4.0
	go.etcd.io/etcd/client/v2 v2.306.0-alpha.0
	go.mongodb.org/mongo-driver/v2 v2.1.0
	go.opentelemetry.io/collector v0.128.0 // indirect
	go.opentelemetry.io/collector/component v1.34.0
	go.opentelemetry.io/collector/confmap v1.34.0
	go.opentelemetry.io/collector/exporter v0.128.0
	go.opentelemetry.io/collector/exporter/debugexporter v0.128.0
	go.opentelemetry.io/collector/exporter/otlpexporter v0.128.0
	go.opentelemetry.io/collector/pdata v1.34.0
	go.opentelemetry.io/collector/processor/batchprocessor v0.128.0
	go.opentelemetry.io/collector/receiver v1.34.0
	go.opentelemetry.io/collector/receiver/otlpreceiver v0.128.0
	go.opentelemetry.io/contrib/instrumentation/google.golang.org/grpc/otelgrpc v0.61.0 // indirect
	go.uber.org/atomic v1.11.0
	go.uber.org/automaxprocs v1.6.0
	go.uber.org/dig v1.19.0
	go.uber.org/fx v1.24.0
	go.uber.org/multierr v1.11.0
	go.uber.org/zap v1.27.0
	go4.org/netipx v0.0.0-20220812043211-3cc044ffd68d
	golang.org/x/arch v0.18.0
	golang.org/x/exp v0.0.0-20250606033433-dcc06ee1d476
	golang.org/x/net v0.41.0
	golang.org/x/sync v0.15.0
	golang.org/x/sys v0.33.0
	golang.org/x/text v0.26.0
	golang.org/x/time v0.12.0
	golang.org/x/tools v0.34.0
	golang.org/x/xerrors v0.0.0-20240903120638-7835f813f4da
	google.golang.org/genproto v0.0.0-20250425173222-7b384671a197 // indirect
	google.golang.org/grpc v1.72.2
	google.golang.org/grpc/examples v0.0.0-20221020162917-9127159caf5a
	google.golang.org/protobuf v1.36.6
	gopkg.in/DataDog/dd-trace-go.v1 v1.72.2
	gopkg.in/yaml.v2 v2.4.0
	gopkg.in/yaml.v3 v3.0.1
	gopkg.in/zorkian/go-datadog-api.v2 v2.30.0
	k8s.io/api v0.32.3
	k8s.io/apiextensions-apiserver v0.32.1
	k8s.io/apimachinery v0.32.3
	k8s.io/apiserver v0.32.1 // indirect
	k8s.io/autoscaler/vertical-pod-autoscaler v1.2.2
	k8s.io/client-go v0.32.3
	k8s.io/cri-api v0.31.2
	k8s.io/klog/v2 v2.130.1
	k8s.io/kube-aggregator v0.31.2
	k8s.io/kube-openapi v0.0.0-20241105132330-32ad38e42d3f // indirect
	k8s.io/kube-state-metrics/v2 v2.13.1-0.20241025121156-110f03d7331f
	k8s.io/kubelet v0.31.2
	k8s.io/metrics v0.31.2
	k8s.io/utils v0.0.0-20241104100929-3ea5e8cea738
	sigs.k8s.io/custom-metrics-apiserver v1.30.1-0.20241105195130-84dc8cfe2555
)

require (
	cloud.google.com/go/compute/metadata v0.7.0 // indirect
	code.cloudfoundry.org/cfhttp/v2 v2.0.0 // indirect
	code.cloudfoundry.org/clock v1.0.0 // indirect
	code.cloudfoundry.org/consuladapter v0.0.0-20200131002136-ac1daf48ba97 // indirect
	code.cloudfoundry.org/diego-logging-client v0.0.0-20200130234554-60ef08820a45 // indirect
	code.cloudfoundry.org/executor v0.0.0-20200218194701-024d0bdd52d4 // indirect
	code.cloudfoundry.org/locket v0.0.0-20200131001124-67fd0a0fdf2d // indirect
	code.cloudfoundry.org/rep v0.0.0-20200325195957-1404b978e31e // indirect
	code.cloudfoundry.org/tlsconfig v0.0.0-20200131000646-bbe0f8da39b3 // indirect
	github.com/AlekSi/pointer v1.2.0 // indirect
	github.com/BurntSushi/toml v1.4.1-0.20240526193622-a339e1f7089c // indirect
	github.com/DataDog/aptly v1.5.3 // indirect
	github.com/DataDog/go-tuf v1.1.0-0.5.2 // indirect
	github.com/DataDog/gostackparse v0.7.0 // indirect
	github.com/DataDog/mmh3 v0.0.0-20210722141835-012dc69a9e49 // indirect
	github.com/DisposaBoy/JsonConfigReader v0.0.0-20201129172854-99cf318d67e7 // indirect
	github.com/Masterminds/semver v1.5.0
	github.com/NYTimes/gziphandler v1.1.1 // indirect
	github.com/ProtonMail/go-crypto v1.1.6
	github.com/StackExchange/wmi v1.2.1 // indirect
	github.com/agnivade/levenshtein v1.2.1 // indirect
	github.com/armon/go-metrics v0.4.1 // indirect
	github.com/asaskevich/govalidator v0.0.0-20230301143203-a9d515a09cc2 // indirect
	github.com/awalterschulze/gographviz v2.0.3+incompatible // indirect
	github.com/aws/aws-sdk-go-v2 v1.36.3
	github.com/aws/aws-sdk-go-v2/config v1.29.14
	github.com/aws/aws-sdk-go-v2/credentials v1.17.67
	github.com/aws/aws-sdk-go-v2/feature/ec2/imds v1.16.30 // indirect
	github.com/aws/aws-sdk-go-v2/internal/configsources v1.3.34 // indirect
	github.com/aws/aws-sdk-go-v2/internal/endpoints/v2 v2.6.34 // indirect
	github.com/aws/aws-sdk-go-v2/internal/ini v1.8.3 // indirect
	github.com/aws/aws-sdk-go-v2/service/ec2 v1.224.0
	github.com/aws/aws-sdk-go-v2/service/internal/presigned-url v1.12.15 // indirect
	github.com/aws/aws-sdk-go-v2/service/sso v1.25.3 // indirect
	github.com/aws/aws-sdk-go-v2/service/ssooidc v1.30.1 // indirect
	github.com/aws/aws-sdk-go-v2/service/sts v1.33.19 // indirect
	github.com/aws/smithy-go v1.22.3 // indirect
	github.com/beorn7/perks v1.0.1 // indirect
	github.com/bmizerany/pat v0.0.0-20170815010413-6226ea591a40 // indirect
	github.com/briandowns/spinner v1.23.0 // indirect
	github.com/cavaliergopher/grab/v3 v3.0.1 // indirect
	github.com/cespare/xxhash/v2 v2.3.0 // indirect
	github.com/containerd/continuity v0.4.5 // indirect
	github.com/containerd/fifo v1.1.0 // indirect
	github.com/containerd/stargz-snapshotter/estargz v0.16.3 // indirect
	github.com/containerd/ttrpc v1.2.7 // indirect
	github.com/containernetworking/plugins v1.4.1 // indirect
	github.com/coreos/pkg v0.0.0-20180928190104-399ea9e2e55f // indirect
	github.com/dgryski/go-jump v0.0.0-20211018200510-ba001c3ffce0 // indirect
	github.com/dgryski/go-rendezvous v0.0.0-20200823014737-9f7001d12a5f // indirect
	github.com/docker/cli v27.5.0+incompatible // indirect
	github.com/docker/distribution v2.8.3+incompatible // indirect
	github.com/docker/docker-credential-helpers v0.8.2 // indirect
	github.com/docker/go-events v0.0.0-20190806004212-e31b211e4f1c // indirect
	github.com/docker/go-units v0.5.0 // indirect
	github.com/felixge/httpsnoop v1.0.4 // indirect
	github.com/ghodss/yaml v1.0.0
	github.com/go-logfmt/logfmt v0.6.0 // indirect
	github.com/go-logr/logr v1.4.2 // indirect
	github.com/go-logr/stdr v1.2.2 // indirect
	github.com/go-openapi/jsonpointer v0.21.0 // indirect
	github.com/go-openapi/jsonreference v0.21.0 // indirect
	github.com/go-openapi/swag v0.23.0 // indirect
	github.com/go-redis/redis/v8 v8.11.5 // indirect
	github.com/godbus/dbus/v5 v5.1.0
	github.com/golang/snappy v1.0.0 // indirect
	github.com/google/uuid v1.6.0
	github.com/google/wire v0.6.0 // indirect
	github.com/googleapis/gax-go/v2 v2.14.1 // indirect
	github.com/grpc-ecosystem/go-grpc-prometheus v1.2.0 // indirect
	github.com/grpc-ecosystem/grpc-gateway/v2 v2.26.3 // indirect
	github.com/hashicorp/errwrap v1.1.0 // indirect
	github.com/hashicorp/go-cleanhttp v0.5.2 // indirect
	github.com/hashicorp/go-hclog v1.6.3 // indirect
	github.com/hashicorp/go-immutable-radix v1.3.1 // indirect
	github.com/hashicorp/go-rootcerts v1.0.2 // indirect
	github.com/hashicorp/go-version v1.7.0
	github.com/hashicorp/golang-lru v1.0.2 // indirect
	github.com/hashicorp/hcl v1.0.1-vault-7 // indirect
	github.com/hashicorp/serf v0.10.1 // indirect
	github.com/inconshreveable/mousetrap v1.1.0 // indirect
	github.com/itchyny/timefmt-go v0.1.6 // indirect
	github.com/jinzhu/inflection v1.0.0 // indirect
	github.com/jlaffaye/ftp v0.1.0 // indirect
	github.com/jmespath/go-jmespath v0.4.0 // indirect
	github.com/josharian/intern v1.0.0 // indirect
	github.com/josharian/native v1.1.0 // indirect
	github.com/justincormack/go-memfd v0.0.0-20170219213707-6e4af0518993
	github.com/kballard/go-shellquote v0.0.0-20180428030007-95032a82bc51 // indirect
	github.com/kjk/lzma v0.0.0-20161016003348-3fd93898850d // indirect
	github.com/klauspost/compress v1.18.0 // indirect
	github.com/klauspost/pgzip v1.2.6 // indirect
	github.com/knqyf263/go-deb-version v0.0.0-20241115132648-6f4aee6ccd23 // indirect
	github.com/knqyf263/go-rpm-version v0.0.0-20220614171824-631e686d1075 // indirect
	github.com/knqyf263/go-rpmdb v0.1.2-0.20241125135340-7670f0f23c16
	github.com/libp2p/go-reuseport v0.2.0 // indirect
	github.com/lufia/plan9stats v0.0.0-20240909124753-873cd0166683 // indirect
	github.com/magiconair/properties v1.8.10 // indirect
	github.com/masahiro331/go-disk v0.0.0-20240625071113-56c933208fee // indirect
	github.com/masahiro331/go-ext4-filesystem v0.0.0-20240620024024-ca14e6327bbd // indirect
	github.com/masahiro331/go-xfs-filesystem v0.0.0-20231205045356-1b22259a6c44 // indirect
	github.com/mattn/go-colorable v0.1.14 // indirect
	github.com/mattn/go-isatty v0.0.20 // indirect
	github.com/mattn/go-runewidth v0.0.16 // indirect
	github.com/mdlayher/socket v0.5.0 // indirect
	github.com/mitchellh/copystructure v1.2.0 // indirect
	github.com/mitchellh/go-homedir v1.1.0 // indirect
	github.com/mitchellh/hashstructure/v2 v2.0.2 // indirect
	github.com/mitchellh/reflectwalk v1.0.2 // indirect
	github.com/mkrautz/goar v0.0.0-20150919110319-282caa8bd9da // indirect
	github.com/moby/locker v1.0.1 // indirect
	github.com/moby/sys/signal v0.7.1 // indirect
	github.com/modern-go/concurrent v0.0.0-20180306012644-bacd9c7ef1dd // indirect
	github.com/modern-go/reflect2 v1.0.3-0.20250322232337-35a7c28c31ee // indirect
	github.com/mostynb/go-grpc-compression v1.2.3 // indirect
	github.com/munnerz/goautoneg v0.0.0-20191010083416-a7dc8b61c822 // indirect
	github.com/mxk/go-flowrate v0.0.0-20140419014527-cca7078d478f // indirect
	github.com/nu7hatch/gouuid v0.0.0-20131221200532-179d4d0c4d8d // indirect
	github.com/opencontainers/selinux v1.11.1 // indirect
	github.com/outcaste-io/ristretto v0.2.3 // indirect
	github.com/package-url/packageurl-go v0.1.3 // indirect
	github.com/pborman/uuid v1.2.1 // indirect
	github.com/pelletier/go-toml v1.9.5 // indirect
	github.com/philhofer/fwd v1.1.3-0.20240916144458-20a13a1f6b7c // indirect
	github.com/pierrec/lz4/v4 v4.1.22
	github.com/pmezard/go-difflib v1.0.1-0.20181226105442-5d4384ee4fb2 // indirect
	github.com/power-devops/perfstat v0.0.0-20240221224432-82ca36839d55 // indirect
	github.com/prometheus/common v0.64.0
	github.com/rcrowley/go-metrics v0.0.0-20201227073835-cf1acfcdf475 // indirect
	github.com/rivo/uniseg v0.4.7 // indirect
	github.com/rs/cors v1.11.1 // indirect
	github.com/safchain/baloum v0.0.0-20241120122234-f22c9bd19f3b
	github.com/sassoftware/go-rpmutils v0.4.0 // indirect
	github.com/secure-systems-lab/go-securesystemslib v0.9.0 // indirect
	github.com/smira/go-ftp-protocol v0.0.0-20140829150050-066b75c2b70d // indirect
	github.com/spf13/jwalterweatherman v1.1.0 // indirect
	github.com/stretchr/objx v0.5.2 // indirect
	github.com/tchap/go-patricia/v2 v2.3.2 // indirect
	github.com/tedsuo/ifrit v0.0.0-20191009134036-9a97d0632f00 // indirect
	github.com/tedsuo/rata v1.0.0 // indirect
	github.com/tklauser/go-sysconf v0.3.14
	github.com/tklauser/numcpus v0.9.0 // indirect
	github.com/tmthrgd/go-hex v0.0.0-20190904060850-447a3041c3bc // indirect
	github.com/twitchtv/twirp v8.1.3+incompatible // indirect
	github.com/twmb/franz-go v1.18.2-0.20250413173443-1d5a55fa468d
	github.com/twmb/franz-go/pkg/kadm v1.12.0
	github.com/twmb/franz-go/pkg/kmsg v1.11.2-0.20250413173443-1d5a55fa468d
	github.com/ugorji/go/codec v1.2.11 // indirect
	github.com/ulikunitz/xz v0.5.12 // indirect
	github.com/vbatts/tar-split v0.11.6 // indirect
	github.com/vito/go-sse v1.0.0 // indirect
	github.com/vmihailenco/msgpack/v5 v5.4.1
	github.com/vmihailenco/tagparser v0.1.2 // indirect
	github.com/vmihailenco/tagparser/v2 v2.0.0 // indirect
	github.com/xdg-go/pbkdf2 v1.0.0 // indirect
	github.com/xdg-go/scram v1.1.2 // indirect
	github.com/xdg-go/stringprep v1.0.4 // indirect
	github.com/xeipuuv/gojsonpointer v0.0.0-20190905194746-02993c407bfb // indirect
	github.com/xeipuuv/gojsonreference v0.0.0-20180127040603-bd5ef7bd5415 // indirect
	github.com/xi2/xz v0.0.0-20171230120015-48954b6210f8
	github.com/xor-gate/ar v0.0.0-20170530204233-5c72ae81e2b7 // indirect
	github.com/yashtewari/glob-intersection v0.2.0 // indirect
	github.com/youmark/pkcs8 v0.0.0-20240726163527-a2c0da244d78 // indirect
	github.com/yusufpapurcu/wmi v1.2.4
	go.etcd.io/etcd/api/v3 v3.6.0-alpha.0 // indirect
	go.etcd.io/etcd/client/pkg/v3 v3.6.0-alpha.0.0.20220522111935-c3bc4116dcd1 // indirect
	go.etcd.io/etcd/client/v3 v3.6.0-alpha.0 // indirect
	go.etcd.io/etcd/server/v3 v3.6.0-alpha.0.0.20220522111935-c3bc4116dcd1 // indirect
	go.opencensus.io v0.24.0 // indirect
	go.opentelemetry.io/collector/consumer v1.34.0 // indirect
	go.opentelemetry.io/collector/featuregate v1.34.0
	go.opentelemetry.io/contrib/instrumentation/net/http/otelhttp v0.61.0 // indirect
	go.opentelemetry.io/contrib/propagators/b3 v1.36.0 // indirect
	go.opentelemetry.io/otel v1.36.0
	go.opentelemetry.io/otel/exporters/otlp/otlptrace v1.36.0
	go.opentelemetry.io/otel/exporters/otlp/otlptrace/otlptracegrpc v1.36.0
	go.opentelemetry.io/otel/exporters/otlp/otlptrace/otlptracehttp v1.36.0
	go.opentelemetry.io/otel/exporters/prometheus v0.58.0 // indirect
	go.opentelemetry.io/otel/metric v1.36.0 // indirect
	go.opentelemetry.io/otel/sdk v1.36.0
	go.opentelemetry.io/otel/sdk/metric v1.36.0 // indirect
	go.opentelemetry.io/otel/trace v1.36.0
	go.opentelemetry.io/proto/otlp v1.6.0 // indirect
	golang.org/x/crypto v0.39.0 // indirect
	golang.org/x/mod v0.25.0
	golang.org/x/oauth2 v0.30.0 // indirect
	golang.org/x/term v0.32.0 // indirect
	gonum.org/v1/gonum v0.16.0 // indirect
	google.golang.org/api v0.230.0 // indirect
	google.golang.org/appengine v1.6.8 // indirect
	gopkg.in/Knetic/govaluate.v3 v3.0.0 // indirect
	gopkg.in/inf.v0 v0.9.1 // indirect
	gopkg.in/natefinch/lumberjack.v2 v2.2.1 // indirect
	k8s.io/component-base v0.32.1
	mellium.im/sasl v0.3.2 // indirect
	sigs.k8s.io/apiserver-network-proxy/konnectivity-client v0.31.0 // indirect
	sigs.k8s.io/controller-runtime v0.20.4 // indirect
	sigs.k8s.io/json v0.0.0-20241010143419-9aa6b5e7a4b3 // indirect
	sigs.k8s.io/structured-merge-diff/v4 v4.5.0 // indirect
	sigs.k8s.io/yaml v1.4.0
)

require (
	github.com/DataDog/datadog-agent/comp/core/flare/builder v0.64.1
	github.com/DataDog/datadog-agent/comp/core/tagger/utils v0.66.1
	github.com/DataDog/datadog-agent/comp/otelcol/ddflareextension/def v0.59.0-rc.6
	github.com/DataDog/datadog-agent/comp/otelcol/ddflareextension/impl v0.64.0-devel
	github.com/DataDog/datadog-agent/comp/otelcol/ddflareextension/types v0.65.0-devel
	github.com/DataDog/datadog-agent/pkg/config/structure v0.66.1
	github.com/DataDog/datadog-agent/pkg/fips v0.66.1
	github.com/DataDog/datadog-agent/pkg/network/payload v0.0.0-20250128160050-7ac9ccd58c07
	github.com/DataDog/datadog-agent/pkg/networkpath/payload v0.0.0-20250128160050-7ac9ccd58c07
	github.com/DataDog/datadog-agent/pkg/util/defaultpaths v0.64.0-devel
	github.com/DataDog/datadog-agent/pkg/util/utilizationtracker v0.0.0
	github.com/DataDog/dd-trace-go/v2 v2.0.0-beta.11
	github.com/NVIDIA/go-nvml v0.12.4-0
	github.com/cloudflare/cbpfc v0.0.0-20240920015331-ff978e94500b
	github.com/containerd/containerd/api v1.8.0
	github.com/containerd/errdefs v1.0.0
	github.com/distribution/reference v0.6.0
	github.com/expr-lang/expr v1.17.5 // indirect
	github.com/go-viper/mapstructure/v2 v2.2.1
	github.com/jellydator/ttlcache/v3 v3.3.0
	github.com/kouhin/envflag v0.0.0-20150818174321-0e9a86061649
	github.com/lorenzosaino/go-sysctl v0.3.1
	github.com/open-telemetry/opentelemetry-collector-contrib/pkg/datadog v0.128.0
	go.opentelemetry.io/collector/config/configtelemetry v0.128.0
)

require (
	github.com/DataDog/datadog-agent/comp/core/configsync v0.64.0
	github.com/DataDog/datadog-agent/comp/core/ipc/def v0.0.0-00010101000000-000000000000
	github.com/DataDog/datadog-agent/comp/core/ipc/impl v0.0.0-00010101000000-000000000000
	github.com/DataDog/datadog-agent/comp/core/ipc/mock v0.0.0-00010101000000-000000000000
	github.com/DataDog/datadog-agent/comp/core/log/fx v0.0.0-20250129172314-517df3f51a84
	github.com/DataDog/datadog-agent/comp/core/tagger/def v0.64.1
	github.com/DataDog/datadog-agent/comp/core/tagger/fx-remote v0.0.0-20250129172314-517df3f51a84
	github.com/DataDog/datadog-agent/comp/core/tagger/generic_store v0.0.0-20250129172314-517df3f51a84
	github.com/DataDog/datadog-agent/comp/core/tagger/impl-remote v0.0.0-20250129172314-517df3f51a84
	github.com/DataDog/datadog-agent/comp/core/tagger/subscriber v0.0.0-20250129172314-517df3f51a84
	github.com/DataDog/datadog-agent/comp/core/tagger/telemetry v0.64.1
	github.com/DataDog/datadog-agent/comp/otelcol/ddprofilingextension/def v0.64.0
	github.com/DataDog/datadog-agent/comp/otelcol/ddprofilingextension/impl v0.64.0
	github.com/DataDog/datadog-agent/comp/otelcol/otlp/components/connector/datadogconnector v0.65.0-devel
	github.com/DataDog/datadog-agent/comp/otelcol/status/def v0.64.0
	github.com/DataDog/datadog-agent/comp/otelcol/status/impl v0.64.0
	github.com/DataDog/datadog-agent/pkg/fleet/installer v0.64.0
	github.com/DataDog/datadog-agent/pkg/util/compression v0.64.0-rc.12
	github.com/DataDog/datadog-agent/pkg/util/otel v0.64.0
	github.com/DataDog/datadog-agent/pkg/util/prometheus v0.64.0
	github.com/Masterminds/sprig/v3 v3.3.0
	github.com/coreos/go-systemd v0.0.0-20190321100706-95778dfbb74e
	github.com/kraken-hpc/go-fork v0.1.1
	github.com/mattn/go-sqlite3 v1.14.24
	github.com/safchain/ethtool v0.5.10
	github.com/shirou/gopsutil/v4 v4.25.5
	go.opentelemetry.io/collector/component/componenttest v0.128.0
	modernc.org/sqlite v1.36.2 // indirect
)

require (
	github.com/bboreham/go-loser v0.0.0-20230920113527-fcc2c21820a3 // indirect
	github.com/edsrzf/mmap-go v1.2.0 // indirect
	github.com/facette/natsort v0.0.0-20181210072756-2cd4dd1e2dcb // indirect
	github.com/go-openapi/analysis v0.23.0 // indirect
	github.com/go-openapi/errors v0.22.0 // indirect
	github.com/go-openapi/loads v0.22.0 // indirect
	github.com/go-openapi/spec v0.21.0 // indirect
	github.com/go-openapi/strfmt v0.23.0 // indirect
	github.com/go-openapi/validate v0.24.0 // indirect
	github.com/julienschmidt/httprouter v1.3.0 // indirect
	github.com/mdlayher/vsock v1.2.1 // indirect
	github.com/oklog/ulid v1.3.1 // indirect
	github.com/prometheus/alertmanager v0.28.1 // indirect
	github.com/prometheus/common/assets v0.2.0 // indirect
	github.com/prometheus/exporter-toolkit v0.14.0 // indirect
	github.com/shurcooL/httpfs v0.0.0-20230704072500-f1e31cf0ba5c // indirect
	go.mongodb.org/mongo-driver v1.14.0 // indirect
	go.opentelemetry.io/collector/processor/processorhelper v0.128.0 // indirect
	go.opentelemetry.io/contrib/instrumentation/net/http/httptrace/otelhttptrace v0.60.0 // indirect
	go.uber.org/goleak v1.3.0 // indirect
)

require (
	github.com/envoyproxy/go-control-plane/envoy v1.32.4 // indirect
	go.opentelemetry.io/collector/receiver/receiverhelper v0.128.0 // indirect
	go.opentelemetry.io/contrib/otelconf v0.16.0 // indirect
)

require (
	github.com/cenkalti/backoff/v5 v5.0.2 // indirect
	go.opentelemetry.io/collector/extension/extensionauth v1.34.0 // indirect
	go.opentelemetry.io/collector/service/hostcapabilities v0.128.0 // indirect
)

require (
	github.com/jaegertracing/jaeger-idl v0.5.0 // indirect
	go.opentelemetry.io/collector/confmap/xconfmap v0.128.0 // indirect
	go.opentelemetry.io/collector/internal/telemetry v0.128.0 // indirect
	go.uber.org/zap/exp v0.3.0 // indirect
)

require (
	github.com/open-telemetry/opentelemetry-collector-contrib/pkg/core/xidutils v0.128.0 // indirect
	github.com/tilinna/clock v1.1.0 // indirect
	go.opentelemetry.io/collector/connector/xconnector v0.128.0 // indirect
	go.opentelemetry.io/collector/consumer/consumererror/xconsumererror v0.128.0 // indirect
	go.opentelemetry.io/collector/consumer/xconsumer v0.128.0 // indirect
	go.opentelemetry.io/collector/exporter/exporterhelper/xexporterhelper v0.128.0 // indirect
	go.opentelemetry.io/collector/exporter/xexporter v0.128.0 // indirect
	go.opentelemetry.io/collector/extension/extensiontest v0.128.0 // indirect
	go.opentelemetry.io/collector/extension/xextension v0.128.0 // indirect
	go.opentelemetry.io/collector/pipeline/xpipeline v0.128.0 // indirect
	go.opentelemetry.io/collector/processor/processorhelper/xprocessorhelper v0.128.0 // indirect
	go.opentelemetry.io/collector/processor/xprocessor v0.128.0 // indirect
	go.opentelemetry.io/collector/receiver/xreceiver v0.128.0 // indirect
	go.opentelemetry.io/collector/scraper v0.128.0 // indirect
	go.opentelemetry.io/collector/scraper/scraperhelper v0.128.0 // indirect
	go.opentelemetry.io/otel/exporters/otlp/otlplog/otlploggrpc v0.12.2 // indirect
)

require (
	go.opentelemetry.io/collector/connector/connectortest v0.128.0 // indirect
	go.opentelemetry.io/collector/consumer/consumererror v0.128.0 // indirect
	go.opentelemetry.io/collector/exporter/exportertest v0.128.0 // indirect
	go.opentelemetry.io/collector/internal/fanoutconsumer v0.128.0 // indirect
	go.opentelemetry.io/collector/internal/memorylimiter v0.128.0 // indirect
	go.opentelemetry.io/collector/internal/sharedcomponent v0.128.0 // indirect
	go.opentelemetry.io/collector/processor/processortest v0.128.0 // indirect
	go.opentelemetry.io/collector/receiver/receivertest v0.128.0 // indirect
	go.opentelemetry.io/contrib/bridges/otelzap v0.11.0 // indirect
)

require (
	github.com/DATA-DOG/go-sqlmock v1.5.2
	github.com/DataDog/agent-payload/v5 v5.0.155
	github.com/DataDog/datadog-agent/comp/api/api/def v0.61.0
	github.com/DataDog/datadog-agent/comp/core/config v0.64.1
	github.com/DataDog/datadog-agent/comp/core/flare/types v0.64.1
	github.com/DataDog/datadog-agent/comp/core/hostname/hostnameinterface v0.64.0-rc.3
	github.com/DataDog/datadog-agent/comp/core/ipc/httphelpers v0.0.0-00010101000000-000000000000
	github.com/DataDog/datadog-agent/comp/core/log/def v0.64.0-rc.3
	github.com/DataDog/datadog-agent/comp/core/log/impl v0.61.0
	github.com/DataDog/datadog-agent/comp/core/log/impl-trace v0.59.0
	github.com/DataDog/datadog-agent/comp/core/log/mock v0.64.0-devel
	github.com/DataDog/datadog-agent/comp/core/secrets v0.66.1
	github.com/DataDog/datadog-agent/comp/core/status v0.63.0
	github.com/DataDog/datadog-agent/comp/core/status/statusimpl v0.56.0-rc.3
	github.com/DataDog/datadog-agent/comp/core/tagger/origindetection v0.64.1
	github.com/DataDog/datadog-agent/comp/core/tagger/tags v0.64.0-devel
	github.com/DataDog/datadog-agent/comp/core/tagger/types v0.66.1
	github.com/DataDog/datadog-agent/comp/core/telemetry v0.64.1
	github.com/DataDog/datadog-agent/comp/def v0.64.1
	github.com/DataDog/datadog-agent/comp/forwarder/defaultforwarder v0.56.0-rc.3
	github.com/DataDog/datadog-agent/comp/forwarder/orchestrator/orchestratorinterface v0.56.0-rc.3
	github.com/DataDog/datadog-agent/comp/logs/agent/config v0.64.0-rc.3
	github.com/DataDog/datadog-agent/comp/netflow/payload v0.56.0-rc.3
	github.com/DataDog/datadog-agent/comp/otelcol/collector-contrib/def v0.64.0
	github.com/DataDog/datadog-agent/comp/otelcol/collector-contrib/impl v0.56.0-rc.3
	github.com/DataDog/datadog-agent/comp/otelcol/converter/def v0.56.0-rc.3
	github.com/DataDog/datadog-agent/comp/otelcol/converter/impl v0.58.0
	github.com/DataDog/datadog-agent/comp/otelcol/logsagentpipeline v0.64.0-rc.12
	github.com/DataDog/datadog-agent/comp/otelcol/logsagentpipeline/logsagentpipelineimpl v0.64.0-rc.12
	github.com/DataDog/datadog-agent/comp/otelcol/otlp/components/exporter/datadogexporter v0.59.0
	github.com/DataDog/datadog-agent/comp/otelcol/otlp/components/exporter/logsagentexporter v0.64.0-devel.0.20250218192636-64fdfe7ec366
	github.com/DataDog/datadog-agent/comp/otelcol/otlp/components/exporter/serializerexporter v0.65.0-devel.0.20250304124125-23a109221842
	github.com/DataDog/datadog-agent/comp/otelcol/otlp/components/metricsclient v0.64.0-rc.12
	github.com/DataDog/datadog-agent/comp/otelcol/otlp/components/processor/infraattributesprocessor v0.59.0
	github.com/DataDog/datadog-agent/comp/otelcol/otlp/testutil v0.66.1
	github.com/DataDog/datadog-agent/comp/serializer/logscompression v0.64.0-rc.12
	github.com/DataDog/datadog-agent/comp/serializer/metricscompression v0.63.2
	github.com/DataDog/datadog-agent/comp/trace/agent/def v0.61.0
	github.com/DataDog/datadog-agent/comp/trace/compression/def v0.64.0-rc.12
	github.com/DataDog/datadog-agent/comp/trace/compression/impl-gzip v0.64.0-rc.12
	github.com/DataDog/datadog-agent/comp/trace/compression/impl-zstd v0.56.0-rc.3
	github.com/DataDog/datadog-agent/pkg/aggregator/ckey v0.59.0-rc.6
	github.com/DataDog/datadog-agent/pkg/api v0.63.0
	github.com/DataDog/datadog-agent/pkg/collector/check/defaults v0.66.1
	github.com/DataDog/datadog-agent/pkg/config/create v0.66.1
	github.com/DataDog/datadog-agent/pkg/config/env v0.66.1
	github.com/DataDog/datadog-agent/pkg/config/mock v0.66.1
	github.com/DataDog/datadog-agent/pkg/config/model v0.66.1
	github.com/DataDog/datadog-agent/pkg/config/remote v0.59.0-rc.5
	github.com/DataDog/datadog-agent/pkg/config/setup v0.66.1
	github.com/DataDog/datadog-agent/pkg/config/utils v0.64.0-rc.3
	github.com/DataDog/datadog-agent/pkg/errors v0.56.0-rc.3
	github.com/DataDog/datadog-agent/pkg/logs/client v0.64.0-rc.12
	github.com/DataDog/datadog-agent/pkg/logs/diagnostic v0.64.0-rc.12
	github.com/DataDog/datadog-agent/pkg/logs/message v0.64.0-rc.12
	github.com/DataDog/datadog-agent/pkg/logs/metrics v0.64.0-rc.12
	github.com/DataDog/datadog-agent/pkg/logs/pipeline v0.64.0-rc.12
	github.com/DataDog/datadog-agent/pkg/logs/processor v0.64.0-rc.12
	github.com/DataDog/datadog-agent/pkg/logs/sds v0.64.0-rc.12
	github.com/DataDog/datadog-agent/pkg/logs/sender v0.64.0-rc.12
	github.com/DataDog/datadog-agent/pkg/logs/sources v0.64.0-rc.12
	github.com/DataDog/datadog-agent/pkg/logs/status/utils v0.64.0-rc.12
	github.com/DataDog/datadog-agent/pkg/logs/util/testutils v0.56.0-rc.3
	github.com/DataDog/datadog-agent/pkg/metrics v0.63.2
	github.com/DataDog/datadog-agent/pkg/networkdevice/profile v0.56.0-rc.3
	github.com/DataDog/datadog-agent/pkg/orchestrator/model v0.59.0
	github.com/DataDog/datadog-agent/pkg/process/util/api v0.59.0
	github.com/DataDog/datadog-agent/pkg/proto v0.68.0-devel
	github.com/DataDog/datadog-agent/pkg/security/seclwin v0.56.0
	github.com/DataDog/datadog-agent/pkg/serializer v0.59.0
	github.com/DataDog/datadog-agent/pkg/status/health v0.64.0-rc.3
	github.com/DataDog/datadog-agent/pkg/tagger/types v0.64.1
	github.com/DataDog/datadog-agent/pkg/tagset v0.64.1
	github.com/DataDog/datadog-agent/pkg/telemetry v0.64.1
	github.com/DataDog/datadog-agent/pkg/template v0.65.1
	github.com/DataDog/datadog-agent/pkg/util/backoff v0.64.0-rc.3
	github.com/DataDog/datadog-agent/pkg/util/cache v0.61.0
	github.com/DataDog/datadog-agent/pkg/util/common v0.63.2
	github.com/DataDog/datadog-agent/pkg/util/containers/image v0.56.2
	github.com/DataDog/datadog-agent/pkg/util/executable v0.66.1
	github.com/DataDog/datadog-agent/pkg/util/filesystem v0.66.1
	github.com/DataDog/datadog-agent/pkg/util/flavor v0.56.0-rc.3
	github.com/DataDog/datadog-agent/pkg/util/fxutil v0.64.1
	github.com/DataDog/datadog-agent/pkg/util/grpc v0.60.0
	github.com/DataDog/datadog-agent/pkg/util/hostname/validate v0.66.1
	github.com/DataDog/datadog-agent/pkg/util/http v0.64.0-rc.3
	github.com/DataDog/datadog-agent/pkg/util/json v0.59.0
	github.com/DataDog/datadog-agent/pkg/util/log/setup v0.62.2
	github.com/DataDog/datadog-agent/pkg/util/option v0.66.1
	github.com/DataDog/datadog-agent/pkg/util/sort v0.64.1
	github.com/DataDog/datadog-agent/pkg/util/startstop v0.64.0-rc.3
	github.com/DataDog/datadog-agent/pkg/util/system v0.66.1
	github.com/DataDog/datadog-agent/pkg/util/testutil v0.59.0
	github.com/DataDog/datadog-agent/pkg/util/uuid v0.59.0
	github.com/DataDog/datadog-agent/pkg/util/winutil v0.66.1
	github.com/DataDog/datadog-agent/pkg/version v0.66.1
	github.com/DataDog/go-libddwaf/v3 v3.5.4
	github.com/DataDog/go-sqllexer v0.1.6
	github.com/Datadog/dublin-traceroute v0.0.2
	github.com/aquasecurity/trivy v0.49.2-0.20240227072422-e1ea02c7b80d
	github.com/aws/aws-sdk-go-v2/service/kms v1.38.1
	github.com/aws/aws-sdk-go-v2/service/rds v1.94.2
	github.com/aws/aws-sdk-go-v2/service/secretsmanager v1.35.2
	github.com/cloudfoundry-community/go-cfclient/v2 v2.0.1-0.20230503155151-3d15366c5820
	github.com/containerd/cgroups/v3 v3.0.5
	github.com/containerd/typeurl/v2 v2.2.3
	github.com/elastic/go-seccomp-bpf v1.5.0
	github.com/fatih/structtag v1.2.0
	github.com/glaslos/ssdeep v0.4.0
	github.com/gocomply/scap v0.1.2-0.20230531064509-55a00f73e8d6
	github.com/godror/godror v0.37.0
	github.com/gorilla/handlers v1.5.2
	github.com/jackc/pgx/v5 v5.6.0
	github.com/jmoiron/sqlx v1.4.0
	github.com/judwhite/go-svc v1.2.1
	github.com/kr/pretty v0.3.1
	github.com/planetscale/vtprotobuf v0.6.1-0.20240319094008-0393e58bdf10
	github.com/prometheus-community/pro-bing v0.4.1
	github.com/rickar/props v1.0.0
	github.com/sijms/go-ora/v2 v2.8.24
	github.com/swaggest/jsonschema-go v0.3.70
	github.com/valyala/fastjson v1.6.4
	github.com/vibrantbyte/go-antpath v1.1.1
	go.opentelemetry.io/collector/confmap/provider/envprovider v1.34.0
	go.opentelemetry.io/collector/confmap/provider/fileprovider v1.34.0
	go.opentelemetry.io/collector/confmap/provider/httpprovider v1.34.0
	go.opentelemetry.io/collector/confmap/provider/httpsprovider v1.34.0
	go.opentelemetry.io/collector/confmap/provider/yamlprovider v1.34.0
	go.opentelemetry.io/collector/extension v1.34.0
	go.opentelemetry.io/collector/otelcol v0.128.0
	go.opentelemetry.io/collector/processor v1.34.0
	go.opentelemetry.io/collector/service v0.128.0
	go4.org/intern v0.0.0-20230525184215-6c62f75575cb
	go4.org/mem v0.0.0-20220726221520-4f986261bf13
	k8s.io/cli-runtime v0.31.2
	k8s.io/kubectl v0.31.2
)

require (
	github.com/prometheus/otlptranslator v0.0.0-20250320144820-d800c8b0eb07 // indirect
	go.opentelemetry.io/collector/config/configoptional v0.128.0 // indirect
)

require (
	github.com/aws/aws-sdk-go-v2/service/ecs v1.57.2 // indirect
	github.com/gophercloud/gophercloud/v2 v2.7.0 // indirect
	github.com/open-telemetry/opentelemetry-collector-contrib/internal/gopsutilenv v0.128.0 // indirect
	github.com/open-telemetry/opentelemetry-collector-contrib/processor/deltatocumulativeprocessor v0.128.0 // indirect
	github.com/prometheus/sigv4 v0.1.2 // indirect
)

require (
	github.com/foxboron/go-tpm-keyfiles v0.0.0-20250323135004-b31fac66206e // indirect
	github.com/google/go-tpm v0.9.5 // indirect
	github.com/open-telemetry/opentelemetry-collector-contrib/pkg/winperfcounters v0.128.0 // indirect
)

require (
	github.com/moby/sys/atomicwriter v0.1.0 // indirect
	github.com/open-telemetry/opentelemetry-collector-contrib/connector/routingconnector v0.128.0 // indirect
	go.opentelemetry.io/collector/config/configmiddleware v0.128.0 // indirect
	go.opentelemetry.io/collector/extension/extensionmiddleware v0.128.0 // indirect
)

require (
	cel.dev/expr v0.20.0 // indirect
	cloud.google.com/go/auth v0.16.0 // indirect
	cloud.google.com/go/auth/oauth2adapt v0.2.8 // indirect
	cloud.google.com/go/compute v1.37.0 // indirect
	code.cloudfoundry.org/go-diodes v0.0.0-20240604201846-c756bfed2ed3 // indirect
	code.cloudfoundry.org/go-loggregator v7.4.0+incompatible // indirect
	code.cloudfoundry.org/rfc5424 v0.0.0-20201103192249-000122071b78 // indirect
	dario.cat/mergo v1.0.1 // indirect
	filippo.io/edwards25519 v1.1.0 // indirect
	github.com/AdaLogics/go-fuzz-headers v0.0.0-20240806141605-e8a1dd7889d6 // indirect
	github.com/AdamKorcz/go-118-fuzz-build v0.0.0-20231105174938-2b5cbb29f3e2 // indirect
	github.com/Azure/azure-sdk-for-go v68.0.0+incompatible // indirect
	github.com/Azure/azure-sdk-for-go/sdk/azcore v1.18.0 // indirect
	github.com/Azure/azure-sdk-for-go/sdk/azidentity v1.9.0 // indirect
	github.com/Azure/azure-sdk-for-go/sdk/internal v1.11.1 // indirect
	github.com/Azure/azure-sdk-for-go/sdk/resourcemanager/compute/armcompute/v5 v5.7.0 // indirect
	github.com/Azure/azure-sdk-for-go/sdk/resourcemanager/network/armnetwork/v4 v4.3.0 // indirect
	github.com/Azure/go-autorest v14.2.0+incompatible // indirect
	github.com/Azure/go-autorest/autorest v0.11.29 // indirect
	github.com/Azure/go-autorest/autorest/adal v0.9.23 // indirect
	github.com/Azure/go-autorest/autorest/date v0.3.0 // indirect
	github.com/Azure/go-autorest/logger v0.2.1 // indirect
	github.com/Azure/go-autorest/tracing v0.6.0 // indirect
	github.com/AzureAD/microsoft-authentication-library-for-go v1.4.2 // indirect
	github.com/Code-Hex/go-generics-cache v1.5.1 // indirect
	github.com/DataDog/datadog-agent/comp/otelcol/otlp/components/statsprocessor v0.64.0-rc.12 // indirect
	github.com/DataDog/datadog-agent/pkg/config/nodetreemodel v0.66.1 // indirect
	github.com/DataDog/datadog-agent/pkg/config/teeconfig v0.66.1 // indirect
	github.com/DataDog/datadog-agent/pkg/config/viperconfig v0.66.1 // indirect
	github.com/DataDog/datadog-agent/pkg/logs/status/statusinterface v0.64.0-rc.3 // indirect
	github.com/DataDog/datadog-agent/pkg/util/buf v0.56.0-rc.3 // indirect
	github.com/DataDog/datadog-agent/pkg/util/statstracker v0.64.0-rc.3 // indirect
	github.com/DataDog/datadog-agent/pkg/util/system/socket v0.66.1 // indirect
	github.com/DataDog/datadog-api-client-go/v2 v2.38.0 // indirect
	github.com/DataDog/dd-sensitive-data-scanner/sds-go/go v0.0.0-20240816154533-f7f9beb53a42 // indirect
	github.com/DataDog/go-runtime-metrics-internal v0.0.4-0.20241206090539-a14610dc22b6 // indirect
	github.com/DataDog/gohai v0.0.0-20230524154621-4316413895ee // indirect
	github.com/DataDog/opentelemetry-mapping-go/pkg/inframetadata v0.28.0 // indirect
	github.com/DataDog/opentelemetry-mapping-go/pkg/otlp/logs v0.28.0 // indirect
	github.com/GoogleCloudPlatform/docker-credential-gcr v2.0.5+incompatible // indirect
	github.com/GoogleCloudPlatform/opentelemetry-operations-go/detectors/gcp v1.27.0 // indirect
	github.com/Masterminds/goutils v1.1.1 // indirect
	github.com/Showmax/go-fqdn v1.0.0 // indirect
	github.com/alecthomas/participle/v2 v2.1.4 // indirect
	github.com/antchfx/xmlquery v1.4.4 // indirect
	github.com/antchfx/xpath v1.3.4 // indirect
	github.com/antlr4-go/antlr/v4 v4.13.0 // indirect
	github.com/apache/thrift v0.22.0 // indirect
	github.com/aquasecurity/go-gem-version v0.0.0-20201115065557-8eed6fe000ce // indirect
	github.com/aquasecurity/go-npm-version v0.0.1 // indirect
	github.com/aquasecurity/go-pep440-version v0.0.1 // indirect
	github.com/aquasecurity/go-version v0.0.1 // indirect
	github.com/aquasecurity/jfather v0.0.8 // indirect
	github.com/aquasecurity/trivy-java-db v0.0.0-20240109071736-184bd7481d48 // indirect
	github.com/aws/aws-sdk-go-v2/service/ecr v1.42.0 // indirect
	github.com/aws/aws-sdk-go-v2/service/internal/accept-encoding v1.12.3 // indirect
	github.com/aws/aws-sdk-go-v2/service/servicediscovery v1.35.4 // indirect
	github.com/bahlo/generic-list-go v0.2.0 // indirect
	github.com/bhmj/xpression v0.9.1 // indirect
	github.com/bitnami/go-version v0.0.0-20231130084017-bb00604d650c // indirect
	github.com/blang/semver/v4 v4.0.0 // indirect
	github.com/bmatcuk/doublestar/v4 v4.8.1 // indirect
	github.com/buger/jsonparser v1.1.1 // indirect
	github.com/chrusty/protoc-gen-jsonschema v0.0.0-20240212064413-73d5723042b8 // indirect
	github.com/cloudflare/circl v1.6.1 // indirect
	github.com/cncf/xds/go v0.0.0-20250121191232-2f005788dc42 // indirect
	github.com/containerd/errdefs/pkg v0.3.0 // indirect
	github.com/containerd/log v0.1.0 // indirect
	github.com/containerd/platforms v1.0.0-rc.1 // indirect
	github.com/dennwc/varint v1.0.0 // indirect
	github.com/digitalocean/godo v1.144.0 // indirect
	github.com/eapache/queue/v2 v2.0.0-20230407133247-75960ed334e4 // indirect
	github.com/ebitengine/purego v0.8.4 // indirect
	github.com/elastic/go-grok v0.3.1 // indirect
	github.com/elastic/go-licenser v0.4.2 // indirect
	github.com/elastic/lunes v0.1.0 // indirect
	github.com/emicklei/go-restful/v3 v3.12.1 // indirect
	github.com/envoyproxy/protoc-gen-validate v1.2.1 // indirect
	github.com/fxamacker/cbor/v2 v2.7.0 // indirect
	github.com/glebarez/go-sqlite v1.22.0 // indirect
	github.com/go-json-experiment/json v0.0.0-20250517221953-25912455fbc8
	github.com/go-kit/log v0.2.1 // indirect
	github.com/go-resty/resty/v2 v2.16.5 // indirect
	github.com/go-test/deep v1.1.0 // indirect
	github.com/go-zookeeper/zk v1.0.4 // indirect
	github.com/gobuffalo/flect v1.0.2 // indirect
	github.com/goccy/go-json v0.10.5 // indirect
	github.com/goccy/go-yaml v1.11.0 // indirect
	github.com/godror/knownpb v0.1.0 // indirect
	github.com/gofrs/flock v0.12.1 // indirect
	github.com/gogo/googleapis v1.4.1 // indirect
	github.com/golang-jwt/jwt/v4 v4.5.2 // indirect
	github.com/golang-jwt/jwt/v5 v5.2.2 // indirect
	github.com/google/cel-go v0.22.0 // indirect
	github.com/google/gnostic-models v0.6.9 // indirect
	github.com/google/go-querystring v1.1.0 // indirect
	github.com/google/s2a-go v0.1.9 // indirect
	github.com/googleapis/enterprise-certificate-proxy v0.3.6 // indirect
	github.com/gopherjs/gopherjs v0.0.0-20200217142428-fce0ec30dd00 // indirect
	github.com/gorilla/websocket v1.5.1 // indirect
	github.com/grafana/regexp v0.0.0-20240518133315-a468a5bfb3bc // indirect
	github.com/hashicorp/cronexpr v1.1.2 // indirect
	github.com/hashicorp/go-retryablehttp v0.7.7 // indirect
	github.com/hashicorp/go-secure-stdlib/parseutil v0.1.8 // indirect
	github.com/hashicorp/go-secure-stdlib/strutil v0.1.2 // indirect
	github.com/hashicorp/go-sockaddr v1.0.7 // indirect
	github.com/hashicorp/nomad/api v0.0.0-20241218080744-e3ac00f30eec // indirect
	github.com/hetznercloud/hcloud-go/v2 v2.21.0 // indirect
	github.com/huandu/xstrings v1.5.0 // indirect
	github.com/iancoleman/strcase v0.3.0 // indirect
	github.com/ionos-cloud/sdk-go/v6 v6.3.3 // indirect
	github.com/jackc/pgpassfile v1.0.0 // indirect
	github.com/jackc/pgservicefile v0.0.0-20221227161230-091c0ba34f0a // indirect
	github.com/jackc/puddle/v2 v2.2.1 // indirect
	github.com/jaegertracing/jaeger v1.66.0 // indirect
	github.com/jonboulle/clockwork v0.5.0 // indirect
	github.com/jpillora/backoff v1.0.0 // indirect
	github.com/knadh/koanf/maps v0.1.2 // indirect
	github.com/knadh/koanf/providers/confmap v1.0.0 // indirect
	github.com/knadh/koanf/v2 v2.2.0 // indirect
	github.com/knqyf263/go-apk-version v0.0.0-20200609155635-041fdbb8563f // indirect
	github.com/knqyf263/nested v0.0.1 // indirect
	github.com/kolo/xmlrpc v0.0.0-20220921171641-a4b6fa1dd06b // indirect
	github.com/kr/text v0.2.0 // indirect
	github.com/kylelemons/godebug v1.1.0 // indirect
	github.com/leodido/go-syslog/v4 v4.2.0 // indirect
	github.com/leodido/ragel-machinery v0.0.0-20190525184631-5f46317e436b // indirect
	github.com/lightstep/go-expohisto v1.0.0 // indirect
	github.com/linode/linodego v1.49.0 // indirect
	github.com/lunixbochs/struc v0.0.0-20200707160740-784aaebc1d40 // indirect
	github.com/magefile/mage v1.15.0 // indirect
	github.com/masahiro331/go-mvn-version v0.0.0-20250131095131-f4974fa13b8a // indirect
	github.com/mattn/go-shellwords v1.0.12 // indirect
	github.com/moby/docker-image-spec v1.3.1 // indirect
	github.com/moby/spdystream v0.5.0 // indirect
	github.com/moby/sys/sequential v0.6.0 // indirect
	github.com/moby/sys/user v0.4.0 // indirect
	github.com/moby/sys/userns v0.1.0 // indirect
	github.com/mwitkow/go-conntrack v0.0.0-20190716064945-2f068394615f // indirect
	github.com/nxadm/tail v1.4.11 // indirect
	github.com/oklog/ulid/v2 v2.1.0 // indirect
	github.com/open-telemetry/opentelemetry-collector-contrib/connector/spanmetricsconnector v0.128.0 // indirect
	github.com/open-telemetry/opentelemetry-collector-contrib/exporter/loadbalancingexporter v0.128.0 // indirect
	github.com/open-telemetry/opentelemetry-collector-contrib/exporter/sapmexporter v0.128.0 // indirect
	github.com/open-telemetry/opentelemetry-collector-contrib/extension/healthcheckextension v0.128.0 // indirect
	github.com/open-telemetry/opentelemetry-collector-contrib/extension/observer v0.128.0 // indirect
	github.com/open-telemetry/opentelemetry-collector-contrib/extension/observer/dockerobserver v0.128.0 // indirect
	github.com/open-telemetry/opentelemetry-collector-contrib/extension/observer/ecsobserver v0.128.0 // indirect
	github.com/open-telemetry/opentelemetry-collector-contrib/extension/observer/ecstaskobserver v0.128.0 // indirect
	github.com/open-telemetry/opentelemetry-collector-contrib/extension/observer/hostobserver v0.128.0 // indirect
	github.com/open-telemetry/opentelemetry-collector-contrib/extension/observer/k8sobserver v0.128.0 // indirect
	github.com/open-telemetry/opentelemetry-collector-contrib/extension/pprofextension v0.128.0 // indirect
	github.com/open-telemetry/opentelemetry-collector-contrib/internal/aws/ecsutil v0.128.0 // indirect
	github.com/open-telemetry/opentelemetry-collector-contrib/internal/common v0.128.0 // indirect
	github.com/open-telemetry/opentelemetry-collector-contrib/internal/coreinternal v0.128.0 // indirect
	github.com/open-telemetry/opentelemetry-collector-contrib/internal/datadog v0.128.0 // indirect
	github.com/open-telemetry/opentelemetry-collector-contrib/internal/docker v0.128.0 // indirect
	github.com/open-telemetry/opentelemetry-collector-contrib/internal/exp/metrics v0.128.0 // indirect
	github.com/open-telemetry/opentelemetry-collector-contrib/internal/filter v0.128.0 // indirect
	github.com/open-telemetry/opentelemetry-collector-contrib/internal/k8sconfig v0.128.0 // indirect
	github.com/open-telemetry/opentelemetry-collector-contrib/internal/metadataproviders v0.128.0 // indirect
	github.com/open-telemetry/opentelemetry-collector-contrib/internal/pdatautil v0.128.0 // indirect
	github.com/open-telemetry/opentelemetry-collector-contrib/internal/sharedcomponent v0.128.0 // indirect
	github.com/open-telemetry/opentelemetry-collector-contrib/internal/splunk v0.128.0 // indirect
	github.com/open-telemetry/opentelemetry-collector-contrib/pkg/batchperresourceattr v0.128.0 // indirect
	github.com/open-telemetry/opentelemetry-collector-contrib/pkg/batchpersignal v0.128.0 // indirect
	github.com/open-telemetry/opentelemetry-collector-contrib/pkg/experimentalmetricmetadata v0.128.0 // indirect
	github.com/open-telemetry/opentelemetry-collector-contrib/pkg/ottl v0.128.0 // indirect
	github.com/open-telemetry/opentelemetry-collector-contrib/pkg/pdatautil v0.128.0 // indirect
	github.com/open-telemetry/opentelemetry-collector-contrib/pkg/sampling v0.128.0 // indirect
	github.com/open-telemetry/opentelemetry-collector-contrib/pkg/stanza v0.128.0 // indirect
	github.com/open-telemetry/opentelemetry-collector-contrib/pkg/translator/jaeger v0.128.0 // indirect
	github.com/open-telemetry/opentelemetry-collector-contrib/pkg/translator/prometheus v0.128.0 // indirect
	github.com/open-telemetry/opentelemetry-collector-contrib/pkg/translator/zipkin v0.128.0 // indirect
	github.com/open-telemetry/opentelemetry-collector-contrib/processor/attributesprocessor v0.128.0 // indirect
	github.com/open-telemetry/opentelemetry-collector-contrib/processor/cumulativetodeltaprocessor v0.128.0 // indirect
	github.com/open-telemetry/opentelemetry-collector-contrib/processor/filterprocessor v0.128.0 // indirect
	github.com/open-telemetry/opentelemetry-collector-contrib/processor/groupbyattrsprocessor v0.128.0 // indirect
	github.com/open-telemetry/opentelemetry-collector-contrib/processor/k8sattributesprocessor v0.128.0 // indirect
	github.com/open-telemetry/opentelemetry-collector-contrib/processor/probabilisticsamplerprocessor v0.128.0 // indirect
	github.com/open-telemetry/opentelemetry-collector-contrib/processor/resourcedetectionprocessor v0.128.0 // indirect
	github.com/open-telemetry/opentelemetry-collector-contrib/processor/resourceprocessor v0.128.0 // indirect
	github.com/open-telemetry/opentelemetry-collector-contrib/processor/routingprocessor v0.128.0 // indirect
	github.com/open-telemetry/opentelemetry-collector-contrib/processor/tailsamplingprocessor v0.128.0 // indirect
	github.com/open-telemetry/opentelemetry-collector-contrib/processor/transformprocessor v0.128.0 // indirect
	github.com/open-telemetry/opentelemetry-collector-contrib/receiver/filelogreceiver v0.128.0 // indirect
	github.com/open-telemetry/opentelemetry-collector-contrib/receiver/fluentforwardreceiver v0.128.0 // indirect
	github.com/open-telemetry/opentelemetry-collector-contrib/receiver/hostmetricsreceiver v0.128.0 // indirect
	github.com/open-telemetry/opentelemetry-collector-contrib/receiver/jaegerreceiver v0.128.0 // indirect
	github.com/open-telemetry/opentelemetry-collector-contrib/receiver/prometheusreceiver v0.128.0 // indirect
	github.com/open-telemetry/opentelemetry-collector-contrib/receiver/receivercreator v0.128.0 // indirect
	github.com/open-telemetry/opentelemetry-collector-contrib/receiver/zipkinreceiver v0.128.0 // indirect
	github.com/openshift/client-go v0.0.0-20210521082421-73d9475a9142 // indirect
	github.com/openzipkin/zipkin-go v0.4.3 // indirect
	github.com/ovh/go-ovh v1.7.0 // indirect
	github.com/pkg/browser v0.0.0-20240102092130-5ac0b6a4141c // indirect
	github.com/prometheus/prometheus v0.304.1 // indirect
	github.com/puzpuzpuz/xsync/v3 v3.5.1 // indirect
	github.com/rogpeppe/go-internal v1.13.1 // indirect
	github.com/rs/zerolog v1.33.0 // indirect
	github.com/rust-secure-code/go-rustaudit v0.0.0-20250226111315-e20ec32e963c // indirect
	github.com/ryanuber/go-glob v1.0.0 // indirect
	github.com/samber/oops v1.15.0 // indirect
	github.com/scaleway/scaleway-sdk-go v1.0.0-beta.33 // indirect
	github.com/shirou/gopsutil/v3 v3.24.5 // indirect
	github.com/shoenig/go-m1cpu v0.1.6 // indirect
	github.com/shopspring/decimal v1.4.0 // indirect
	github.com/signalfx/sapm-proto v0.17.0 // indirect
	github.com/smartystreets/assertions v1.1.0 // indirect
	github.com/spaolacci/murmur3 v1.1.0 // indirect
	github.com/stoewer/go-strcase v1.3.0 // indirect
	github.com/stormcat24/protodep v0.1.8 // indirect
	github.com/swaggest/refl v1.3.0 // indirect
	github.com/tidwall/gjson v1.18.0 // indirect
	github.com/tidwall/match v1.1.1 // indirect
	github.com/tidwall/pretty v1.2.1 // indirect
	github.com/tidwall/sjson v1.2.5 // indirect
	github.com/ua-parser/uap-go v0.0.0-20240611065828-3a4781585db6 // indirect
	github.com/vultr/govultr/v2 v2.17.2 // indirect
	github.com/wk8/go-ordered-map/v2 v2.1.8 // indirect
	github.com/x448/float16 v0.8.4 // indirect
	go.opentelemetry.io/auto/sdk v1.1.0 // indirect
	go.opentelemetry.io/collector/client v1.34.0 // indirect
	go.opentelemetry.io/collector/component/componentstatus v0.128.0 // indirect
	go.opentelemetry.io/collector/config/configauth v0.128.0 // indirect
	go.opentelemetry.io/collector/config/configcompression v1.34.0 // indirect
	go.opentelemetry.io/collector/config/configgrpc v0.128.0 // indirect
	go.opentelemetry.io/collector/config/confighttp v0.128.0 // indirect
	go.opentelemetry.io/collector/config/confignet v1.34.0 // indirect
	go.opentelemetry.io/collector/config/configopaque v1.34.0 // indirect
	go.opentelemetry.io/collector/config/configretry v1.34.0 // indirect
	go.opentelemetry.io/collector/config/configtls v1.34.0 // indirect
	go.opentelemetry.io/collector/connector v0.128.0 // indirect
	go.opentelemetry.io/collector/consumer/consumertest v0.128.0 // indirect
	go.opentelemetry.io/collector/exporter/nopexporter v0.128.0 // indirect
	go.opentelemetry.io/collector/exporter/otlphttpexporter v0.128.0 // indirect
	go.opentelemetry.io/collector/extension/extensioncapabilities v0.128.0 // indirect
	go.opentelemetry.io/collector/extension/zpagesextension v0.128.0 // indirect
	go.opentelemetry.io/collector/filter v0.128.0 // indirect
	go.opentelemetry.io/collector/pdata/pprofile v0.128.0 // indirect
	go.opentelemetry.io/collector/pdata/testdata v0.128.0 // indirect
	go.opentelemetry.io/collector/pipeline v0.128.0 // indirect
	go.opentelemetry.io/collector/processor/memorylimiterprocessor v0.128.0 // indirect
	go.opentelemetry.io/collector/receiver/nopreceiver v0.128.0 // indirect
	go.opentelemetry.io/collector/semconv v0.128.0 // indirect
	go.opentelemetry.io/contrib/zpages v0.61.0 // indirect
	go.opentelemetry.io/otel/exporters/otlp/otlplog/otlploghttp v0.12.2 // indirect
	go.opentelemetry.io/otel/exporters/otlp/otlpmetric/otlpmetricgrpc v1.36.0 // indirect
	go.opentelemetry.io/otel/exporters/otlp/otlpmetric/otlpmetrichttp v1.36.0 // indirect
	go.opentelemetry.io/otel/exporters/stdout/stdoutlog v0.12.2 // indirect
	go.opentelemetry.io/otel/exporters/stdout/stdoutmetric v1.36.0 // indirect
	go.opentelemetry.io/otel/exporters/stdout/stdouttrace v1.36.0 // indirect
	go.opentelemetry.io/otel/log v0.12.2 // indirect
	go.opentelemetry.io/otel/sdk/log v0.12.2 // indirect
	go4.org/unsafe/assume-no-moving-gc v0.0.0-20231121144256-b99613f794b6 // indirect
	golang.org/x/exp/typeparams v0.0.0-20240314144324-c7f7c6466f7f // indirect
	golang.org/x/lint v0.0.0-20241112194109-818c5a804067 // indirect
	google.golang.org/genproto/googleapis/api v0.0.0-20250519155744-55703ea1f237 // indirect
	google.golang.org/genproto/googleapis/rpc v0.0.0-20250519155744-55703ea1f237 // indirect
	gopkg.in/cheggaaa/pb.v1 v1.0.28 // indirect
	gopkg.in/evanphx/json-patch.v4 v4.12.0 // indirect
	gopkg.in/ini.v1 v1.67.0 // indirect
	honnef.co/go/tools v0.5.1 // indirect
	k8s.io/kms v0.32.1 // indirect
	k8s.io/sample-controller v0.31.2 // indirect
)

// TODO(songy23): remove this once https://github.com/kubernetes/apiserver/commit/b887c9ebecf558a2001fc5c5dbd5c87fd672500c is brought to agent
replace go.opentelemetry.io/contrib/instrumentation/google.golang.org/grpc/otelgrpc => go.opentelemetry.io/contrib/instrumentation/google.golang.org/grpc/otelgrpc v0.60.0

replace github.com/pahanini/go-grpc-bidirectional-streaming-example v0.0.0-20211027164128-cc6111af44be => github.com/DataDog/go-grpc-bidirectional-streaming-example v0.0.0-20221024060302-b9cf785c02fe

// Fixing a CVE on a transitive dep of k8s/etcd, should be cleaned-up once k8s.io/apiserver dep is removed (but double-check with `go mod why` that no other dep pulls it)
replace github.com/dgrijalva/jwt-go => github.com/golang-jwt/jwt v3.2.1+incompatible

replace github.com/vishvananda/netlink => github.com/DataDog/netlink v1.0.1-0.20240223195320-c7a4f832a3d1

// Use custom Trivy fork to reduce binary size
// Pull in replacements needed by upstream Trivy
replace (
	// Maps to Trivy fork https://github.com/DataDog/trivy/commits/djc/main-dd-060
	github.com/aquasecurity/trivy => github.com/DataDog/trivy v0.0.0-20250328083658-40561b7842af
	github.com/saracen/walker => github.com/DataDog/walker v0.0.0-20230418153152-7f29bb2dc950
)

<<<<<<< HEAD
// Fixes CVE-2023-1732, imported by nikos
replace github.com/cloudflare/circl => github.com/cloudflare/circl v1.3.7
=======
// Exclude specific versions of knadh/koanf to fix building with a `go.work`, following
// https://github.com/open-telemetry/opentelemetry-collector/issues/8127
exclude (
	github.com/knadh/koanf/maps v0.1.1
	github.com/knadh/koanf/providers/confmap v0.1.0
)
>>>>>>> 3504739b

// Prevent dependencies to be bumped by Trivy
// github.com/DataDog/aptly@v1.5.3 depends on gopenpgp/v2, so we use latest version of go-crypto before the move to gopenpgp/v3
replace github.com/ProtonMail/go-crypto => github.com/ProtonMail/go-crypto v1.0.0

// Prevent a false-positive detection by the Google and Ikarus security vendors on VirusTotal
exclude go.opentelemetry.io/proto/otlp v1.1.0

replace github.com/google/gopacket v1.1.19 => github.com/DataDog/gopacket v0.0.0-20250206221735-64e5a8c92d94

// Remove once https://github.com/kubernetes/kube-state-metrics/pull/2553 is merged
replace k8s.io/kube-state-metrics/v2 v2.13.1-0.20241025121156-110f03d7331f => github.com/L3n41c/kube-state-metrics/v2 v2.13.1-0.20241119155242-07761b9fe9a0

// Remove once https://github.com/Iceber/iouring-go/pull/31 or equivalent is merged,
// among with the Connect, Bind and Accept requests
replace github.com/iceber/iouring-go => github.com/lebauce/iouring-go v0.0.0-20250513121434-2d4fb49003b5

// github.com/golang/mock is unmaintained and archived, v1.6.0 is the last released version
replace github.com/golang/mock => github.com/golang/mock v1.6.0

// Remove once sigs.k8s.io/custom-metrics-apiserver upgrades to k8s.io/* v0.32+
replace (
	k8s.io/api => k8s.io/api v0.31.2
	k8s.io/apiextensions-apiserver => k8s.io/apiextensions-apiserver v0.31.2
	k8s.io/apimachinery => k8s.io/apimachinery v0.31.2
	k8s.io/apiserver => k8s.io/apiserver v0.31.2
	k8s.io/client-go => k8s.io/client-go v0.31.2
)

// Fork to remove some text/template usage, https://github.com/paulcacheux/opa/tree/lightweight
replace github.com/open-policy-agent/opa => github.com/paulcacheux/opa v0.0.0-20250507091703-12dadb609ad1

// This section was automatically added by 'dda inv modules.add-all-replace' command, do not edit manually

replace (
	github.com/DataDog/datadog-agent/comp/api/api/def => ./comp/api/api/def
	github.com/DataDog/datadog-agent/comp/core/config => ./comp/core/config
	github.com/DataDog/datadog-agent/comp/core/configsync => ./comp/core/configsync
	github.com/DataDog/datadog-agent/comp/core/flare/builder => ./comp/core/flare/builder
	github.com/DataDog/datadog-agent/comp/core/flare/types => ./comp/core/flare/types
	github.com/DataDog/datadog-agent/comp/core/hostname/hostnameinterface => ./comp/core/hostname/hostnameinterface
	github.com/DataDog/datadog-agent/comp/core/ipc/def => ./comp/core/ipc/def
	github.com/DataDog/datadog-agent/comp/core/ipc/httphelpers => ./comp/core/ipc/httphelpers
	github.com/DataDog/datadog-agent/comp/core/ipc/impl => ./comp/core/ipc/impl
	github.com/DataDog/datadog-agent/comp/core/ipc/mock => ./comp/core/ipc/mock
	github.com/DataDog/datadog-agent/comp/core/log/def => ./comp/core/log/def
	github.com/DataDog/datadog-agent/comp/core/log/fx => ./comp/core/log/fx
	github.com/DataDog/datadog-agent/comp/core/log/impl => ./comp/core/log/impl
	github.com/DataDog/datadog-agent/comp/core/log/impl-trace => ./comp/core/log/impl-trace
	github.com/DataDog/datadog-agent/comp/core/log/mock => ./comp/core/log/mock
	github.com/DataDog/datadog-agent/comp/core/secrets => ./comp/core/secrets
	github.com/DataDog/datadog-agent/comp/core/status => ./comp/core/status
	github.com/DataDog/datadog-agent/comp/core/status/statusimpl => ./comp/core/status/statusimpl
	github.com/DataDog/datadog-agent/comp/core/tagger/def => ./comp/core/tagger/def
	github.com/DataDog/datadog-agent/comp/core/tagger/fx-remote => ./comp/core/tagger/fx-remote
	github.com/DataDog/datadog-agent/comp/core/tagger/generic_store => ./comp/core/tagger/generic_store
	github.com/DataDog/datadog-agent/comp/core/tagger/impl-remote => ./comp/core/tagger/impl-remote
	github.com/DataDog/datadog-agent/comp/core/tagger/origindetection => ./comp/core/tagger/origindetection
	github.com/DataDog/datadog-agent/comp/core/tagger/subscriber => ./comp/core/tagger/subscriber
	github.com/DataDog/datadog-agent/comp/core/tagger/tags => ./comp/core/tagger/tags
	github.com/DataDog/datadog-agent/comp/core/tagger/telemetry => ./comp/core/tagger/telemetry
	github.com/DataDog/datadog-agent/comp/core/tagger/types => ./comp/core/tagger/types
	github.com/DataDog/datadog-agent/comp/core/tagger/utils => ./comp/core/tagger/utils
	github.com/DataDog/datadog-agent/comp/core/telemetry => ./comp/core/telemetry
	github.com/DataDog/datadog-agent/comp/def => ./comp/def
	github.com/DataDog/datadog-agent/comp/forwarder/defaultforwarder => ./comp/forwarder/defaultforwarder
	github.com/DataDog/datadog-agent/comp/forwarder/orchestrator/orchestratorinterface => ./comp/forwarder/orchestrator/orchestratorinterface
	github.com/DataDog/datadog-agent/comp/logs/agent/config => ./comp/logs/agent/config
	github.com/DataDog/datadog-agent/comp/netflow/payload => ./comp/netflow/payload
	github.com/DataDog/datadog-agent/comp/otelcol/collector-contrib/def => ./comp/otelcol/collector-contrib/def
	github.com/DataDog/datadog-agent/comp/otelcol/collector-contrib/impl => ./comp/otelcol/collector-contrib/impl
	github.com/DataDog/datadog-agent/comp/otelcol/converter/def => ./comp/otelcol/converter/def
	github.com/DataDog/datadog-agent/comp/otelcol/converter/impl => ./comp/otelcol/converter/impl
	github.com/DataDog/datadog-agent/comp/otelcol/ddflareextension/def => ./comp/otelcol/ddflareextension/def
	github.com/DataDog/datadog-agent/comp/otelcol/ddflareextension/impl => ./comp/otelcol/ddflareextension/impl
	github.com/DataDog/datadog-agent/comp/otelcol/ddflareextension/types => ./comp/otelcol/ddflareextension/types
	github.com/DataDog/datadog-agent/comp/otelcol/ddprofilingextension/def => ./comp/otelcol/ddprofilingextension/def
	github.com/DataDog/datadog-agent/comp/otelcol/ddprofilingextension/impl => ./comp/otelcol/ddprofilingextension/impl
	github.com/DataDog/datadog-agent/comp/otelcol/logsagentpipeline => ./comp/otelcol/logsagentpipeline
	github.com/DataDog/datadog-agent/comp/otelcol/logsagentpipeline/logsagentpipelineimpl => ./comp/otelcol/logsagentpipeline/logsagentpipelineimpl
	github.com/DataDog/datadog-agent/comp/otelcol/otlp/components/connector/datadogconnector => ./comp/otelcol/otlp/components/connector/datadogconnector
	github.com/DataDog/datadog-agent/comp/otelcol/otlp/components/exporter/datadogexporter => ./comp/otelcol/otlp/components/exporter/datadogexporter
	github.com/DataDog/datadog-agent/comp/otelcol/otlp/components/exporter/logsagentexporter => ./comp/otelcol/otlp/components/exporter/logsagentexporter
	github.com/DataDog/datadog-agent/comp/otelcol/otlp/components/exporter/serializerexporter => ./comp/otelcol/otlp/components/exporter/serializerexporter
	github.com/DataDog/datadog-agent/comp/otelcol/otlp/components/metricsclient => ./comp/otelcol/otlp/components/metricsclient
	github.com/DataDog/datadog-agent/comp/otelcol/otlp/components/processor/infraattributesprocessor => ./comp/otelcol/otlp/components/processor/infraattributesprocessor
	github.com/DataDog/datadog-agent/comp/otelcol/otlp/components/statsprocessor => ./comp/otelcol/otlp/components/statsprocessor
	github.com/DataDog/datadog-agent/comp/otelcol/otlp/testutil => ./comp/otelcol/otlp/testutil
	github.com/DataDog/datadog-agent/comp/otelcol/status/def => ./comp/otelcol/status/def
	github.com/DataDog/datadog-agent/comp/otelcol/status/impl => ./comp/otelcol/status/impl
	github.com/DataDog/datadog-agent/comp/serializer/logscompression => ./comp/serializer/logscompression
	github.com/DataDog/datadog-agent/comp/serializer/metricscompression => ./comp/serializer/metricscompression
	github.com/DataDog/datadog-agent/comp/trace/agent/def => ./comp/trace/agent/def
	github.com/DataDog/datadog-agent/comp/trace/compression/def => ./comp/trace/compression/def
	github.com/DataDog/datadog-agent/comp/trace/compression/impl-gzip => ./comp/trace/compression/impl-gzip
	github.com/DataDog/datadog-agent/comp/trace/compression/impl-zstd => ./comp/trace/compression/impl-zstd
	github.com/DataDog/datadog-agent/pkg/aggregator/ckey => ./pkg/aggregator/ckey
	github.com/DataDog/datadog-agent/pkg/api => ./pkg/api
	github.com/DataDog/datadog-agent/pkg/collector/check/defaults => ./pkg/collector/check/defaults
	github.com/DataDog/datadog-agent/pkg/config/create => ./pkg/config/create
	github.com/DataDog/datadog-agent/pkg/config/env => ./pkg/config/env
	github.com/DataDog/datadog-agent/pkg/config/mock => ./pkg/config/mock
	github.com/DataDog/datadog-agent/pkg/config/model => ./pkg/config/model
	github.com/DataDog/datadog-agent/pkg/config/nodetreemodel => ./pkg/config/nodetreemodel
	github.com/DataDog/datadog-agent/pkg/config/remote => ./pkg/config/remote
	github.com/DataDog/datadog-agent/pkg/config/setup => ./pkg/config/setup
	github.com/DataDog/datadog-agent/pkg/config/structure => ./pkg/config/structure
	github.com/DataDog/datadog-agent/pkg/config/teeconfig => ./pkg/config/teeconfig
	github.com/DataDog/datadog-agent/pkg/config/utils => ./pkg/config/utils
	github.com/DataDog/datadog-agent/pkg/config/viperconfig => ./pkg/config/viperconfig
	github.com/DataDog/datadog-agent/pkg/errors => ./pkg/errors
	github.com/DataDog/datadog-agent/pkg/fips => ./pkg/fips
	github.com/DataDog/datadog-agent/pkg/fleet/installer => ./pkg/fleet/installer
	github.com/DataDog/datadog-agent/pkg/gohai => ./pkg/gohai
	github.com/DataDog/datadog-agent/pkg/linters/components/pkgconfigusage => ./pkg/linters/components/pkgconfigusage
	github.com/DataDog/datadog-agent/pkg/logs/client => ./pkg/logs/client
	github.com/DataDog/datadog-agent/pkg/logs/diagnostic => ./pkg/logs/diagnostic
	github.com/DataDog/datadog-agent/pkg/logs/message => ./pkg/logs/message
	github.com/DataDog/datadog-agent/pkg/logs/metrics => ./pkg/logs/metrics
	github.com/DataDog/datadog-agent/pkg/logs/pipeline => ./pkg/logs/pipeline
	github.com/DataDog/datadog-agent/pkg/logs/processor => ./pkg/logs/processor
	github.com/DataDog/datadog-agent/pkg/logs/sds => ./pkg/logs/sds
	github.com/DataDog/datadog-agent/pkg/logs/sender => ./pkg/logs/sender
	github.com/DataDog/datadog-agent/pkg/logs/sources => ./pkg/logs/sources
	github.com/DataDog/datadog-agent/pkg/logs/status/statusinterface => ./pkg/logs/status/statusinterface
	github.com/DataDog/datadog-agent/pkg/logs/status/utils => ./pkg/logs/status/utils
	github.com/DataDog/datadog-agent/pkg/logs/util/testutils => ./pkg/logs/util/testutils
	github.com/DataDog/datadog-agent/pkg/metrics => ./pkg/metrics
	github.com/DataDog/datadog-agent/pkg/network/payload => ./pkg/network/payload
	github.com/DataDog/datadog-agent/pkg/networkdevice/profile => ./pkg/networkdevice/profile
	github.com/DataDog/datadog-agent/pkg/networkpath/payload => ./pkg/networkpath/payload
	github.com/DataDog/datadog-agent/pkg/obfuscate => ./pkg/obfuscate
	github.com/DataDog/datadog-agent/pkg/opentelemetry-mapping-go/inframetadata => ./pkg/opentelemetry-mapping-go/inframetadata
	github.com/DataDog/datadog-agent/pkg/opentelemetry-mapping-go/inframetadata/gohai/internal/gohaitest => ./pkg/opentelemetry-mapping-go/inframetadata/gohai/internal/gohaitest
	github.com/DataDog/datadog-agent/pkg/opentelemetry-mapping-go/otlp/attributes => ./pkg/opentelemetry-mapping-go/otlp/attributes
	github.com/DataDog/datadog-agent/pkg/opentelemetry-mapping-go/otlp/logs => ./pkg/opentelemetry-mapping-go/otlp/logs
	github.com/DataDog/datadog-agent/pkg/opentelemetry-mapping-go/otlp/metrics => ./pkg/opentelemetry-mapping-go/otlp/metrics
	github.com/DataDog/datadog-agent/pkg/orchestrator/model => ./pkg/orchestrator/model
	github.com/DataDog/datadog-agent/pkg/process/util/api => ./pkg/process/util/api
	github.com/DataDog/datadog-agent/pkg/proto => ./pkg/proto
	github.com/DataDog/datadog-agent/pkg/remoteconfig/state => ./pkg/remoteconfig/state
	github.com/DataDog/datadog-agent/pkg/security/secl => ./pkg/security/secl
	github.com/DataDog/datadog-agent/pkg/security/seclwin => ./pkg/security/seclwin
	github.com/DataDog/datadog-agent/pkg/serializer => ./pkg/serializer
	github.com/DataDog/datadog-agent/pkg/status/health => ./pkg/status/health
	github.com/DataDog/datadog-agent/pkg/tagger/types => ./pkg/tagger/types
	github.com/DataDog/datadog-agent/pkg/tagset => ./pkg/tagset
	github.com/DataDog/datadog-agent/pkg/telemetry => ./pkg/telemetry
	github.com/DataDog/datadog-agent/pkg/template => ./pkg/template
	github.com/DataDog/datadog-agent/pkg/trace => ./pkg/trace
	github.com/DataDog/datadog-agent/pkg/trace/stats/oteltest => ./pkg/trace/stats/oteltest
	github.com/DataDog/datadog-agent/pkg/util/backoff => ./pkg/util/backoff
	github.com/DataDog/datadog-agent/pkg/util/buf => ./pkg/util/buf
	github.com/DataDog/datadog-agent/pkg/util/cache => ./pkg/util/cache
	github.com/DataDog/datadog-agent/pkg/util/cgroups => ./pkg/util/cgroups
	github.com/DataDog/datadog-agent/pkg/util/common => ./pkg/util/common
	github.com/DataDog/datadog-agent/pkg/util/compression => ./pkg/util/compression
	github.com/DataDog/datadog-agent/pkg/util/containers/image => ./pkg/util/containers/image
	github.com/DataDog/datadog-agent/pkg/util/defaultpaths => ./pkg/util/defaultpaths
	github.com/DataDog/datadog-agent/pkg/util/executable => ./pkg/util/executable
	github.com/DataDog/datadog-agent/pkg/util/filesystem => ./pkg/util/filesystem
	github.com/DataDog/datadog-agent/pkg/util/flavor => ./pkg/util/flavor
	github.com/DataDog/datadog-agent/pkg/util/fxutil => ./pkg/util/fxutil
	github.com/DataDog/datadog-agent/pkg/util/grpc => ./pkg/util/grpc
	github.com/DataDog/datadog-agent/pkg/util/hostname/validate => ./pkg/util/hostname/validate
	github.com/DataDog/datadog-agent/pkg/util/http => ./pkg/util/http
	github.com/DataDog/datadog-agent/pkg/util/json => ./pkg/util/json
	github.com/DataDog/datadog-agent/pkg/util/log => ./pkg/util/log
	github.com/DataDog/datadog-agent/pkg/util/log/setup => ./pkg/util/log/setup
	github.com/DataDog/datadog-agent/pkg/util/option => ./pkg/util/option
	github.com/DataDog/datadog-agent/pkg/util/otel => ./pkg/util/otel
	github.com/DataDog/datadog-agent/pkg/util/pointer => ./pkg/util/pointer
	github.com/DataDog/datadog-agent/pkg/util/prometheus => ./pkg/util/prometheus
	github.com/DataDog/datadog-agent/pkg/util/quantile => ./pkg/util/quantile
	github.com/DataDog/datadog-agent/pkg/util/quantile/sketchtest => ./pkg/util/quantile/sketchtest
	github.com/DataDog/datadog-agent/pkg/util/scrubber => ./pkg/util/scrubber
	github.com/DataDog/datadog-agent/pkg/util/sort => ./pkg/util/sort
	github.com/DataDog/datadog-agent/pkg/util/startstop => ./pkg/util/startstop
	github.com/DataDog/datadog-agent/pkg/util/statstracker => ./pkg/util/statstracker
	github.com/DataDog/datadog-agent/pkg/util/system => ./pkg/util/system
	github.com/DataDog/datadog-agent/pkg/util/system/socket => ./pkg/util/system/socket
	github.com/DataDog/datadog-agent/pkg/util/testutil => ./pkg/util/testutil
	github.com/DataDog/datadog-agent/pkg/util/utilizationtracker => ./pkg/util/utilizationtracker
	github.com/DataDog/datadog-agent/pkg/util/uuid => ./pkg/util/uuid
	github.com/DataDog/datadog-agent/pkg/util/winutil => ./pkg/util/winutil
	github.com/DataDog/datadog-agent/pkg/version => ./pkg/version
	github.com/DataDog/datadog-agent/test/fakeintake => ./test/fakeintake
	github.com/DataDog/datadog-agent/test/new-e2e => ./test/new-e2e
	github.com/DataDog/datadog-agent/test/otel => ./test/otel
)<|MERGE_RESOLUTION|>--- conflicted
+++ resolved
@@ -1005,18 +1005,6 @@
 	github.com/saracen/walker => github.com/DataDog/walker v0.0.0-20230418153152-7f29bb2dc950
 )
 
-<<<<<<< HEAD
-// Fixes CVE-2023-1732, imported by nikos
-replace github.com/cloudflare/circl => github.com/cloudflare/circl v1.3.7
-=======
-// Exclude specific versions of knadh/koanf to fix building with a `go.work`, following
-// https://github.com/open-telemetry/opentelemetry-collector/issues/8127
-exclude (
-	github.com/knadh/koanf/maps v0.1.1
-	github.com/knadh/koanf/providers/confmap v0.1.0
-)
->>>>>>> 3504739b
-
 // Prevent dependencies to be bumped by Trivy
 // github.com/DataDog/aptly@v1.5.3 depends on gopenpgp/v2, so we use latest version of go-crypto before the move to gopenpgp/v3
 replace github.com/ProtonMail/go-crypto => github.com/ProtonMail/go-crypto v1.0.0
