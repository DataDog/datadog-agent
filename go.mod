module github.com/DataDog/datadog-agent

go 1.24.0

// v0.8.0 was tagged long ago, and appared on pkg.go.dev.  We do not want any tagged version
// to appear there.  The trick to accomplish this is to make a new version (in this case v0.9.0)
// that retracts itself and the previous version.

retract (
	v0.9.0
	v0.8.0
)

// NOTE: Prefer using simple `require` directives instead of using `replace` if possible.
// See https://github.com/DataDog/datadog-agent/blob/main/docs/dev/gomodreplace.md
// for more details.

// Internal deps fix version
replace (
	github.com/cihub/seelog => github.com/cihub/seelog v0.0.0-20151216151435-d2c6e5aa9fbf // v2.6
	// Use a patched version of go-cmp to avoid disabling dead code elimination
	// Commit from https://github.com/DataDog/go-cmp/tree/dce-patch/v0.7.0
	github.com/google/go-cmp => github.com/DataDog/go-cmp v0.0.0-20250605161605-8f326bf2ab9d
	github.com/spf13/cast => github.com/DataDog/cast v1.8.0
)

require (
	code.cloudfoundry.org/bbs v0.0.0-20200403215808-d7bc971db0db
	code.cloudfoundry.org/garden v0.0.0-20210208153517-580cadd489d2
	code.cloudfoundry.org/lager v2.0.0+incompatible
	github.com/CycloneDX/cyclonedx-go v0.9.2
	github.com/DataDog/appsec-internal-go v1.12.0
	github.com/DataDog/datadog-agent/pkg/gohai v0.56.0-rc.3
	github.com/DataDog/datadog-agent/pkg/obfuscate v0.64.0-rc.12
	github.com/DataDog/datadog-agent/pkg/remoteconfig/state v0.64.0-rc.12
	github.com/DataDog/datadog-agent/pkg/security/secl v0.56.0
	github.com/DataDog/datadog-agent/pkg/trace v0.66.1
	github.com/DataDog/datadog-agent/pkg/util/cgroups v0.64.0-rc.3
	github.com/DataDog/datadog-agent/pkg/util/log v0.66.1
	github.com/DataDog/datadog-agent/pkg/util/pointer v0.66.1
	github.com/DataDog/datadog-agent/pkg/util/scrubber v0.66.1
	github.com/DataDog/datadog-go/v5 v5.6.0
	// TODO: pin to an operator released version once there is a release that includes the api module
	github.com/DataDog/datadog-operator/api v0.0.0-20250417130148-1aa8dc0fc964
	github.com/DataDog/ebpf-manager v0.7.12
	github.com/DataDog/gopsutil v1.2.2
	github.com/DataDog/nikos v1.12.12
	github.com/DataDog/opentelemetry-mapping-go/pkg/otlp/attributes v0.28.0
	github.com/DataDog/opentelemetry-mapping-go/pkg/otlp/metrics v0.28.0
	github.com/DataDog/opentelemetry-mapping-go/pkg/quantile v0.28.0
	github.com/DataDog/sketches-go v1.4.7
	github.com/DataDog/viper v1.14.1-0.20250612143030-1b15c8822ed4
	// TODO: pin to a WPA released version once there is a release that includes the apis module
	github.com/DataDog/watermarkpodautoscaler/apis v0.0.0-20250108152814-82e58d0231d1
	github.com/DataDog/zstd v1.5.6
	github.com/DataDog/zstd_0 v0.0.0-20210310093942-586c1286621f // indirect
	github.com/Masterminds/semver/v3 v3.3.1
	github.com/Microsoft/go-winio v0.6.2
	github.com/Microsoft/hcsshim v0.12.9
	github.com/acobaugh/osrelease v0.1.0
	github.com/alecthomas/participle v0.7.1 // indirect
	github.com/alecthomas/units v0.0.0-20240927000941-0f3dac36c52b
	github.com/aquasecurity/trivy-db v0.0.0-20250227071930-8bd8a9b89e2d
	github.com/avast/retry-go/v4 v4.6.0
	github.com/aws/aws-lambda-go v1.37.0
	github.com/aws/aws-sdk-go v1.55.7 // indirect
	github.com/beevik/ntp v1.4.3
	github.com/benbjohnson/clock v1.3.5
	github.com/bhmj/jsonslice v1.1.3
	github.com/blabber/go-freebsd-sysctl v0.0.0-20201130114544-503969f39d8f
	github.com/cenkalti/backoff v2.2.1+incompatible
	github.com/cenkalti/backoff/v4 v4.3.0
	github.com/cihub/seelog v0.0.0-20170130134532-f561c5e57575
	github.com/cilium/ebpf v0.18.0
	github.com/clbanning/mxj v1.8.4
	github.com/containerd/containerd v1.7.27
	github.com/containernetworking/cni v1.2.3
	github.com/coreos/go-semver v0.3.1
	github.com/coreos/go-systemd/v22 v22.5.0
	github.com/cri-o/ocicni v0.4.3
	github.com/cyphar/filepath-securejoin v0.4.1
	github.com/davecgh/go-spew v1.1.2-0.20180830191138-d8f796af33cc
	github.com/docker/docker v28.1.1+incompatible
	github.com/docker/go-connections v0.5.0
	github.com/dustin/go-humanize v1.0.1
	github.com/elastic/go-libaudit/v2 v2.5.0
	github.com/evanphx/json-patch v5.9.11+incompatible
	github.com/fatih/color v1.18.0
	github.com/freddierice/go-losetup v0.0.0-20220711213114-2a14873012db
	github.com/fsnotify/fsnotify v1.9.0 // indirect
	github.com/go-delve/delve v1.24.0
	github.com/go-ini/ini v1.67.0
	github.com/go-ole/go-ole v1.3.0
	github.com/go-sql-driver/mysql v1.8.1
	github.com/gobwas/glob v0.2.3
	github.com/gogo/protobuf v1.3.2
	github.com/golang/groupcache v0.0.0-20241129210726-2c02b8208cf8
	github.com/golang/mock v1.7.0-rc.1
	github.com/golang/protobuf v1.5.4
	github.com/google/go-cmp v0.7.0
	github.com/google/go-containerregistry v0.20.3
	github.com/google/gofuzz v1.2.0
	github.com/google/gopacket v1.1.19
	github.com/google/pprof v0.0.0-20250317173921-a4b03ec1a45e // indirect
	github.com/gorilla/mux v1.8.1
	github.com/gosnmp/gosnmp v1.38.0
	github.com/grpc-ecosystem/go-grpc-middleware v1.4.0
	github.com/h2non/filetype v1.1.3
	github.com/hashicorp/consul/api v1.32.0
	github.com/hashicorp/go-multierror v1.1.1
	github.com/hashicorp/golang-lru/v2 v2.0.7
	github.com/hectane/go-acl v0.0.0-20230122075934-ca0b05cb1adb
	github.com/iceber/iouring-go v0.0.0-20230403020409-002cfd2e2a90
	github.com/imdario/mergo v0.3.16
	github.com/invopop/jsonschema v0.12.0
	github.com/itchyny/gojq v0.12.16
	github.com/json-iterator/go v1.1.12
	github.com/lxn/walk v0.0.0-20210112085537-c389da54e794
	github.com/lxn/win v0.0.0-20210218163916-a377121e959e
	github.com/mailru/easyjson v0.9.0
	github.com/mdlayher/netlink v1.7.2
	github.com/miekg/dns v1.1.65
	github.com/mitchellh/mapstructure v1.5.1-0.20231216201459-8508981c8b6c
	github.com/moby/sys/mountinfo v0.7.2
	github.com/mohae/deepcopy v0.0.0-20170929034955-c48cc78d4826
	github.com/netsampler/goflow2 v1.3.3
	github.com/olekukonko/tablewriter v0.0.5
	github.com/oliveagle/jsonpath v0.0.0-20180606110733-2e52cf6e6852
	github.com/open-policy-agent/opa v1.4.2
	github.com/open-telemetry/opentelemetry-collector-contrib/pkg/resourcetotelemetry v0.128.0 // indirect
	github.com/opencontainers/go-digest v1.0.0
	github.com/opencontainers/image-spec v1.1.1
	github.com/opencontainers/runtime-spec v1.2.1
	github.com/openshift/api v3.9.0+incompatible
	github.com/pahanini/go-grpc-bidirectional-streaming-example v0.0.0-20211027164128-cc6111af44be
	github.com/patrickmn/go-cache v2.1.0+incompatible
	github.com/pkg/errors v0.9.1
	github.com/prometheus/client_golang v1.22.0
	github.com/prometheus/client_model v0.6.2
	github.com/prometheus/procfs v0.16.1
	github.com/redis/go-redis/v9 v9.8.0
	github.com/richardartoul/molecule v1.0.1-0.20240531184615-7ca0df43c0b3 // indirect
	github.com/robfig/cron/v3 v3.0.1
	github.com/samber/lo v1.49.1
	github.com/samuel/go-zookeeper v0.0.0-20190923202752-2cc03de413da
	github.com/shirou/w32 v0.0.0-20160930032740-bb4de0191aa4
	github.com/sirupsen/logrus v1.9.3
	github.com/skydive-project/go-debouncer v1.0.1
	github.com/smira/go-xz v0.1.0
	github.com/spf13/afero v1.14.0
	github.com/spf13/cast v1.9.2
	github.com/spf13/cobra v1.9.1
	github.com/spf13/pflag v1.0.6
	github.com/streadway/amqp v1.1.0
	github.com/stretchr/testify v1.10.0
	github.com/syndtr/gocapability v0.0.0-20200815063812-42c35b437635
	github.com/tinylib/msgp v1.3.0
	github.com/twmb/murmur3 v1.1.8
	github.com/uptrace/bun v1.2.5
	github.com/uptrace/bun/dialect/pgdialect v1.2.5
	github.com/uptrace/bun/driver/pgdriver v1.2.5
	github.com/urfave/negroni v1.0.0
	github.com/vishvananda/netlink v1.3.0
	github.com/vishvananda/netns v0.0.5
	github.com/vmihailenco/msgpack/v4 v4.3.13
	github.com/wI2L/jsondiff v0.6.1
	github.com/xeipuuv/gojsonschema v1.2.0
	go.etcd.io/bbolt v1.4.0
	go.etcd.io/etcd/client/v2 v2.306.0-alpha.0
	go.mongodb.org/mongo-driver/v2 v2.1.0
	go.opentelemetry.io/collector v0.128.0 // indirect
	go.opentelemetry.io/collector/component v1.34.0
	go.opentelemetry.io/collector/confmap v1.34.0
	go.opentelemetry.io/collector/exporter v0.128.0
	go.opentelemetry.io/collector/exporter/debugexporter v0.128.0
	go.opentelemetry.io/collector/exporter/otlpexporter v0.128.0
	go.opentelemetry.io/collector/pdata v1.34.0
	go.opentelemetry.io/collector/processor/batchprocessor v0.128.0
	go.opentelemetry.io/collector/receiver v1.34.0
	go.opentelemetry.io/collector/receiver/otlpreceiver v0.128.0
	go.opentelemetry.io/contrib/instrumentation/google.golang.org/grpc/otelgrpc v0.61.0 // indirect
	go.uber.org/atomic v1.11.0
	go.uber.org/automaxprocs v1.6.0
	go.uber.org/dig v1.19.0
	go.uber.org/fx v1.24.0
	go.uber.org/multierr v1.11.0
	go.uber.org/zap v1.27.0
	go4.org/netipx v0.0.0-20220812043211-3cc044ffd68d
	golang.org/x/arch v0.18.0
	golang.org/x/exp v0.0.0-20250606033433-dcc06ee1d476
	golang.org/x/net v0.41.0
	golang.org/x/sync v0.15.0
	golang.org/x/sys v0.33.0
	golang.org/x/text v0.26.0
	golang.org/x/time v0.12.0
	golang.org/x/tools v0.34.0
	golang.org/x/xerrors v0.0.0-20240903120638-7835f813f4da
	google.golang.org/genproto v0.0.0-20250425173222-7b384671a197 // indirect
	google.golang.org/grpc v1.73.0
	google.golang.org/grpc/examples v0.0.0-20221020162917-9127159caf5a
	google.golang.org/protobuf v1.36.6
	gopkg.in/DataDog/dd-trace-go.v1 v1.72.2
	gopkg.in/yaml.v2 v2.4.0
	gopkg.in/yaml.v3 v3.0.1
	gopkg.in/zorkian/go-datadog-api.v2 v2.30.0
	k8s.io/api v0.32.3
	k8s.io/apiextensions-apiserver v0.32.1
	k8s.io/apimachinery v0.32.3
	k8s.io/apiserver v0.32.1 // indirect
	k8s.io/autoscaler/vertical-pod-autoscaler v1.2.2
	k8s.io/client-go v0.32.3
	k8s.io/cri-api v0.31.2
	k8s.io/klog/v2 v2.130.1
	k8s.io/kube-aggregator v0.31.2
	k8s.io/kube-openapi v0.0.0-20241105132330-32ad38e42d3f // indirect
	k8s.io/kube-state-metrics/v2 v2.13.1-0.20241025121156-110f03d7331f
	k8s.io/kubelet v0.31.2
	k8s.io/metrics v0.31.2
	k8s.io/utils v0.0.0-20241104100929-3ea5e8cea738
	sigs.k8s.io/custom-metrics-apiserver v1.30.1-0.20241105195130-84dc8cfe2555
)

require (
	cloud.google.com/go/compute/metadata v0.7.0 // indirect
	code.cloudfoundry.org/cfhttp/v2 v2.0.0 // indirect
	code.cloudfoundry.org/clock v1.0.0 // indirect
	code.cloudfoundry.org/consuladapter v0.0.0-20200131002136-ac1daf48ba97 // indirect
	code.cloudfoundry.org/diego-logging-client v0.0.0-20200130234554-60ef08820a45 // indirect
	code.cloudfoundry.org/executor v0.0.0-20200218194701-024d0bdd52d4 // indirect
	code.cloudfoundry.org/locket v0.0.0-20200131001124-67fd0a0fdf2d // indirect
	code.cloudfoundry.org/rep v0.0.0-20200325195957-1404b978e31e // indirect
	code.cloudfoundry.org/tlsconfig v0.0.0-20200131000646-bbe0f8da39b3 // indirect
	github.com/AlekSi/pointer v1.2.0 // indirect
	github.com/BurntSushi/toml v1.4.1-0.20240526193622-a339e1f7089c // indirect
	github.com/DataDog/aptly v1.5.3 // indirect
	github.com/DataDog/go-tuf v1.1.0-0.5.2 // indirect
	github.com/DataDog/gostackparse v0.7.0 // indirect
	github.com/DataDog/mmh3 v0.0.0-20210722141835-012dc69a9e49 // indirect
	github.com/DisposaBoy/JsonConfigReader v0.0.0-20201129172854-99cf318d67e7 // indirect
	github.com/Masterminds/semver v1.5.0
	github.com/NYTimes/gziphandler v1.1.1 // indirect
	github.com/ProtonMail/go-crypto v1.1.6
	github.com/StackExchange/wmi v1.2.1 // indirect
	github.com/agnivade/levenshtein v1.2.1 // indirect
	github.com/armon/go-metrics v0.4.1 // indirect
	github.com/asaskevich/govalidator v0.0.0-20230301143203-a9d515a09cc2 // indirect
	github.com/awalterschulze/gographviz v2.0.3+incompatible // indirect
	github.com/aws/aws-sdk-go-v2 v1.36.5
	github.com/aws/aws-sdk-go-v2/config v1.29.17
	github.com/aws/aws-sdk-go-v2/credentials v1.17.70
	github.com/aws/aws-sdk-go-v2/feature/ec2/imds v1.16.32 // indirect
	github.com/aws/aws-sdk-go-v2/internal/configsources v1.3.36 // indirect
	github.com/aws/aws-sdk-go-v2/internal/endpoints/v2 v2.6.36 // indirect
	github.com/aws/aws-sdk-go-v2/internal/ini v1.8.3 // indirect
	github.com/aws/aws-sdk-go-v2/service/ec2 v1.225.2
	github.com/aws/aws-sdk-go-v2/service/internal/presigned-url v1.12.17 // indirect
	github.com/aws/aws-sdk-go-v2/service/sso v1.25.5 // indirect
	github.com/aws/aws-sdk-go-v2/service/ssooidc v1.30.3 // indirect
	github.com/aws/aws-sdk-go-v2/service/sts v1.34.0 // indirect
	github.com/aws/smithy-go v1.22.4 // indirect
	github.com/beorn7/perks v1.0.1 // indirect
	github.com/bmizerany/pat v0.0.0-20170815010413-6226ea591a40 // indirect
	github.com/briandowns/spinner v1.23.0 // indirect
	github.com/cavaliergopher/grab/v3 v3.0.1 // indirect
	github.com/cespare/xxhash/v2 v2.3.0 // indirect
	github.com/containerd/continuity v0.4.5 // indirect
	github.com/containerd/fifo v1.1.0 // indirect
	github.com/containerd/stargz-snapshotter/estargz v0.16.3 // indirect
	github.com/containerd/ttrpc v1.2.7 // indirect
	github.com/containernetworking/plugins v1.4.1 // indirect
	github.com/coreos/pkg v0.0.0-20180928190104-399ea9e2e55f // indirect
	github.com/dgryski/go-jump v0.0.0-20211018200510-ba001c3ffce0 // indirect
	github.com/dgryski/go-rendezvous v0.0.0-20200823014737-9f7001d12a5f // indirect
	github.com/docker/cli v27.5.0+incompatible // indirect
	github.com/docker/distribution v2.8.3+incompatible // indirect
	github.com/docker/docker-credential-helpers v0.8.2 // indirect
	github.com/docker/go-events v0.0.0-20190806004212-e31b211e4f1c // indirect
	github.com/docker/go-units v0.5.0 // indirect
	github.com/felixge/httpsnoop v1.0.4 // indirect
	github.com/ghodss/yaml v1.0.0
	github.com/go-logfmt/logfmt v0.6.0 // indirect
	github.com/go-logr/logr v1.4.2 // indirect
	github.com/go-logr/stdr v1.2.2 // indirect
	github.com/go-openapi/jsonpointer v0.21.0 // indirect
	github.com/go-openapi/jsonreference v0.21.0 // indirect
	github.com/go-openapi/swag v0.23.0 // indirect
	github.com/go-redis/redis/v8 v8.11.5 // indirect
	github.com/godbus/dbus/v5 v5.1.0
	github.com/golang/snappy v1.0.0 // indirect
	github.com/google/uuid v1.6.0
	github.com/google/wire v0.6.0 // indirect
	github.com/googleapis/gax-go/v2 v2.14.1 // indirect
	github.com/grpc-ecosystem/go-grpc-prometheus v1.2.0 // indirect
	github.com/grpc-ecosystem/grpc-gateway/v2 v2.26.3 // indirect
	github.com/hashicorp/errwrap v1.1.0 // indirect
	github.com/hashicorp/go-cleanhttp v0.5.2 // indirect
	github.com/hashicorp/go-hclog v1.6.3 // indirect
	github.com/hashicorp/go-immutable-radix v1.3.1 // indirect
	github.com/hashicorp/go-rootcerts v1.0.2 // indirect
	github.com/hashicorp/go-version v1.7.0
	github.com/hashicorp/golang-lru v1.0.2 // indirect
	github.com/hashicorp/hcl v1.0.1-vault-7 // indirect
	github.com/hashicorp/serf v0.10.1 // indirect
	github.com/inconshreveable/mousetrap v1.1.0 // indirect
	github.com/itchyny/timefmt-go v0.1.6 // indirect
	github.com/jinzhu/inflection v1.0.0 // indirect
	github.com/jlaffaye/ftp v0.1.0 // indirect
	github.com/jmespath/go-jmespath v0.4.0 // indirect
	github.com/josharian/intern v1.0.0 // indirect
	github.com/josharian/native v1.1.0 // indirect
	github.com/justincormack/go-memfd v0.0.0-20170219213707-6e4af0518993
	github.com/kballard/go-shellquote v0.0.0-20180428030007-95032a82bc51 // indirect
	github.com/kjk/lzma v0.0.0-20161016003348-3fd93898850d // indirect
	github.com/klauspost/compress v1.18.0 // indirect
	github.com/klauspost/pgzip v1.2.6 // indirect
	github.com/knqyf263/go-deb-version v0.0.0-20241115132648-6f4aee6ccd23 // indirect
	github.com/knqyf263/go-rpm-version v0.0.0-20220614171824-631e686d1075 // indirect
	github.com/knqyf263/go-rpmdb v0.1.2-0.20241125135340-7670f0f23c16
	github.com/libp2p/go-reuseport v0.2.0 // indirect
	github.com/lufia/plan9stats v0.0.0-20240909124753-873cd0166683 // indirect
	github.com/magiconair/properties v1.8.10 // indirect
	github.com/masahiro331/go-disk v0.0.0-20240625071113-56c933208fee // indirect
	github.com/masahiro331/go-ext4-filesystem v0.0.0-20240620024024-ca14e6327bbd // indirect
	github.com/masahiro331/go-xfs-filesystem v0.0.0-20231205045356-1b22259a6c44 // indirect
	github.com/mattn/go-colorable v0.1.14 // indirect
	github.com/mattn/go-isatty v0.0.20 // indirect
	github.com/mattn/go-runewidth v0.0.16 // indirect
	github.com/mdlayher/socket v0.5.0 // indirect
	github.com/mitchellh/copystructure v1.2.0 // indirect
	github.com/mitchellh/go-homedir v1.1.0 // indirect
	github.com/mitchellh/hashstructure/v2 v2.0.2 // indirect
	github.com/mitchellh/reflectwalk v1.0.2 // indirect
	github.com/mkrautz/goar v0.0.0-20150919110319-282caa8bd9da // indirect
	github.com/moby/locker v1.0.1 // indirect
	github.com/moby/sys/signal v0.7.1 // indirect
	github.com/modern-go/concurrent v0.0.0-20180306012644-bacd9c7ef1dd // indirect
	github.com/modern-go/reflect2 v1.0.3-0.20250322232337-35a7c28c31ee // indirect
	github.com/mostynb/go-grpc-compression v1.2.3 // indirect
	github.com/munnerz/goautoneg v0.0.0-20191010083416-a7dc8b61c822 // indirect
	github.com/mxk/go-flowrate v0.0.0-20140419014527-cca7078d478f // indirect
	github.com/nu7hatch/gouuid v0.0.0-20131221200532-179d4d0c4d8d // indirect
	github.com/opencontainers/selinux v1.11.1 // indirect
	github.com/outcaste-io/ristretto v0.2.3 // indirect
	github.com/package-url/packageurl-go v0.1.3 // indirect
	github.com/pborman/uuid v1.2.1 // indirect
	github.com/pelletier/go-toml v1.9.5 // indirect
	github.com/philhofer/fwd v1.1.3-0.20240916144458-20a13a1f6b7c // indirect
	github.com/pierrec/lz4/v4 v4.1.22
	github.com/pmezard/go-difflib v1.0.1-0.20181226105442-5d4384ee4fb2 // indirect
	github.com/power-devops/perfstat v0.0.0-20240221224432-82ca36839d55 // indirect
	github.com/prometheus/common v0.65.0
	github.com/rcrowley/go-metrics v0.0.0-20201227073835-cf1acfcdf475 // indirect
	github.com/rivo/uniseg v0.4.7 // indirect
	github.com/rs/cors v1.11.1 // indirect
	github.com/safchain/baloum v0.0.0-20241120122234-f22c9bd19f3b
	github.com/sassoftware/go-rpmutils v0.4.0 // indirect
	github.com/secure-systems-lab/go-securesystemslib v0.9.0 // indirect
	github.com/smira/go-ftp-protocol v0.0.0-20140829150050-066b75c2b70d // indirect
	github.com/spf13/jwalterweatherman v1.1.0 // indirect
	github.com/stretchr/objx v0.5.2 // indirect
	github.com/tchap/go-patricia/v2 v2.3.2 // indirect
	github.com/tedsuo/ifrit v0.0.0-20191009134036-9a97d0632f00 // indirect
	github.com/tedsuo/rata v1.0.0 // indirect
	github.com/tklauser/go-sysconf v0.3.14
	github.com/tklauser/numcpus v0.9.0 // indirect
	github.com/tmthrgd/go-hex v0.0.0-20190904060850-447a3041c3bc // indirect
	github.com/twitchtv/twirp v8.1.3+incompatible // indirect
	github.com/twmb/franz-go v1.18.2-0.20250413173443-1d5a55fa468d
	github.com/twmb/franz-go/pkg/kadm v1.12.0
	github.com/twmb/franz-go/pkg/kmsg v1.11.2-0.20250413173443-1d5a55fa468d
	github.com/ugorji/go/codec v1.2.11 // indirect
	github.com/ulikunitz/xz v0.5.12 // indirect
	github.com/vbatts/tar-split v0.11.6 // indirect
	github.com/vito/go-sse v1.0.0 // indirect
	github.com/vmihailenco/msgpack/v5 v5.4.1
	github.com/vmihailenco/tagparser v0.1.2 // indirect
	github.com/vmihailenco/tagparser/v2 v2.0.0 // indirect
	github.com/xdg-go/pbkdf2 v1.0.0 // indirect
	github.com/xdg-go/scram v1.1.2 // indirect
	github.com/xdg-go/stringprep v1.0.4 // indirect
	github.com/xeipuuv/gojsonpointer v0.0.0-20190905194746-02993c407bfb // indirect
	github.com/xeipuuv/gojsonreference v0.0.0-20180127040603-bd5ef7bd5415 // indirect
	github.com/xi2/xz v0.0.0-20171230120015-48954b6210f8
	github.com/xor-gate/ar v0.0.0-20170530204233-5c72ae81e2b7 // indirect
	github.com/yashtewari/glob-intersection v0.2.0 // indirect
	github.com/youmark/pkcs8 v0.0.0-20240726163527-a2c0da244d78 // indirect
	github.com/yusufpapurcu/wmi v1.2.4
	go.etcd.io/etcd/api/v3 v3.6.0-alpha.0 // indirect
	go.etcd.io/etcd/client/pkg/v3 v3.6.0-alpha.0.0.20220522111935-c3bc4116dcd1 // indirect
	go.etcd.io/etcd/client/v3 v3.6.0-alpha.0 // indirect
	go.etcd.io/etcd/server/v3 v3.6.0-alpha.0.0.20220522111935-c3bc4116dcd1 // indirect
	go.opencensus.io v0.24.0 // indirect
	go.opentelemetry.io/collector/consumer v1.34.0 // indirect
	go.opentelemetry.io/collector/featuregate v1.34.0
	go.opentelemetry.io/contrib/instrumentation/net/http/otelhttp v0.61.0 // indirect
	go.opentelemetry.io/contrib/propagators/b3 v1.36.0 // indirect
	go.opentelemetry.io/otel v1.36.0
	go.opentelemetry.io/otel/exporters/otlp/otlptrace v1.36.0
	go.opentelemetry.io/otel/exporters/otlp/otlptrace/otlptracegrpc v1.36.0
	go.opentelemetry.io/otel/exporters/otlp/otlptrace/otlptracehttp v1.36.0
	go.opentelemetry.io/otel/exporters/prometheus v0.58.0 // indirect
	go.opentelemetry.io/otel/metric v1.36.0 // indirect
	go.opentelemetry.io/otel/sdk v1.36.0
	go.opentelemetry.io/otel/sdk/metric v1.36.0 // indirect
	go.opentelemetry.io/otel/trace v1.36.0
	go.opentelemetry.io/proto/otlp v1.6.0 // indirect
	golang.org/x/crypto v0.39.0 // indirect
	golang.org/x/mod v0.25.0
	golang.org/x/oauth2 v0.30.0 // indirect
	golang.org/x/term v0.32.0 // indirect
	gonum.org/v1/gonum v0.16.0 // indirect
	google.golang.org/api v0.230.0 // indirect
	google.golang.org/appengine v1.6.8 // indirect
	gopkg.in/Knetic/govaluate.v3 v3.0.0 // indirect
	gopkg.in/inf.v0 v0.9.1 // indirect
	gopkg.in/natefinch/lumberjack.v2 v2.2.1 // indirect
	k8s.io/component-base v0.32.1
	mellium.im/sasl v0.3.2 // indirect
	sigs.k8s.io/apiserver-network-proxy/konnectivity-client v0.31.0 // indirect
	sigs.k8s.io/controller-runtime v0.20.4 // indirect
	sigs.k8s.io/json v0.0.0-20241010143419-9aa6b5e7a4b3 // indirect
	sigs.k8s.io/structured-merge-diff/v4 v4.5.0 // indirect
	sigs.k8s.io/yaml v1.4.0
)

require (
	github.com/DataDog/datadog-agent/comp/core/flare/builder v0.64.1
	github.com/DataDog/datadog-agent/comp/core/tagger/utils v0.66.1
	github.com/DataDog/datadog-agent/comp/otelcol/ddflareextension/def v0.59.0-rc.6
	github.com/DataDog/datadog-agent/comp/otelcol/ddflareextension/impl v0.64.0-devel
	github.com/DataDog/datadog-agent/comp/otelcol/ddflareextension/types v0.65.0-devel
	github.com/DataDog/datadog-agent/pkg/config/structure v0.66.1
	github.com/DataDog/datadog-agent/pkg/fips v0.66.1
	github.com/DataDog/datadog-agent/pkg/network/payload v0.0.0-20250128160050-7ac9ccd58c07
	github.com/DataDog/datadog-agent/pkg/networkpath/payload v0.0.0-20250128160050-7ac9ccd58c07
	github.com/DataDog/datadog-agent/pkg/util/defaultpaths v0.64.0-devel
	github.com/DataDog/datadog-agent/pkg/util/utilizationtracker v0.0.0
	github.com/DataDog/dd-trace-go/v2 v2.0.0
	github.com/NVIDIA/go-nvml v0.12.4-0
	github.com/cloudflare/cbpfc v0.0.0-20240920015331-ff978e94500b
	github.com/containerd/containerd/api v1.8.0
	github.com/containerd/errdefs v1.0.0
	github.com/distribution/reference v0.6.0
	github.com/expr-lang/expr v1.17.5 // indirect
	github.com/go-viper/mapstructure/v2 v2.2.1
	github.com/jellydator/ttlcache/v3 v3.3.0
	github.com/kouhin/envflag v0.0.0-20150818174321-0e9a86061649
	github.com/lorenzosaino/go-sysctl v0.3.1
	github.com/open-telemetry/opentelemetry-collector-contrib/pkg/datadog v0.128.0
	go.opentelemetry.io/collector/config/configtelemetry v0.128.0
)

require (
	github.com/DataDog/datadog-agent/comp/core/configsync v0.64.0
	github.com/DataDog/datadog-agent/comp/core/ipc/def v0.0.0-00010101000000-000000000000
	github.com/DataDog/datadog-agent/comp/core/ipc/impl v0.0.0-00010101000000-000000000000
	github.com/DataDog/datadog-agent/comp/core/ipc/mock v0.0.0-00010101000000-000000000000
	github.com/DataDog/datadog-agent/comp/core/log/fx v0.0.0-20250129172314-517df3f51a84
	github.com/DataDog/datadog-agent/comp/core/tagger/def v0.64.1
	github.com/DataDog/datadog-agent/comp/core/tagger/fx-remote v0.0.0-20250129172314-517df3f51a84
	github.com/DataDog/datadog-agent/comp/core/tagger/generic_store v0.0.0-20250129172314-517df3f51a84
	github.com/DataDog/datadog-agent/comp/core/tagger/impl-remote v0.0.0-20250129172314-517df3f51a84
	github.com/DataDog/datadog-agent/comp/core/tagger/subscriber v0.0.0-20250129172314-517df3f51a84
	github.com/DataDog/datadog-agent/comp/core/tagger/telemetry v0.64.1
	github.com/DataDog/datadog-agent/comp/otelcol/ddprofilingextension/def v0.64.0
	github.com/DataDog/datadog-agent/comp/otelcol/ddprofilingextension/impl v0.64.0
	github.com/DataDog/datadog-agent/comp/otelcol/otlp/components/connector/datadogconnector v0.65.0-devel
	github.com/DataDog/datadog-agent/comp/otelcol/status/def v0.64.0
	github.com/DataDog/datadog-agent/comp/otelcol/status/impl v0.64.0
	github.com/DataDog/datadog-agent/pkg/fleet/installer v0.64.0
	github.com/DataDog/datadog-agent/pkg/util/compression v0.64.0-rc.12
	github.com/DataDog/datadog-agent/pkg/util/otel v0.64.0
	github.com/DataDog/datadog-agent/pkg/util/prometheus v0.64.0
	github.com/Masterminds/sprig/v3 v3.3.0
	github.com/coreos/go-systemd v0.0.0-20190321100706-95778dfbb74e
	github.com/kraken-hpc/go-fork v0.1.1
	github.com/mattn/go-sqlite3 v1.14.24
	github.com/safchain/ethtool v0.5.10
	github.com/shirou/gopsutil/v4 v4.25.5
	go.opentelemetry.io/collector/component/componenttest v0.128.0
	modernc.org/sqlite v1.36.2 // indirect
)

require (
	github.com/bboreham/go-loser v0.0.0-20230920113527-fcc2c21820a3 // indirect
	github.com/edsrzf/mmap-go v1.2.0 // indirect
	github.com/facette/natsort v0.0.0-20181210072756-2cd4dd1e2dcb // indirect
	github.com/go-openapi/analysis v0.23.0 // indirect
	github.com/go-openapi/errors v0.22.0 // indirect
	github.com/go-openapi/loads v0.22.0 // indirect
	github.com/go-openapi/spec v0.21.0 // indirect
	github.com/go-openapi/strfmt v0.23.0 // indirect
	github.com/go-openapi/validate v0.24.0 // indirect
	github.com/julienschmidt/httprouter v1.3.0 // indirect
	github.com/mdlayher/vsock v1.2.1 // indirect
	github.com/oklog/ulid v1.3.1 // indirect
	github.com/prometheus/alertmanager v0.28.1 // indirect
	github.com/prometheus/common/assets v0.2.0 // indirect
	github.com/prometheus/exporter-toolkit v0.14.0 // indirect
	github.com/shurcooL/httpfs v0.0.0-20230704072500-f1e31cf0ba5c // indirect
	go.mongodb.org/mongo-driver v1.14.0 // indirect
	go.opentelemetry.io/collector/processor/processorhelper v0.128.0 // indirect
	go.opentelemetry.io/contrib/instrumentation/net/http/httptrace/otelhttptrace v0.60.0 // indirect
	go.uber.org/goleak v1.3.0 // indirect
)

require (
	github.com/envoyproxy/go-control-plane/envoy v1.32.4 // indirect
	go.opentelemetry.io/collector/receiver/receiverhelper v0.128.0 // indirect
	go.opentelemetry.io/contrib/otelconf v0.16.0 // indirect
)

require (
	github.com/cenkalti/backoff/v5 v5.0.2 // indirect
	go.opentelemetry.io/collector/extension/extensionauth v1.34.0 // indirect
	go.opentelemetry.io/collector/service/hostcapabilities v0.128.0 // indirect
)

require (
	github.com/jaegertracing/jaeger-idl v0.5.0 // indirect
	go.opentelemetry.io/collector/confmap/xconfmap v0.128.0 // indirect
	go.opentelemetry.io/collector/internal/telemetry v0.128.0 // indirect
	go.uber.org/zap/exp v0.3.0 // indirect
)

require (
	github.com/open-telemetry/opentelemetry-collector-contrib/pkg/core/xidutils v0.128.0 // indirect
	github.com/tilinna/clock v1.1.0 // indirect
	go.opentelemetry.io/collector/connector/xconnector v0.128.0 // indirect
	go.opentelemetry.io/collector/consumer/consumererror/xconsumererror v0.128.0 // indirect
	go.opentelemetry.io/collector/consumer/xconsumer v0.128.0 // indirect
	go.opentelemetry.io/collector/exporter/exporterhelper/xexporterhelper v0.128.0 // indirect
	go.opentelemetry.io/collector/exporter/xexporter v0.128.0 // indirect
	go.opentelemetry.io/collector/extension/extensiontest v0.128.0 // indirect
	go.opentelemetry.io/collector/extension/xextension v0.128.0 // indirect
	go.opentelemetry.io/collector/pipeline/xpipeline v0.128.0 // indirect
	go.opentelemetry.io/collector/processor/processorhelper/xprocessorhelper v0.128.0 // indirect
	go.opentelemetry.io/collector/processor/xprocessor v0.128.0 // indirect
	go.opentelemetry.io/collector/receiver/xreceiver v0.128.0 // indirect
	go.opentelemetry.io/collector/scraper v0.128.0 // indirect
	go.opentelemetry.io/collector/scraper/scraperhelper v0.128.0 // indirect
	go.opentelemetry.io/otel/exporters/otlp/otlplog/otlploggrpc v0.12.2 // indirect
)

require (
	go.opentelemetry.io/collector/connector/connectortest v0.128.0 // indirect
	go.opentelemetry.io/collector/consumer/consumererror v0.128.0 // indirect
	go.opentelemetry.io/collector/exporter/exportertest v0.128.0 // indirect
	go.opentelemetry.io/collector/internal/fanoutconsumer v0.128.0 // indirect
	go.opentelemetry.io/collector/internal/memorylimiter v0.128.0 // indirect
	go.opentelemetry.io/collector/internal/sharedcomponent v0.128.0 // indirect
	go.opentelemetry.io/collector/processor/processortest v0.128.0 // indirect
	go.opentelemetry.io/collector/receiver/receivertest v0.128.0 // indirect
	go.opentelemetry.io/contrib/bridges/otelzap v0.11.0 // indirect
)

require (
	github.com/DATA-DOG/go-sqlmock v1.5.2
	github.com/DataDog/agent-payload/v5 v5.0.155
	github.com/DataDog/datadog-agent/comp/api/api/def v0.61.0
	github.com/DataDog/datadog-agent/comp/core/config v0.64.1
	github.com/DataDog/datadog-agent/comp/core/flare/types v0.64.1
	github.com/DataDog/datadog-agent/comp/core/hostname/hostnameinterface v0.64.0-rc.3
	github.com/DataDog/datadog-agent/comp/core/ipc/httphelpers v0.0.0-00010101000000-000000000000
	github.com/DataDog/datadog-agent/comp/core/log/def v0.64.0-rc.3
	github.com/DataDog/datadog-agent/comp/core/log/impl v0.61.0
	github.com/DataDog/datadog-agent/comp/core/log/impl-trace v0.59.0
	github.com/DataDog/datadog-agent/comp/core/log/mock v0.64.0-devel
	github.com/DataDog/datadog-agent/comp/core/secrets v0.66.1
	github.com/DataDog/datadog-agent/comp/core/status v0.63.0
	github.com/DataDog/datadog-agent/comp/core/status/statusimpl v0.56.0-rc.3
	github.com/DataDog/datadog-agent/comp/core/tagger/origindetection v0.64.1
	github.com/DataDog/datadog-agent/comp/core/tagger/tags v0.64.0-devel
	github.com/DataDog/datadog-agent/comp/core/tagger/types v0.66.1
	github.com/DataDog/datadog-agent/comp/core/telemetry v0.64.1
	github.com/DataDog/datadog-agent/comp/def v0.64.1
	github.com/DataDog/datadog-agent/comp/forwarder/defaultforwarder v0.56.0-rc.3
	github.com/DataDog/datadog-agent/comp/forwarder/orchestrator/orchestratorinterface v0.56.0-rc.3
	github.com/DataDog/datadog-agent/comp/logs/agent/config v0.64.0-rc.3
	github.com/DataDog/datadog-agent/comp/netflow/payload v0.56.0-rc.3
	github.com/DataDog/datadog-agent/comp/otelcol/collector-contrib/def v0.64.0
	github.com/DataDog/datadog-agent/comp/otelcol/collector-contrib/impl v0.56.0-rc.3
	github.com/DataDog/datadog-agent/comp/otelcol/converter/def v0.56.0-rc.3
	github.com/DataDog/datadog-agent/comp/otelcol/converter/impl v0.58.0
	github.com/DataDog/datadog-agent/comp/otelcol/logsagentpipeline v0.64.0-rc.12
	github.com/DataDog/datadog-agent/comp/otelcol/logsagentpipeline/logsagentpipelineimpl v0.64.0-rc.12
	github.com/DataDog/datadog-agent/comp/otelcol/otlp/components/exporter/datadogexporter v0.59.0
	github.com/DataDog/datadog-agent/comp/otelcol/otlp/components/exporter/logsagentexporter v0.64.0-devel.0.20250218192636-64fdfe7ec366
	github.com/DataDog/datadog-agent/comp/otelcol/otlp/components/exporter/serializerexporter v0.65.0-devel.0.20250304124125-23a109221842
	github.com/DataDog/datadog-agent/comp/otelcol/otlp/components/metricsclient v0.64.0-rc.12
	github.com/DataDog/datadog-agent/comp/otelcol/otlp/components/processor/infraattributesprocessor v0.59.0
	github.com/DataDog/datadog-agent/comp/otelcol/otlp/testutil v0.66.1
	github.com/DataDog/datadog-agent/comp/serializer/logscompression v0.64.0-rc.12
	github.com/DataDog/datadog-agent/comp/serializer/metricscompression v0.63.2
	github.com/DataDog/datadog-agent/comp/trace/agent/def v0.61.0
	github.com/DataDog/datadog-agent/comp/trace/compression/def v0.64.0-rc.12
	github.com/DataDog/datadog-agent/comp/trace/compression/impl-gzip v0.64.0-rc.12
	github.com/DataDog/datadog-agent/comp/trace/compression/impl-zstd v0.56.0-rc.3
	github.com/DataDog/datadog-agent/pkg/aggregator/ckey v0.59.0-rc.6
	github.com/DataDog/datadog-agent/pkg/api v0.63.0
	github.com/DataDog/datadog-agent/pkg/collector/check/defaults v0.66.1
	github.com/DataDog/datadog-agent/pkg/config/create v0.66.1
	github.com/DataDog/datadog-agent/pkg/config/env v0.66.1
	github.com/DataDog/datadog-agent/pkg/config/mock v0.66.1
	github.com/DataDog/datadog-agent/pkg/config/model v0.66.1
	github.com/DataDog/datadog-agent/pkg/config/remote v0.59.0-rc.5
	github.com/DataDog/datadog-agent/pkg/config/setup v0.66.1
	github.com/DataDog/datadog-agent/pkg/config/utils v0.64.0-rc.3
	github.com/DataDog/datadog-agent/pkg/errors v0.56.0-rc.3
	github.com/DataDog/datadog-agent/pkg/logs/client v0.64.0-rc.12
	github.com/DataDog/datadog-agent/pkg/logs/diagnostic v0.64.0-rc.12
	github.com/DataDog/datadog-agent/pkg/logs/message v0.64.0-rc.12
	github.com/DataDog/datadog-agent/pkg/logs/metrics v0.64.0-rc.12
	github.com/DataDog/datadog-agent/pkg/logs/pipeline v0.64.0-rc.12
	github.com/DataDog/datadog-agent/pkg/logs/processor v0.64.0-rc.12
	github.com/DataDog/datadog-agent/pkg/logs/sds v0.64.0-rc.12
	github.com/DataDog/datadog-agent/pkg/logs/sender v0.64.0-rc.12
	github.com/DataDog/datadog-agent/pkg/logs/sources v0.64.0-rc.12
	github.com/DataDog/datadog-agent/pkg/logs/status/utils v0.64.0-rc.12
	github.com/DataDog/datadog-agent/pkg/logs/util/testutils v0.56.0-rc.3
	github.com/DataDog/datadog-agent/pkg/metrics v0.63.2
	github.com/DataDog/datadog-agent/pkg/networkdevice/profile v0.56.0-rc.3
	github.com/DataDog/datadog-agent/pkg/orchestrator/model v0.59.0
	github.com/DataDog/datadog-agent/pkg/process/util/api v0.59.0
	github.com/DataDog/datadog-agent/pkg/proto v0.68.0-devel
	github.com/DataDog/datadog-agent/pkg/security/seclwin v0.56.0
	github.com/DataDog/datadog-agent/pkg/serializer v0.59.0
	github.com/DataDog/datadog-agent/pkg/status/health v0.64.0-rc.3
	github.com/DataDog/datadog-agent/pkg/tagger/types v0.64.1
	github.com/DataDog/datadog-agent/pkg/tagset v0.64.1
	github.com/DataDog/datadog-agent/pkg/telemetry v0.64.1
	github.com/DataDog/datadog-agent/pkg/template v0.65.1
	github.com/DataDog/datadog-agent/pkg/util/backoff v0.64.0-rc.3
	github.com/DataDog/datadog-agent/pkg/util/cache v0.61.0
	github.com/DataDog/datadog-agent/pkg/util/common v0.63.2
	github.com/DataDog/datadog-agent/pkg/util/containers/image v0.56.2
	github.com/DataDog/datadog-agent/pkg/util/executable v0.66.1
	github.com/DataDog/datadog-agent/pkg/util/filesystem v0.66.1
	github.com/DataDog/datadog-agent/pkg/util/flavor v0.56.0-rc.3
	github.com/DataDog/datadog-agent/pkg/util/fxutil v0.64.1
	github.com/DataDog/datadog-agent/pkg/util/grpc v0.60.0
	github.com/DataDog/datadog-agent/pkg/util/hostname/validate v0.66.1
	github.com/DataDog/datadog-agent/pkg/util/http v0.64.0-rc.3
	github.com/DataDog/datadog-agent/pkg/util/json v0.59.0
	github.com/DataDog/datadog-agent/pkg/util/log/setup v0.62.2
	github.com/DataDog/datadog-agent/pkg/util/option v0.66.1
	github.com/DataDog/datadog-agent/pkg/util/sort v0.64.1
	github.com/DataDog/datadog-agent/pkg/util/startstop v0.64.0-rc.3
	github.com/DataDog/datadog-agent/pkg/util/system v0.66.1
	github.com/DataDog/datadog-agent/pkg/util/testutil v0.59.0
	github.com/DataDog/datadog-agent/pkg/util/uuid v0.59.0
	github.com/DataDog/datadog-agent/pkg/util/winutil v0.66.1
	github.com/DataDog/datadog-agent/pkg/version v0.66.1
	github.com/DataDog/go-libddwaf/v3 v3.5.4
	github.com/DataDog/go-sqllexer v0.1.6
	github.com/Datadog/dublin-traceroute v0.0.2
	github.com/aquasecurity/trivy v0.49.2-0.20240227072422-e1ea02c7b80d
	github.com/aws/aws-sdk-go-v2/service/kms v1.38.1
	github.com/aws/aws-sdk-go-v2/service/rds v1.94.2
	github.com/aws/aws-sdk-go-v2/service/secretsmanager v1.35.2
	github.com/cloudfoundry-community/go-cfclient/v2 v2.0.1-0.20230503155151-3d15366c5820
	github.com/containerd/cgroups/v3 v3.0.5
	github.com/containerd/typeurl/v2 v2.2.3
	github.com/elastic/go-seccomp-bpf v1.5.0
	github.com/fatih/structtag v1.2.0
	github.com/glaslos/ssdeep v0.4.0
	github.com/gocomply/scap v0.1.2-0.20230531064509-55a00f73e8d6
	github.com/godror/godror v0.37.0
	github.com/google/cel-go v0.25.0
	github.com/gorilla/handlers v1.5.2
	github.com/jackc/pgx/v5 v5.6.0
	github.com/jmoiron/sqlx v1.4.0
	github.com/judwhite/go-svc v1.2.1
	github.com/kr/pretty v0.3.1
	github.com/planetscale/vtprotobuf v0.6.1-0.20240319094008-0393e58bdf10
	github.com/prometheus-community/pro-bing v0.4.1
	github.com/rickar/props v1.0.0
	github.com/sijms/go-ora/v2 v2.8.24
	github.com/swaggest/jsonschema-go v0.3.70
	github.com/valyala/fastjson v1.6.4
	github.com/vibrantbyte/go-antpath v1.1.1
	go.opentelemetry.io/collector/confmap/provider/envprovider v1.34.0
	go.opentelemetry.io/collector/confmap/provider/fileprovider v1.34.0
	go.opentelemetry.io/collector/confmap/provider/httpprovider v1.34.0
	go.opentelemetry.io/collector/confmap/provider/httpsprovider v1.34.0
	go.opentelemetry.io/collector/confmap/provider/yamlprovider v1.34.0
	go.opentelemetry.io/collector/extension v1.34.0
	go.opentelemetry.io/collector/otelcol v0.128.0
	go.opentelemetry.io/collector/processor v1.34.0
	go.opentelemetry.io/collector/service v0.128.0
	go4.org/intern v0.0.0-20230525184215-6c62f75575cb
	go4.org/mem v0.0.0-20220726221520-4f986261bf13
	k8s.io/cli-runtime v0.31.2
	k8s.io/kubectl v0.31.2
)

require (
	github.com/prometheus/otlptranslator v0.0.0-20250320144820-d800c8b0eb07 // indirect
	go.opentelemetry.io/collector/config/configoptional v0.128.0 // indirect
)

require (
	github.com/aws/aws-sdk-go-v2/service/ecs v1.58.0 // indirect
	github.com/gophercloud/gophercloud/v2 v2.7.0 // indirect
	github.com/open-telemetry/opentelemetry-collector-contrib/internal/gopsutilenv v0.128.0 // indirect
	github.com/open-telemetry/opentelemetry-collector-contrib/processor/deltatocumulativeprocessor v0.128.0 // indirect
	github.com/prometheus/sigv4 v0.1.2 // indirect
)

require (
	github.com/foxboron/go-tpm-keyfiles v0.0.0-20250323135004-b31fac66206e // indirect
	github.com/google/go-tpm v0.9.5 // indirect
	github.com/open-telemetry/opentelemetry-collector-contrib/pkg/winperfcounters v0.128.0 // indirect
)

require (
	github.com/moby/sys/atomicwriter v0.1.0 // indirect
	github.com/open-telemetry/opentelemetry-collector-contrib/connector/routingconnector v0.128.0 // indirect
	go.opentelemetry.io/collector/config/configmiddleware v0.128.0 // indirect
	go.opentelemetry.io/collector/extension/extensionmiddleware v0.128.0 // indirect
)

require (
<<<<<<< HEAD
	cel.dev/expr v0.23.1 // indirect
=======
	cel.dev/expr v0.23.0 // indirect
>>>>>>> dbed176b
	cloud.google.com/go/auth v0.16.0 // indirect
	cloud.google.com/go/auth/oauth2adapt v0.2.8 // indirect
	cloud.google.com/go/compute v1.37.0 // indirect
	code.cloudfoundry.org/go-diodes v0.0.0-20240604201846-c756bfed2ed3 // indirect
	code.cloudfoundry.org/go-loggregator v7.4.0+incompatible // indirect
	code.cloudfoundry.org/rfc5424 v0.0.0-20201103192249-000122071b78 // indirect
	dario.cat/mergo v1.0.1 // indirect
	filippo.io/edwards25519 v1.1.0 // indirect
	github.com/AdaLogics/go-fuzz-headers v0.0.0-20240806141605-e8a1dd7889d6 // indirect
	github.com/AdamKorcz/go-118-fuzz-build v0.0.0-20231105174938-2b5cbb29f3e2 // indirect
	github.com/Azure/azure-sdk-for-go v68.0.0+incompatible // indirect
	github.com/Azure/azure-sdk-for-go/sdk/azcore v1.18.0 // indirect
	github.com/Azure/azure-sdk-for-go/sdk/azidentity v1.9.0 // indirect
	github.com/Azure/azure-sdk-for-go/sdk/internal v1.11.1 // indirect
	github.com/Azure/azure-sdk-for-go/sdk/resourcemanager/compute/armcompute/v5 v5.7.0 // indirect
	github.com/Azure/azure-sdk-for-go/sdk/resourcemanager/network/armnetwork/v4 v4.3.0 // indirect
	github.com/Azure/go-autorest v14.2.0+incompatible // indirect
	github.com/Azure/go-autorest/autorest v0.11.29 // indirect
	github.com/Azure/go-autorest/autorest/adal v0.9.23 // indirect
	github.com/Azure/go-autorest/autorest/date v0.3.0 // indirect
	github.com/Azure/go-autorest/logger v0.2.1 // indirect
	github.com/Azure/go-autorest/tracing v0.6.0 // indirect
	github.com/AzureAD/microsoft-authentication-library-for-go v1.4.2 // indirect
	github.com/Code-Hex/go-generics-cache v1.5.1 // indirect
	github.com/DataDog/datadog-agent/comp/otelcol/otlp/components/statsprocessor v0.64.0-rc.12 // indirect
	github.com/DataDog/datadog-agent/pkg/config/nodetreemodel v0.66.1 // indirect
	github.com/DataDog/datadog-agent/pkg/config/teeconfig v0.66.1 // indirect
	github.com/DataDog/datadog-agent/pkg/config/viperconfig v0.66.1 // indirect
	github.com/DataDog/datadog-agent/pkg/logs/status/statusinterface v0.64.0-rc.3 // indirect
	github.com/DataDog/datadog-agent/pkg/util/buf v0.56.0-rc.3 // indirect
	github.com/DataDog/datadog-agent/pkg/util/statstracker v0.64.0-rc.3 // indirect
	github.com/DataDog/datadog-agent/pkg/util/system/socket v0.66.1 // indirect
	github.com/DataDog/datadog-api-client-go/v2 v2.38.0 // indirect
	github.com/DataDog/dd-sensitive-data-scanner/sds-go/go v0.0.0-20240816154533-f7f9beb53a42 // indirect
	github.com/DataDog/go-runtime-metrics-internal v0.0.4-0.20241206090539-a14610dc22b6 // indirect
	github.com/DataDog/gohai v0.0.0-20230524154621-4316413895ee // indirect
	github.com/DataDog/opentelemetry-mapping-go/pkg/inframetadata v0.28.0 // indirect
	github.com/DataDog/opentelemetry-mapping-go/pkg/otlp/logs v0.28.0 // indirect
	github.com/GoogleCloudPlatform/docker-credential-gcr v2.0.5+incompatible // indirect
	github.com/GoogleCloudPlatform/opentelemetry-operations-go/detectors/gcp v1.27.0 // indirect
	github.com/Masterminds/goutils v1.1.1 // indirect
	github.com/Showmax/go-fqdn v1.0.0 // indirect
	github.com/alecthomas/participle/v2 v2.1.4 // indirect
	github.com/antchfx/xmlquery v1.4.4 // indirect
	github.com/antchfx/xpath v1.3.4 // indirect
	github.com/antlr4-go/antlr/v4 v4.13.0 // indirect
	github.com/apache/thrift v0.22.0 // indirect
	github.com/aquasecurity/go-gem-version v0.0.0-20201115065557-8eed6fe000ce // indirect
	github.com/aquasecurity/go-npm-version v0.0.1 // indirect
	github.com/aquasecurity/go-pep440-version v0.0.1 // indirect
	github.com/aquasecurity/go-version v0.0.1 // indirect
	github.com/aquasecurity/jfather v0.0.8 // indirect
	github.com/aquasecurity/trivy-java-db v0.0.0-20240109071736-184bd7481d48 // indirect
	github.com/aws/aws-sdk-go-v2/service/ecr v1.42.0 // indirect
	github.com/aws/aws-sdk-go-v2/service/internal/accept-encoding v1.12.4 // indirect
	github.com/aws/aws-sdk-go-v2/service/servicediscovery v1.35.4 // indirect
	github.com/bahlo/generic-list-go v0.2.0 // indirect
	github.com/bhmj/xpression v0.9.1 // indirect
	github.com/bitnami/go-version v0.0.0-20231130084017-bb00604d650c // indirect
	github.com/blang/semver/v4 v4.0.0 // indirect
	github.com/bmatcuk/doublestar/v4 v4.8.1 // indirect
	github.com/buger/jsonparser v1.1.1 // indirect
	github.com/chrusty/protoc-gen-jsonschema v0.0.0-20240212064413-73d5723042b8 // indirect
	github.com/cloudflare/circl v1.6.1 // indirect
	github.com/cncf/xds/go v0.0.0-20250326154945-ae57f3c0d45f // indirect
	github.com/containerd/errdefs/pkg v0.3.0 // indirect
	github.com/containerd/log v0.1.0 // indirect
	github.com/containerd/platforms v1.0.0-rc.1 // indirect
	github.com/dennwc/varint v1.0.0 // indirect
	github.com/digitalocean/godo v1.144.0 // indirect
	github.com/eapache/queue/v2 v2.0.0-20230407133247-75960ed334e4 // indirect
	github.com/ebitengine/purego v0.8.4 // indirect
	github.com/elastic/go-grok v0.3.1 // indirect
	github.com/elastic/go-licenser v0.4.2 // indirect
	github.com/elastic/lunes v0.1.0 // indirect
	github.com/emicklei/go-restful/v3 v3.12.1 // indirect
	github.com/envoyproxy/protoc-gen-validate v1.2.1 // indirect
	github.com/fxamacker/cbor/v2 v2.7.0 // indirect
	github.com/glebarez/go-sqlite v1.22.0 // indirect
	github.com/go-json-experiment/json v0.0.0-20250517221953-25912455fbc8
	github.com/go-kit/log v0.2.1 // indirect
	github.com/go-resty/resty/v2 v2.16.5 // indirect
	github.com/go-test/deep v1.1.0 // indirect
	github.com/go-zookeeper/zk v1.0.4 // indirect
	github.com/gobuffalo/flect v1.0.2 // indirect
	github.com/goccy/go-json v0.10.5 // indirect
	github.com/goccy/go-yaml v1.11.0 // indirect
	github.com/godror/knownpb v0.1.0 // indirect
	github.com/gofrs/flock v0.12.1 // indirect
	github.com/gogo/googleapis v1.4.1 // indirect
	github.com/golang-jwt/jwt/v4 v4.5.2 // indirect
	github.com/golang-jwt/jwt/v5 v5.2.2 // indirect
	github.com/google/gnostic-models v0.6.9 // indirect
	github.com/google/go-querystring v1.1.0 // indirect
	github.com/google/s2a-go v0.1.9 // indirect
	github.com/googleapis/enterprise-certificate-proxy v0.3.6 // indirect
	github.com/gopherjs/gopherjs v0.0.0-20200217142428-fce0ec30dd00 // indirect
	github.com/gorilla/websocket v1.5.1 // indirect
	github.com/grafana/regexp v0.0.0-20240518133315-a468a5bfb3bc // indirect
	github.com/hashicorp/cronexpr v1.1.2 // indirect
	github.com/hashicorp/go-retryablehttp v0.7.7 // indirect
	github.com/hashicorp/go-secure-stdlib/parseutil v0.1.8 // indirect
	github.com/hashicorp/go-secure-stdlib/strutil v0.1.2 // indirect
	github.com/hashicorp/go-sockaddr v1.0.7 // indirect
	github.com/hashicorp/nomad/api v0.0.0-20241218080744-e3ac00f30eec // indirect
	github.com/hetznercloud/hcloud-go/v2 v2.21.0 // indirect
	github.com/huandu/xstrings v1.5.0 // indirect
	github.com/iancoleman/strcase v0.3.0 // indirect
	github.com/ionos-cloud/sdk-go/v6 v6.3.3 // indirect
	github.com/jackc/pgpassfile v1.0.0 // indirect
	github.com/jackc/pgservicefile v0.0.0-20221227161230-091c0ba34f0a // indirect
	github.com/jackc/puddle/v2 v2.2.1 // indirect
	github.com/jaegertracing/jaeger v1.66.0 // indirect
	github.com/jonboulle/clockwork v0.5.0 // indirect
	github.com/jpillora/backoff v1.0.0 // indirect
	github.com/knadh/koanf/maps v0.1.2 // indirect
	github.com/knadh/koanf/providers/confmap v1.0.0 // indirect
	github.com/knadh/koanf/v2 v2.2.0 // indirect
	github.com/knqyf263/go-apk-version v0.0.0-20200609155635-041fdbb8563f // indirect
	github.com/knqyf263/nested v0.0.1 // indirect
	github.com/kolo/xmlrpc v0.0.0-20220921171641-a4b6fa1dd06b // indirect
	github.com/kr/text v0.2.0 // indirect
	github.com/kylelemons/godebug v1.1.0 // indirect
	github.com/leodido/go-syslog/v4 v4.2.0 // indirect
	github.com/leodido/ragel-machinery v0.0.0-20190525184631-5f46317e436b // indirect
	github.com/lightstep/go-expohisto v1.0.0 // indirect
	github.com/linode/linodego v1.49.0 // indirect
	github.com/lunixbochs/struc v0.0.0-20200707160740-784aaebc1d40 // indirect
	github.com/magefile/mage v1.15.0 // indirect
	github.com/masahiro331/go-mvn-version v0.0.0-20250131095131-f4974fa13b8a // indirect
	github.com/mattn/go-shellwords v1.0.12 // indirect
	github.com/moby/docker-image-spec v1.3.1 // indirect
	github.com/moby/spdystream v0.5.0 // indirect
	github.com/moby/sys/sequential v0.6.0 // indirect
	github.com/moby/sys/user v0.4.0 // indirect
	github.com/moby/sys/userns v0.1.0 // indirect
	github.com/mwitkow/go-conntrack v0.0.0-20190716064945-2f068394615f // indirect
	github.com/nxadm/tail v1.4.11 // indirect
	github.com/oklog/ulid/v2 v2.1.0 // indirect
	github.com/open-telemetry/opentelemetry-collector-contrib/connector/spanmetricsconnector v0.128.0 // indirect
	github.com/open-telemetry/opentelemetry-collector-contrib/exporter/loadbalancingexporter v0.128.0 // indirect
	github.com/open-telemetry/opentelemetry-collector-contrib/exporter/sapmexporter v0.128.0 // indirect
	github.com/open-telemetry/opentelemetry-collector-contrib/extension/healthcheckextension v0.128.0 // indirect
	github.com/open-telemetry/opentelemetry-collector-contrib/extension/observer v0.128.0 // indirect
	github.com/open-telemetry/opentelemetry-collector-contrib/extension/observer/dockerobserver v0.128.0 // indirect
	github.com/open-telemetry/opentelemetry-collector-contrib/extension/observer/ecsobserver v0.128.0 // indirect
	github.com/open-telemetry/opentelemetry-collector-contrib/extension/observer/ecstaskobserver v0.128.0 // indirect
	github.com/open-telemetry/opentelemetry-collector-contrib/extension/observer/hostobserver v0.128.0 // indirect
	github.com/open-telemetry/opentelemetry-collector-contrib/extension/observer/k8sobserver v0.128.0 // indirect
	github.com/open-telemetry/opentelemetry-collector-contrib/extension/pprofextension v0.128.0 // indirect
	github.com/open-telemetry/opentelemetry-collector-contrib/internal/aws/ecsutil v0.128.0 // indirect
	github.com/open-telemetry/opentelemetry-collector-contrib/internal/common v0.128.0 // indirect
	github.com/open-telemetry/opentelemetry-collector-contrib/internal/coreinternal v0.128.0 // indirect
	github.com/open-telemetry/opentelemetry-collector-contrib/internal/datadog v0.128.0 // indirect
	github.com/open-telemetry/opentelemetry-collector-contrib/internal/docker v0.128.0 // indirect
	github.com/open-telemetry/opentelemetry-collector-contrib/internal/exp/metrics v0.128.0 // indirect
	github.com/open-telemetry/opentelemetry-collector-contrib/internal/filter v0.128.0 // indirect
	github.com/open-telemetry/opentelemetry-collector-contrib/internal/k8sconfig v0.128.0 // indirect
	github.com/open-telemetry/opentelemetry-collector-contrib/internal/metadataproviders v0.128.0 // indirect
	github.com/open-telemetry/opentelemetry-collector-contrib/internal/pdatautil v0.128.0 // indirect
	github.com/open-telemetry/opentelemetry-collector-contrib/internal/sharedcomponent v0.128.0 // indirect
	github.com/open-telemetry/opentelemetry-collector-contrib/internal/splunk v0.128.0 // indirect
	github.com/open-telemetry/opentelemetry-collector-contrib/pkg/batchperresourceattr v0.128.0 // indirect
	github.com/open-telemetry/opentelemetry-collector-contrib/pkg/batchpersignal v0.128.0 // indirect
	github.com/open-telemetry/opentelemetry-collector-contrib/pkg/experimentalmetricmetadata v0.128.0 // indirect
	github.com/open-telemetry/opentelemetry-collector-contrib/pkg/ottl v0.128.0 // indirect
	github.com/open-telemetry/opentelemetry-collector-contrib/pkg/pdatautil v0.128.0 // indirect
	github.com/open-telemetry/opentelemetry-collector-contrib/pkg/sampling v0.128.0 // indirect
	github.com/open-telemetry/opentelemetry-collector-contrib/pkg/stanza v0.128.0 // indirect
	github.com/open-telemetry/opentelemetry-collector-contrib/pkg/translator/jaeger v0.128.0 // indirect
	github.com/open-telemetry/opentelemetry-collector-contrib/pkg/translator/prometheus v0.128.0 // indirect
	github.com/open-telemetry/opentelemetry-collector-contrib/pkg/translator/zipkin v0.128.0 // indirect
	github.com/open-telemetry/opentelemetry-collector-contrib/processor/attributesprocessor v0.128.0 // indirect
	github.com/open-telemetry/opentelemetry-collector-contrib/processor/cumulativetodeltaprocessor v0.128.0 // indirect
	github.com/open-telemetry/opentelemetry-collector-contrib/processor/filterprocessor v0.128.0 // indirect
	github.com/open-telemetry/opentelemetry-collector-contrib/processor/groupbyattrsprocessor v0.128.0 // indirect
	github.com/open-telemetry/opentelemetry-collector-contrib/processor/k8sattributesprocessor v0.128.0 // indirect
	github.com/open-telemetry/opentelemetry-collector-contrib/processor/probabilisticsamplerprocessor v0.128.0 // indirect
	github.com/open-telemetry/opentelemetry-collector-contrib/processor/resourcedetectionprocessor v0.128.0 // indirect
	github.com/open-telemetry/opentelemetry-collector-contrib/processor/resourceprocessor v0.128.0 // indirect
	github.com/open-telemetry/opentelemetry-collector-contrib/processor/routingprocessor v0.128.0 // indirect
	github.com/open-telemetry/opentelemetry-collector-contrib/processor/tailsamplingprocessor v0.128.0 // indirect
	github.com/open-telemetry/opentelemetry-collector-contrib/processor/transformprocessor v0.128.0 // indirect
	github.com/open-telemetry/opentelemetry-collector-contrib/receiver/filelogreceiver v0.128.0 // indirect
	github.com/open-telemetry/opentelemetry-collector-contrib/receiver/fluentforwardreceiver v0.128.0 // indirect
	github.com/open-telemetry/opentelemetry-collector-contrib/receiver/hostmetricsreceiver v0.128.0 // indirect
	github.com/open-telemetry/opentelemetry-collector-contrib/receiver/jaegerreceiver v0.128.0 // indirect
	github.com/open-telemetry/opentelemetry-collector-contrib/receiver/prometheusreceiver v0.128.0 // indirect
	github.com/open-telemetry/opentelemetry-collector-contrib/receiver/receivercreator v0.128.0 // indirect
	github.com/open-telemetry/opentelemetry-collector-contrib/receiver/zipkinreceiver v0.128.0 // indirect
	github.com/openshift/client-go v0.0.0-20210521082421-73d9475a9142 // indirect
	github.com/openzipkin/zipkin-go v0.4.3 // indirect
	github.com/ovh/go-ovh v1.7.0 // indirect
	github.com/pkg/browser v0.0.0-20240102092130-5ac0b6a4141c // indirect
	github.com/prometheus/prometheus v0.304.1 // indirect
	github.com/puzpuzpuz/xsync/v3 v3.5.1 // indirect
	github.com/rogpeppe/go-internal v1.13.1 // indirect
	github.com/rs/zerolog v1.33.0 // indirect
	github.com/rust-secure-code/go-rustaudit v0.0.0-20250226111315-e20ec32e963c // indirect
	github.com/ryanuber/go-glob v1.0.0 // indirect
	github.com/samber/oops v1.15.0 // indirect
	github.com/scaleway/scaleway-sdk-go v1.0.0-beta.33 // indirect
	github.com/shirou/gopsutil/v3 v3.24.5 // indirect
	github.com/shoenig/go-m1cpu v0.1.6 // indirect
	github.com/shopspring/decimal v1.4.0 // indirect
	github.com/signalfx/sapm-proto v0.17.0 // indirect
	github.com/smartystreets/assertions v1.1.0 // indirect
	github.com/spaolacci/murmur3 v1.1.0 // indirect
	github.com/stoewer/go-strcase v1.3.0 // indirect
	github.com/stormcat24/protodep v0.1.8 // indirect
	github.com/swaggest/refl v1.3.0 // indirect
	github.com/tidwall/gjson v1.18.0 // indirect
	github.com/tidwall/match v1.1.1 // indirect
	github.com/tidwall/pretty v1.2.1 // indirect
	github.com/tidwall/sjson v1.2.5 // indirect
	github.com/ua-parser/uap-go v0.0.0-20240611065828-3a4781585db6 // indirect
	github.com/vultr/govultr/v2 v2.17.2 // indirect
	github.com/wk8/go-ordered-map/v2 v2.1.8 // indirect
	github.com/x448/float16 v0.8.4 // indirect
	go.opentelemetry.io/auto/sdk v1.1.0 // indirect
	go.opentelemetry.io/collector/client v1.34.0 // indirect
	go.opentelemetry.io/collector/component/componentstatus v0.128.0 // indirect
	go.opentelemetry.io/collector/config/configauth v0.128.0 // indirect
	go.opentelemetry.io/collector/config/configcompression v1.34.0 // indirect
	go.opentelemetry.io/collector/config/configgrpc v0.128.0 // indirect
	go.opentelemetry.io/collector/config/confighttp v0.128.0 // indirect
	go.opentelemetry.io/collector/config/confignet v1.34.0 // indirect
	go.opentelemetry.io/collector/config/configopaque v1.34.0 // indirect
	go.opentelemetry.io/collector/config/configretry v1.34.0 // indirect
	go.opentelemetry.io/collector/config/configtls v1.34.0 // indirect
	go.opentelemetry.io/collector/connector v0.128.0 // indirect
	go.opentelemetry.io/collector/consumer/consumertest v0.128.0 // indirect
	go.opentelemetry.io/collector/exporter/nopexporter v0.128.0 // indirect
	go.opentelemetry.io/collector/exporter/otlphttpexporter v0.128.0 // indirect
	go.opentelemetry.io/collector/extension/extensioncapabilities v0.128.0 // indirect
	go.opentelemetry.io/collector/extension/zpagesextension v0.128.0 // indirect
	go.opentelemetry.io/collector/filter v0.128.0 // indirect
	go.opentelemetry.io/collector/pdata/pprofile v0.128.0 // indirect
	go.opentelemetry.io/collector/pdata/testdata v0.128.0 // indirect
	go.opentelemetry.io/collector/pipeline v0.128.0 // indirect
	go.opentelemetry.io/collector/processor/memorylimiterprocessor v0.128.0 // indirect
	go.opentelemetry.io/collector/receiver/nopreceiver v0.128.0 // indirect
	go.opentelemetry.io/collector/semconv v0.128.0 // indirect
	go.opentelemetry.io/contrib/zpages v0.61.0 // indirect
	go.opentelemetry.io/otel/exporters/otlp/otlplog/otlploghttp v0.12.2 // indirect
	go.opentelemetry.io/otel/exporters/otlp/otlpmetric/otlpmetricgrpc v1.36.0 // indirect
	go.opentelemetry.io/otel/exporters/otlp/otlpmetric/otlpmetrichttp v1.36.0 // indirect
	go.opentelemetry.io/otel/exporters/stdout/stdoutlog v0.12.2 // indirect
	go.opentelemetry.io/otel/exporters/stdout/stdoutmetric v1.36.0 // indirect
	go.opentelemetry.io/otel/exporters/stdout/stdouttrace v1.36.0 // indirect
	go.opentelemetry.io/otel/log v0.12.2 // indirect
	go.opentelemetry.io/otel/sdk/log v0.12.2 // indirect
	go4.org/unsafe/assume-no-moving-gc v0.0.0-20231121144256-b99613f794b6 // indirect
	golang.org/x/exp/typeparams v0.0.0-20240314144324-c7f7c6466f7f // indirect
	golang.org/x/lint v0.0.0-20241112194109-818c5a804067 // indirect
	google.golang.org/genproto/googleapis/api v0.0.0-20250519155744-55703ea1f237 // indirect
	google.golang.org/genproto/googleapis/rpc v0.0.0-20250603155806-513f23925822 // indirect
	gopkg.in/cheggaaa/pb.v1 v1.0.28 // indirect
	gopkg.in/evanphx/json-patch.v4 v4.12.0 // indirect
	gopkg.in/ini.v1 v1.67.0 // indirect
	honnef.co/go/tools v0.5.1 // indirect
	k8s.io/kms v0.32.1 // indirect
	k8s.io/sample-controller v0.31.2 // indirect
)

// TODO(songy23): remove this once https://github.com/kubernetes/apiserver/commit/b887c9ebecf558a2001fc5c5dbd5c87fd672500c is brought to agent
replace go.opentelemetry.io/contrib/instrumentation/google.golang.org/grpc/otelgrpc => go.opentelemetry.io/contrib/instrumentation/google.golang.org/grpc/otelgrpc v0.60.0

replace github.com/pahanini/go-grpc-bidirectional-streaming-example v0.0.0-20211027164128-cc6111af44be => github.com/DataDog/go-grpc-bidirectional-streaming-example v0.0.0-20221024060302-b9cf785c02fe

replace github.com/vishvananda/netlink => github.com/DataDog/netlink v1.0.1-0.20240223195320-c7a4f832a3d1

// Use custom Trivy fork to reduce binary size
// Pull in replacements needed by upstream Trivy
replace (
	// Maps to Trivy fork https://github.com/DataDog/trivy/commits/djc/main-dd-060
	github.com/aquasecurity/trivy => github.com/DataDog/trivy v0.0.0-20250328083658-40561b7842af
	github.com/saracen/walker => github.com/DataDog/walker v0.0.0-20230418153152-7f29bb2dc950
)

// Prevent dependencies to be bumped by Trivy
// github.com/DataDog/aptly@v1.5.3 depends on gopenpgp/v2, so we use latest version of go-crypto before the move to gopenpgp/v3
replace github.com/ProtonMail/go-crypto => github.com/ProtonMail/go-crypto v1.0.0

// Prevent a false-positive detection by the Google and Ikarus security vendors on VirusTotal
exclude go.opentelemetry.io/proto/otlp v1.1.0

replace github.com/google/gopacket v1.1.19 => github.com/DataDog/gopacket v0.0.0-20250206221735-64e5a8c92d94

// Remove once https://github.com/kubernetes/kube-state-metrics/pull/2553 is merged
replace k8s.io/kube-state-metrics/v2 v2.13.1-0.20241025121156-110f03d7331f => github.com/L3n41c/kube-state-metrics/v2 v2.13.1-0.20241119155242-07761b9fe9a0

// Remove once https://github.com/Iceber/iouring-go/pull/31 or equivalent is merged,
// among with the Connect, Bind and Accept requests
replace github.com/iceber/iouring-go => github.com/lebauce/iouring-go v0.0.0-20250513121434-2d4fb49003b5

// github.com/golang/mock is unmaintained and archived, v1.6.0 is the last released version
replace github.com/golang/mock => github.com/golang/mock v1.6.0

// Remove once sigs.k8s.io/custom-metrics-apiserver upgrades to k8s.io/* v0.32+
replace (
	k8s.io/api => k8s.io/api v0.31.2
	k8s.io/apiextensions-apiserver => k8s.io/apiextensions-apiserver v0.31.2
	k8s.io/apimachinery => k8s.io/apimachinery v0.31.2
	k8s.io/apiserver => k8s.io/apiserver v0.31.2
	k8s.io/client-go => k8s.io/client-go v0.31.2
)

// Fork to remove some text/template usage, https://github.com/paulcacheux/opa/tree/lightweight
replace github.com/open-policy-agent/opa => github.com/paulcacheux/opa v0.0.0-20250507091703-12dadb609ad1

// This section was automatically added by 'dda inv modules.add-all-replace' command, do not edit manually

replace (
	github.com/DataDog/datadog-agent/comp/api/api/def => ./comp/api/api/def
	github.com/DataDog/datadog-agent/comp/core/config => ./comp/core/config
	github.com/DataDog/datadog-agent/comp/core/configsync => ./comp/core/configsync
	github.com/DataDog/datadog-agent/comp/core/flare/builder => ./comp/core/flare/builder
	github.com/DataDog/datadog-agent/comp/core/flare/types => ./comp/core/flare/types
	github.com/DataDog/datadog-agent/comp/core/hostname/hostnameinterface => ./comp/core/hostname/hostnameinterface
	github.com/DataDog/datadog-agent/comp/core/ipc/def => ./comp/core/ipc/def
	github.com/DataDog/datadog-agent/comp/core/ipc/httphelpers => ./comp/core/ipc/httphelpers
	github.com/DataDog/datadog-agent/comp/core/ipc/impl => ./comp/core/ipc/impl
	github.com/DataDog/datadog-agent/comp/core/ipc/mock => ./comp/core/ipc/mock
	github.com/DataDog/datadog-agent/comp/core/log/def => ./comp/core/log/def
	github.com/DataDog/datadog-agent/comp/core/log/fx => ./comp/core/log/fx
	github.com/DataDog/datadog-agent/comp/core/log/impl => ./comp/core/log/impl
	github.com/DataDog/datadog-agent/comp/core/log/impl-trace => ./comp/core/log/impl-trace
	github.com/DataDog/datadog-agent/comp/core/log/mock => ./comp/core/log/mock
	github.com/DataDog/datadog-agent/comp/core/secrets => ./comp/core/secrets
	github.com/DataDog/datadog-agent/comp/core/status => ./comp/core/status
	github.com/DataDog/datadog-agent/comp/core/status/statusimpl => ./comp/core/status/statusimpl
	github.com/DataDog/datadog-agent/comp/core/tagger/def => ./comp/core/tagger/def
	github.com/DataDog/datadog-agent/comp/core/tagger/fx-remote => ./comp/core/tagger/fx-remote
	github.com/DataDog/datadog-agent/comp/core/tagger/generic_store => ./comp/core/tagger/generic_store
	github.com/DataDog/datadog-agent/comp/core/tagger/impl-remote => ./comp/core/tagger/impl-remote
	github.com/DataDog/datadog-agent/comp/core/tagger/origindetection => ./comp/core/tagger/origindetection
	github.com/DataDog/datadog-agent/comp/core/tagger/subscriber => ./comp/core/tagger/subscriber
	github.com/DataDog/datadog-agent/comp/core/tagger/tags => ./comp/core/tagger/tags
	github.com/DataDog/datadog-agent/comp/core/tagger/telemetry => ./comp/core/tagger/telemetry
	github.com/DataDog/datadog-agent/comp/core/tagger/types => ./comp/core/tagger/types
	github.com/DataDog/datadog-agent/comp/core/tagger/utils => ./comp/core/tagger/utils
	github.com/DataDog/datadog-agent/comp/core/telemetry => ./comp/core/telemetry
	github.com/DataDog/datadog-agent/comp/def => ./comp/def
	github.com/DataDog/datadog-agent/comp/forwarder/defaultforwarder => ./comp/forwarder/defaultforwarder
	github.com/DataDog/datadog-agent/comp/forwarder/orchestrator/orchestratorinterface => ./comp/forwarder/orchestrator/orchestratorinterface
	github.com/DataDog/datadog-agent/comp/logs/agent/config => ./comp/logs/agent/config
	github.com/DataDog/datadog-agent/comp/netflow/payload => ./comp/netflow/payload
	github.com/DataDog/datadog-agent/comp/otelcol/collector-contrib/def => ./comp/otelcol/collector-contrib/def
	github.com/DataDog/datadog-agent/comp/otelcol/collector-contrib/impl => ./comp/otelcol/collector-contrib/impl
	github.com/DataDog/datadog-agent/comp/otelcol/converter/def => ./comp/otelcol/converter/def
	github.com/DataDog/datadog-agent/comp/otelcol/converter/impl => ./comp/otelcol/converter/impl
	github.com/DataDog/datadog-agent/comp/otelcol/ddflareextension/def => ./comp/otelcol/ddflareextension/def
	github.com/DataDog/datadog-agent/comp/otelcol/ddflareextension/impl => ./comp/otelcol/ddflareextension/impl
	github.com/DataDog/datadog-agent/comp/otelcol/ddflareextension/types => ./comp/otelcol/ddflareextension/types
	github.com/DataDog/datadog-agent/comp/otelcol/ddprofilingextension/def => ./comp/otelcol/ddprofilingextension/def
	github.com/DataDog/datadog-agent/comp/otelcol/ddprofilingextension/impl => ./comp/otelcol/ddprofilingextension/impl
	github.com/DataDog/datadog-agent/comp/otelcol/logsagentpipeline => ./comp/otelcol/logsagentpipeline
	github.com/DataDog/datadog-agent/comp/otelcol/logsagentpipeline/logsagentpipelineimpl => ./comp/otelcol/logsagentpipeline/logsagentpipelineimpl
	github.com/DataDog/datadog-agent/comp/otelcol/otlp/components/connector/datadogconnector => ./comp/otelcol/otlp/components/connector/datadogconnector
	github.com/DataDog/datadog-agent/comp/otelcol/otlp/components/exporter/datadogexporter => ./comp/otelcol/otlp/components/exporter/datadogexporter
	github.com/DataDog/datadog-agent/comp/otelcol/otlp/components/exporter/logsagentexporter => ./comp/otelcol/otlp/components/exporter/logsagentexporter
	github.com/DataDog/datadog-agent/comp/otelcol/otlp/components/exporter/serializerexporter => ./comp/otelcol/otlp/components/exporter/serializerexporter
	github.com/DataDog/datadog-agent/comp/otelcol/otlp/components/metricsclient => ./comp/otelcol/otlp/components/metricsclient
	github.com/DataDog/datadog-agent/comp/otelcol/otlp/components/processor/infraattributesprocessor => ./comp/otelcol/otlp/components/processor/infraattributesprocessor
	github.com/DataDog/datadog-agent/comp/otelcol/otlp/components/statsprocessor => ./comp/otelcol/otlp/components/statsprocessor
	github.com/DataDog/datadog-agent/comp/otelcol/otlp/testutil => ./comp/otelcol/otlp/testutil
	github.com/DataDog/datadog-agent/comp/otelcol/status/def => ./comp/otelcol/status/def
	github.com/DataDog/datadog-agent/comp/otelcol/status/impl => ./comp/otelcol/status/impl
	github.com/DataDog/datadog-agent/comp/serializer/logscompression => ./comp/serializer/logscompression
	github.com/DataDog/datadog-agent/comp/serializer/metricscompression => ./comp/serializer/metricscompression
	github.com/DataDog/datadog-agent/comp/trace/agent/def => ./comp/trace/agent/def
	github.com/DataDog/datadog-agent/comp/trace/compression/def => ./comp/trace/compression/def
	github.com/DataDog/datadog-agent/comp/trace/compression/impl-gzip => ./comp/trace/compression/impl-gzip
	github.com/DataDog/datadog-agent/comp/trace/compression/impl-zstd => ./comp/trace/compression/impl-zstd
	github.com/DataDog/datadog-agent/pkg/aggregator/ckey => ./pkg/aggregator/ckey
	github.com/DataDog/datadog-agent/pkg/api => ./pkg/api
	github.com/DataDog/datadog-agent/pkg/collector/check/defaults => ./pkg/collector/check/defaults
	github.com/DataDog/datadog-agent/pkg/config/create => ./pkg/config/create
	github.com/DataDog/datadog-agent/pkg/config/env => ./pkg/config/env
	github.com/DataDog/datadog-agent/pkg/config/mock => ./pkg/config/mock
	github.com/DataDog/datadog-agent/pkg/config/model => ./pkg/config/model
	github.com/DataDog/datadog-agent/pkg/config/nodetreemodel => ./pkg/config/nodetreemodel
	github.com/DataDog/datadog-agent/pkg/config/remote => ./pkg/config/remote
	github.com/DataDog/datadog-agent/pkg/config/setup => ./pkg/config/setup
	github.com/DataDog/datadog-agent/pkg/config/structure => ./pkg/config/structure
	github.com/DataDog/datadog-agent/pkg/config/teeconfig => ./pkg/config/teeconfig
	github.com/DataDog/datadog-agent/pkg/config/utils => ./pkg/config/utils
	github.com/DataDog/datadog-agent/pkg/config/viperconfig => ./pkg/config/viperconfig
	github.com/DataDog/datadog-agent/pkg/errors => ./pkg/errors
	github.com/DataDog/datadog-agent/pkg/fips => ./pkg/fips
	github.com/DataDog/datadog-agent/pkg/fleet/installer => ./pkg/fleet/installer
	github.com/DataDog/datadog-agent/pkg/gohai => ./pkg/gohai
	github.com/DataDog/datadog-agent/pkg/linters/components/pkgconfigusage => ./pkg/linters/components/pkgconfigusage
	github.com/DataDog/datadog-agent/pkg/logs/client => ./pkg/logs/client
	github.com/DataDog/datadog-agent/pkg/logs/diagnostic => ./pkg/logs/diagnostic
	github.com/DataDog/datadog-agent/pkg/logs/message => ./pkg/logs/message
	github.com/DataDog/datadog-agent/pkg/logs/metrics => ./pkg/logs/metrics
	github.com/DataDog/datadog-agent/pkg/logs/pipeline => ./pkg/logs/pipeline
	github.com/DataDog/datadog-agent/pkg/logs/processor => ./pkg/logs/processor
	github.com/DataDog/datadog-agent/pkg/logs/sds => ./pkg/logs/sds
	github.com/DataDog/datadog-agent/pkg/logs/sender => ./pkg/logs/sender
	github.com/DataDog/datadog-agent/pkg/logs/sources => ./pkg/logs/sources
	github.com/DataDog/datadog-agent/pkg/logs/status/statusinterface => ./pkg/logs/status/statusinterface
	github.com/DataDog/datadog-agent/pkg/logs/status/utils => ./pkg/logs/status/utils
	github.com/DataDog/datadog-agent/pkg/logs/util/testutils => ./pkg/logs/util/testutils
	github.com/DataDog/datadog-agent/pkg/metrics => ./pkg/metrics
	github.com/DataDog/datadog-agent/pkg/network/payload => ./pkg/network/payload
	github.com/DataDog/datadog-agent/pkg/networkdevice/profile => ./pkg/networkdevice/profile
	github.com/DataDog/datadog-agent/pkg/networkpath/payload => ./pkg/networkpath/payload
	github.com/DataDog/datadog-agent/pkg/obfuscate => ./pkg/obfuscate
	github.com/DataDog/datadog-agent/pkg/opentelemetry-mapping-go/inframetadata => ./pkg/opentelemetry-mapping-go/inframetadata
	github.com/DataDog/datadog-agent/pkg/opentelemetry-mapping-go/inframetadata/gohai/internal/gohaitest => ./pkg/opentelemetry-mapping-go/inframetadata/gohai/internal/gohaitest
	github.com/DataDog/datadog-agent/pkg/opentelemetry-mapping-go/otlp/attributes => ./pkg/opentelemetry-mapping-go/otlp/attributes
	github.com/DataDog/datadog-agent/pkg/opentelemetry-mapping-go/otlp/logs => ./pkg/opentelemetry-mapping-go/otlp/logs
	github.com/DataDog/datadog-agent/pkg/opentelemetry-mapping-go/otlp/metrics => ./pkg/opentelemetry-mapping-go/otlp/metrics
	github.com/DataDog/datadog-agent/pkg/orchestrator/model => ./pkg/orchestrator/model
	github.com/DataDog/datadog-agent/pkg/process/util/api => ./pkg/process/util/api
	github.com/DataDog/datadog-agent/pkg/proto => ./pkg/proto
	github.com/DataDog/datadog-agent/pkg/remoteconfig/state => ./pkg/remoteconfig/state
	github.com/DataDog/datadog-agent/pkg/security/secl => ./pkg/security/secl
	github.com/DataDog/datadog-agent/pkg/security/seclwin => ./pkg/security/seclwin
	github.com/DataDog/datadog-agent/pkg/serializer => ./pkg/serializer
	github.com/DataDog/datadog-agent/pkg/status/health => ./pkg/status/health
	github.com/DataDog/datadog-agent/pkg/tagger/types => ./pkg/tagger/types
	github.com/DataDog/datadog-agent/pkg/tagset => ./pkg/tagset
	github.com/DataDog/datadog-agent/pkg/telemetry => ./pkg/telemetry
	github.com/DataDog/datadog-agent/pkg/template => ./pkg/template
	github.com/DataDog/datadog-agent/pkg/trace => ./pkg/trace
	github.com/DataDog/datadog-agent/pkg/trace/stats/oteltest => ./pkg/trace/stats/oteltest
	github.com/DataDog/datadog-agent/pkg/util/backoff => ./pkg/util/backoff
	github.com/DataDog/datadog-agent/pkg/util/buf => ./pkg/util/buf
	github.com/DataDog/datadog-agent/pkg/util/cache => ./pkg/util/cache
	github.com/DataDog/datadog-agent/pkg/util/cgroups => ./pkg/util/cgroups
	github.com/DataDog/datadog-agent/pkg/util/common => ./pkg/util/common
	github.com/DataDog/datadog-agent/pkg/util/compression => ./pkg/util/compression
	github.com/DataDog/datadog-agent/pkg/util/containers/image => ./pkg/util/containers/image
	github.com/DataDog/datadog-agent/pkg/util/defaultpaths => ./pkg/util/defaultpaths
	github.com/DataDog/datadog-agent/pkg/util/executable => ./pkg/util/executable
	github.com/DataDog/datadog-agent/pkg/util/filesystem => ./pkg/util/filesystem
	github.com/DataDog/datadog-agent/pkg/util/flavor => ./pkg/util/flavor
	github.com/DataDog/datadog-agent/pkg/util/fxutil => ./pkg/util/fxutil
	github.com/DataDog/datadog-agent/pkg/util/grpc => ./pkg/util/grpc
	github.com/DataDog/datadog-agent/pkg/util/hostname/validate => ./pkg/util/hostname/validate
	github.com/DataDog/datadog-agent/pkg/util/http => ./pkg/util/http
	github.com/DataDog/datadog-agent/pkg/util/json => ./pkg/util/json
	github.com/DataDog/datadog-agent/pkg/util/log => ./pkg/util/log
	github.com/DataDog/datadog-agent/pkg/util/log/setup => ./pkg/util/log/setup
	github.com/DataDog/datadog-agent/pkg/util/option => ./pkg/util/option
	github.com/DataDog/datadog-agent/pkg/util/otel => ./pkg/util/otel
	github.com/DataDog/datadog-agent/pkg/util/pointer => ./pkg/util/pointer
	github.com/DataDog/datadog-agent/pkg/util/prometheus => ./pkg/util/prometheus
	github.com/DataDog/datadog-agent/pkg/util/quantile => ./pkg/util/quantile
	github.com/DataDog/datadog-agent/pkg/util/quantile/sketchtest => ./pkg/util/quantile/sketchtest
	github.com/DataDog/datadog-agent/pkg/util/scrubber => ./pkg/util/scrubber
	github.com/DataDog/datadog-agent/pkg/util/sort => ./pkg/util/sort
	github.com/DataDog/datadog-agent/pkg/util/startstop => ./pkg/util/startstop
	github.com/DataDog/datadog-agent/pkg/util/statstracker => ./pkg/util/statstracker
	github.com/DataDog/datadog-agent/pkg/util/system => ./pkg/util/system
	github.com/DataDog/datadog-agent/pkg/util/system/socket => ./pkg/util/system/socket
	github.com/DataDog/datadog-agent/pkg/util/testutil => ./pkg/util/testutil
	github.com/DataDog/datadog-agent/pkg/util/utilizationtracker => ./pkg/util/utilizationtracker
	github.com/DataDog/datadog-agent/pkg/util/uuid => ./pkg/util/uuid
	github.com/DataDog/datadog-agent/pkg/util/winutil => ./pkg/util/winutil
	github.com/DataDog/datadog-agent/pkg/version => ./pkg/version
	github.com/DataDog/datadog-agent/test/fakeintake => ./test/fakeintake
	github.com/DataDog/datadog-agent/test/new-e2e => ./test/new-e2e
	github.com/DataDog/datadog-agent/test/otel => ./test/otel
)<|MERGE_RESOLUTION|>--- conflicted
+++ resolved
@@ -721,11 +721,7 @@
 )
 
 require (
-<<<<<<< HEAD
 	cel.dev/expr v0.23.1 // indirect
-=======
-	cel.dev/expr v0.23.0 // indirect
->>>>>>> dbed176b
 	cloud.google.com/go/auth v0.16.0 // indirect
 	cloud.google.com/go/auth/oauth2adapt v0.2.8 // indirect
 	cloud.google.com/go/compute v1.37.0 // indirect
