module github.com/DataDog/datadog-agent

go 1.18

// v0.8.0 was tagged long ago, and appared on pkg.go.dev.  We do not want any tagged version
// to appear there.  The trick to accomplish this is to make a new version (in this case v0.9.0)
// that retracts itself and the previous version.

retract (
	v0.9.0
	v0.8.0
)

// NOTE: Prefer using simple `require` directives instead of using `replace` if possible.
// See https://github.com/DataDog/datadog-agent/blob/main/docs/dev/gomodreplace.md
// for more details.

// Internal deps fix version
replace (
	github.com/cihub/seelog => github.com/cihub/seelog v0.0.0-20151216151435-d2c6e5aa9fbf // v2.6
	github.com/coreos/go-systemd => github.com/coreos/go-systemd v0.0.0-20180202092358-40e2722dffea
	github.com/docker/distribution => github.com/docker/distribution v2.8.1+incompatible
	github.com/lxn/walk => github.com/lxn/walk v0.0.0-20180521183810-02935bac0ab8
	github.com/mholt/archiver => github.com/mholt/archiver v2.0.1-0.20171012052341-26cf5bb32d07+incompatible
	github.com/spf13/cast => github.com/DataDog/cast v1.3.1-0.20190301154711-1ee8c8bd14a3
	github.com/theupdateframework/go-tuf => github.com/DataDog/go-tuf v0.3.0--fix-localmeta
	github.com/ugorji/go => github.com/ugorji/go v1.1.7
)

replace (
	github.com/DataDog/datadog-agent/pkg/obfuscate => ./pkg/obfuscate
	github.com/DataDog/datadog-agent/pkg/otlp/model => ./pkg/otlp/model
	github.com/DataDog/datadog-agent/pkg/quantile => ./pkg/quantile
	github.com/DataDog/datadog-agent/pkg/remoteconfig/state => ./pkg/remoteconfig/state
	github.com/DataDog/datadog-agent/pkg/security/secl => ./pkg/security/secl
	github.com/DataDog/datadog-agent/pkg/trace => ./pkg/trace
	github.com/DataDog/datadog-agent/pkg/util/cgroups => ./pkg/util/cgroups
	github.com/DataDog/datadog-agent/pkg/util/log => ./pkg/util/log
	github.com/DataDog/datadog-agent/pkg/util/scrubber => ./pkg/util/scrubber
)

require (
	code.cloudfoundry.org/bbs v0.0.0-20200403215808-d7bc971db0db
	code.cloudfoundry.org/garden v0.0.0-20210208153517-580cadd489d2
	code.cloudfoundry.org/lager v2.0.0+incompatible
	github.com/DataDog/agent-payload/v5 v5.0.39
	github.com/DataDog/datadog-agent/pkg/obfuscate v0.41.0-rc.3
	github.com/DataDog/datadog-agent/pkg/otlp/model v0.41.0-rc.3
	github.com/DataDog/datadog-agent/pkg/quantile v0.41.0-rc.3
	github.com/DataDog/datadog-agent/pkg/remoteconfig/state v0.41.0-rc.3
	github.com/DataDog/datadog-agent/pkg/security/secl v0.41.0-rc.3
	github.com/DataDog/datadog-agent/pkg/trace v0.41.0-rc.3
	github.com/DataDog/datadog-agent/pkg/util/cgroups v0.41.0-rc.3
	github.com/DataDog/datadog-agent/pkg/util/log v0.41.0-rc.3
	github.com/DataDog/datadog-agent/pkg/util/scrubber v0.41.0-rc.3
	github.com/DataDog/datadog-go/v5 v5.1.1
	github.com/DataDog/datadog-operator v0.7.1-0.20220602134901-4f6af09bf54f
	github.com/DataDog/ebpf-manager v0.1.0
	github.com/DataDog/gohai v0.0.0-20221011094921-fcc1e3d5ddda
	github.com/DataDog/gopsutil v1.2.2
	github.com/DataDog/nikos v1.9.0
	github.com/DataDog/sketches-go v1.4.1
	github.com/DataDog/viper v1.12.0
	github.com/DataDog/watermarkpodautoscaler v0.5.0-rc.1.0.20220530183114-687bca6395e8
	github.com/DataDog/zstd v1.5.2
	github.com/DataDog/zstd_0 v0.0.0-20210310093942-586c1286621f
	github.com/Masterminds/semver v1.5.0
	github.com/Masterminds/sprig/v3 v3.2.2
	github.com/Microsoft/go-winio v0.5.2
	github.com/Microsoft/hcsshim v0.9.4
	github.com/acobaugh/osrelease v0.1.0
	github.com/alecthomas/participle v0.7.1
	github.com/alecthomas/repr v0.0.0-20181024024818-d37bc2a10ba1
	github.com/alecthomas/units v0.0.0-20211218093645-b94a6e3cc137
	github.com/avast/retry-go/v4 v4.3.0
	github.com/aws/aws-lambda-go v1.32.0
	github.com/aws/aws-sdk-go v1.44.117
	github.com/beevik/ntp v0.3.0
	github.com/benbjohnson/clock v1.3.0
	github.com/benesch/cgosymbolizer v0.0.0-20190515212042-bec6fe6e597b
	github.com/bhmj/jsonslice v0.0.0-20200323023432-92c3edaad8e2
	github.com/blabber/go-freebsd-sysctl v0.0.0-20201130114544-503969f39d8f
	github.com/cenkalti/backoff v2.2.1+incompatible
	github.com/cenkalti/backoff/v4 v4.1.3
	github.com/cihub/seelog v0.0.0-20170130134532-f561c5e57575
	github.com/cilium/ebpf v0.9.3
	github.com/clbanning/mxj v1.8.4
	github.com/cloudfoundry-community/go-cfclient v0.0.0-20210621174645-7773f7e22665
	github.com/containerd/cgroups v1.0.4
	github.com/containerd/containerd v1.6.8
	github.com/containerd/typeurl v1.0.2
	github.com/containernetworking/cni v1.1.1
	github.com/coreos/go-semver v0.3.0
	github.com/coreos/go-systemd v0.0.0-20191104093116-d3cd4ed1dbcf
	github.com/cri-o/ocicni v0.4.0
	github.com/cyphar/filepath-securejoin v0.2.3
	github.com/davecgh/go-spew v1.1.1
	github.com/docker/docker v20.10.17+incompatible
	github.com/docker/go-connections v0.4.0
	github.com/docker/libnetwork v0.5.6
	github.com/dustin/go-humanize v1.0.0
	github.com/elastic/go-libaudit v0.4.0
	github.com/fatih/color v1.13.0
	github.com/freddierice/go-losetup v0.0.0-20170407175016-fc9adea44124
	github.com/go-delve/delve v1.9.1
	github.com/go-ini/ini v1.67.0
	github.com/go-ole/go-ole v1.2.6
	github.com/gobwas/glob v0.2.3
	github.com/godbus/dbus v4.1.0+incompatible
	github.com/gogo/protobuf v1.3.2
	github.com/golang/groupcache v0.0.0-20210331224755-41bb18bfe9da
	github.com/golang/mock v1.6.0
	github.com/golang/protobuf v1.5.2
	github.com/google/go-cmp v0.5.9
	github.com/google/gopacket v1.1.19
	github.com/google/pprof v0.0.0-20210720184732-4bb14d4b1be1
	github.com/gorilla/mux v1.8.0
	github.com/gosnmp/gosnmp v1.34.1-0.20220306115220-ca8397b73095
	github.com/grpc-ecosystem/go-grpc-middleware v1.3.0
	github.com/grpc-ecosystem/grpc-gateway v1.16.0
	github.com/h2non/filetype v1.1.2-0.20210602110014-3305bbb7ac7b
	github.com/hashicorp/consul/api v1.13.0
	github.com/hashicorp/go-multierror v1.1.1
	github.com/hashicorp/golang-lru v0.5.4
	github.com/hectane/go-acl v0.0.0-20190604041725-da78bae5fc95
	github.com/iceber/iouring-go v0.0.0-20220511091803-99712053f7ec
	github.com/imdario/mergo v0.3.12
	github.com/invopop/jsonschema v0.7.0
	github.com/iovisor/gobpf v0.2.0
	github.com/itchyny/gojq v0.12.9
	github.com/json-iterator/go v1.1.12
	github.com/kardianos/osext v0.0.0-20190222173326-2bc1f35cddc0
	github.com/lxn/walk v0.0.0-20191128110447-55ccb3a9f5c1
	github.com/lxn/win v0.0.0-20191128105842-2da648fda5b4
	github.com/mailru/easyjson v0.7.7
	github.com/mdlayher/netlink v1.6.2
	github.com/mholt/archiver/v3 v3.5.1
	github.com/miekg/dns v1.1.50
	github.com/mitchellh/mapstructure v1.5.0
	github.com/moby/sys/mountinfo v0.6.2
	github.com/mohae/deepcopy v0.0.0-20170603005431-491d3605edfb
	github.com/netsampler/goflow2 v1.1.1-0.20220825033856-d6caeaacddbb
	github.com/olekukonko/tablewriter v0.0.5
	github.com/oliveagle/jsonpath v0.0.0-20180606110733-2e52cf6e6852
	github.com/open-policy-agent/opa v0.45.0
	github.com/open-telemetry/opentelemetry-collector-contrib/pkg/resourcetotelemetry v0.64.0
	github.com/opencontainers/image-spec v1.0.3-0.20211202183452-c5a74bcca799
	github.com/opencontainers/runtime-spec v1.0.3-0.20210326190908-1c3f411f0417
	github.com/openshift/api v3.9.0+incompatible
	github.com/patrickmn/go-cache v2.1.0+incompatible
	github.com/pkg/errors v0.9.1
	github.com/prometheus/client_golang v1.13.1
	github.com/richardartoul/molecule v0.0.0-20210914193524-25d8911bb85b
	github.com/robfig/cron/v3 v3.0.1
	github.com/samuel/go-zookeeper v0.0.0-20190923202752-2cc03de413da
	github.com/shirou/gopsutil/v3 v3.22.10
	github.com/shirou/w32 v0.0.0-20160930032740-bb4de0191aa4
	github.com/sirupsen/logrus v1.9.0
	github.com/smira/go-xz v0.0.0-20150414201226-0c531f070014
	github.com/spf13/afero v1.8.2
	github.com/spf13/cast v1.5.0
	github.com/spf13/cobra v1.6.1
	github.com/spf13/pflag v1.0.5
	github.com/stretchr/testify v1.8.1
	github.com/syndtr/gocapability v0.0.0-20200815063812-42c35b437635
	github.com/theupdateframework/go-tuf v0.3.0
	github.com/tinylib/msgp v1.1.6
	github.com/twmb/murmur3 v1.1.6
	github.com/urfave/negroni v1.0.0
	github.com/vishvananda/netlink v1.2.0-beta.0.20220404152918-5e915e014938
	github.com/vishvananda/netns v0.0.0-20220913150850-18c4f4234207
	github.com/vmihailenco/msgpack/v4 v4.3.12
	github.com/xeipuuv/gojsonschema v1.2.0
	go.etcd.io/bbolt v1.3.6
	go.etcd.io/etcd/client/v2 v2.306.0-alpha.0
	go.opentelemetry.io/collector v0.64.1
	go.opentelemetry.io/collector/exporter/loggingexporter v0.64.1
	go.opentelemetry.io/collector/exporter/otlpexporter v0.64.1
	go.opentelemetry.io/collector/pdata v0.64.1
	go.opentelemetry.io/collector/processor/batchprocessor v0.64.1
	go.opentelemetry.io/collector/receiver/otlpreceiver v0.64.1
	go.uber.org/atomic v1.10.0
	go.uber.org/automaxprocs v1.5.1
	go.uber.org/multierr v1.8.0
	go.uber.org/zap v1.23.0
	go4.org/netipx v0.0.0-20220812043211-3cc044ffd68d
	golang.org/x/arch v0.0.0-20190927153633-4e8777c89be4
	golang.org/x/exp v0.0.0-20221004215720-b9f4876ce741
	golang.org/x/net v0.2.0
	golang.org/x/sync v0.1.0
	golang.org/x/sys v0.2.0
	golang.org/x/text v0.4.0
	golang.org/x/time v0.0.0-20220411224347-583f2d630306
	golang.org/x/tools v0.3.0
	gomodules.xyz/jsonpatch/v3 v3.0.1
	google.golang.org/genproto v0.0.0-20221027153422-115e99e71e1c
	google.golang.org/grpc v1.50.1
	google.golang.org/protobuf v1.28.1
	gopkg.in/DataDog/dd-trace-go.v1 v1.37.0
	gopkg.in/yaml.v2 v2.4.0
	gopkg.in/yaml.v3 v3.0.1
	gopkg.in/zorkian/go-datadog-api.v2 v2.30.0
	gotest.tools v2.2.0+incompatible
	k8s.io/api v0.23.8
	k8s.io/apimachinery v0.23.8
	k8s.io/apiserver v0.23.8
	k8s.io/autoscaler/vertical-pod-autoscaler v0.10.0
	k8s.io/client-go v0.23.8
	k8s.io/cri-api v0.23.8
	k8s.io/klog v1.0.1-0.20200310124935-4ad0115ba9e4 // Min version that includes fix for Windows Nano
	k8s.io/klog/v2 v2.60.1
	k8s.io/kube-openapi v0.0.0-20220124234850-424119656bbf
	k8s.io/kube-state-metrics/v2 v2.4.2
	k8s.io/kubelet v0.23.8
	k8s.io/metrics v0.23.8
	k8s.io/utils v0.0.0-20220210201930-3a6ce19ff2f9
	sigs.k8s.io/custom-metrics-apiserver v1.23.0
)

require (
	cloud.google.com/go v0.105.0 // indirect
	cloud.google.com/go/compute v1.10.0 // indirect
	cloud.google.com/go/iam v0.6.0 // indirect
	cloud.google.com/go/storage v1.27.0 // indirect
	code.cloudfoundry.org/cfhttp/v2 v2.0.0 // indirect
	code.cloudfoundry.org/clock v1.0.0 // indirect
	code.cloudfoundry.org/consuladapter v0.0.0-20200131002136-ac1daf48ba97 // indirect
	code.cloudfoundry.org/diego-logging-client v0.0.0-20200130234554-60ef08820a45 // indirect
	code.cloudfoundry.org/executor v0.0.0-20200218194701-024d0bdd52d4 // indirect
	code.cloudfoundry.org/go-diodes v0.0.0-20190809170250-f77fb823c7ee // indirect
	code.cloudfoundry.org/go-loggregator v7.4.0+incompatible // indirect
	code.cloudfoundry.org/gofileutils v0.0.0-20170111115228-4d0c80011a0f // indirect
	code.cloudfoundry.org/locket v0.0.0-20200131001124-67fd0a0fdf2d // indirect
	code.cloudfoundry.org/rep v0.0.0-20200325195957-1404b978e31e // indirect
	code.cloudfoundry.org/rfc5424 v0.0.0-20180905210152-236a6d29298a // indirect
	code.cloudfoundry.org/tlsconfig v0.0.0-20200131000646-bbe0f8da39b3 // indirect
	contrib.go.opencensus.io/exporter/prometheus v0.4.2 // indirect
	github.com/AlekSi/pointer v1.1.0 // indirect
	github.com/BurntSushi/toml v1.1.0 // indirect
	github.com/DataDog/aptly v1.5.0 // indirect
	github.com/DataDog/extendeddaemonset v0.7.1-0.20220530183123-9c60ea5abbc6 // indirect
	github.com/DataDog/gostackparse v0.5.0 // indirect
	github.com/DataDog/mmh3 v0.0.0-20210722141835-012dc69a9e49 // indirect
	github.com/DisposaBoy/JsonConfigReader v0.0.0-20171218180944-5ea4d0ddac55 // indirect
	github.com/Masterminds/goutils v1.1.1 // indirect
	github.com/Masterminds/semver/v3 v3.1.1
	github.com/NYTimes/gziphandler v1.1.1 // indirect
	github.com/OneOfOne/xxhash v1.2.8 // indirect
	github.com/Sirupsen/logrus v1.0.6 // indirect
	github.com/StackExchange/wmi v1.2.1 // indirect
	github.com/agnivade/levenshtein v1.1.1 // indirect
	github.com/andybalholm/brotli v1.0.2 // indirect
	github.com/arduino/go-apt-client v0.0.0-20190812130613-5613f843fdc8 // indirect
	github.com/armon/go-metrics v0.3.10 // indirect
	github.com/awalterschulze/gographviz v2.0.1+incompatible // indirect
	github.com/beorn7/perks v1.0.1 // indirect
	github.com/blang/semver v3.5.1+incompatible // indirect
	github.com/bmizerany/pat v0.0.0-20170815010413-6226ea591a40 // indirect
	github.com/cavaliergopher/grab/v3 v3.0.1 // indirect
	github.com/cespare/xxhash/v2 v2.1.2 // indirect
	github.com/containerd/continuity v0.2.2 // indirect
	github.com/containerd/fifo v1.0.0 // indirect
	github.com/containerd/ttrpc v1.1.0 // indirect
	github.com/containernetworking/plugins v1.1.1 // indirect
	github.com/coreos/go-systemd/v22 v22.3.2 // indirect
	github.com/coreos/pkg v0.0.0-20180928190104-399ea9e2e55f // indirect
	github.com/dgraph-io/ristretto v0.1.0 // indirect
	github.com/dgryski/go-jump v0.0.0-20211018200510-ba001c3ffce0 // indirect
	github.com/docker/distribution v2.7.1+incompatible // indirect
	github.com/docker/go-events v0.0.0-20190806004212-e31b211e4f1c // indirect
	github.com/docker/go-units v0.4.0 // indirect
	github.com/dsnet/compress v0.0.2-0.20210315054119-f66993602bf5 // indirect
	github.com/emicklei/go-restful v2.16.0+incompatible // indirect
	github.com/emicklei/go-restful-swagger12 v0.0.0-20201014110547-68ccff494617 // indirect
	github.com/evanphx/json-patch v4.12.0+incompatible // indirect
	github.com/felixge/httpsnoop v1.0.3 // indirect
	github.com/fsnotify/fsnotify v1.6.0
	github.com/ghodss/yaml v1.0.0 // indirect
	github.com/go-kit/log v0.2.1 // indirect
	github.com/go-logfmt/logfmt v0.5.1 // indirect
	github.com/go-logr/logr v1.2.3 // indirect
	github.com/go-logr/stdr v1.2.2 // indirect
	github.com/go-openapi/jsonpointer v0.19.5 // indirect
	github.com/go-openapi/jsonreference v0.20.0 // indirect
	github.com/go-openapi/swag v0.21.1 // indirect
	github.com/go-test/deep v1.0.5 // indirect
	github.com/godbus/dbus/v5 v5.0.6 // indirect
	github.com/gogo/googleapis v1.4.0 // indirect
	github.com/golang/glog v1.0.0 // indirect
	github.com/golang/snappy v0.0.4 // indirect
	github.com/google/gofuzz v1.2.0 // indirect
	github.com/google/uuid v1.3.0 // indirect
	github.com/googleapis/enterprise-certificate-proxy v0.2.0 // indirect
	github.com/googleapis/gax-go/v2 v2.6.0 // indirect
	github.com/googleapis/gnostic v0.5.5 // indirect
	github.com/gorilla/websocket v1.5.0 // indirect
	github.com/grpc-ecosystem/go-grpc-prometheus v1.2.0 // indirect
	github.com/grpc-ecosystem/grpc-gateway/v2 v2.10.1 // indirect
	github.com/hashicorp/errwrap v1.1.0 // indirect
	github.com/hashicorp/go-cleanhttp v0.5.2 // indirect
	github.com/hashicorp/go-hclog v1.0.0 // indirect
	github.com/hashicorp/go-immutable-radix v1.3.1 // indirect
	github.com/hashicorp/go-rootcerts v1.0.2 // indirect
	github.com/hashicorp/hcl v1.0.0 // indirect
	github.com/hashicorp/serf v0.9.6 // indirect
	github.com/huandu/xstrings v1.3.2 // indirect
	github.com/iancoleman/orderedmap v0.0.0-20190318233801-ac98e3ecb4b0 // indirect
	github.com/ianlancetaylor/cgosymbolizer v0.0.0-20201204192058-7acc97e53614 // indirect
	github.com/ianlancetaylor/demangle v0.0.0-20200824232613-28f6c0f3b639 // indirect
	github.com/inconshreveable/mousetrap v1.0.1 // indirect
	github.com/itchyny/timefmt-go v0.1.4 // indirect
	github.com/jlaffaye/ftp v0.0.0-20200812143550-39e3779af0db // indirect
	github.com/jmespath/go-jmespath v0.4.0 // indirect
	github.com/jonboulle/clockwork v0.3.0 // indirect
	github.com/josharian/intern v1.0.0 // indirect
	github.com/josharian/native v1.0.0 // indirect
	github.com/karrick/godirwalk v1.17.0 // indirect
	github.com/kjk/lzma v0.0.0-20161016003348-3fd93898850d // indirect
	github.com/klauspost/compress v1.15.12 // indirect
	github.com/klauspost/pgzip v1.2.5 // indirect
	github.com/knadh/koanf v1.4.4 // indirect
	github.com/libp2p/go-reuseport v0.1.0 // indirect
	github.com/lufia/plan9stats v0.0.0-20220913051719-115f729f3c8c // indirect
	github.com/magiconair/properties v1.8.6 // indirect
	github.com/mattn/go-colorable v0.1.12 // indirect
	github.com/mattn/go-isatty v0.0.16 // indirect
	github.com/mattn/go-runewidth v0.0.13 // indirect
	github.com/matttproud/golang_protobuf_extensions v1.0.2-0.20181231171920-c182affec369 // indirect
	github.com/mdlayher/socket v0.2.3 // indirect
	github.com/mitchellh/copystructure v1.2.0 // indirect
	github.com/mitchellh/go-homedir v1.1.0 // indirect
	github.com/mitchellh/reflectwalk v1.0.2 // indirect
	github.com/mkrautz/goar v0.0.0-20150919110319-282caa8bd9da // indirect
	github.com/moby/locker v1.0.1 // indirect
	github.com/moby/sys/signal v0.6.0 // indirect
	github.com/modern-go/concurrent v0.0.0-20180306012644-bacd9c7ef1dd // indirect
	github.com/modern-go/reflect2 v1.0.2 // indirect
	github.com/mostynb/go-grpc-compression v1.1.17 // indirect
	github.com/munnerz/goautoneg v0.0.0-20191010083416-a7dc8b61c822 // indirect
	github.com/mxk/go-flowrate v0.0.0-20140419014527-cca7078d478f // indirect
	github.com/nu7hatch/gouuid v0.0.0-20131221200532-179d4d0c4d8d // indirect
	github.com/nwaples/rardecode v1.1.0 // indirect
	github.com/opencontainers/go-digest v1.0.0 // indirect
	github.com/opencontainers/runc v1.1.3 // indirect
	github.com/opencontainers/selinux v1.10.1 // indirect
	github.com/pborman/uuid v1.2.1 // indirect
	github.com/pelletier/go-toml v1.9.5 // indirect
	github.com/philhofer/fwd v1.1.1 // indirect
	github.com/pierrec/lz4/v4 v4.1.15 // indirect
	github.com/pmezard/go-difflib v1.0.0 // indirect
	github.com/power-devops/perfstat v0.0.0-20220216144756-c35f1ee13d7c // indirect
	github.com/prometheus/client_model v0.3.0 // indirect
	github.com/prometheus/common v0.37.0 // indirect
	github.com/prometheus/procfs v0.8.0
	github.com/prometheus/statsd_exporter v0.22.7 // indirect
	github.com/rcrowley/go-metrics v0.0.0-20201227073835-cf1acfcdf475 // indirect
	github.com/rivo/uniseg v0.2.0 // indirect
	github.com/rs/cors v1.8.2 // indirect
	github.com/sassoftware/go-rpmutils v0.2.0 // indirect
	github.com/secure-systems-lab/go-securesystemslib v0.3.1
	github.com/shopspring/decimal v1.2.0 // indirect
	github.com/skydive-project/go-debouncer v1.0.0 // indirect
	github.com/smira/go-ftp-protocol v0.0.0-20140829150050-066b75c2b70d // indirect
	github.com/spf13/jwalterweatherman v1.1.0 // indirect
	github.com/stretchr/objx v0.5.0 // indirect
	github.com/syndtr/goleveldb v1.0.1-0.20210819022825-2ae1ddf74ef7 // indirect
	github.com/tchap/go-patricia/v2 v2.3.1 // indirect
	github.com/tedsuo/ifrit v0.0.0-20191009134036-9a97d0632f00 // indirect
	github.com/tedsuo/rata v1.0.0 // indirect
	github.com/tklauser/go-sysconf v0.3.10 // indirect
	github.com/tklauser/numcpus v0.5.0 // indirect
	github.com/tmc/grpc-websocket-proxy v0.0.0-20220101234140-673ab2c3ae75 // indirect
	github.com/ugorji/go/codec v1.2.7 // indirect
	github.com/ulikunitz/xz v0.5.10 // indirect
	github.com/vito/go-sse v1.0.0 // indirect
	github.com/vmihailenco/tagparser v0.1.2 // indirect
	github.com/xeipuuv/gojsonpointer v0.0.0-20190905194746-02993c407bfb // indirect
	github.com/xeipuuv/gojsonreference v0.0.0-20180127040603-bd5ef7bd5415 // indirect
	github.com/xi2/xz v0.0.0-20171230120015-48954b6210f8 // indirect
	github.com/xor-gate/ar v0.0.0-20170530204233-5c72ae81e2b7 // indirect
	github.com/yashtewari/glob-intersection v0.1.0 // indirect
	github.com/yusufpapurcu/wmi v1.2.2 // indirect
	go.etcd.io/etcd/api/v3 v3.6.0-alpha.0 // indirect
	go.etcd.io/etcd/client/pkg/v3 v3.6.0-alpha.0.0.20220522111935-c3bc4116dcd1 // indirect
	go.etcd.io/etcd/client/v3 v3.6.0-alpha.0 // indirect
	go.etcd.io/etcd/server/v3 v3.6.0-alpha.0.0.20220522111935-c3bc4116dcd1 // indirect
	go.opencensus.io v0.24.0 // indirect
	go.opentelemetry.io/collector/semconv v0.64.1 // indirect
	go.opentelemetry.io/contrib/instrumentation/google.golang.org/grpc/otelgrpc v0.36.4 // indirect
	go.opentelemetry.io/contrib/instrumentation/net/http/otelhttp v0.36.4 // indirect
	go.opentelemetry.io/contrib/propagators/b3 v1.11.1 // indirect
	go.opentelemetry.io/otel v1.11.1 // indirect
	go.opentelemetry.io/otel/exporters/prometheus v0.33.0 // indirect
	go.opentelemetry.io/otel/metric v0.33.0 // indirect
	go.opentelemetry.io/otel/sdk v1.11.1 // indirect
	go.opentelemetry.io/otel/sdk/metric v0.33.0 // indirect
	go.opentelemetry.io/otel/trace v1.11.1 // indirect
	go.uber.org/dig v1.15.0
	go.uber.org/fx v1.18.2
	golang.org/x/crypto v0.1.0 // indirect
<<<<<<< HEAD
	golang.org/x/mod v0.6.0 // indirect
	golang.org/x/oauth2 v0.0.0-20221014153046-6fdb5e3db783 // indirect
	golang.org/x/term v0.1.0 // indirect
=======
	golang.org/x/mod v0.7.0 // indirect
	golang.org/x/oauth2 v0.0.0-20221006150949-b44042a4b9c1 // indirect
	golang.org/x/term v0.2.0 // indirect
>>>>>>> e738170a
	golang.org/x/xerrors v0.0.0-20220907171357-04be3eba64a2 // indirect
	gomodules.xyz/jsonpatch/v2 v2.2.0 // indirect
	gomodules.xyz/orderedmap v0.1.0 // indirect
	google.golang.org/api v0.100.0 // indirect
	google.golang.org/appengine v1.6.7 // indirect
	gopkg.in/Knetic/govaluate.v3 v3.0.0 // indirect
	gopkg.in/inf.v0 v0.9.1 // indirect
	gopkg.in/natefinch/lumberjack.v2 v2.0.0 // indirect
	k8s.io/apiextensions-apiserver v0.23.5 // indirect
	k8s.io/component-base v0.23.8 // indirect
	k8s.io/gengo v0.0.0-20210813121822-485abfe95c7c // indirect
	sigs.k8s.io/apiserver-network-proxy/konnectivity-client v0.0.30 // indirect
	sigs.k8s.io/controller-runtime v0.11.2 // indirect
	sigs.k8s.io/json v0.0.0-20211208200746-9f7c6b3444d2 // indirect
	sigs.k8s.io/structured-merge-diff/v4 v4.2.1 // indirect
	sigs.k8s.io/yaml v1.3.0 // indirect
)

require google.golang.org/grpc/examples v0.0.0-20221020162917-9127159caf5a

require github.com/pahanini/go-grpc-bidirectional-streaming-example v0.0.0-20211027164128-cc6111af44be

replace github.com/pahanini/go-grpc-bidirectional-streaming-example v0.0.0-20211027164128-cc6111af44be => github.com/DataDog/go-grpc-bidirectional-streaming-example v0.0.0-20221024060302-b9cf785c02fe

// Fixing a CVE on a transitive dep of k8s/etcd, should be cleaned-up once k8s.io/apiserver dep is removed (but double-check with `go mod why` that no other dep pulls it)
replace github.com/dgrijalva/jwt-go => github.com/golang-jwt/jwt v3.2.1+incompatible

// Exclude this version of containerd because it depends on github.com/Microsoft/hcsshim@v0.8.7 which depends on k8s.io/kubernetes which is a dependency we’d like to avoid
exclude github.com/containerd/containerd v1.5.0-beta.1

// Remove once the issue https://github.com/microsoft/Windows-Containers/issues/72 is resolved
replace github.com/golang/glog v1.0.0 => github.com/paulcacheux/glog v1.0.1-0.20211019114809-ec0f43a655b9

replace github.com/vishvananda/netlink => github.com/DataDog/netlink v1.0.1-0.20220504230202-f7323aba1f6c

// k8s.io/apiserver depends on a very old version of the opentelemetry modules,
// so we created a fork that removed the dependency entirely. This can be
// removed once k8s.io uses opentelemetry 1.0 or newer
replace k8s.io/apiserver => github.com/juliogreff/apiserver v0.23.6-0.20220531090536-be42650a25e5<|MERGE_RESOLUTION|>--- conflicted
+++ resolved
@@ -398,15 +398,9 @@
 	go.uber.org/dig v1.15.0
 	go.uber.org/fx v1.18.2
 	golang.org/x/crypto v0.1.0 // indirect
-<<<<<<< HEAD
-	golang.org/x/mod v0.6.0 // indirect
+	golang.org/x/mod v0.7.0 // indirect
 	golang.org/x/oauth2 v0.0.0-20221014153046-6fdb5e3db783 // indirect
-	golang.org/x/term v0.1.0 // indirect
-=======
-	golang.org/x/mod v0.7.0 // indirect
-	golang.org/x/oauth2 v0.0.0-20221006150949-b44042a4b9c1 // indirect
 	golang.org/x/term v0.2.0 // indirect
->>>>>>> e738170a
 	golang.org/x/xerrors v0.0.0-20220907171357-04be3eba64a2 // indirect
 	gomodules.xyz/jsonpatch/v2 v2.2.0 // indirect
 	gomodules.xyz/orderedmap v0.1.0 // indirect
