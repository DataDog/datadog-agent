load("@package_metadata//rules:package_metadata.bzl", "package_metadata")
load("@rules_license//rules:license.bzl", "license")
load("@rules_pkg//pkg:install.bzl", "pkg_install")
load("@rules_pkg//pkg:mappings.bzl", "pkg_files", "strip_prefix")

package(default_package_metadata = [":package_metadata"])

VERSION = "1.10.5"

# This is going to change in the future. Debate the syntax in https://github.com/bazel-contrib/supply-chain/issues/124
PURL = "pkg:https/www.tcpdump.org/libpcap@{version}?url=https://www.tcpdump.org/release/libpcap-#{version}.tar.xz".format(
    version = VERSION,
)

package_metadata(
    name = "package_metadata",
    attributes = [
        ":license",
    ],
    purl = PURL,
)

license(
    name = "license",
    license_kinds = ["@rules_license//licenses/spdx:BSD-3-Clause"],
    license_text = "LICENSE",
    visibility = ["//visibility:public"],
)

PUBLIC_HEADERS = [
    "pcap.h",
    "pcap/bluetooth.h",
    "pcap/bpf.h",
    "pcap/can_socketcan.h",
    "pcap/compiler-tests.h",
    "pcap/dlt.h",
    "pcap/funcattrs.h",
    "pcap/ipnet.h",
    "pcap/namedb.h",
    "pcap/nflog.h",
    "pcap/pcap-inttypes.h",
    "pcap/pcap.h",
    "pcap/sll.h",
    "pcap/socket.h",
    "pcap/usb.h",
    "pcap/vlan.h",
]

cc_library(
    name = "pcap",
    # This may over include .h files
    srcs = [
        "arcnet.h",
        "atmuni31.h",
        "bpf_dump.c",
        "bpf_filter.c",
        "bpf_image.c",
        "charconv.h",
        "config.h",
        "diag-control.h",
        "dlpisubs.h",
        "etherent.c",
        "ethertype.h",
        "extract.h",
        "fad-getad.c",
        "fmtutils.c",
        "fmtutils.h",
        "ftmacros.h",
        "gencode.c",
        "gencode.h",
        "grammar.c",
        "grammar.h",
        "ieee80211.h",
        "llc.h",
        "nametoaddr.c",
        "nametoaddr.h",
        "nlpid.h",
        "optimize.c",
        "optimize.h",
        "pcap-airpcap.h",
        "pcap-bpf.h",
        "pcap-bt-linux.h",
        "pcap-bt-monitor-linux.h",
        "pcap-common.c",
        "pcap-common.h",
        "pcap-dag.h",
        "pcap-dbus.h",
        "pcap-dos.h",
        "pcap-dpdk.h",
        "pcap-int.h",
        "pcap-linux.c",
        "pcap-namedb.h",
        "pcap-netfilter-linux.c",
        "pcap-netfilter-linux.h",
        "pcap-netmap.h",
        "pcap-rdmasniff.h",
        "pcap-rpcap.h",
        "pcap-septel.h",
        "pcap-sita.h",
        "pcap-snf.h",
        "pcap-tc.h",
        "pcap-types.h",
        "pcap-usb-linux-common.h",
        "pcap-usb-linux.h",
        "pcap-util.c",
        "pcap-util.h",
        "pcap.c",
        "pcap.h",
        "pflog.h",
        "portability.h",
        "ppp.h",
        "rpcap-protocol.h",
        "savefile.c",
        "scanner.c",
        "scanner.h",
        "sf-pcap.c",
        "sf-pcap.h",
        "sf-pcapng.c",
        "sf-pcapng.h",
        "sockutils.h",
        "sslutils.h",
        "sunatmpos.h",
        "thread-local.h",
        "varattrs.h",
        "missing/strlcpy.c",
    ],
    hdrs = PUBLIC_HEADERS,
    includes = [
        ".",
        "pcap",
    ],
    copts = [
        "-Wno-implicit-function-declaration",
<<<<<<< HEAD
        "-fpic",
=======
>>>>>>> 4e29f890
        "-O2",
    ],
    linkstatic = True,
    local_defines = [
        # Tricky stuff. pcap.h changes behavior if you are bulding or using it.
        "BUILDING_PCAP",
        "pcap_EXPORTS",
        "HAVE_CONFIG_H",
    ],
    visibility = ["//visibility:public"],
)

pkg_files(
    name = "lib_files",
    srcs = [":pcap"],
    prefix = "lib",
)

pkg_files(
    name = "hdr_files",
    srcs = PUBLIC_HEADERS,
    prefix = "include",
    strip_prefix = strip_prefix.from_pkg(),
)

pkg_install(
    name = "install",
    srcs = [
        ":hdr_files",
        ":lib_files",
    ],
)<|MERGE_RESOLUTION|>--- conflicted
+++ resolved
@@ -131,10 +131,6 @@
     ],
     copts = [
         "-Wno-implicit-function-declaration",
-<<<<<<< HEAD
-        "-fpic",
-=======
->>>>>>> 4e29f890
         "-O2",
     ],
     linkstatic = True,
