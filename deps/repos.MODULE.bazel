--- conflicted
+++ resolved
@@ -63,24 +63,24 @@
 # They expose a :pcre2 label for the main library
 http_archive(
     name = "pcre2",
-    sha256 = "15fbc5aba6beee0b17aecb04602ae39432393aba1ebd8e39b7cabf7db883299f",
-    strip_prefix = "pcre2-10.46",
-    url = "https://github.com/PCRE2Project/pcre2/releases/download/pcre2-10.46/pcre2-10.46.tar.bz2",
     files = {
         # We still need to vendor the build file as long as we need .pc files & the :install rule
         "BUILD.bazel": "//deps:pcre2.BUILD.bazel",
     },
+    sha256 = "15fbc5aba6beee0b17aecb04602ae39432393aba1ebd8e39b7cabf7db883299f",
+    strip_prefix = "pcre2-10.46",
+    url = "https://github.com/PCRE2Project/pcre2/releases/download/pcre2-10.46/pcre2-10.46.tar.bz2",
 )
 
 http_archive(
     name = "util-linux",
     build_file = "//deps:util-linux.BUILD.bazel",
-    url = "https://mirrors.edge.kernel.org/pub/linux/utils/util-linux/v2.39/util-linux-2.39.2.tar.gz",
+    files = {
+        "generated/config.h": "//deps:util-linux/config.h",
+    },
     sha256 = "c8e1a11dd5879a2788973c73589fbcf08606e85aeec095e516162495ead8ba68",
     strip_prefix = "util-linux-2.39.2",
-    files = {
-        "generated/config.h": "//deps:util-linux/config.h"
-    }
+    url = "https://mirrors.edge.kernel.org/pub/linux/utils/util-linux/v2.39/util-linux-2.39.2.tar.gz",
 )
 
 http_archive(
@@ -103,7 +103,14 @@
 )
 
 http_archive(
-<<<<<<< HEAD
+    name = "popt",
+    build_file = "//deps:popt.BUILD.bazel",
+    sha256 = "c25a4838fc8e4c1c8aacb8bd620edb3084a3d63bf8987fdad3ca2758c63240f9",
+    strip_prefix = "popt-1.19",
+    url = "http://ftp.rpm.org/popt/releases/popt-1.x/popt-1.19.tar.gz",
+)
+
+http_archive(
     name = "unixodbc",
     build_file = "//deps:unixodbc.BUILD.bazel",
     files = {
@@ -114,11 +121,4 @@
     sha256 = "52833eac3d681c8b0c9a5a65f2ebd745b3a964f208fc748f977e44015a31b207",
     strip_prefix = "unixODBC-2.3.9",
     url = "https://www.unixodbc.org/unixODBC-2.3.9.tar.gz",
-=======
-    name = "popt",
-    build_file = "//deps:popt.BUILD.bazel",
-    sha256 = "c25a4838fc8e4c1c8aacb8bd620edb3084a3d63bf8987fdad3ca2758c63240f9",
-    strip_prefix = "popt-1.19",
-    url = "http://ftp.rpm.org/popt/releases/popt-1.x/popt-1.19.tar.gz",
->>>>>>> e7a55b6e
 )