# 3rd party dependencies

http_archive = use_repo_rule("//third_party/bazel/tools/build_defs/repo:http.bzl", "http_archive")

sqlite_amalgamation = "sqlite-amalgamation-3500400"  # version 3.50.4
http_archive(
    name = "sqlite3",
    build_file = "//deps:sqlite3.BUILD.bazel",
    sha256 = "1d3049dd0f830a025a53105fc79fd2ab9431aea99e137809d064d8ee8356b032",
    strip_prefix = sqlite_amalgamation,
    url = "https://www.sqlite.org/2025/{}.zip".format(sqlite_amalgamation),
)

http_archive(
    name = "xz",
    build_file = "//deps:xz.BUILD.bazel",
    files = {
        "config.lzma-linux-arm64.h": "//deps/xz:config.lzma-linux-arm64.h",
        "config.lzma-linux-x86_64.h": "//deps/xz:config.lzma-linux-x86_64.h",
        "config.lzma-osx-arm64.h": "//deps/xz:config.lzma-osx-arm64.h",
        "config.lzma-osx-x86_64.h": "//deps/xz:config.lzma-osx-x86_64.h",
        "config.lzma-windows.h": "//deps/xz:config.lzma-windows.h",
    },
    sha256 = "507825b599356c10dca1cd720c9d0d0c9d5400b9de300af00e4d1ea150795543",
    strip_prefix = "xz-5.8.1",
    urls = [
        "https://dd-agent-omnibus.s3.amazonaws.com/bazel/xz-5.8.1.tar.gz",
        "https://tukaani.org/xz/xz-5.8.1.tar.gz",
    ],
)

http_archive(
    name = "zlib",
    build_file = "//deps:zlib.BUILD.bazel",
    sha256 = "9a93b2b7dfdac77ceba5a558a580e74667dd6fede4585b91eefb60f03b72df23",
    strip_prefix = "zlib-1.3.1",
    urls = [
        "https://dd-agent-omnibus.s3.amazonaws.com/bazel/zlib-1.3.1.tar.gz",
        "https://github.com/madler/zlib/releases/download/v1.3.1/zlib-1.3.1.tar.gz",
    ],
)

http_archive(
    name = "bzip2",
    files = {
        "BUILD.bazel": "//deps/bzip2:overlay.BUILD.bazel",
        "bzip2.pc.in": "//deps/bzip2:bzip2.pc.in",
    },
    sha256 = "ab5a03176ee106d3f0fa90e381da478ddae405918153cca248e682cd0c4a2269",
    strip_prefix = "bzip2-1.0.8",
    # The canonical source is in https://sourceware.org/pub/bzip2/, but the Bazel
    # team mirror is more reliable.
    urls = [
        "https://dd-agent-omnibus.s3.amazonaws.com/bazel/bzip2-1.0.8.tar.gz",
        "https://mirror.bazel.build/sourceware.org/pub/bzip2/bzip2-1.0.8.tar.gz",
    ],
)

# Defines a "rules_foreign_cc" target to build openssl
bazel_dep(name = "rules_foreign_cc", version = "0.15.0")
single_version_override(
    module_name = "rules_foreign_cc",
    patch_strip = 1,
    patches = [
        "//bazel/patches:rules_foreign_cc/0000-expose-pc-files.patch",
    ],
)

register_toolchains(
    "@rules_foreign_cc//toolchains:preinstalled_cmake_toolchain",
    "@rules_foreign_cc//toolchains:preinstalled_make_toolchain",
    "@rules_foreign_cc//toolchains:preinstalled_ninja_toolchain",
    "@rules_foreign_cc//toolchains:preinstalled_meson_toolchain",
    "@rules_foreign_cc//toolchains:preinstalled_autoconf_toolchain",
    "@rules_foreign_cc//toolchains:preinstalled_automake_toolchain",
    "@rules_foreign_cc//toolchains:preinstalled_m4_toolchain",
    "@rules_foreign_cc//toolchains:preinstalled_pkgconfig_toolchain",
)

http_archive(
    name = "openssl",
    build_file = "//deps:openssl.BUILD.bazel",
    sha256 = "967311f84955316969bdb1d8d4b983718ef42338639c621ec4c34fddef355e99",
    strip_prefix = "openssl-3.5.4",
    urls = [
        "https://dd-agent-omnibus.s3.amazonaws.com/bazel/openssl-3.5.4.tar.gz",
        "https://www.openssl.org/source/openssl-3.5.4.tar.gz",
    ],
)

http_archive(
    name = "libffi",
    build_file = "//deps:libffi.BUILD.bazel",
    sha256 = "bc9842a18898bfacb0ed1252c4febcc7e78fa139fd27fdc7a3e30d9d9356119b",
    strip_prefix = "libffi-3.4.8",
    urls = [
        "https://dd-agent-omnibus.s3.amazonaws.com/bazel/libffi-3.4.8.tar.gz",
        "https://github.com/libffi/libffi/releases/download/v3.4.8/libffi-3.4.8.tar.gz",
    ],
)

http_archive(
    name = "libsepol",
    build_file = "//deps:libsepol.BUILD.bazel",
    sha256 = "78fdaf69924db780bac78546e43d9c44074bad798c2c415d0b9bb96d065ee8a2",
    strip_prefix = "libsepol-3.5",
    urls = [
        "https://dd-agent-omnibus.s3.amazonaws.com/bazel/libsepol-3.5.tar.gz",
        "https://github.com/SELinuxProject/selinux/releases/download/3.5/libsepol-3.5.tar.gz",
    ],
)

# PCRE2 has native bazel support.
# They expose a :pcre2 label for the main library
http_archive(
    name = "pcre2",
    files = {
        # We still need to vendor the build file as long as we need .pc files & the :install rule
        "BUILD.bazel": "//deps:pcre2.BUILD.bazel",
    },
    sha256 = "15fbc5aba6beee0b17aecb04602ae39432393aba1ebd8e39b7cabf7db883299f",
    strip_prefix = "pcre2-10.46",
    urls = [
        "https://dd-agent-omnibus.s3.amazonaws.com/bazel/pcre2-10.46.tar.bz2",
        "https://github.com/PCRE2Project/pcre2/releases/download/pcre2-10.46/pcre2-10.46.tar.bz2",
    ],
)

http_archive(
    name = "util-linux",
    build_file = "//deps:util-linux.BUILD.bazel",
    files = {
        "generated/config.h": "//deps:util-linux/config.h",
    },
    sha256 = "c8e1a11dd5879a2788973c73589fbcf08606e85aeec095e516162495ead8ba68",
    strip_prefix = "util-linux-2.39.2",
    urls = [
        "https://dd-agent-omnibus.s3.amazonaws.com/bazel/util-linux-2.39.2.tar.gz",
        "https://mirrors.edge.kernel.org/pub/linux/utils/util-linux/v2.39/util-linux-2.39.2.tar.gz",
    ],
)

http_archive(
    name = "libselinux",
    build_file = "//deps:libselinux.BUILD.bazel",
    sha256 = "9a3a3705ac13a2ccca2de6d652b6356fead10f36fb33115c185c5ccdf29eec19",
    strip_prefix = "libselinux-3.5",
    urls = [
        "https://dd-agent-omnibus.s3.amazonaws.com/bazel/libselinux-3.5.tar.gz",
        "https://github.com/SELinuxProject/selinux/releases/download/3.5/libselinux-3.5.tar.gz",
    ],
)

http_archive(
    name = "patchelf",
    build_file = "//deps:patchelf.BUILD.bazel",
    sha256 = "64de10e4c6b8b8379db7e87f58030f336ea747c0515f381132e810dbf84a86e7",
    strip_prefix = "patchelf-0.18.0",
    urls = [
        "https://dd-agent-omnibus.s3.amazonaws.com/bazel/patchelf-0.18.0.tar.gz",
        "https://github.com/NixOS/patchelf/releases/download/0.18.0/patchelf-0.18.0.tar.gz",
    ],
)

http_archive(
    name = "nghttp2",
    files = {
        "BUILD.bazel": "//deps:nghttp2/nghttp2.BUILD.bazel",
        "config.h": "//deps:nghttp2/config.h",
    },
    sha256 = "9ebdfbfbca164ef72bdf5fd2a94a4e6dfb54ec39d2ef249aeb750a91ae361dfb",
    strip_prefix = "nghttp2-1.58.0",
    urls = [
        "https://dd-agent-omnibus.s3.amazonaws.com/bazel/nghttp2-1.58.0.tar.gz",
        "https://github.com/nghttp2/nghttp2/releases/download/v1.58.0/nghttp2-1.58.0.tar.gz",
    ],
)

http_archive(
    name = "popt",
    build_file = "//deps:popt.BUILD.bazel",
    sha256 = "c25a4838fc8e4c1c8aacb8bd620edb3084a3d63bf8987fdad3ca2758c63240f9",
    strip_prefix = "popt-1.19",
    urls = [
        "https://dd-agent-omnibus.s3.amazonaws.com/bazel/popt-1.19.tar.gz",
        "http://ftp.rpm.org/popt/releases/popt-1.x/popt-1.19.tar.gz",
    ],
)

http_archive(
    name = "libyaml",
    build_file = "//deps:libyaml.BUILD.bazel",
    sha256 = "c642ae9b75fee120b2d96c712538bd2cf283228d2337df2cf2988e3c02678ef4",
    strip_prefix = "yaml-0.2.5",
    urls = [
        "https://dd-agent-omnibus.s3.amazonaws.com/bazel/yaml-0.2.5.tar.gz",
        "https://pyyaml.org/download/libyaml/yaml-0.2.5.tar.gz",
    ],
)

http_archive(
    name = "attr",
    files = {
        "BUILD.bazel": "//deps:attr/attr.BUILD.bazel",
        "config-linux-x86_64.h": "//deps:attr/config-linux-x86_64.h",
        "config-linux-arm64.h": "//deps:attr/config-linux-arm64.h",
    },
    sha256 = "db448a626f9313a1a970d636767316a8da32aede70518b8050fa0de7947adc32",
    strip_prefix = "attr-2.5.1",
    urls = [
        "https://dd-agent-omnibus.s3.amazonaws.com/bazel/attr-attr-2.5.1.tar.xz",
        "https://download.savannah.nongnu.org/releases/attr/attr-2.5.1.tar.xz",
    ],
)

http_archive(
    name = "zstd",
    build_file = "//deps:zstd.BUILD.bazel",
    sha256 = "eb33e51f49a15e023950cd7825ca74a4a2b43db8354825ac24fc1b7ee09e6fa3",
    strip_prefix = "zstd-1.5.7",
    urls = [
        "https://dd-agent-omnibus.s3.amazonaws.com/bazel/zstd-1.5.7.tar.gz",
        "https://github.com/facebook/zstd/releases/download/v1.5.7/zstd-1.5.7.tar.gz",
    ],
)

http_archive(
    name = "gpg-error",
    files = {
        "config-linux-x86_64.h": "//deps:gpg-error/config-linux-x86_64.h",
        "config-linux-aarch64.h": "//deps:gpg-error/config-linux-aarch64.h",
        "BUILD.bazel": "//deps:gpg-error/gpg-error.BUILD.bazel",
    },
    sha256 = "82c3d2deb4ad96ad3925d6f9f124fe7205716055ab50e291116ef27975d169c0",
    strip_prefix = "libgpg-error-1.56",
    urls = [
        "https://dd-agent-omnibus.s3.amazonaws.com/bazel/libgpg-error-1.56.tar.bz2",
        "https://www.gnupg.org/ftp/gcrypt/libgpg-error/libgpg-error-1.56.tar.bz2",
    ],
)

http_archive(
    name = "gcrypt",
    files = {
        "config-linux-x86_64.h": "//deps:gcrypt/config-linux-x86_64.h",
        "config-linux-aarch64.h": "//deps:gcrypt/config-linux-aarch64.h",
        "BUILD.bazel": "//deps:gcrypt/gcrypt.BUILD.bazel",
    },
    sha256 = "6ba59dd192270e8c1d22ddb41a07d95dcdbc1f0fb02d03c4b54b235814330aac",
    strip_prefix = "libgcrypt-1.11.2",
    urls = [
        "https://dd-agent-omnibus.s3.amazonaws.com/bazel/libgcrypt-1.11.2.tar.bz2",
        "https://gnupg.org/ftp/gcrypt/libgcrypt/libgcrypt-1.11.2.tar.bz2",
    ],
)

http_archive(
    name = "unixodbc",
    build_file = "//deps:unixodbc.BUILD.bazel",
    files = {
        "x86_64/unixodbc_conf.h": "//deps/unixodbc/x86_64:unixodbc_conf.h",
        "x86_64/config.h": "//deps/unixodbc/x86_64:config.h",
        "aarch64/unixodbc_conf.h": "//deps/unixodbc/aarch64:unixodbc_conf.h",
        "aarch64/config.h": "//deps/unixodbc/aarch64:config.h",
        "libltdl/ltdl.h": "//deps:unixodbc/ltdl.h",
    },
    sha256 = "52833eac3d681c8b0c9a5a65f2ebd745b3a964f208fc748f977e44015a31b207",
    strip_prefix = "unixODBC-2.3.9",
    urls = [
        "https://dd-agent-omnibus.s3.amazonaws.com/bazel/unixODBC-2.3.9.tar.gz",
        "https://www.unixodbc.org/unixODBC-2.3.9.tar.gz",
    ],
)

http_archive(
    name = "libxml2",
    files = {
        "config-linux-x86_64.h": "//deps:libxml2/config-linux-x86_64.h",
        "config-linux-arm64.h": "//deps:libxml2/config-linux-arm64.h",
        "BUILD.bazel": "//deps:libxml2/overlay.BUILD.bazel",
    },
    sha256 = "03d006f3537616833c16c53addcdc32a0eb20e55443cba4038307e3fa7d8d44b",
    strip_prefix = "libxml2-2.14.5",
    url = "https://download.gnome.org/sources/libxml2/2.14/libxml2-2.14.5.tar.xz",
)

http_archive(
    name = "libxslt",
    files = {
        "config-linux-x86_64.h": "//deps:libxslt/config-linux-x86_64.h",
        "config-linux-arm64.h": "//deps:libxslt/config-linux-arm64.h",
        "BUILD.bazel": "//deps:libxslt/overlay.BUILD.bazel",
    },
<<<<<<< HEAD
    sha256 = "5a3d6b383ca5afc235b171118e90f5ff6aa27e9fea3303065231a6d403f0183a",
    strip_prefix = "libxslt-1.1.43",
    url = "https://download.gnome.org/sources/libxslt/1.1/libxslt-1.1.43.tar.xz",
)

http_archive(
    name = "dbus",
    files = {
        # TODO(agent-build): ensure all the macros defined in these headers are actually needed
        # Once cleaned, replace install dir occurences with a placeholder for replacement.
        "config-linux-x86_64.h": "//deps:dbus/config-linux-x86_64.h",
        "config-linux-arm64.h": "//deps:dbus/config-linux-arm64.h",
        "BUILD.bazel": "//deps:dbus/dbus.BUILD.bazel",
    },
    sha256 = "0ba2a1a4b16afe7bceb2c07e9ce99a8c2c3508e5dec290dbb643384bd6beb7e2",
    url = "https://dbus.freedesktop.org/releases/dbus/dbus-1.16.2.tar.xz",
    strip_prefix = "dbus-1.16.2",
)
=======
)

http_archive(
    name = "lua",
    sha256 = "7d5ea1b9cb6aa0b59ca3dde1c6adcb57ef83a1ba8e5432c0ecd06bf439b3ad88",
    url = "https://www.lua.org/ftp/lua-5.4.6.tar.gz",
    strip_prefix = "lua-5.4.6",
    files = {
        "BUILD.bazel": "//deps:lua/overlay.BUILD.bazel",
    },
)

http_archive(
    name = "rpm",
    sha256 = "7d51e808138bd8f2ea59bd016f74c69497476eb8faada1067fcb8618ff813817",
    url = "https://github.com/rpm-software-management/rpm/archive/refs/tags/rpm-4.18.1-release.tar.gz",
    strip_prefix = "rpm-rpm-4.18.1-release",
    files = {
        "BUILD.bazel": "//deps:rpm/overlay.BUILD.bazel",
        "config-linux-x86_64.h": "//deps:rpm/config-linux-x86_64.h",
        "config-linux-arm64.h": "//deps:rpm/config-linux-arm64.h",
    },
)
>>>>>>> 4d4001f9
<|MERGE_RESOLUTION|>--- conflicted
+++ resolved
@@ -291,7 +291,6 @@
         "config-linux-arm64.h": "//deps:libxslt/config-linux-arm64.h",
         "BUILD.bazel": "//deps:libxslt/overlay.BUILD.bazel",
     },
-<<<<<<< HEAD
     sha256 = "5a3d6b383ca5afc235b171118e90f5ff6aa27e9fea3303065231a6d403f0183a",
     strip_prefix = "libxslt-1.1.43",
     url = "https://download.gnome.org/sources/libxslt/1.1/libxslt-1.1.43.tar.xz",
@@ -310,8 +309,6 @@
     url = "https://dbus.freedesktop.org/releases/dbus/dbus-1.16.2.tar.xz",
     strip_prefix = "dbus-1.16.2",
 )
-=======
-)
 
 http_archive(
     name = "lua",
@@ -334,4 +331,3 @@
         "config-linux-arm64.h": "//deps:rpm/config-linux-arm64.h",
     },
 )
->>>>>>> 4d4001f9
