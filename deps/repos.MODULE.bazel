# 3rd party dependencies

http_archive = use_repo_rule("//third_party/bazel/tools/build_defs/repo:http.bzl", "http_archive")

# Defines a "libyaml" target for the lib
bazel_dep(name = "libyaml", version = "0.2.5")

# Defies a "liblua" target for the lib
bazel_dep(name = "lua", version = "5.4.6")

# Defines a "sqlite3" target for the lib
bazel_dep(name = "sqlite3", version = "3.46.1")

# Defines a "lzma" target for the lib, "xz" for the CLI tools
bazel_dep(name = "xz", version = "5.4.5.bcr.5")

http_archive(
    name = "zlib",
    build_file = "//deps:zlib.BUILD.bazel",
    sha256 = "9a93b2b7dfdac77ceba5a558a580e74667dd6fede4585b91eefb60f03b72df23",
    strip_prefix = "zlib-1.3.1",
    url = "https://github.com/madler/zlib/releases/download/v1.3.1/zlib-1.3.1.tar.gz",
)

http_archive(
    name = "bzip2",
    build_file = "//deps:bzip2.BUILD.bazel",
    sha256 = "ab5a03176ee106d3f0fa90e381da478ddae405918153cca248e682cd0c4a2269",
    strip_prefix = "bzip2-1.0.8",
    # The canonical source is in https://sourceware.org/pub/bzip2/, but the Bazel
    # team mirror is more reliable.
    url = "https://mirror.bazel.build/sourceware.org/pub/bzip2/bzip2-1.0.8.tar.gz",
)

# Defines a "rules_foreign_cc" target to build openssl
bazel_dep(name = "rules_foreign_cc", version = "0.15.0")

http_archive(
    name = "openssl",
    build_file = "//deps:openssl.BUILD.bazel",
    sha256 = "967311f84955316969bdb1d8d4b983718ef42338639c621ec4c34fddef355e99",
    strip_prefix = "openssl-3.5.4",
    url = "https://www.openssl.org/source/openssl-3.5.4.tar.gz",
)

http_archive(
    name = "libffi",
    build_file = "//deps:libffi.BUILD.bazel",
    sha256 = "bc9842a18898bfacb0ed1252c4febcc7e78fa139fd27fdc7a3e30d9d9356119b",
    strip_prefix = "libffi-3.4.8",
    url = "https://github.com/libffi/libffi/releases/download/v3.4.8/libffi-3.4.8.tar.gz",
)

<<<<<<< HEAD
=======
http_archive(
    name = "libsepol",
    build_file = "//deps:libsepol.BUILD.bazel",
    sha256 = "78fdaf69924db780bac78546e43d9c44074bad798c2c415d0b9bb96d065ee8a2",
    strip_prefix = "libsepol-3.5",
    url = "https://github.com/SELinuxProject/selinux/releases/download/3.5/libsepol-3.5.tar.gz",
)

bazel_dep(name = "gcc_toolchain", version = "0.9.0")
git_override(
    module_name = "gcc_toolchain",
    commit = "0e2242b07961107d2b05a6552d70b2ef4ef485fb",
    patch_args = ["-p1"],
    patches = [
        "//bazel/patches:datadog_agent_toolchain.patch",
        "//bazel/patches:0001-fix-c-x86_64-header-locations-with-our-ctng-toolchai.patch"
    ],
    remote = "https://github.com/f0rmiga/gcc-toolchain.git",
)

>>>>>>> f2c85603
http_archive(
    name = "nghttp2",
    build_file = "//deps:nghttp2.BUILD.bazel",
    files = {
        "config.h": "//deps/nghttp2:config.h",
    },
    sha256 = "9ebdfbfbca164ef72bdf5fd2a94a4e6dfb54ec39d2ef249aeb750a91ae361dfb",
    strip_prefix = "nghttp2-1.58.0",
    url = "https://github.com/nghttp2/nghttp2/releases/download/v1.58.0/nghttp2-1.58.0.tar.gz",
)<|MERGE_RESOLUTION|>--- conflicted
+++ resolved
@@ -51,8 +51,6 @@
     url = "https://github.com/libffi/libffi/releases/download/v3.4.8/libffi-3.4.8.tar.gz",
 )
 
-<<<<<<< HEAD
-=======
 http_archive(
     name = "libsepol",
     build_file = "//deps:libsepol.BUILD.bazel",
@@ -61,19 +59,6 @@
     url = "https://github.com/SELinuxProject/selinux/releases/download/3.5/libsepol-3.5.tar.gz",
 )
 
-bazel_dep(name = "gcc_toolchain", version = "0.9.0")
-git_override(
-    module_name = "gcc_toolchain",
-    commit = "0e2242b07961107d2b05a6552d70b2ef4ef485fb",
-    patch_args = ["-p1"],
-    patches = [
-        "//bazel/patches:datadog_agent_toolchain.patch",
-        "//bazel/patches:0001-fix-c-x86_64-header-locations-with-our-ctng-toolchai.patch"
-    ],
-    remote = "https://github.com/f0rmiga/gcc-toolchain.git",
-)
-
->>>>>>> f2c85603
 http_archive(
     name = "nghttp2",
     build_file = "//deps:nghttp2.BUILD.bazel",
