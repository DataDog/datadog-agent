# 3rd party dependencies

http_archive = use_repo_rule("//third_party/bazel/tools/build_defs/repo:http.bzl", "http_archive")

# Defies a "liblua" target for the lib
bazel_dep(name = "lua", version = "5.4.6")

# Defines a "sqlite3" target for the lib
bazel_dep(name = "sqlite3", version = "3.46.1")

http_archive(
    name = "xz",
    build_file = "//deps:xz.BUILD.bazel",
    sha256 = "507825b599356c10dca1cd720c9d0d0c9d5400b9de300af00e4d1ea150795543",
    strip_prefix = "xz-5.8.1",
    url = "https://tukaani.org/xz/xz-5.8.1.tar.gz",
    files = {
        "config.lzma-linux-arm64.h": "//deps/xz:config.lzma-linux-arm64.h",
        "config.lzma-linux-x86_64.h": "//deps/xz:config.lzma-linux-x86_64.h",
        "config.lzma-osx-arm64.h": "//deps/xz:config.lzma-osx-arm64.h",
        "config.lzma-osx-x86_64.h": "//deps/xz:config.lzma-osx-x86_64.h",
        "config.lzma-windows.h": "//deps/xz:config.lzma-windows.h",
    },
)

http_archive(
    name = "zlib",
    build_file = "//deps:zlib.BUILD.bazel",
    sha256 = "9a93b2b7dfdac77ceba5a558a580e74667dd6fede4585b91eefb60f03b72df23",
    strip_prefix = "zlib-1.3.1",
    url = "https://github.com/madler/zlib/releases/download/v1.3.1/zlib-1.3.1.tar.gz",
)

http_archive(
    name = "bzip2",
    build_file = "//deps:bzip2.BUILD.bazel",
    sha256 = "ab5a03176ee106d3f0fa90e381da478ddae405918153cca248e682cd0c4a2269",
    strip_prefix = "bzip2-1.0.8",
    # The canonical source is in https://sourceware.org/pub/bzip2/, but the Bazel
    # team mirror is more reliable.
    url = "https://mirror.bazel.build/sourceware.org/pub/bzip2/bzip2-1.0.8.tar.gz",
)

# Defines a "rules_foreign_cc" target to build openssl
bazel_dep(name = "rules_foreign_cc", version = "0.15.0")

http_archive(
    name = "openssl",
    build_file = "//deps:openssl.BUILD.bazel",
    sha256 = "967311f84955316969bdb1d8d4b983718ef42338639c621ec4c34fddef355e99",
    strip_prefix = "openssl-3.5.4",
    url = "https://www.openssl.org/source/openssl-3.5.4.tar.gz",
)

http_archive(
    name = "libffi",
    build_file = "//deps:libffi.BUILD.bazel",
    sha256 = "bc9842a18898bfacb0ed1252c4febcc7e78fa139fd27fdc7a3e30d9d9356119b",
    strip_prefix = "libffi-3.4.8",
    url = "https://github.com/libffi/libffi/releases/download/v3.4.8/libffi-3.4.8.tar.gz",
)

http_archive(
    name = "libsepol",
    build_file = "//deps:libsepol.BUILD.bazel",
    sha256 = "78fdaf69924db780bac78546e43d9c44074bad798c2c415d0b9bb96d065ee8a2",
    strip_prefix = "libsepol-3.5",
    url = "https://github.com/SELinuxProject/selinux/releases/download/3.5/libsepol-3.5.tar.gz",
)

# PCRE2 has native bazel support.
# They expose a :pcre2 label for the main library
http_archive(
    name = "pcre2",
    files = {
        # We still need to vendor the build file as long as we need .pc files & the :install rule
        "BUILD.bazel": "//deps:pcre2.BUILD.bazel",
    },
    sha256 = "15fbc5aba6beee0b17aecb04602ae39432393aba1ebd8e39b7cabf7db883299f",
    strip_prefix = "pcre2-10.46",
    url = "https://github.com/PCRE2Project/pcre2/releases/download/pcre2-10.46/pcre2-10.46.tar.bz2",
)

http_archive(
    name = "util-linux",
    build_file = "//deps:util-linux.BUILD.bazel",
    files = {
        "generated/config.h": "//deps:util-linux/config.h",
    },
    sha256 = "c8e1a11dd5879a2788973c73589fbcf08606e85aeec095e516162495ead8ba68",
    strip_prefix = "util-linux-2.39.2",
    url = "https://mirrors.edge.kernel.org/pub/linux/utils/util-linux/v2.39/util-linux-2.39.2.tar.gz",
)

http_archive(
    name = "libselinux",
    build_file = "//deps:libselinux.BUILD.bazel",
    sha256 = "9a3a3705ac13a2ccca2de6d652b6356fead10f36fb33115c185c5ccdf29eec19",
    strip_prefix = "libselinux-3.5",
    url = "https://github.com/SELinuxProject/selinux/releases/download/3.5/libselinux-3.5.tar.gz",
)

http_archive(
    name = "patchelf",
    build_file = "//deps:patchelf.BUILD.bazel",
    sha256 = "64de10e4c6b8b8379db7e87f58030f336ea747c0515f381132e810dbf84a86e7",
    strip_prefix = "patchelf-0.18.0",
    url = "https://github.com/NixOS/patchelf/releases/download/0.18.0/patchelf-0.18.0.tar.gz",
)

http_archive(
    name = "nghttp2",
    build_file = "//deps:nghttp2.BUILD.bazel",
    files = {
        "config.h": "//deps/nghttp2:config.h",
    },
    sha256 = "9ebdfbfbca164ef72bdf5fd2a94a4e6dfb54ec39d2ef249aeb750a91ae361dfb",
    strip_prefix = "nghttp2-1.58.0",
    url = "https://github.com/nghttp2/nghttp2/releases/download/v1.58.0/nghttp2-1.58.0.tar.gz",
)

http_archive(
    name = "popt",
    build_file = "//deps:popt.BUILD.bazel",
    sha256 = "c25a4838fc8e4c1c8aacb8bd620edb3084a3d63bf8987fdad3ca2758c63240f9",
    strip_prefix = "popt-1.19",
    url = "http://ftp.rpm.org/popt/releases/popt-1.x/popt-1.19.tar.gz",
)

http_archive(
<<<<<<< HEAD
    name = "unixodbc",
    build_file = "//deps:unixodbc.BUILD.bazel",
    files = {
        "x86_64/unixodbc_conf.h": "//deps/unixodbc/x86_64:unixodbc_conf.h",
        "x86_64/config.h": "//deps/unixodbc/x86_64:config.h",
        "aarch64/unixodbc_conf.h": "//deps/unixodbc/aarch64:unixodbc_conf.h",
        "aarch64/config.h": "//deps/unixodbc/aarch64:config.h",
        "libltdl/ltdl.h": "//deps:unixodbc/ltdl.h",
    },
    sha256 = "52833eac3d681c8b0c9a5a65f2ebd745b3a964f208fc748f977e44015a31b207",
    strip_prefix = "unixODBC-2.3.9",
    url = "https://www.unixodbc.org/unixODBC-2.3.9.tar.gz",
=======
    name = "libyaml",
    build_file = "//deps:libyaml.BUILD.bazel",
    sha256 = "c642ae9b75fee120b2d96c712538bd2cf283228d2337df2cf2988e3c02678ef4",
    strip_prefix = "yaml-0.2.5",
    url = "https://pyyaml.org/download/libyaml/yaml-0.2.5.tar.gz",
)

http_archive(
    name = "attr",
    build_file = "//deps:attr.BUILD.bazel",
    sha256 = "db448a626f9313a1a970d636767316a8da32aede70518b8050fa0de7947adc32",
    strip_prefix = "attr-2.5.1",
    url = "https://download.savannah.nongnu.org/releases/attr/attr-2.5.1.tar.xz",
    files = {
        "config-linux-x86_64.h": "//deps:attr/config-linux-x86_64.h",
        "config-linux-arm64.h": "//deps:attr/config-linux-arm64.h",
    }
)

http_archive(
    name = "zstd",
    build_file = "//deps:zstd.BUILD.bazel",
    sha256 = "eb33e51f49a15e023950cd7825ca74a4a2b43db8354825ac24fc1b7ee09e6fa3",
    url = "https://github.com/facebook/zstd/releases/download/v1.5.7/zstd-1.5.7.tar.gz",
    strip_prefix = "zstd-1.5.7",
)

http_archive(
    name = "gpg-error",
    files = {
        "config-linux-x86_64.h": "//deps:gpg-error/config-linux-x86_64.h",
        "config-linux-aarch64.h": "//deps:gpg-error/config-linux-aarch64.h",
        "BUILD.bazel": "//deps:gpg-error/gpg-error.BUILD.bazel",
    },
    sha256 = "82c3d2deb4ad96ad3925d6f9f124fe7205716055ab50e291116ef27975d169c0",
    url = "https://www.gnupg.org/ftp/gcrypt/libgpg-error/libgpg-error-1.56.tar.bz2",
    strip_prefix = "libgpg-error-1.56",
)

http_archive(
    name = "gcrypt",
    files = {
        "config-linux-x86_64.h": "//deps:gcrypt/config-linux-x86_64.h",
        "config-linux-aarch64.h": "//deps:gcrypt/config-linux-aarch64.h",
        "BUILD.bazel": "//deps:gcrypt/gcrypt.BUILD.bazel",
    },
    sha256 = "6ba59dd192270e8c1d22ddb41a07d95dcdbc1f0fb02d03c4b54b235814330aac",
    url = "https://gnupg.org/ftp/gcrypt/libgcrypt/libgcrypt-1.11.2.tar.bz2",
    strip_prefix = "libgcrypt-1.11.2",
>>>>>>> 80d7e55c
)<|MERGE_RESOLUTION|>--- conflicted
+++ resolved
@@ -11,9 +11,6 @@
 http_archive(
     name = "xz",
     build_file = "//deps:xz.BUILD.bazel",
-    sha256 = "507825b599356c10dca1cd720c9d0d0c9d5400b9de300af00e4d1ea150795543",
-    strip_prefix = "xz-5.8.1",
-    url = "https://tukaani.org/xz/xz-5.8.1.tar.gz",
     files = {
         "config.lzma-linux-arm64.h": "//deps/xz:config.lzma-linux-arm64.h",
         "config.lzma-linux-x86_64.h": "//deps/xz:config.lzma-linux-x86_64.h",
@@ -21,6 +18,9 @@
         "config.lzma-osx-x86_64.h": "//deps/xz:config.lzma-osx-x86_64.h",
         "config.lzma-windows.h": "//deps/xz:config.lzma-windows.h",
     },
+    sha256 = "507825b599356c10dca1cd720c9d0d0c9d5400b9de300af00e4d1ea150795543",
+    strip_prefix = "xz-5.8.1",
+    url = "https://tukaani.org/xz/xz-5.8.1.tar.gz",
 )
 
 http_archive(
@@ -128,7 +128,58 @@
 )
 
 http_archive(
-<<<<<<< HEAD
+    name = "libyaml",
+    build_file = "//deps:libyaml.BUILD.bazel",
+    sha256 = "c642ae9b75fee120b2d96c712538bd2cf283228d2337df2cf2988e3c02678ef4",
+    strip_prefix = "yaml-0.2.5",
+    url = "https://pyyaml.org/download/libyaml/yaml-0.2.5.tar.gz",
+)
+
+http_archive(
+    name = "attr",
+    build_file = "//deps:attr.BUILD.bazel",
+    files = {
+        "config-linux-x86_64.h": "//deps:attr/config-linux-x86_64.h",
+        "config-linux-arm64.h": "//deps:attr/config-linux-arm64.h",
+    },
+    sha256 = "db448a626f9313a1a970d636767316a8da32aede70518b8050fa0de7947adc32",
+    strip_prefix = "attr-2.5.1",
+    url = "https://download.savannah.nongnu.org/releases/attr/attr-2.5.1.tar.xz",
+)
+
+http_archive(
+    name = "zstd",
+    build_file = "//deps:zstd.BUILD.bazel",
+    sha256 = "eb33e51f49a15e023950cd7825ca74a4a2b43db8354825ac24fc1b7ee09e6fa3",
+    strip_prefix = "zstd-1.5.7",
+    url = "https://github.com/facebook/zstd/releases/download/v1.5.7/zstd-1.5.7.tar.gz",
+)
+
+http_archive(
+    name = "gpg-error",
+    files = {
+        "config-linux-x86_64.h": "//deps:gpg-error/config-linux-x86_64.h",
+        "config-linux-aarch64.h": "//deps:gpg-error/config-linux-aarch64.h",
+        "BUILD.bazel": "//deps:gpg-error/gpg-error.BUILD.bazel",
+    },
+    sha256 = "82c3d2deb4ad96ad3925d6f9f124fe7205716055ab50e291116ef27975d169c0",
+    strip_prefix = "libgpg-error-1.56",
+    url = "https://www.gnupg.org/ftp/gcrypt/libgpg-error/libgpg-error-1.56.tar.bz2",
+)
+
+http_archive(
+    name = "gcrypt",
+    files = {
+        "config-linux-x86_64.h": "//deps:gcrypt/config-linux-x86_64.h",
+        "config-linux-aarch64.h": "//deps:gcrypt/config-linux-aarch64.h",
+        "BUILD.bazel": "//deps:gcrypt/gcrypt.BUILD.bazel",
+    },
+    sha256 = "6ba59dd192270e8c1d22ddb41a07d95dcdbc1f0fb02d03c4b54b235814330aac",
+    strip_prefix = "libgcrypt-1.11.2",
+    url = "https://gnupg.org/ftp/gcrypt/libgcrypt/libgcrypt-1.11.2.tar.bz2",
+)
+
+http_archive(
     name = "unixodbc",
     build_file = "//deps:unixodbc.BUILD.bazel",
     files = {
@@ -141,55 +192,4 @@
     sha256 = "52833eac3d681c8b0c9a5a65f2ebd745b3a964f208fc748f977e44015a31b207",
     strip_prefix = "unixODBC-2.3.9",
     url = "https://www.unixodbc.org/unixODBC-2.3.9.tar.gz",
-=======
-    name = "libyaml",
-    build_file = "//deps:libyaml.BUILD.bazel",
-    sha256 = "c642ae9b75fee120b2d96c712538bd2cf283228d2337df2cf2988e3c02678ef4",
-    strip_prefix = "yaml-0.2.5",
-    url = "https://pyyaml.org/download/libyaml/yaml-0.2.5.tar.gz",
-)
-
-http_archive(
-    name = "attr",
-    build_file = "//deps:attr.BUILD.bazel",
-    sha256 = "db448a626f9313a1a970d636767316a8da32aede70518b8050fa0de7947adc32",
-    strip_prefix = "attr-2.5.1",
-    url = "https://download.savannah.nongnu.org/releases/attr/attr-2.5.1.tar.xz",
-    files = {
-        "config-linux-x86_64.h": "//deps:attr/config-linux-x86_64.h",
-        "config-linux-arm64.h": "//deps:attr/config-linux-arm64.h",
-    }
-)
-
-http_archive(
-    name = "zstd",
-    build_file = "//deps:zstd.BUILD.bazel",
-    sha256 = "eb33e51f49a15e023950cd7825ca74a4a2b43db8354825ac24fc1b7ee09e6fa3",
-    url = "https://github.com/facebook/zstd/releases/download/v1.5.7/zstd-1.5.7.tar.gz",
-    strip_prefix = "zstd-1.5.7",
-)
-
-http_archive(
-    name = "gpg-error",
-    files = {
-        "config-linux-x86_64.h": "//deps:gpg-error/config-linux-x86_64.h",
-        "config-linux-aarch64.h": "//deps:gpg-error/config-linux-aarch64.h",
-        "BUILD.bazel": "//deps:gpg-error/gpg-error.BUILD.bazel",
-    },
-    sha256 = "82c3d2deb4ad96ad3925d6f9f124fe7205716055ab50e291116ef27975d169c0",
-    url = "https://www.gnupg.org/ftp/gcrypt/libgpg-error/libgpg-error-1.56.tar.bz2",
-    strip_prefix = "libgpg-error-1.56",
-)
-
-http_archive(
-    name = "gcrypt",
-    files = {
-        "config-linux-x86_64.h": "//deps:gcrypt/config-linux-x86_64.h",
-        "config-linux-aarch64.h": "//deps:gcrypt/config-linux-aarch64.h",
-        "BUILD.bazel": "//deps:gcrypt/gcrypt.BUILD.bazel",
-    },
-    sha256 = "6ba59dd192270e8c1d22ddb41a07d95dcdbc1f0fb02d03c4b54b235814330aac",
-    url = "https://gnupg.org/ftp/gcrypt/libgcrypt/libgcrypt-1.11.2.tar.bz2",
-    strip_prefix = "libgcrypt-1.11.2",
->>>>>>> 80d7e55c
 )