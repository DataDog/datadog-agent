// Unless explicitly stated otherwise all files in this repository are licensed
// under the Apache License Version 2.0.
// This product includes software developed at Datadog
// (https://www.datadoghq.com/).
// Copyright 2019 Datadog, Inc.
#include "two.h"

#include "constants.h"

#include <_util.h>
#include <aggregator.h>
#include <cgo_free.h>
#include <containers.h>
#include <datadog_agent.h>
#include <kubeutil.h>
#include <six_types.h>
#include <stringutils.h>
#include <tagger.h>
#include <util.h>

#include <algorithm>
#include <cstdlib>
#include <sstream>

extern "C" DATADOG_AGENT_SIX_API Six *create(const char *pythonHome)
{
    return new Two(pythonHome);
}

extern "C" DATADOG_AGENT_SIX_API void destroy(Six *p)
{
    delete p;
}

Two::Two(const char *python_home)
    : Six()
    , _baseClass(NULL)
    , _pythonPaths()
{
    initPythonHome(python_home);
}

Two::~Two()
{
    PyEval_RestoreThread(_threadState);
    Py_XDECREF(_baseClass);

    // We do not call Py_Finalize() since we won't be calling it from the same
    // thread where we called Py_Initialize(), as the go runtime switch thread
    // all the time. It's not really an issue here as we destroy this class
    // just before exiting the agent.
    // Calling Py_Finalize from a different thread cause the "threading"
    // package to raise an exception: "Exception KeyError: KeyError(<current
    // thread id>,) in <module 'threading'".
    // Even if Python ignore it, the exception end up in the log files for
    // upstart/syslog/...
    //
    // More info here:
    // https://stackoverflow.com/questions/8774958/keyerror-in-module-threading-after-a-successful-py-test-run/12639040#12639040
}

void Two::initPythonHome(const char *pythonHome)
{
    if (pythonHome != NULL && strlen(pythonHome) != 0) {
        _pythonHome = pythonHome;
    }

    Py_SetPythonHome(const_cast<char *>(_pythonHome));
}

bool Two::init()
{

    Py_Initialize();

    if (!Py_IsInitialized()) {
        return false;
    }

    // In recent versions of Python3 this is called from Py_Initialize already,
    // for Python2 it has to be explicit.
    PyEval_InitThreads();

    // Set PYTHONPATH
    if (!_pythonPaths.empty()) {
        char pathchr[] = "path";
        PyObject *path = PySys_GetObject(pathchr); // borrowed
        if (path == NULL) {
            // sys.path doesn't exist, which should never happen.
            // No exception is set on the interpreter, so no need to handle any.
            setError("could not access sys.path");
            goto done;
        }
        for (PyPaths::iterator pit = _pythonPaths.begin(); pit != _pythonPaths.end(); ++pit) {
            PyObject *p = PyString_FromString(pit->c_str());
            if (p == NULL) {
                setError("could not set pythonPath: " + _fetchPythonError());
                goto done;
            }
            int retval = PyList_Append(path, p);
            Py_XDECREF(p);
            if (retval == -1) {
                setError("could not append path to pythonPath: " + _fetchPythonError());
                goto done;
            }
        }
    }

    // init custom builtins
    if (init_stringutils() != EXIT_SUCCESS) {
        goto done;
    }
    Py2_init_aggregator();
    Py2_init_datadog_agent();
    Py2_init_util();
    Py2_init__util();
    Py2_init_tagger();
    Py2_init_kubeutil();
    Py2_init_containers();

    // import the base class
    _baseClass = _importFrom("datadog_checks.checks", "AgentCheck");

done:
    // save thread state and release the GIL
    _threadState = PyEval_SaveThread();

    return _baseClass != NULL;
}

py_info_t *Two::getPyInfo()
{
    PyObject *sys = NULL;
    PyObject *path = NULL;
    PyObject *str_path = NULL;

    py_info_t *info = (py_info_t *)malloc(sizeof(*info));
    if (!info) {
        setError("could not allocate a py_info_t struct");
        return NULL;
    }

    info->version = Py_GetVersion();
    info->path = NULL;

    sys = PyImport_ImportModule("sys");
    if (!sys) {
        setError("could not import module 'sys': " + _fetchPythonError());
        goto done;
    }

    path = PyObject_GetAttrString(sys, "path");
    if (!path) {
        setError("could not get 'sys.path': " + _fetchPythonError());
        goto done;
    }

    str_path = PyObject_Repr(path);
    if (!str_path) {
        setError("could not compute a string representation of 'sys.path': " + _fetchPythonError());
        goto done;
    }

    info->path = as_string(str_path);

done:
    Py_XDECREF(sys);
    Py_XDECREF(path);
    Py_XDECREF(str_path);
    return info;
}

bool Two::runSimpleString(const char *code) const
{
    return PyRun_SimpleString(code) == 0;
}

bool Two::addPythonPath(const char *path)
{
    if (std::find(_pythonPaths.begin(), _pythonPaths.end(), path) == _pythonPaths.end()) {
        _pythonPaths.push_back(path);
        return true;
    }
    return false;
}

six_gilstate_t Two::GILEnsure()
{
    PyGILState_STATE state = PyGILState_Ensure();
    if (state == PyGILState_LOCKED) {
        return DATADOG_AGENT_SIX_GIL_LOCKED;
    }
    return DATADOG_AGENT_SIX_GIL_UNLOCKED;
}

void Two::GILRelease(six_gilstate_t state)
{
    if (state == DATADOG_AGENT_SIX_GIL_LOCKED) {
        PyGILState_Release(PyGILState_LOCKED);
    } else {
        PyGILState_Release(PyGILState_UNLOCKED);
    }
}

bool Two::getClass(const char *module, SixPyObject *&pyModule, SixPyObject *&pyClass)
{
    PyObject *obj_module = NULL;
    PyObject *obj_class = NULL;

    obj_module = PyImport_ImportModule(module);
    if (obj_module == NULL) {
        std::ostringstream err;
        err << "unable to import module '" << module << "': " + _fetchPythonError();
        setError(err.str());
        return false;
    }

    obj_class = _findSubclassOf(_baseClass, obj_module);
    if (obj_class == NULL) {
        // `_findSubclassOf` does not set the interpreter's error flag, but leaves an error on six
        std::ostringstream err;
        err << "unable to find a subclass of the base check in module '" << module << "': " << getError();
        setError(err.str());
        Py_XDECREF(obj_module);
        return false;
    }

    pyModule = reinterpret_cast<SixPyObject *>(obj_module);
    pyClass = reinterpret_cast<SixPyObject *>(obj_class);
    return true;
}

bool Two::getCheck(SixPyObject *py_class, const char *init_config_str, const char *instance_str,
                   const char *check_id_str, const char *check_name, const char *agent_config_str, SixPyObject *&check)
{

    PyObject *klass = reinterpret_cast<PyObject *>(py_class);
    PyObject *agent_config = NULL;
    PyObject *init_config = NULL;
    PyObject *instance = NULL;
    PyObject *instances = NULL;
    PyObject *py_check = NULL;
    PyObject *args = NULL;
    PyObject *kwargs = NULL;
    PyObject *check_id = NULL;
    PyObject *name = NULL;

    char load_config[] = "load_config";
    char format[] = "(s)"; // use parentheses to force Tuple creation

    // call `AgentCheck.load_config(init_config)`
    init_config = PyObject_CallMethod(klass, load_config, format, init_config_str);
    if (init_config == NULL) {
        setError("error parsing init_config: " + _fetchPythonError());
        goto done;
    }
    // replace an empty init_config by  a empty dict
    if (init_config == Py_None) {
        Py_XDECREF(init_config);
        init_config = PyDict_New();
        if (init_config == NULL) {
            setError("error 'init_config' can't be initialized to an empty dict: " + _fetchPythonError());
            goto done;
        }
    } else if (!PyDict_Check(init_config)) {
        setError("error 'init_config' is not a dict");
        goto done;
    }

    // call `AgentCheck.load_config(instance)`
    instance = PyObject_CallMethod(klass, load_config, format, instance_str);
    if (instance == NULL) {
        setError("error parsing instance: " + _fetchPythonError());
        goto done;
    } else if (!PyDict_Check(instance)) {
        setError("error instance is not a dict");
        Py_XDECREF(instance); // we still own the reference to instance, so we need to decref it here
        goto done;
    }

    instances = PyTuple_New(1);
    if (instances == NULL) {
        setError("could not create tuple for instances: " + _fetchPythonError());
        Py_XDECREF(instance); // we still own the reference to instance, so we need to decref it here
        goto done;
    }
    // As stated in the Python C-API documentation
    // https://github.com/python/cpython/blob/2.7/Doc/c-api/intro.rst#reference-count-details, PyTuple_SetItem takes
    // over ownership of the given item (instance in this case). This means that we should NOT DECREF it
    if (PyTuple_SetItem(instances, 0, instance) != 0) {
        setError("could not set instance item on instances: " + _fetchPythonError());
        goto done;
    }

    // create `args` and `kwargs` to invoke `AgentCheck` constructor
    args = PyTuple_New(0);
    if (args == NULL) {
        setError("error 'args' can't be initialized to an empty tuple: " + _fetchPythonError());
        goto done;
    }
    kwargs = PyDict_New();
    if (kwargs == NULL) {
        setError("error 'kwargs' can't be initialized to an empty dict: " + _fetchPythonError());
        goto done;
    }
    name = PyString_FromString(check_name);
    if (name == NULL) {
        setError("error 'name' can't be initialized: " + _fetchPythonError());
        goto done;
    }
    if (PyDict_SetItemString(kwargs, "name", name) == -1) {
        setError("error 'name' key can't be set: " + _fetchPythonError());
        goto done;
    }
    if (PyDict_SetItemString(kwargs, "init_config", init_config) == -1) {
        setError("error 'init_config' key can't be set: " + _fetchPythonError());
        goto done;
    }
    if (PyDict_SetItemString(kwargs, "instances", instances) == -1) {
        setError("error 'instances' key can't be set: " + _fetchPythonError());
        goto done;
    }

    if (agent_config_str != NULL) {
        agent_config = PyObject_CallMethod(klass, load_config, format, agent_config_str);
        if (agent_config == NULL) {
            setError("error parsing agent_config: " + _fetchPythonError());
            goto done;
        } else if (!PyDict_Check(agent_config)) {
            setError("error agent_config is not a dict");
            goto done;
        }

        if (PyDict_SetItemString(kwargs, "agentConfig", agent_config) == -1) {
            setError("error 'agentConfig' key can't be set: " + _fetchPythonError());
            goto done;
        }
    }

    // call `AgentCheck` constructor
    py_check = PyObject_Call(klass, args, kwargs);
    if (py_check == NULL) {
        setError(_fetchPythonError());
        goto done;
    }

    if (check_id_str != NULL && strlen(check_id_str) != 0) {
        check_id = PyString_FromString(check_id_str);
        if (check_id == NULL) {
            std::ostringstream err;
            err << "error could not set check_id: " << check_id_str;
            setError(err.str());
            Py_XDECREF(py_check);
            py_check = NULL;
            goto done;
        }

        if (PyObject_SetAttrString(py_check, "check_id", check_id) != 0) {
            setError("error could not set 'check_id' attr: " + _fetchPythonError());
            Py_XDECREF(py_check);
            py_check = NULL;
            goto done;
        }
    }

done:
    // We purposefully avoid calling Py_XDECREF on instance because we lost ownership earlier by
    // calling PyTuple_SetItem. More details are available in the comment above this PyTuple_SetItem
    // call
    Py_XDECREF(name);
    Py_XDECREF(check_id);
    Py_XDECREF(init_config);
    Py_XDECREF(instances);
    Py_XDECREF(agent_config);
    Py_XDECREF(args);
    Py_XDECREF(kwargs);

    if (py_check == NULL) {
        return false;
    }

    check = reinterpret_cast<SixPyObject *>(py_check);
    return true;
}

const char *Two::runCheck(SixPyObject *check)
{
    if (check == NULL) {
        return NULL;
    }

    PyObject *py_check = reinterpret_cast<PyObject *>(check);

    // result will be eventually returned as a copy and the corresponding Python
    // string decref'ed, caller will be responsible for memory deallocation.
    char *ret = NULL;
    char *ret_copy = NULL;
    char run[] = "run";
    PyObject *result = NULL;

    result = PyObject_CallMethod(py_check, run, NULL);
    if (result == NULL) {
        setError("error invoking 'run' method: " + _fetchPythonError());
        goto done;
    }

    // `ret` points to the Python string internal storage and will be eventually
    // deallocated along with the corresponding Python object.
    ret = PyString_AsString(result);
    if (ret == NULL) {
        setError("error converting 'run' result to string: " + _fetchPythonError());
        goto done;
    }

    ret_copy = _strdup(ret);

done:
    Py_XDECREF(result);
    return ret_copy;
}

char **Two::getCheckWarnings(SixPyObject *check)
{
    if (check == NULL) {
        return NULL;
    }

    PyObject *py_check = reinterpret_cast<PyObject *>(check);
    char **warnings = NULL;

    char func_name[] = "get_warnings";
    Py_ssize_t numWarnings;

    PyObject *warns_list = PyObject_CallMethod(py_check, func_name, NULL);
    if (warns_list == NULL) {
        setError("error invoking 'get_warnings' method: " + _fetchPythonError());
        goto done;
    }

    numWarnings = PyList_Size(warns_list);
    // docs are not clear but `PyList_Size` can actually fail and in case it would
    // return -1, see https://github.com/python/cpython/blob/2.7/Objects/listobject.c#L170
    if (numWarnings == -1) {
        setError("error computing 'len(warnings)': " + _fetchPythonError());
        goto done;
    }

    warnings = (char **)malloc(sizeof(*warnings) * (numWarnings + 1));
    if (!warnings) {
        setError("could not allocate memory to store warnings");
        goto done;
    }
    warnings[numWarnings] = NULL;

    for (Py_ssize_t idx = 0; idx < numWarnings; idx++) {
        PyObject *warn = PyList_GetItem(warns_list, idx); // borrowed ref
        if (warn == NULL) {
            setError("there was an error browsing 'warnings' list: " + _fetchPythonError());
            free(warnings);
            warnings = NULL;
            goto done;
        }
        warnings[idx] = as_string(warn);
    }

done:
    Py_XDECREF(warns_list);
    return warnings;
}

// return new reference
PyObject *Two::_importFrom(const char *module, const char *name)
{
    PyObject *obj_module = NULL;
    PyObject *obj_symbol = NULL;

    obj_module = PyImport_ImportModule(module);
    if (obj_module == NULL) {
        setError(_fetchPythonError());
        goto error;
    }

    obj_symbol = PyObject_GetAttrString(obj_module, name);
    if (obj_symbol == NULL) {
        setError(_fetchPythonError());
        goto error;
    }

    Py_XDECREF(obj_module);
    return obj_symbol;

error:
    Py_XDECREF(obj_module);
    Py_XDECREF(obj_symbol);
    return NULL;
}

PyObject *Two::_findSubclassOf(PyObject *base, PyObject *module)
{
    // baseClass is not a Class type
    if (base == NULL || !PyType_Check(base)) {
        setError("base class is not of type 'Class'");
        return NULL;
    }

    // module is not a Module object
    if (module == NULL || !PyModule_Check(module)) {
        setError("module is not of type 'Module'");
        return NULL;
    }

    PyObject *dir = PyObject_Dir(module);
    if (dir == NULL) {
        PyErr_Clear();
        setError("there was an error calling dir() on module object");
        return NULL;
    }

    PyObject *klass = NULL;
    for (int i = 0; i < PyList_GET_SIZE(dir); i++) {
        // Reset `klass` at every iteration so its state is always clean when we
        // continue the loop or return early. Reset at first iteration is useless
        // but it keeps the code readable.
        Py_XDECREF(klass);
        klass = NULL;

        // get the symbol in current list item
        PyObject *symbol = PyList_GetItem(dir, i);
        if (symbol == NULL) {
            // This should never happen as it means we're out of bounds
            PyErr_Clear();
            setError("there was an error browsing dir() output");
            goto done;
        }

        // get symbol name
        char *symbol_name = PyString_AsString(symbol);
        if (symbol_name == NULL) {
            // PyString_AsString returns NULL if `symbol` is not a string object
            // and raises TypeError. Let's clear the error and keep going.
            PyErr_Clear();
            continue;
        }

        // get symbol instance. It's a new ref but in case of success we don't
        // DecRef since we return it and the caller will be owner
        klass = PyObject_GetAttrString(module, symbol_name);
        if (klass == NULL) {
            PyErr_Clear();
            continue;
        }

        // not a class, ignore
        if (!PyType_Check(klass)) {
            continue;
        }

        // this is an unrelated class, ignore
        if (!PyType_IsSubtype((PyTypeObject *)klass, (PyTypeObject *)base)) {
            continue;
        }

        // check whether `klass` is actually `base` itself
        int retval = PyObject_RichCompareBool(klass, base, Py_EQ);
        if (retval == 1) {
            // `klass` is indeed `base`, continue
            continue;
        } else if (retval == -1) {
            // an error occurred calling __eq__, clear and continue
            PyErr_Clear();
            continue;
        }

        // does `klass` have subclasses?
        char func_name[] = "__subclasses__";
        PyObject *children = PyObject_CallMethod(klass, func_name, NULL);
        if (children == NULL) {
            PyErr_Clear();
            continue;
        }

        // how many?
        int children_count = PyList_GET_SIZE(children);
        Py_XDECREF(children);

        // Agent integrations are supposed to have no subclasses
        if (children_count > 0) {
            continue;
        }

        // got it, return the check class
        goto done;
    }

    // we couldn't find any good subclass, set an error and reset
    // `klass` state for one last time before moving to `done`.
    setError("cannot find a subclass");
    Py_XDECREF(klass);
    klass = NULL;

done:
    Py_XDECREF(dir);
    return klass;
}

std::string Two::_fetchPythonError()
{
    std::string ret_val = "";

    if (PyErr_Occurred() == NULL) {
        return ret_val;
    }

    PyObject *ptype = NULL;
    PyObject *pvalue = NULL;
    PyObject *ptraceback = NULL;
    PyObject *format_exception = NULL;
    PyObject *traceback = NULL;
    PyObject *fmt_exc = NULL;

    // Fetch error and make sure exception values are normalized, as per python C
    // API docs.
    // PyErr_Fetch returns void, no need to check its return value
    PyErr_Fetch(&ptype, &pvalue, &ptraceback);
    // PyErr_NormalizeException returns void, no need to check its return value
    PyErr_NormalizeException(&ptype, &pvalue, &ptraceback);

    // There's a traceback, try to format it nicely
    if (ptraceback != NULL) {
        traceback = PyImport_ImportModule("traceback");
        if (traceback != NULL) {
            char fname[] = "format_exception";
            format_exception = PyObject_GetAttrString(traceback, fname);
            if (format_exception != NULL) {
                fmt_exc = PyObject_CallFunctionObjArgs(format_exception, ptype, pvalue, ptraceback, NULL);
                if (fmt_exc != NULL) {
                    Py_ssize_t len = PyList_Size(fmt_exc);
                    // docs are not clear but `PyList_Size` can actually fail and in case it would
                    // return -1, see https://github.com/python/cpython/blob/2.7/Objects/listobject.c#L170
                    if (len == -1) {
                        // don't fetch the actual error or the caller might think it was the root cause,
                        // while it's not. Setting `ret_val` empty will make the function return "unknown error".
                        // PyErr_Clear() will be called before returning.
                        ret_val = "";
                        goto done;
                    }

                    // "format_exception" returns a list of strings (one per line)
                    for (int i = 0; i < len; i++) {
                        PyObject *s = PyList_GetItem(fmt_exc, i); // borrowed ref
                        if (s == NULL || !PyString_Check(s)) {
                            // unlikely to happen but same as above, do not propagate this error upstream
                            // to avoid confusing the caller. PyErr_Clear() will be called before returning.
                            ret_val = "";
                            goto done;
                        }
<<<<<<< HEAD
                        // PyString_AsString returns a char* to a temporary object, no need to strdup it because
                        // of the implicit conversion to std::string, which already makes a copy.
=======
                        // we know s is a string, so no need to check return value of PyString_AsString
                        // traceback.format_exception returns a list of strings, each ending in a *newline*
                        // and some containing internal newlines. No need to add any CRLF/newlines.
>>>>>>> 5e220696
                        ret_val += PyString_AsString(s);
                    }
                }
            }
        } else {
            // If we reach this point, there was an error while formatting the
            // exception
            ret_val = "can't format exception";
        }
    }
    // we sometimes do not get a traceback but an error in pvalue
    else if (pvalue != NULL) {
        PyObject *pvalue_obj = PyObject_Str(pvalue);
        if (pvalue_obj != NULL) {
            // we know pvalue_obj is a string (we just casted it), no need to PyString_Check()
            // PyString_AsString returns a char* to a temporary object, no need to strdup it because
            // of the implicit conversion to std::string, which already makes a copy.
            ret_val = PyString_AsString(pvalue_obj);
            Py_XDECREF(pvalue_obj);
        }
    } else if (ptype != NULL) {
        PyObject *ptype_obj = PyObject_Str(ptype);
        if (ptype_obj != NULL) {
            // we know ptype_obj is a string (we just casted it), no need to PyString_Check()
            // PyString_AsString returns a char* to a temporary object, no need to strdup it because
            // of the implicit conversion to std::string, which already makes a copy.
            ret_val = PyString_AsString(ptype_obj);
            Py_XDECREF(ptype_obj);
        }
    }

done:
    if (ret_val == "") {
        ret_val = "unknown error";
    }

    // something might've gone wrong while fetching the error, ensure
    // the error state is clean before returning
    PyErr_Clear();

    Py_XDECREF(traceback);
    Py_XDECREF(format_exception);
    Py_XDECREF(fmt_exc);
    Py_XDECREF(ptype);
    Py_XDECREF(pvalue);
    Py_XDECREF(ptraceback);
    return ret_val;
}

bool Two::getAttrString(SixPyObject *obj, const char *attributeName, char *&value) const
{
    if (obj == NULL) {
        return false;
    }

    bool res = false;
    PyObject *py_attr = NULL;
    PyObject *py_obj = reinterpret_cast<PyObject *>(obj);

    py_attr = PyObject_GetAttrString(py_obj, attributeName);
    if (py_attr != NULL && PyString_Check(py_attr)) {
        value = as_string(py_attr);
        if (value == NULL) {
            // as_string clears the error, so we can't fetch it here
            setError("error converting attribute " + std::string(attributeName) + " to string");
        } else {
            res = true;
        }
    } else if (py_attr != NULL && !PyString_Check(py_attr)) {
        setError("error attribute " + std::string(attributeName) + " has a different type than string");
        PyErr_Clear();
    } else {
        PyErr_Clear();
    }

    Py_XDECREF(py_attr);
    return res;
}

void Two::decref(SixPyObject *obj)
{
    Py_XDECREF(reinterpret_cast<PyObject *>(obj));
}

void Two::incref(SixPyObject *obj)
{
    Py_XINCREF(reinterpret_cast<PyObject *>(obj));
}

void Two::set_module_attr_string(char *module, char *attr, char *value)
{
    PyObject *py_module = PyImport_ImportModule(module);
    if (!py_module) {
        setError("error importing python '" + std::string(module) + "' module: " + _fetchPythonError());
        return;
    }

    PyObject *py_value = PyStringFromCString(value);
    if (PyObject_SetAttrString(py_module, attr, py_value) != 0) {
        setError("error setting the '" + std::string(module) + "." + std::string(attr)
                 + "' attribute: " + _fetchPythonError());
    }

    Py_XDECREF(py_module);
    Py_XDECREF(py_value);
}

void Two::setSubmitMetricCb(cb_submit_metric_t cb)
{
    _set_submit_metric_cb(cb);
}

void Two::setSubmitServiceCheckCb(cb_submit_service_check_t cb)
{
    _set_submit_service_check_cb(cb);
}

void Two::setSubmitEventCb(cb_submit_event_t cb)
{
    _set_submit_event_cb(cb);
}

void Two::setGetVersionCb(cb_get_version_t cb)
{
    _set_get_version_cb(cb);
}

void Two::setGetConfigCb(cb_get_config_t cb)
{
    _set_get_config_cb(cb);
}

void Two::setHeadersCb(cb_headers_t cb)
{
    _set_headers_cb(cb);
}

void Two::setGetHostnameCb(cb_get_hostname_t cb)
{
    _set_get_hostname_cb(cb);
}

void Two::setGetClusternameCb(cb_get_clustername_t cb)
{
    _set_get_clustername_cb(cb);
}

void Two::setLogCb(cb_log_t cb)
{
    _set_log_cb(cb);
}

void Two::setSetExternalTagsCb(cb_set_external_tags_t cb)
{
    _set_set_external_tags_cb(cb);
}

void Two::setSubprocessOutputCb(cb_get_subprocess_output_t cb)
{
    _set_get_subprocess_output_cb(cb);
}

void Two::setCGOFreeCb(cb_cgo_free_t cb)
{
    _set_cgo_free_cb(cb);
}

void Two::setTagsCb(cb_tags_t cb)
{
    _set_tags_cb(cb);
}

void Two::setGetConnectionInfoCb(cb_get_connection_info_t cb)
{
    _set_get_connection_info_cb(cb);
}

void Two::setIsExcludedCb(cb_is_excluded_t cb)
{
    _set_is_excluded_cb(cb);
}

// Python Helpers

// get_integration_list return a list of every datadog's wheels installed.
char *Two::getIntegrationList()
{
    PyObject *pyPackages = NULL;
    PyObject *pkgLister = NULL;
    PyObject *args = NULL;
    PyObject *packages = NULL;
    char *wheels = NULL;

    six_gilstate_t state = GILEnsure();

    pyPackages = PyImport_ImportModule("datadog_checks.base.utils.agent.packages");
    if (pyPackages == NULL) {
        setError("could not import datadog_checks.base.utils.agent.packages: " + _fetchPythonError());
        goto done;
    }

    pkgLister = PyObject_GetAttrString(pyPackages, "get_datadog_wheels");
    if (pkgLister == NULL) {
        setError("could not fetch get_datadog_wheels attr: " + _fetchPythonError());
        goto done;
    }

    args = PyTuple_New(0);
    if (args == NULL) {
        setError("could not initialize args to empty tuple: " + _fetchPythonError());
        goto done;
    }

    packages = PyObject_Call(pkgLister, args, NULL);
    if (packages == NULL) {
        setError("error fetching wheels list: " + _fetchPythonError());
        goto done;
    }

    if (PyList_Check(packages) == 0) {
        setError("'get_datadog_wheels' did not return a list");
        goto done;
    }

    wheels = as_yaml(packages);
    if (wheels == NULL) {
        setError("'packages' could not be serialized to yaml: " + _fetchPythonError());
        goto done;
    }

done:
    Py_XDECREF(pyPackages);
    Py_XDECREF(pkgLister);
    Py_XDECREF(args);
    Py_XDECREF(packages);
    GILRelease(state);

    return wheels;
}<|MERGE_RESOLUTION|>--- conflicted
+++ resolved
@@ -654,14 +654,10 @@
                             ret_val = "";
                             goto done;
                         }
-<<<<<<< HEAD
+                        // traceback.format_exception returns a list of strings, each ending in a *newline*
+                        // and some containing internal newlines. No need to add any CRLF/newlines.
                         // PyString_AsString returns a char* to a temporary object, no need to strdup it because
                         // of the implicit conversion to std::string, which already makes a copy.
-=======
-                        // we know s is a string, so no need to check return value of PyString_AsString
-                        // traceback.format_exception returns a list of strings, each ending in a *newline*
-                        // and some containing internal newlines. No need to add any CRLF/newlines.
->>>>>>> 5e220696
                         ret_val += PyString_AsString(s);
                     }
                 }
