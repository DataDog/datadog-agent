--- conflicted
+++ resolved
@@ -56,18 +56,4 @@
     PyPaths _pythonPaths;
 };
 
-<<<<<<< HEAD
-=======
-#ifdef __cplusplus
-extern "C" {
-#endif
-
-DATADOG_AGENT_SIX_API Six *create() { return new Two(); }
-
-DATADOG_AGENT_SIX_API void destroy(Six *p) { delete p; }
-
-#ifdef __cplusplus
-}
-#endif
->>>>>>> 3bf32673
 #endif