--- conflicted
+++ resolved
@@ -117,23 +117,15 @@
         }
     }
 
-<<<<<<< HEAD
+    if (init_stringutils() != EXIT_SUCCESS) {
+        goto done;
+    }
+
     // import the base class
     _baseClass = _importFrom("datadog_checks.checks", "AgentCheck");
 
 done:
     // save thread state and release the GIL
-=======
-    if (init_stringutils() != EXIT_SUCCESS) {
-        goto done;
-    }
-
-    // load the base class
-    _baseClass = _importFrom("datadog_checks.checks", "AgentCheck");
-
-done:
-    // save tread state and release the GIL
->>>>>>> 923f2c04
     _threadState = PyEval_SaveThread();
 
     return _baseClass != NULL;
