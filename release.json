--- conflicted
+++ resolved
@@ -12,11 +12,7 @@
         "WINDOWS_DDPROCMON_DRIVER": "release-signed",
         "WINDOWS_DDPROCMON_VERSION": "1.3.0",
         "WINDOWS_DDPROCMON_SHASUM": "649f1c83283a019a3f7bf822e6f025aacd7bd8de8d90485efe089f1dfb553813",
-<<<<<<< HEAD
         "INTEGRATIONS_CORE_VERSION": "cd6142b9a93b1b12dcd2abdae7848b31b653d535"
-=======
-        "INTEGRATIONS_CORE_VERSION": "dc03c525c7568958d277cdfc11b9741d94e6e883"
->>>>>>> d861707f
     },
     "last_stable": {
         "6": "6.53.1",
