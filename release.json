--- conflicted
+++ resolved
@@ -1,10 +1,6 @@
 {
     "base_branch": "main",
-<<<<<<< HEAD
-    "current_milestone": "7.62.0",
-=======
     "current_milestone": "7.63.0",
->>>>>>> 3db398a4
     "last_stable": {
         "6": "6.53.0",
         "7": "7.60.0"
@@ -12,11 +8,7 @@
     "nightly": {
         "INTEGRATIONS_CORE_VERSION": "master",
         "OMNIBUS_SOFTWARE_VERSION": "0059a287d5543305c01a098740ba328aef7fa8ff",
-<<<<<<< HEAD
-        "OMNIBUS_RUBY_VERSION": "d365e483ee05a13e55eeb5208d11452c5b65afbb",
-=======
         "OMNIBUS_RUBY_VERSION": "650e39bb0b7c8d57ddabe21eb0588b368986aede",
->>>>>>> 3db398a4
         "JMXFETCH_VERSION": "0.49.6",
         "JMXFETCH_HASH": "f06bdac1f8ec41daf9b9839ac883f1865a068b04810ea82197b8a6afb9369cb9",
         "MACOS_BUILD_VERSION": "master",
@@ -35,11 +27,7 @@
     "nightly-a7": {
         "INTEGRATIONS_CORE_VERSION": "master",
         "OMNIBUS_SOFTWARE_VERSION": "0059a287d5543305c01a098740ba328aef7fa8ff",
-<<<<<<< HEAD
-        "OMNIBUS_RUBY_VERSION": "d365e483ee05a13e55eeb5208d11452c5b65afbb",
-=======
         "OMNIBUS_RUBY_VERSION": "650e39bb0b7c8d57ddabe21eb0588b368986aede",
->>>>>>> 3db398a4
         "JMXFETCH_VERSION": "0.49.6",
         "JMXFETCH_HASH": "f06bdac1f8ec41daf9b9839ac883f1865a068b04810ea82197b8a6afb9369cb9",
         "MACOS_BUILD_VERSION": "master",
@@ -61,11 +49,7 @@
         "OMNIBUS_RUBY_VERSION": "7.56.0-rc.1",
         "JMXFETCH_VERSION": "0.49.6",
         "JMXFETCH_HASH": "f06bdac1f8ec41daf9b9839ac883f1865a068b04810ea82197b8a6afb9369cb9",
-<<<<<<< HEAD
-        "SECURITY_AGENT_POLICIES_VERSION": "v0.61.0",
-=======
         "SECURITY_AGENT_POLICIES_VERSION": "v0.62.0",
->>>>>>> 3db398a4
         "MACOS_BUILD_VERSION": "6.56.0-rc.3",
         "WINDOWS_DDNPM_DRIVER": "release-signed",
         "WINDOWS_DDNPM_VERSION": "2.7.1",
@@ -80,11 +64,7 @@
         "OMNIBUS_RUBY_VERSION": "7.56.0-rc.1",
         "JMXFETCH_VERSION": "0.49.6",
         "JMXFETCH_HASH": "f06bdac1f8ec41daf9b9839ac883f1865a068b04810ea82197b8a6afb9369cb9",
-<<<<<<< HEAD
-        "SECURITY_AGENT_POLICIES_VERSION": "v0.61.0",
-=======
         "SECURITY_AGENT_POLICIES_VERSION": "v0.62.0",
->>>>>>> 3db398a4
         "MACOS_BUILD_VERSION": "7.56.0-rc.3",
         "WINDOWS_DDNPM_DRIVER": "release-signed",
         "WINDOWS_DDNPM_VERSION": "2.7.1",
