--- conflicted
+++ resolved
@@ -17,11 +17,7 @@
         "WINDOWS_DDPROCMON_DRIVER": "release-signed",
         "WINDOWS_DDPROCMON_VERSION": "1.2.0",
         "WINDOWS_DDPROCMON_SHASUM": "e5525959521254ba8218f64f644ad19cdeb720aa48ee83eb5e402a8d1643e32e",
-<<<<<<< HEAD
         "INTEGRATIONS_CORE_VERSION": "ae098e75fe6652d13aebec2a7ba361d0ba077e19"
-=======
-        "INTEGRATIONS_CORE_VERSION": "ed2c86a680621dfc5416a1751b6bc20cd8841c4b"
->>>>>>> f5abe797
     },
     "release": {
         "INTEGRATIONS_CORE_VERSION": "7.56.0-rc.2",
