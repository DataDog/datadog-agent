--- conflicted
+++ resolved
@@ -12,11 +12,7 @@
         "WINDOWS_DDPROCMON_DRIVER": "release-signed",
         "WINDOWS_DDPROCMON_VERSION": "1.2.0",
         "WINDOWS_DDPROCMON_SHASUM": "e5525959521254ba8218f64f644ad19cdeb720aa48ee83eb5e402a8d1643e32e",
-<<<<<<< HEAD
         "INTEGRATIONS_CORE_VERSION": "edea5a649c55208958f308cf7d03c49e7fb6ff6a"
-=======
-        "INTEGRATIONS_CORE_VERSION": "6ac44407c51f8ab59c119d41f42df32cf4a09dad"
->>>>>>> 6ed0d3d8
     },
     "last_stable": {
         "6": "6.53.1",
