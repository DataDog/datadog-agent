{
    "base_branch": "main",
    "current_milestone": "7.62.0",
    "last_stable": {
        "6": "6.53.0",
        "7": "7.60.0"
    },
    "nightly": {
<<<<<<< HEAD
        "INTEGRATIONS_CORE_VERSION": "pythyu/macos_arm_build",
        "OMNIBUS_SOFTWARE_VERSION": "pythyu/macos_arm_build",
        "OMNIBUS_RUBY_VERSION": "d365e483ee05a13e55eeb5208d11452c5b65afbb",
=======
        "INTEGRATIONS_CORE_VERSION": "master",
        "OMNIBUS_SOFTWARE_VERSION": "0059a287d5543305c01a098740ba328aef7fa8ff",
        "OMNIBUS_RUBY_VERSION": "650e39bb0b7c8d57ddabe21eb0588b368986aede",
>>>>>>> 409fc489
        "JMXFETCH_VERSION": "0.49.6",
        "JMXFETCH_HASH": "f06bdac1f8ec41daf9b9839ac883f1865a068b04810ea82197b8a6afb9369cb9",
        "MACOS_BUILD_VERSION": "master",
        "WINDOWS_DDNPM_DRIVER": "release-signed",
        "WINDOWS_DDNPM_VERSION": "2.7.1",
        "WINDOWS_DDNPM_SHASUM": "0f4665761324e1fef1c21651be5b70e79c72b5e7e5662d74619e7db2b27d5bc2",
        "SECURITY_AGENT_POLICIES_VERSION": "master",
        "WINDOWS_DDPROCMON_DRIVER": "release-signed",
        "WINDOWS_DDPROCMON_VERSION": "1.1.0",
        "WINDOWS_DDPROCMON_SHASUM": "a75da24f2385ff41246cad4f19e99642ca55199ea9e5b0c25dc5b9df4af035d7",
        "WINDOWS_APMINJECT_COMMENT": "The WINDOWS_APMINJECT entries below should NOT be added to the release targets",
        "WINDOWS_APMINJECT_MODULE": "release-signed",
        "WINDOWS_APMINJECT_VERSION": "1.1.3",
        "WINDOWS_APMINJECT_SHASUM": "5fdd62a84e640204386b9c28dc2e3ac5d9b8adde6427cb9f5914619f94d7b5bd"
    },
    "nightly-a7": {
<<<<<<< HEAD
        "INTEGRATIONS_CORE_VERSION": "pythyu/macos_arm_build",
        "OMNIBUS_SOFTWARE_VERSION": "pythyu/macos_arm_build",
        "OMNIBUS_RUBY_VERSION": "d365e483ee05a13e55eeb5208d11452c5b65afbb",
=======
        "INTEGRATIONS_CORE_VERSION": "master",
        "OMNIBUS_SOFTWARE_VERSION": "0059a287d5543305c01a098740ba328aef7fa8ff",
        "OMNIBUS_RUBY_VERSION": "650e39bb0b7c8d57ddabe21eb0588b368986aede",
>>>>>>> 409fc489
        "JMXFETCH_VERSION": "0.49.6",
        "JMXFETCH_HASH": "f06bdac1f8ec41daf9b9839ac883f1865a068b04810ea82197b8a6afb9369cb9",
        "MACOS_BUILD_VERSION": "master",
        "WINDOWS_DDNPM_DRIVER": "release-signed",
        "WINDOWS_DDNPM_VERSION": "2.7.1",
        "WINDOWS_DDNPM_SHASUM": "0f4665761324e1fef1c21651be5b70e79c72b5e7e5662d74619e7db2b27d5bc2",
        "SECURITY_AGENT_POLICIES_VERSION": "master",
        "WINDOWS_DDPROCMON_DRIVER": "release-signed",
        "WINDOWS_DDPROCMON_VERSION": "1.1.0",
        "WINDOWS_DDPROCMON_SHASUM": "a75da24f2385ff41246cad4f19e99642ca55199ea9e5b0c25dc5b9df4af035d7",
        "WINDOWS_APMINJECT_COMMENT": "The WINDOWS_APMINJECT entries below should NOT be added to the release targets",
        "WINDOWS_APMINJECT_MODULE": "release-signed",
        "WINDOWS_APMINJECT_VERSION": "1.1.3",
        "WINDOWS_APMINJECT_SHASUM": "5fdd62a84e640204386b9c28dc2e3ac5d9b8adde6427cb9f5914619f94d7b5bd"
    },
    "release-a6": {
        "INTEGRATIONS_CORE_VERSION": "7.56.0-rc.2",
        "OMNIBUS_SOFTWARE_VERSION": "7.56.0-rc.3",
        "OMNIBUS_RUBY_VERSION": "7.56.0-rc.1",
        "JMXFETCH_VERSION": "0.49.6",
        "JMXFETCH_HASH": "f06bdac1f8ec41daf9b9839ac883f1865a068b04810ea82197b8a6afb9369cb9",
        "SECURITY_AGENT_POLICIES_VERSION": "v0.62.0",
        "MACOS_BUILD_VERSION": "6.56.0-rc.3",
        "WINDOWS_DDNPM_DRIVER": "release-signed",
        "WINDOWS_DDNPM_VERSION": "2.7.1",
        "WINDOWS_DDNPM_SHASUM": "0f4665761324e1fef1c21651be5b70e79c72b5e7e5662d74619e7db2b27d5bc2",
        "WINDOWS_DDPROCMON_DRIVER": "release-signed",
        "WINDOWS_DDPROCMON_VERSION": "1.0.4",
        "WINDOWS_DDPROCMON_SHASUM": "3a23804adc7280390aabc01f0b709853755baa111f821f99627cd661ee917490"
    },
    "release-a7": {
        "INTEGRATIONS_CORE_VERSION": "7.56.0-rc.2",
        "OMNIBUS_SOFTWARE_VERSION": "7.56.0-rc.3",
        "OMNIBUS_RUBY_VERSION": "7.56.0-rc.1",
        "JMXFETCH_VERSION": "0.49.6",
        "JMXFETCH_HASH": "f06bdac1f8ec41daf9b9839ac883f1865a068b04810ea82197b8a6afb9369cb9",
        "SECURITY_AGENT_POLICIES_VERSION": "v0.62.0",
        "MACOS_BUILD_VERSION": "7.56.0-rc.3",
        "WINDOWS_DDNPM_DRIVER": "release-signed",
        "WINDOWS_DDNPM_VERSION": "2.7.1",
        "WINDOWS_DDNPM_SHASUM": "0f4665761324e1fef1c21651be5b70e79c72b5e7e5662d74619e7db2b27d5bc2",
        "WINDOWS_DDPROCMON_DRIVER": "release-signed",
        "WINDOWS_DDPROCMON_VERSION": "1.0.4",
        "WINDOWS_DDPROCMON_SHASUM": "3a23804adc7280390aabc01f0b709853755baa111f821f99627cd661ee917490"
    },
    "dca-1.17.0": {
        "SECURITY_AGENT_POLICIES_VERSION": "v0.18.6"
    },
    "dca-1.16.0": {
        "SECURITY_AGENT_POLICIES_VERSION": "v0.17"
    },
    "dca-1.15.0": {
        "SECURITY_AGENT_POLICIES_VERSION": "v0.16"
    },
    "dca-1.14.0": {
        "SECURITY_AGENT_POLICIES_VERSION": "v0.15"
    },
    "dca-1.13.1": {
        "SECURITY_AGENT_POLICIES_VERSION": "v0.12"
    },
    "dca-1.13.0": {
        "SECURITY_AGENT_POLICIES_VERSION": "v0.10"
    },
    "dca-1.12.0": {
        "SECURITY_AGENT_POLICIES_VERSION": "v0.9"
    },
    "dca-1.10.0": {
        "SECURITY_AGENT_POLICIES_VERSION": "v0.5"
    },
    "dca-1.9.1": {
        "SECURITY_AGENT_POLICIES_VERSION": "v0.3"
    },
    "dca-1.9.0": {
        "SECURITY_AGENT_POLICIES_VERSION": "v0.3"
    }
}<|MERGE_RESOLUTION|>--- conflicted
+++ resolved
@@ -6,15 +6,9 @@
         "7": "7.60.0"
     },
     "nightly": {
-<<<<<<< HEAD
         "INTEGRATIONS_CORE_VERSION": "pythyu/macos_arm_build",
         "OMNIBUS_SOFTWARE_VERSION": "pythyu/macos_arm_build",
-        "OMNIBUS_RUBY_VERSION": "d365e483ee05a13e55eeb5208d11452c5b65afbb",
-=======
-        "INTEGRATIONS_CORE_VERSION": "master",
-        "OMNIBUS_SOFTWARE_VERSION": "0059a287d5543305c01a098740ba328aef7fa8ff",
         "OMNIBUS_RUBY_VERSION": "650e39bb0b7c8d57ddabe21eb0588b368986aede",
->>>>>>> 409fc489
         "JMXFETCH_VERSION": "0.49.6",
         "JMXFETCH_HASH": "f06bdac1f8ec41daf9b9839ac883f1865a068b04810ea82197b8a6afb9369cb9",
         "MACOS_BUILD_VERSION": "master",
@@ -31,15 +25,9 @@
         "WINDOWS_APMINJECT_SHASUM": "5fdd62a84e640204386b9c28dc2e3ac5d9b8adde6427cb9f5914619f94d7b5bd"
     },
     "nightly-a7": {
-<<<<<<< HEAD
         "INTEGRATIONS_CORE_VERSION": "pythyu/macos_arm_build",
         "OMNIBUS_SOFTWARE_VERSION": "pythyu/macos_arm_build",
-        "OMNIBUS_RUBY_VERSION": "d365e483ee05a13e55eeb5208d11452c5b65afbb",
-=======
-        "INTEGRATIONS_CORE_VERSION": "master",
-        "OMNIBUS_SOFTWARE_VERSION": "0059a287d5543305c01a098740ba328aef7fa8ff",
         "OMNIBUS_RUBY_VERSION": "650e39bb0b7c8d57ddabe21eb0588b368986aede",
->>>>>>> 409fc489
         "JMXFETCH_VERSION": "0.49.6",
         "JMXFETCH_HASH": "f06bdac1f8ec41daf9b9839ac883f1865a068b04810ea82197b8a6afb9369cb9",
         "MACOS_BUILD_VERSION": "master",
