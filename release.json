{
    "base_branch": "main",
    "current_milestone": "7.59.0",
    "last_stable": {
        "6": "6.53.0",
        "7": "7.57.1"
    },
    "nightly": {
        "INTEGRATIONS_CORE_VERSION": "master",
        "OMNIBUS_SOFTWARE_VERSION": "375618d70253293d71b13f9385260aa3dedd7125",
<<<<<<< HEAD
        "OMNIBUS_RUBY_VERSION": "bc5e0fb395c4b106967f97f8738d23705e5bc933",
=======
        "OMNIBUS_RUBY_VERSION": "1c2069623d3595390392248a34efdf5e5411ab95",
>>>>>>> 70ded073
        "JMXFETCH_VERSION": "0.49.3",
        "JMXFETCH_HASH": "258085a94d529a6bdf914db36dd50faf6fde2cebc44b1f54a60eb209a5d8917c",
        "MACOS_BUILD_VERSION": "master",
        "WINDOWS_DDNPM_DRIVER": "release-signed",
        "WINDOWS_DDNPM_VERSION": "2.7.1",
        "WINDOWS_DDNPM_SHASUM": "0f4665761324e1fef1c21651be5b70e79c72b5e7e5662d74619e7db2b27d5bc2",
        "SECURITY_AGENT_POLICIES_VERSION": "master",
        "WINDOWS_DDPROCMON_DRIVER": "release-signed",
        "WINDOWS_DDPROCMON_VERSION": "1.1.0",
        "WINDOWS_DDPROCMON_SHASUM": "a75da24f2385ff41246cad4f19e99642ca55199ea9e5b0c25dc5b9df4af035d7",
        "WINDOWS_APMINJECT_COMMENT": "The WINDOWS_APMINJECT entries below should NOT be added to the release targets",
        "WINDOWS_APMINJECT_MODULE": "release-signed",
        "WINDOWS_APMINJECT_VERSION": "1.1.3",
        "WINDOWS_APMINJECT_SHASUM": "5fdd62a84e640204386b9c28dc2e3ac5d9b8adde6427cb9f5914619f94d7b5bd"
    },
    "nightly-a7": {
        "INTEGRATIONS_CORE_VERSION": "master",
        "OMNIBUS_SOFTWARE_VERSION": "375618d70253293d71b13f9385260aa3dedd7125",
<<<<<<< HEAD
        "OMNIBUS_RUBY_VERSION": "bc5e0fb395c4b106967f97f8738d23705e5bc933",
=======
        "OMNIBUS_RUBY_VERSION": "1c2069623d3595390392248a34efdf5e5411ab95",
>>>>>>> 70ded073
        "JMXFETCH_VERSION": "0.49.3",
        "JMXFETCH_HASH": "258085a94d529a6bdf914db36dd50faf6fde2cebc44b1f54a60eb209a5d8917c",
        "MACOS_BUILD_VERSION": "master",
        "WINDOWS_DDNPM_DRIVER": "release-signed",
        "WINDOWS_DDNPM_VERSION": "2.7.1",
        "WINDOWS_DDNPM_SHASUM": "0f4665761324e1fef1c21651be5b70e79c72b5e7e5662d74619e7db2b27d5bc2",
        "SECURITY_AGENT_POLICIES_VERSION": "master",
        "WINDOWS_DDPROCMON_DRIVER": "release-signed",
        "WINDOWS_DDPROCMON_VERSION": "1.1.0",
        "WINDOWS_DDPROCMON_SHASUM": "a75da24f2385ff41246cad4f19e99642ca55199ea9e5b0c25dc5b9df4af035d7",
        "WINDOWS_APMINJECT_COMMENT": "The WINDOWS_APMINJECT entries below should NOT be added to the release targets",
        "WINDOWS_APMINJECT_MODULE": "release-signed",
        "WINDOWS_APMINJECT_VERSION": "1.1.3",
        "WINDOWS_APMINJECT_SHASUM": "5fdd62a84e640204386b9c28dc2e3ac5d9b8adde6427cb9f5914619f94d7b5bd"
    },
    "release-a6": {
        "INTEGRATIONS_CORE_VERSION": "7.56.0-rc.2",
        "OMNIBUS_SOFTWARE_VERSION": "7.56.0-rc.3",
        "OMNIBUS_RUBY_VERSION": "7.56.0-rc.1",
        "JMXFETCH_VERSION": "0.49.3",
        "JMXFETCH_HASH": "258085a94d529a6bdf914db36dd50faf6fde2cebc44b1f54a60eb209a5d8917c",
        "SECURITY_AGENT_POLICIES_VERSION": "v0.58.0",
        "MACOS_BUILD_VERSION": "6.56.0-rc.3",
        "WINDOWS_DDNPM_DRIVER": "release-signed",
        "WINDOWS_DDNPM_VERSION": "2.7.1",
        "WINDOWS_DDNPM_SHASUM": "0f4665761324e1fef1c21651be5b70e79c72b5e7e5662d74619e7db2b27d5bc2",
        "WINDOWS_DDPROCMON_DRIVER": "release-signed",
        "WINDOWS_DDPROCMON_VERSION": "1.0.4",
        "WINDOWS_DDPROCMON_SHASUM": "3a23804adc7280390aabc01f0b709853755baa111f821f99627cd661ee917490"
    },
    "release-a7": {
        "INTEGRATIONS_CORE_VERSION": "7.56.0-rc.2",
        "OMNIBUS_SOFTWARE_VERSION": "7.56.0-rc.3",
        "OMNIBUS_RUBY_VERSION": "7.56.0-rc.1",
        "JMXFETCH_VERSION": "0.49.3",
        "JMXFETCH_HASH": "258085a94d529a6bdf914db36dd50faf6fde2cebc44b1f54a60eb209a5d8917c",
        "SECURITY_AGENT_POLICIES_VERSION": "v0.58.0",
        "MACOS_BUILD_VERSION": "7.56.0-rc.3",
        "WINDOWS_DDNPM_DRIVER": "release-signed",
        "WINDOWS_DDNPM_VERSION": "2.7.1",
        "WINDOWS_DDNPM_SHASUM": "0f4665761324e1fef1c21651be5b70e79c72b5e7e5662d74619e7db2b27d5bc2",
        "WINDOWS_DDPROCMON_DRIVER": "release-signed",
        "WINDOWS_DDPROCMON_VERSION": "1.0.4",
        "WINDOWS_DDPROCMON_SHASUM": "3a23804adc7280390aabc01f0b709853755baa111f821f99627cd661ee917490"
    },
    "dca-1.17.0": {
        "SECURITY_AGENT_POLICIES_VERSION": "v0.18.6"
    },
    "dca-1.16.0": {
        "SECURITY_AGENT_POLICIES_VERSION": "v0.17"
    },
    "dca-1.15.0": {
        "SECURITY_AGENT_POLICIES_VERSION": "v0.16"
    },
    "dca-1.14.0": {
        "SECURITY_AGENT_POLICIES_VERSION": "v0.15"
    },
    "dca-1.13.1": {
        "SECURITY_AGENT_POLICIES_VERSION": "v0.12"
    },
    "dca-1.13.0": {
        "SECURITY_AGENT_POLICIES_VERSION": "v0.10"
    },
    "dca-1.12.0": {
        "SECURITY_AGENT_POLICIES_VERSION": "v0.9"
    },
    "dca-1.10.0": {
        "SECURITY_AGENT_POLICIES_VERSION": "v0.5"
    },
    "dca-1.9.1": {
        "SECURITY_AGENT_POLICIES_VERSION": "v0.3"
    },
    "dca-1.9.0": {
        "SECURITY_AGENT_POLICIES_VERSION": "v0.3"
    }
}<|MERGE_RESOLUTION|>--- conflicted
+++ resolved
@@ -8,11 +8,7 @@
     "nightly": {
         "INTEGRATIONS_CORE_VERSION": "master",
         "OMNIBUS_SOFTWARE_VERSION": "375618d70253293d71b13f9385260aa3dedd7125",
-<<<<<<< HEAD
         "OMNIBUS_RUBY_VERSION": "bc5e0fb395c4b106967f97f8738d23705e5bc933",
-=======
-        "OMNIBUS_RUBY_VERSION": "1c2069623d3595390392248a34efdf5e5411ab95",
->>>>>>> 70ded073
         "JMXFETCH_VERSION": "0.49.3",
         "JMXFETCH_HASH": "258085a94d529a6bdf914db36dd50faf6fde2cebc44b1f54a60eb209a5d8917c",
         "MACOS_BUILD_VERSION": "master",
@@ -31,11 +27,7 @@
     "nightly-a7": {
         "INTEGRATIONS_CORE_VERSION": "master",
         "OMNIBUS_SOFTWARE_VERSION": "375618d70253293d71b13f9385260aa3dedd7125",
-<<<<<<< HEAD
         "OMNIBUS_RUBY_VERSION": "bc5e0fb395c4b106967f97f8738d23705e5bc933",
-=======
-        "OMNIBUS_RUBY_VERSION": "1c2069623d3595390392248a34efdf5e5411ab95",
->>>>>>> 70ded073
         "JMXFETCH_VERSION": "0.49.3",
         "JMXFETCH_HASH": "258085a94d529a6bdf914db36dd50faf6fde2cebc44b1f54a60eb209a5d8917c",
         "MACOS_BUILD_VERSION": "master",
