{
    "base_branch": "main",
    "current_milestone": "7.65.0",
    "last_stable": {
        "6": "6.53.1",
        "7": "7.63.3"
    },
    "nightly": {
<<<<<<< HEAD
=======
        "OMNIBUS_SOFTWARE_VERSION": "bc7dd57379bf475a30206ddcb5d4a932597ac336",
>>>>>>> f2231582
        "OMNIBUS_RUBY_VERSION": "49ba11883cdf5692a39095d1a036a1ef59a25210",
        "JMXFETCH_VERSION": "0.49.6",
        "JMXFETCH_HASH": "f06bdac1f8ec41daf9b9839ac883f1865a068b04810ea82197b8a6afb9369cb9",
        "MACOS_BUILD_VERSION": "master",
        "WINDOWS_DDNPM_DRIVER": "release-signed",
        "WINDOWS_DDNPM_VERSION": "2.7.1",
        "WINDOWS_DDNPM_SHASUM": "0f4665761324e1fef1c21651be5b70e79c72b5e7e5662d74619e7db2b27d5bc2",
        "SECURITY_AGENT_POLICIES_VERSION": "master",
        "WINDOWS_DDPROCMON_DRIVER": "release-signed",
        "WINDOWS_DDPROCMON_VERSION": "1.1.0",
        "WINDOWS_DDPROCMON_SHASUM": "a75da24f2385ff41246cad4f19e99642ca55199ea9e5b0c25dc5b9df4af035d7",
        "WINDOWS_APMINJECT_COMMENT": "The WINDOWS_APMINJECT entries below should NOT be added to the release targets",
        "WINDOWS_APMINJECT_MODULE": "release-signed",
        "WINDOWS_APMINJECT_VERSION": "1.1.3",
        "WINDOWS_APMINJECT_SHASUM": "5fdd62a84e640204386b9c28dc2e3ac5d9b8adde6427cb9f5914619f94d7b5bd",
        "INTEGRATIONS_CORE_VERSION": "25613230b069bf89f1cc63b8eaf2aa54be42ed91"
    },
    "nightly-a7": {
<<<<<<< HEAD
=======
        "OMNIBUS_SOFTWARE_VERSION": "bc7dd57379bf475a30206ddcb5d4a932597ac336",
>>>>>>> f2231582
        "OMNIBUS_RUBY_VERSION": "7ff6fe13aa37efbe5bb929837643c9ef2b3109db",
        "JMXFETCH_VERSION": "0.49.6",
        "JMXFETCH_HASH": "f06bdac1f8ec41daf9b9839ac883f1865a068b04810ea82197b8a6afb9369cb9",
        "MACOS_BUILD_VERSION": "master",
        "WINDOWS_DDNPM_DRIVER": "release-signed",
        "WINDOWS_DDNPM_VERSION": "2.7.1",
        "WINDOWS_DDNPM_SHASUM": "0f4665761324e1fef1c21651be5b70e79c72b5e7e5662d74619e7db2b27d5bc2",
        "SECURITY_AGENT_POLICIES_VERSION": "master",
        "WINDOWS_DDPROCMON_DRIVER": "release-signed",
        "WINDOWS_DDPROCMON_VERSION": "1.1.0",
        "WINDOWS_DDPROCMON_SHASUM": "a75da24f2385ff41246cad4f19e99642ca55199ea9e5b0c25dc5b9df4af035d7",
        "WINDOWS_APMINJECT_COMMENT": "The WINDOWS_APMINJECT entries below should NOT be added to the release targets",
        "WINDOWS_APMINJECT_MODULE": "release-signed",
        "WINDOWS_APMINJECT_VERSION": "1.1.3",
        "WINDOWS_APMINJECT_SHASUM": "5fdd62a84e640204386b9c28dc2e3ac5d9b8adde6427cb9f5914619f94d7b5bd",
        "INTEGRATIONS_CORE_VERSION": "25613230b069bf89f1cc63b8eaf2aa54be42ed91"
    },
    "release-a6": {
        "INTEGRATIONS_CORE_VERSION": "7.56.0-rc.2",
        "OMNIBUS_RUBY_VERSION": "7.56.0-rc.1",
        "JMXFETCH_VERSION": "0.49.6",
        "JMXFETCH_HASH": "f06bdac1f8ec41daf9b9839ac883f1865a068b04810ea82197b8a6afb9369cb9",
        "SECURITY_AGENT_POLICIES_VERSION": "v0.64.1",
        "MACOS_BUILD_VERSION": "6.56.0-rc.3",
        "WINDOWS_DDNPM_DRIVER": "release-signed",
        "WINDOWS_DDNPM_VERSION": "2.7.1",
        "WINDOWS_DDNPM_SHASUM": "0f4665761324e1fef1c21651be5b70e79c72b5e7e5662d74619e7db2b27d5bc2",
        "WINDOWS_DDPROCMON_DRIVER": "release-signed",
        "WINDOWS_DDPROCMON_VERSION": "1.0.4",
        "WINDOWS_DDPROCMON_SHASUM": "3a23804adc7280390aabc01f0b709853755baa111f821f99627cd661ee917490"
    },
    "release-a7": {
        "INTEGRATIONS_CORE_VERSION": "7.56.0-rc.2",
        "OMNIBUS_RUBY_VERSION": "7.56.0-rc.1",
        "JMXFETCH_VERSION": "0.49.6",
        "JMXFETCH_HASH": "f06bdac1f8ec41daf9b9839ac883f1865a068b04810ea82197b8a6afb9369cb9",
        "SECURITY_AGENT_POLICIES_VERSION": "v0.64.1",
        "MACOS_BUILD_VERSION": "7.56.0-rc.3",
        "WINDOWS_DDNPM_DRIVER": "release-signed",
        "WINDOWS_DDNPM_VERSION": "2.7.1",
        "WINDOWS_DDNPM_SHASUM": "0f4665761324e1fef1c21651be5b70e79c72b5e7e5662d74619e7db2b27d5bc2",
        "WINDOWS_DDPROCMON_DRIVER": "release-signed",
        "WINDOWS_DDPROCMON_VERSION": "1.0.4",
        "WINDOWS_DDPROCMON_SHASUM": "3a23804adc7280390aabc01f0b709853755baa111f821f99627cd661ee917490"
    },
    "dca-1.17.0": {
        "SECURITY_AGENT_POLICIES_VERSION": "v0.18.6"
    },
    "dca-1.16.0": {
        "SECURITY_AGENT_POLICIES_VERSION": "v0.17"
    },
    "dca-1.15.0": {
        "SECURITY_AGENT_POLICIES_VERSION": "v0.16"
    },
    "dca-1.14.0": {
        "SECURITY_AGENT_POLICIES_VERSION": "v0.15"
    },
    "dca-1.13.1": {
        "SECURITY_AGENT_POLICIES_VERSION": "v0.12"
    },
    "dca-1.13.0": {
        "SECURITY_AGENT_POLICIES_VERSION": "v0.10"
    },
    "dca-1.12.0": {
        "SECURITY_AGENT_POLICIES_VERSION": "v0.9"
    },
    "dca-1.10.0": {
        "SECURITY_AGENT_POLICIES_VERSION": "v0.5"
    },
    "dca-1.9.1": {
        "SECURITY_AGENT_POLICIES_VERSION": "v0.3"
    },
    "dca-1.9.0": {
        "SECURITY_AGENT_POLICIES_VERSION": "v0.3"
    }
}<|MERGE_RESOLUTION|>--- conflicted
+++ resolved
@@ -6,10 +6,6 @@
         "7": "7.63.3"
     },
     "nightly": {
-<<<<<<< HEAD
-=======
-        "OMNIBUS_SOFTWARE_VERSION": "bc7dd57379bf475a30206ddcb5d4a932597ac336",
->>>>>>> f2231582
         "OMNIBUS_RUBY_VERSION": "49ba11883cdf5692a39095d1a036a1ef59a25210",
         "JMXFETCH_VERSION": "0.49.6",
         "JMXFETCH_HASH": "f06bdac1f8ec41daf9b9839ac883f1865a068b04810ea82197b8a6afb9369cb9",
@@ -28,10 +24,6 @@
         "INTEGRATIONS_CORE_VERSION": "25613230b069bf89f1cc63b8eaf2aa54be42ed91"
     },
     "nightly-a7": {
-<<<<<<< HEAD
-=======
-        "OMNIBUS_SOFTWARE_VERSION": "bc7dd57379bf475a30206ddcb5d4a932597ac336",
->>>>>>> f2231582
         "OMNIBUS_RUBY_VERSION": "7ff6fe13aa37efbe5bb929837643c9ef2b3109db",
         "JMXFETCH_VERSION": "0.49.6",
         "JMXFETCH_HASH": "f06bdac1f8ec41daf9b9839ac883f1865a068b04810ea82197b8a6afb9369cb9",
