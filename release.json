{
    "base_branch": "main",
    "current_milestone": "7.56.0",
    "last_stable": {
        "6": "6.53.0",
        "7": "7.54.0"
    },
    "nightly": {
        "INTEGRATIONS_CORE_VERSION": "master",
        "OMNIBUS_SOFTWARE_VERSION": "153200b466a673550e3214182abd377dbdc013c6",
        "OMNIBUS_RUBY_VERSION": "f3fc847e03ba7081e266b2d333210ba129128a14",
        "JMXFETCH_VERSION": "0.49.1",
        "JMXFETCH_HASH": "6c5d4ae2f858aa57fac7f92d6615931bf95f9a99c92979090f2de9d4b3c1f0d3",
        "MACOS_BUILD_VERSION": "master",
        "WINDOWS_DDNPM_DRIVER": "release-signed",
<<<<<<< HEAD
        "WINDOWS_DDNPM_VERSION": "2.6.1",
        "WINDOWS_DDNPM_SHASUM": "31b90a301e499200c10afc0e15c5b7e0d8c1a85ac3c0f0e0745cb80855b10748",
=======
        "WINDOWS_DDNPM_VERSION": "2.7.0",
        "WINDOWS_DDNPM_SHASUM": "de6a2f437b906d1d0f3cfc9222c7f686b3d69726355c940476448a34535064c8",
>>>>>>> 00e95ee7
        "SECURITY_AGENT_POLICIES_VERSION": "master",
        "WINDOWS_DDPROCMON_DRIVER": "release-signed",
        "WINDOWS_DDPROCMON_VERSION": "1.0.2",
        "WINDOWS_DDPROCMON_SHASUM": "cf55e5163659dbbfac0c0cced6559a3042107da9e4df8140bea17067278061ab",
        "WINDOWS_APMINJECT_COMMENT": "The WINDOWS_APMINJECT entries below should NOT be added to the release targets",
        "WINDOWS_APMINJECT_MODULE": "release-signed",
        "WINDOWS_APMINJECT_VERSION": "1.1.2",
        "WINDOWS_APMINJECT_SHASUM": "27d85ab3a26c123b2655a838b0bec099268de2f2b86d2b8a74232e65f4f8f05f"
    },
    "nightly-a7": {
        "INTEGRATIONS_CORE_VERSION": "master",
        "OMNIBUS_SOFTWARE_VERSION": "153200b466a673550e3214182abd377dbdc013c6",
        "OMNIBUS_RUBY_VERSION": "f3fc847e03ba7081e266b2d333210ba129128a14",
        "JMXFETCH_VERSION": "0.49.1",
        "JMXFETCH_HASH": "6c5d4ae2f858aa57fac7f92d6615931bf95f9a99c92979090f2de9d4b3c1f0d3",
        "MACOS_BUILD_VERSION": "master",
        "WINDOWS_DDNPM_DRIVER": "release-signed",
<<<<<<< HEAD
        "WINDOWS_DDNPM_VERSION": "2.6.1",
        "WINDOWS_DDNPM_SHASUM": "31b90a301e499200c10afc0e15c5b7e0d8c1a85ac3c0f0e0745cb80855b10748",
=======
        "WINDOWS_DDNPM_VERSION": "2.7.0",
        "WINDOWS_DDNPM_SHASUM": "de6a2f437b906d1d0f3cfc9222c7f686b3d69726355c940476448a34535064c8",
>>>>>>> 00e95ee7
        "SECURITY_AGENT_POLICIES_VERSION": "master",
        "WINDOWS_DDPROCMON_DRIVER": "release-signed",
        "WINDOWS_DDPROCMON_VERSION": "1.0.2",
        "WINDOWS_DDPROCMON_SHASUM": "cf55e5163659dbbfac0c0cced6559a3042107da9e4df8140bea17067278061ab",
        "WINDOWS_APMINJECT_COMMENT": "The WINDOWS_APMINJECT entries below should NOT be added to the release targets",
        "WINDOWS_APMINJECT_MODULE": "release-signed",
        "WINDOWS_APMINJECT_VERSION": "1.1.2",
        "WINDOWS_APMINJECT_SHASUM": "27d85ab3a26c123b2655a838b0bec099268de2f2b86d2b8a74232e65f4f8f05f"
    },
    "release-a6": {
        "INTEGRATIONS_CORE_VERSION": "7.55.0-rc.3",
        "OMNIBUS_SOFTWARE_VERSION": "7.55.0-rc.1",
        "OMNIBUS_RUBY_VERSION": "7.55.0-rc.1",
        "JMXFETCH_VERSION": "0.49.1",
        "JMXFETCH_HASH": "6c5d4ae2f858aa57fac7f92d6615931bf95f9a99c92979090f2de9d4b3c1f0d3",
        "SECURITY_AGENT_POLICIES_VERSION": "v0.55.1",
        "MACOS_BUILD_VERSION": "6.55.0-rc.1",
        "WINDOWS_DDNPM_DRIVER": "release-signed",
        "WINDOWS_DDNPM_VERSION": "2.6.0",
        "WINDOWS_DDNPM_SHASUM": "b1611ad4ceb8366c88767aeb638abefb226081efbf546b8b886952dd1b18ec05",
        "WINDOWS_DDPROCMON_DRIVER": "release-signed",
        "WINDOWS_DDPROCMON_VERSION": "1.0.1",
        "WINDOWS_DDPROCMON_SHASUM": "7c13ba75f7a30704a6a4082e4cffc819c846fd6061c53372c8b9908fee11d621"
    },
    "release-a7": {
        "INTEGRATIONS_CORE_VERSION": "7.55.0-rc.3",
        "OMNIBUS_SOFTWARE_VERSION": "7.55.0-rc.1",
        "OMNIBUS_RUBY_VERSION": "7.55.0-rc.1",
        "JMXFETCH_VERSION": "0.49.1",
        "JMXFETCH_HASH": "6c5d4ae2f858aa57fac7f92d6615931bf95f9a99c92979090f2de9d4b3c1f0d3",
        "SECURITY_AGENT_POLICIES_VERSION": "v0.55.1",
        "MACOS_BUILD_VERSION": "7.55.0-rc.1",
        "WINDOWS_DDNPM_DRIVER": "release-signed",
        "WINDOWS_DDNPM_VERSION": "2.6.0",
        "WINDOWS_DDNPM_SHASUM": "b1611ad4ceb8366c88767aeb638abefb226081efbf546b8b886952dd1b18ec05",
        "WINDOWS_DDPROCMON_DRIVER": "release-signed",
        "WINDOWS_DDPROCMON_VERSION": "1.0.1",
        "WINDOWS_DDPROCMON_SHASUM": "7c13ba75f7a30704a6a4082e4cffc819c846fd6061c53372c8b9908fee11d621"
    },
    "dca-1.17.0": {
        "SECURITY_AGENT_POLICIES_VERSION": "v0.18.6"
    },
    "dca-1.16.0": {
        "SECURITY_AGENT_POLICIES_VERSION": "v0.17"
    },
    "dca-1.15.0": {
        "SECURITY_AGENT_POLICIES_VERSION": "v0.16"
    },
    "dca-1.14.0": {
        "SECURITY_AGENT_POLICIES_VERSION": "v0.15"
    },
    "dca-1.13.1": {
        "SECURITY_AGENT_POLICIES_VERSION": "v0.12"
    },
    "dca-1.13.0": {
        "SECURITY_AGENT_POLICIES_VERSION": "v0.10"
    },
    "dca-1.12.0": {
        "SECURITY_AGENT_POLICIES_VERSION": "v0.9"
    },
    "dca-1.10.0": {
        "SECURITY_AGENT_POLICIES_VERSION": "v0.5"
    },
    "dca-1.9.1": {
        "SECURITY_AGENT_POLICIES_VERSION": "v0.3"
    },
    "dca-1.9.0": {
        "SECURITY_AGENT_POLICIES_VERSION": "v0.3"
    }
}<|MERGE_RESOLUTION|>--- conflicted
+++ resolved
@@ -13,13 +13,8 @@
         "JMXFETCH_HASH": "6c5d4ae2f858aa57fac7f92d6615931bf95f9a99c92979090f2de9d4b3c1f0d3",
         "MACOS_BUILD_VERSION": "master",
         "WINDOWS_DDNPM_DRIVER": "release-signed",
-<<<<<<< HEAD
-        "WINDOWS_DDNPM_VERSION": "2.6.1",
-        "WINDOWS_DDNPM_SHASUM": "31b90a301e499200c10afc0e15c5b7e0d8c1a85ac3c0f0e0745cb80855b10748",
-=======
         "WINDOWS_DDNPM_VERSION": "2.7.0",
         "WINDOWS_DDNPM_SHASUM": "de6a2f437b906d1d0f3cfc9222c7f686b3d69726355c940476448a34535064c8",
->>>>>>> 00e95ee7
         "SECURITY_AGENT_POLICIES_VERSION": "master",
         "WINDOWS_DDPROCMON_DRIVER": "release-signed",
         "WINDOWS_DDPROCMON_VERSION": "1.0.2",
@@ -37,13 +32,8 @@
         "JMXFETCH_HASH": "6c5d4ae2f858aa57fac7f92d6615931bf95f9a99c92979090f2de9d4b3c1f0d3",
         "MACOS_BUILD_VERSION": "master",
         "WINDOWS_DDNPM_DRIVER": "release-signed",
-<<<<<<< HEAD
-        "WINDOWS_DDNPM_VERSION": "2.6.1",
-        "WINDOWS_DDNPM_SHASUM": "31b90a301e499200c10afc0e15c5b7e0d8c1a85ac3c0f0e0745cb80855b10748",
-=======
         "WINDOWS_DDNPM_VERSION": "2.7.0",
         "WINDOWS_DDNPM_SHASUM": "de6a2f437b906d1d0f3cfc9222c7f686b3d69726355c940476448a34535064c8",
->>>>>>> 00e95ee7
         "SECURITY_AGENT_POLICIES_VERSION": "master",
         "WINDOWS_DDPROCMON_DRIVER": "release-signed",
         "WINDOWS_DDPROCMON_VERSION": "1.0.2",
