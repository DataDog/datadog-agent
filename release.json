--- conflicted
+++ resolved
@@ -6,12 +6,7 @@
         "7": "7.61.0"
     },
     "nightly": {
-<<<<<<< HEAD
-        "OMNIBUS_SOFTWARE_VERSION": "8135c8dc77134b6c46edceca760e033279032a96",
-=======
-        "INTEGRATIONS_CORE_VERSION": "a0ac38c5deba1623702a38132a59b86e2bcfe443",
         "OMNIBUS_SOFTWARE_VERSION": "dafdaa1231032f6a2e30ca39573306b55db4b962",
->>>>>>> 4f140891
         "OMNIBUS_RUBY_VERSION": "650e39bb0b7c8d57ddabe21eb0588b368986aede",
         "JMXFETCH_VERSION": "0.49.6",
         "JMXFETCH_HASH": "f06bdac1f8ec41daf9b9839ac883f1865a068b04810ea82197b8a6afb9369cb9",
@@ -30,12 +25,7 @@
         "INTEGRATIONS_CORE_VERSION": "6782bb7cf5da2ce9e0ab77d8420ac849d31cb8a6"
     },
     "nightly-a7": {
-<<<<<<< HEAD
-        "OMNIBUS_SOFTWARE_VERSION": "8135c8dc77134b6c46edceca760e033279032a96",
-=======
-        "INTEGRATIONS_CORE_VERSION": "a0ac38c5deba1623702a38132a59b86e2bcfe443",
         "OMNIBUS_SOFTWARE_VERSION": "dafdaa1231032f6a2e30ca39573306b55db4b962",
->>>>>>> 4f140891
         "OMNIBUS_RUBY_VERSION": "650e39bb0b7c8d57ddabe21eb0588b368986aede",
         "JMXFETCH_VERSION": "0.49.6",
         "JMXFETCH_HASH": "f06bdac1f8ec41daf9b9839ac883f1865a068b04810ea82197b8a6afb9369cb9",
