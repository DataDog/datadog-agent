{
    "nightly": {
        "INTEGRATIONS_CORE_VERSION": "master",
        "OMNIBUS_SOFTWARE_VERSION": "master",
        "OMNIBUS_RUBY_VERSION": "datadog-5.5.0",
        "JMXFETCH_VERSION": "0.35.0",
        "JMXFETCH_HASH": "1f1c8435b56050e006990c450b3c8969c3097932c01e080b2c320343a968fcba"
    },
    "nightly-a7": {
<<<<<<< HEAD
        "INTEGRATIONS_CORE_VERSION": "master", 
        "OMNIBUS_SOFTWARE_VERSION": "master", 
        "OMNIBUS_RUBY_VERSION": "datadog-5.5.0", 
        "JMXFETCH_VERSION": "0.34.0", 
        "JMXFETCH_HASH": "b5c053b960f9fa949a76ec3b84c308586c409f956379481e6a0044867deb7b52"
    }, 
    "6.18.0-rc.1": {
        "INTEGRATIONS_CORE_VERSION": "7.18.0-rc.1", 
        "OMNIBUS_SOFTWARE_VERSION": "7.18.0-rc.1", 
        "OMNIBUS_RUBY_VERSION": "datadog-5.5.0", 
        "JMXFETCH_VERSION": "0.35.0", 
        "JMXFETCH_HASH": "1f1c8435b56050e006990c450b3c8969c3097932c01e080b2c320343a968fcba"
    }, 
    "7.18.0-rc.1": {
        "INTEGRATIONS_CORE_VERSION": "7.18.0-rc.1", 
        "OMNIBUS_SOFTWARE_VERSION": "7.18.0-rc.1", 
        "OMNIBUS_RUBY_VERSION": "datadog-5.5.0", 
        "JMXFETCH_VERSION": "0.35.0", 
        "JMXFETCH_HASH": "1f1c8435b56050e006990c450b3c8969c3097932c01e080b2c320343a968fcba"
    }, 
=======
        "INTEGRATIONS_CORE_VERSION": "master",
        "OMNIBUS_SOFTWARE_VERSION": "master",
        "OMNIBUS_RUBY_VERSION": "datadog-5.5.0",
        "JMXFETCH_VERSION": "0.35.0",
        "JMXFETCH_HASH": "1f1c8435b56050e006990c450b3c8969c3097932c01e080b2c320343a968fcba"
    },
>>>>>>> 016b33e6
    "6.17.0": {
        "INTEGRATIONS_CORE_VERSION": "7.17.0", 
        "OMNIBUS_SOFTWARE_VERSION": "7.17.0", 
        "OMNIBUS_RUBY_VERSION": "datadog-5.5.0", 
        "JMXFETCH_VERSION": "0.34.0", 
        "JMXFETCH_HASH": "b5c053b960f9fa949a76ec3b84c308586c409f956379481e6a0044867deb7b52"
    }, 
    "7.17.0": {
        "INTEGRATIONS_CORE_VERSION": "7.17.0", 
        "OMNIBUS_SOFTWARE_VERSION": "7.17.0", 
        "OMNIBUS_RUBY_VERSION": "datadog-5.5.0", 
        "JMXFETCH_VERSION": "0.34.0", 
        "JMXFETCH_HASH": "b5c053b960f9fa949a76ec3b84c308586c409f956379481e6a0044867deb7b52"
    }, 
    "7.16.0": {
        "INTEGRATIONS_CORE_VERSION": "7.16.0", 
        "OMNIBUS_SOFTWARE_VERSION": "7.16.0", 
        "OMNIBUS_RUBY_VERSION": "datadog-5.5.0", 
        "JMXFETCH_VERSION": "0.33.1", 
        "JMXFETCH_HASH": "140dd8568b78f5a616da8664f34bb37397c3d3ed87af106d632714f7218e8e88"
    }, 
    "6.16.0": {
        "INTEGRATIONS_CORE_VERSION": "7.16.0", 
        "OMNIBUS_SOFTWARE_VERSION": "7.16.0", 
        "OMNIBUS_RUBY_VERSION": "datadog-5.5.0", 
        "JMXFETCH_VERSION": "0.33.1", 
        "JMXFETCH_HASH": "140dd8568b78f5a616da8664f34bb37397c3d3ed87af106d632714f7218e8e88"
    }, 
    "6.15.0": {
        "INTEGRATIONS_CORE_VERSION": "6.15.0", 
        "OMNIBUS_SOFTWARE_VERSION": "6.15.0", 
        "OMNIBUS_RUBY_VERSION": "datadog-5.5.0", 
        "JMXFETCH_VERSION": "0.33.0", 
        "JMXFETCH_HASH": "078011fbcca5e9beee2f041fefacbad824cff47e074b74a4674eb3efed8984b3", 
        "PYTHON_RUNTIMES": "2,3"
    }, 
    "6.14.0": {
        "INTEGRATIONS_CORE_VERSION": "6.14.0", 
        "OMNIBUS_SOFTWARE_VERSION": "6.14.0", 
        "OMNIBUS_RUBY_VERSION": "datadog-5.5.0", 
        "JMXFETCH_VERSION": "0.31.0", 
        "JMXFETCH_HASH": "b29c0546ed0ab241802428daca2c23928b48d3283e61857a4fea8fdbb615e9f6", 
        "PYTHON_RUNTIMES": "2,3"
    }, 
    "6.13.0": {
        "INTEGRATIONS_CORE_VERSION": "6.13.0", 
        "OMNIBUS_SOFTWARE_VERSION": "6.13.0", 
        "OMNIBUS_RUBY_VERSION": "datadog-5.5.0", 
        "JMXFETCH_VERSION": "0.30.0", 
        "JMXFETCH_HASH": "e4cd95f96352b5c010de118f2807011147c3fe605a53f5efed6fbdfda4f6d0f8", 
        "PYTHON_RUNTIMES": "2"
    }, 
    "6.12.0": {
        "INTEGRATIONS_CORE_VERSION": "6.12.0", 
        "OMNIBUS_SOFTWARE_VERSION": "6.12.0", 
        "OMNIBUS_RUBY_VERSION": "datadog-5.5.0", 
        "JMXFETCH_VERSION": "0.29.1", 
        "JMXFETCH_HASH": "4266b8a75ee1daf65414e93f1bffc83f864606d7cb373a23625c1d774c8df643", 
        "PYTHON_RUNTIMES": "2"
    }, 
    "6.11.0": {
        "INTEGRATIONS_CORE_VERSION": "6.11.0", 
        "PROCESS_AGENT_VERSION": "6.11.0", 
        "OMNIBUS_SOFTWARE_VERSION": "6.11.0", 
        "OMNIBUS_RUBY_VERSION": "datadog-5.5.0", 
        "JMXFETCH_VERSION": "0.27.0", 
        "JMXFETCH_HASH": "52aabf81abb4e42adcb28164b263f01b293dda1c686f845d133ebcd128f8b2ee"
    }, 
    "6.10.0": {
        "INTEGRATIONS_CORE_VERSION": "6.10.0", 
        "PROCESS_AGENT_VERSION": "6.10.0", 
        "OMNIBUS_SOFTWARE_VERSION": "6.10.0", 
        "OMNIBUS_RUBY_VERSION": "datadog-5.5.0", 
        "JMXFETCH_VERSION": "0.26.1", 
        "JMXFETCH_HASH": "e25fdb6173ea357d6c161228bba7a4c0b60151c89e1bb094f17850d475e4616e"
    }, 
    "6.9.0": {
        "INTEGRATIONS_CORE_VERSION": "6.9.0", 
        "TRACE_AGENT_VERSION": "6.9.0", 
        "PROCESS_AGENT_VERSION": "6.9.0", 
        "OMNIBUS_SOFTWARE_VERSION": "6.9.0", 
        "OMNIBUS_RUBY_VERSION": "datadog-5.5.0", 
        "JMXFETCH_VERSION": "0.24.1", 
        "JMXFETCH_HASH": "244cdcec15efb9fc9923a868787d3e6a2dad95e169dbee4cb7fe6d122d5109cf"
    }, 
    "6.8.0": {
        "INTEGRATIONS_CORE_VERSION": "6.8.0", 
        "TRACE_AGENT_VERSION": "6.8.0", 
        "PROCESS_AGENT_VERSION": "6.8.0", 
        "OMNIBUS_SOFTWARE_VERSION": "6.8.0", 
        "OMNIBUS_RUBY_VERSION": "datadog-5.5.0", 
        "JMXFETCH_VERSION": "0.23.0", 
        "JMXFETCH_HASH": "b11f914388128791821380603a06ade9c95b3bbe02be40ebaa8e4edae53d7695"
    }, 
    "6.6.0": {
        "INTEGRATIONS_CORE_VERSION": "6.6.0", 
        "TRACE_AGENT_VERSION": "6.6.0", 
        "PROCESS_AGENT_VERSION": "6.6.0", 
        "OMNIBUS_SOFTWARE_VERSION": "6.6.0", 
        "OMNIBUS_RUBY_VERSION": "datadog-5.5.0", 
        "JMXFETCH_VERSION": "0.21.0", 
        "JMXFETCH_HASH": "f39554e92b12573c7f9e2a3bd8343cc7b6e177598aed6a87b5ce5db3ef873bf0"
    }, 
    "6.5.0": {
        "INTEGRATIONS_CORE_VERSION": "6.5.0", 
        "TRACE_AGENT_VERSION": "6.5.0", 
        "PROCESS_AGENT_VERSION": "6.5.0", 
        "OMNIBUS_SOFTWARE_VERSION": "6.5.0", 
        "OMNIBUS_RUBY_VERSION": "datadog-5.5.0", 
        "JMXFETCH_VERSION": "0.20.2", 
        "JMXFETCH_HASH": "3551b0c38a5d78f1d78f7ebe83b7b7482a12943e61a1d1178d7b0bd6ac56c6cf"
    }, 
    "6.4.2": {
        "INTEGRATIONS_CORE_VERSION": "6.4.2", 
        "TRACE_AGENT_VERSION": "6.4.1", 
        "PROCESS_AGENT_VERSION": "6.4.1", 
        "OMNIBUS_SOFTWARE_VERSION": "6.4.1", 
        "OMNIBUS_RUBY_VERSION": "datadog-5.5.0", 
        "JMXFETCH_VERSION": "0.20.1", 
        "JMXFETCH_HASH": "076dc742d158e888bfff914e022bd1e640bde2b27735e27ed47799dd89058752"
    }, 
    "6.4.1": {
        "INTEGRATIONS_CORE_VERSION": "6.4.1", 
        "TRACE_AGENT_VERSION": "6.4.1", 
        "PROCESS_AGENT_VERSION": "6.4.1", 
        "OMNIBUS_SOFTWARE_VERSION": "6.4.1", 
        "OMNIBUS_RUBY_VERSION": "datadog-5.5.0", 
        "JMXFETCH_VERSION": "0.20.1", 
        "JMXFETCH_HASH": "076dc742d158e888bfff914e022bd1e640bde2b27735e27ed47799dd89058752"
    }, 
    "6.3.0": {
        "INTEGRATIONS_CORE_VERSION": "6.3.0", 
        "TRACE_AGENT_VERSION": "6.3.0", 
        "PROCESS_AGENT_VERSION": "6.3.0", 
        "OMNIBUS_SOFTWARE_VERSION": "6.3.0", 
        "OMNIBUS_RUBY_VERSION": "datadog-5.5.0", 
        "JMXFETCH_VERSION": "0.20.0", 
        "JMXFETCH_HASH": "5aad61dfec602ad536f855a12e6c47289515a10808422fc984a57c6a59964c04"
    }, 
    "6.2.0": {
        "INTEGRATIONS_CORE_VERSION": "6.2.0", 
        "TRACE_AGENT_VERSION": "6.2.0", 
        "PROCESS_AGENT_VERSION": "6.2.0", 
        "OMNIBUS_SOFTWARE_VERSION": "6.2.0", 
        "OMNIBUS_RUBY_VERSION": "datadog-5.5.0", 
        "JMXFETCH_VERSION": "0.20.0", 
        "JMXFETCH_HASH": "5aad61dfec602ad536f855a12e6c47289515a10808422fc984a57c6a59964c04"
    }, 
    "6.1.0": {
        "INTEGRATIONS_CORE_VERSION": "6.1.0", 
        "TRACE_AGENT_VERSION": "6.1.0", 
        "PROCESS_AGENT_VERSION": "6.1.0", 
        "JMXFETCH_VERSION": "0.19.0", 
        "JMXFETCH_HASH": "28f345c2d407e85802c43201e1e1ea5b8664f39ac705ac8e6b44295b641c5d70"
    }
}<|MERGE_RESOLUTION|>--- conflicted
+++ resolved
@@ -7,13 +7,12 @@
         "JMXFETCH_HASH": "1f1c8435b56050e006990c450b3c8969c3097932c01e080b2c320343a968fcba"
     },
     "nightly-a7": {
-<<<<<<< HEAD
-        "INTEGRATIONS_CORE_VERSION": "master", 
-        "OMNIBUS_SOFTWARE_VERSION": "master", 
-        "OMNIBUS_RUBY_VERSION": "datadog-5.5.0", 
-        "JMXFETCH_VERSION": "0.34.0", 
-        "JMXFETCH_HASH": "b5c053b960f9fa949a76ec3b84c308586c409f956379481e6a0044867deb7b52"
-    }, 
+        "INTEGRATIONS_CORE_VERSION": "master",
+        "OMNIBUS_SOFTWARE_VERSION": "master",
+        "OMNIBUS_RUBY_VERSION": "datadog-5.5.0",
+        "JMXFETCH_VERSION": "0.35.0",
+        "JMXFETCH_HASH": "1f1c8435b56050e006990c450b3c8969c3097932c01e080b2c320343a968fcba"
+    },
     "6.18.0-rc.1": {
         "INTEGRATIONS_CORE_VERSION": "7.18.0-rc.1", 
         "OMNIBUS_SOFTWARE_VERSION": "7.18.0-rc.1", 
@@ -28,14 +27,6 @@
         "JMXFETCH_VERSION": "0.35.0", 
         "JMXFETCH_HASH": "1f1c8435b56050e006990c450b3c8969c3097932c01e080b2c320343a968fcba"
     }, 
-=======
-        "INTEGRATIONS_CORE_VERSION": "master",
-        "OMNIBUS_SOFTWARE_VERSION": "master",
-        "OMNIBUS_RUBY_VERSION": "datadog-5.5.0",
-        "JMXFETCH_VERSION": "0.35.0",
-        "JMXFETCH_HASH": "1f1c8435b56050e006990c450b3c8969c3097932c01e080b2c320343a968fcba"
-    },
->>>>>>> 016b33e6
     "6.17.0": {
         "INTEGRATIONS_CORE_VERSION": "7.17.0", 
         "OMNIBUS_SOFTWARE_VERSION": "7.17.0", 
