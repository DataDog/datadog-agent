{
    "base_branch": "7.69.x",
    "current_milestone": "7.69.3",
    "dependencies": {
<<<<<<< HEAD
        "INTEGRATIONS_CORE_VERSION": "7.69.0-rc.1",
        "OMNIBUS_RUBY_VERSION": "7.69.0-rc.1",
        "JMXFETCH_VERSION": "0.50.0",
        "JMXFETCH_HASH": "4a426b206132114484d6af06297ad520f77bd143daa7d946092929bb0a776b2e",
=======
        "INTEGRATIONS_CORE_VERSION": "7.69.2",
        "OMNIBUS_RUBY_VERSION": "7.69.0",
        "JMXFETCH_VERSION": "0.49.9",
        "JMXFETCH_HASH": "0f33f0f0d95ba9286bb1c02ee39955ab6709c5b7f923d318a796a71ef2e6b706",
        "SECURITY_AGENT_POLICIES_VERSION": "v0.69.0",
>>>>>>> 0c76c2a4
        "WINDOWS_DDNPM_DRIVER": "release-signed",
        "WINDOWS_DDNPM_VERSION": "2.8.1",
        "WINDOWS_DDNPM_SHASUM": "0ffe8c975c5b7844ae923e8b965e55e37155a4a01d30a28467b413a38c061224",
        "WINDOWS_DDPROCMON_DRIVER": "release-signed",
        "WINDOWS_DDPROCMON_VERSION": "1.2.0",
        "WINDOWS_DDPROCMON_SHASUM": "e5525959521254ba8218f64f644ad19cdeb720aa48ee83eb5e402a8d1643e32e"
    },
    "last_stable": {
        "6": "6.53.1",
        "7": "7.67.1"
    }
}<|MERGE_RESOLUTION|>--- conflicted
+++ resolved
@@ -2,18 +2,11 @@
     "base_branch": "7.69.x",
     "current_milestone": "7.69.3",
     "dependencies": {
-<<<<<<< HEAD
-        "INTEGRATIONS_CORE_VERSION": "7.69.0-rc.1",
-        "OMNIBUS_RUBY_VERSION": "7.69.0-rc.1",
+        "INTEGRATIONS_CORE_VERSION": "7.69.2",
+        "OMNIBUS_RUBY_VERSION": "7.69.0",
         "JMXFETCH_VERSION": "0.50.0",
         "JMXFETCH_HASH": "4a426b206132114484d6af06297ad520f77bd143daa7d946092929bb0a776b2e",
-=======
-        "INTEGRATIONS_CORE_VERSION": "7.69.2",
-        "OMNIBUS_RUBY_VERSION": "7.69.0",
-        "JMXFETCH_VERSION": "0.49.9",
-        "JMXFETCH_HASH": "0f33f0f0d95ba9286bb1c02ee39955ab6709c5b7f923d318a796a71ef2e6b706",
         "SECURITY_AGENT_POLICIES_VERSION": "v0.69.0",
->>>>>>> 0c76c2a4
         "WINDOWS_DDNPM_DRIVER": "release-signed",
         "WINDOWS_DDNPM_VERSION": "2.8.1",
         "WINDOWS_DDNPM_SHASUM": "0ffe8c975c5b7844ae923e8b965e55e37155a4a01d30a28467b413a38c061224",
